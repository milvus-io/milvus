--- conflicted
+++ resolved
@@ -10,6 +10,7 @@
 from common import common_type as ct
 from utils.util_log import test_log as log
 
+
 """" Methods of processing data """
 l2 = lambda x, y: np.linalg.norm(np.array(x) - np.array(y))
 
@@ -17,6 +18,7 @@
 def gen_unique_str(str_value=None):
     prefix = "".join(random.choice(string.ascii_letters + string.digits) for _ in range(8))
     return "test_" + prefix if str_value is None else str_value + "_" + prefix
+
 
 def gen_int64_field(name=ct.default_int64_field_name, is_primary=False, description=ct.default_desc):
     int64_field = FieldSchema(name=name, dtype=DataType.INT64, description=description, is_primary=is_primary)
@@ -65,10 +67,6 @@
     return vectors.tolist()
 
 
-<<<<<<< HEAD
-def gen_default_dataframe_data(nb=ct.default_nb, dim=ct.default_dim):
-    import pandas as pd
-=======
 def gen_binary_vectors(num, dim):
     raw_vectors = []
     binary_vectors = []
@@ -79,8 +77,7 @@
     return raw_vectors, binary_vectors
 
 
-def gen_default_dataframe_data(nb=ct.default_nb):
->>>>>>> 5feb9ae9
+def gen_default_dataframe_data(nb=ct.default_nb, dim=ct.default_dim):
     int_values = pd.Series(data=[i for i in range(nb)])
     float_values = pd.Series(data=[float(i) for i in range(nb)], dtype="float32")
     float_vec_values = gen_vectors(nb, dim)
@@ -92,54 +89,47 @@
     return df
 
 
-<<<<<<< HEAD
-def gen_default_list_data(nb=ct.default_nb, dim=ct.default_dim):
-    int_values = [i for i in range(nb)]
-    float_values = [float(i) for i in range(nb)]
-    float_vec_values = gen_vectors(nb, dim)
-=======
-def gen_default_binary_dataframe_data(nb=ct.default_nb):
+def gen_default_binary_dataframe_data(nb=ct.default_nb, dim=ct.default_dim):
     int_values = pd.Series(data=[i for i in range(nb)])
     float_values = pd.Series(data=[float(i) for i in range(nb)], dtype="float32")
-    _, binary_vec_values = gen_binary_vectors(nb, ct.default_dim)
+    _, binary_vec_values = gen_binary_vectors(nb, dim)
     df = pd.DataFrame({
-        ct.default_int64_field: int_values,
-        ct.default_float_field: float_values,
+        ct.default_int64_field_name: int_values,
+        ct.default_float_field_name: float_values,
         ct.default_binary_vec_field_name: binary_vec_values
     })
     return df
 
 
-def gen_default_list_data(nb=ct.default_nb):
+def gen_default_list_data(nb=ct.default_nb, dim=ct.default_dim):
     int_values = [i for i in range(nb)]
     float_values = [np.float32(i) for i in range(nb)]
-    float_vec_values = gen_vectors(nb, ct.default_dim)
->>>>>>> 5feb9ae9
+    float_vec_values = gen_vectors(nb, dim)
     data = [int_values, float_values, float_vec_values]
     return data
 
 
-<<<<<<< HEAD
 def gen_default_tuple_data(nb=ct.default_nb, dim=ct.default_dim):
     int_values = [i for i in range(nb)]
     float_values = [float(i) for i in range(nb)]
     float_vec_values = gen_vectors(nb, dim)
     data = (int_values, float_values, float_vec_values)
-=======
-def gen_numpy_data(nb=ct.default_nb):
+    return data
+
+
+def gen_numpy_data(nb=ct.default_nb, dim=ct.default_dim):
     int_values = np.arange(nb, dtype='int64')
     float_values = np.arange(nb, dtype='float32')
-    float_vec_values = gen_vectors(nb, ct.default_dim)
+    float_vec_values = gen_vectors(nb, dim)
     data = [int_values, float_values, float_vec_values]
     return data
 
 
-def gen_default_binary_list_data(nb=ct.default_nb):
+def gen_default_binary_list_data(nb=ct.default_nb, dim=ct.default_dim):
     int_values = [i for i in range(nb)]
     float_values = [np.float32(i) for i in range(nb)]
-    _, binary_vec_values = gen_binary_vectors(nb, ct.default_dim)
+    _, binary_vec_values = gen_binary_vectors(nb, dim)
     data = [int_values, float_values, binary_vec_values]
->>>>>>> 5feb9ae9
     return data
 
 
@@ -179,7 +169,7 @@
     vec = gen_vectors(3, 2)
     dfs = [
         # just columns df
-        pd.DataFrame(columns=[ct.default_int64_field, ct.default_float_vec_field_name]),
+        pd.DataFrame(columns=[ct.default_int64_field_name, ct.default_float_vec_field_name]),
         # no column just data df
         pd.DataFrame({' ': vec}),
         # datetime df
