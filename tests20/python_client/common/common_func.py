import os
import random
import string
import numpy as np
import pandas as pd
from sklearn import preprocessing

from pymilvus_orm.types import DataType
from base.schema_wrapper import ApiCollectionSchemaWrapper, ApiFieldSchemaWrapper
from common import common_type as ct
from utils.util_log import test_log as log
import threading
import traceback

"""" Methods of processing data """
l2 = lambda x, y: np.linalg.norm(np.array(x) - np.array(y))


def gen_unique_str(str_value=None):
    prefix = "".join(random.choice(string.ascii_letters + string.digits) for _ in range(8))
    return "test_" + prefix if str_value is None else str_value + "_" + prefix


def gen_str_by_length(length=8):
    return "".join(random.choice(string.ascii_letters + string.digits) for _ in range(length))


def gen_int64_field(name=ct.default_int64_field_name, is_primary=False, description=ct.default_desc):
    int64_field, _ = ApiFieldSchemaWrapper().init_field_schema(name=name, dtype=DataType.INT64, description=description,
                                                               is_primary=is_primary)
    return int64_field


def gen_float_field(name=ct.default_float_field_name, is_primary=False, description=ct.default_desc):
    float_field, _ = ApiFieldSchemaWrapper().init_field_schema(name=name, dtype=DataType.FLOAT, description=description,
                                                               is_primary=is_primary)
    return float_field


def gen_float_vec_field(name=ct.default_float_vec_field_name, is_primary=False, dim=ct.default_dim,
                        description=ct.default_desc):
    float_vec_field, _ = ApiFieldSchemaWrapper().init_field_schema(name=name, dtype=DataType.FLOAT_VECTOR,
                                                                   description=description, dim=dim,
                                                                   is_primary=is_primary)
    return float_vec_field


def gen_binary_vec_field(name=ct.default_binary_vec_field_name, is_primary=False, dim=ct.default_dim,
                         description=ct.default_desc):
    binary_vec_field, _ = ApiFieldSchemaWrapper().init_field_schema(name=name, dtype=DataType.BINARY_VECTOR,
                                                                    description=description, dim=dim,
                                                                    is_primary=is_primary)
    return binary_vec_field


def gen_default_collection_schema(description=ct.default_desc, primary_field=None):
    fields = [gen_int64_field(), gen_float_field(), gen_float_vec_field()]
    schema, _ = ApiCollectionSchemaWrapper().init_collection_schema(fields=fields, description=description,
                                                                    primary_field=primary_field)
    log.error(schema)
    return schema


def gen_collection_schema(fields, primary_field=None, description=ct.default_desc):
    schema, _ = ApiCollectionSchemaWrapper().init_collection_schema(fields=fields, primary_field=primary_field,
                                                                    description=description)
    return schema


def gen_default_binary_collection_schema(description=ct.default_desc, primary_field=None):
    fields = [gen_int64_field(), gen_float_field(), gen_binary_vec_field()]
    binary_schema, _ = ApiCollectionSchemaWrapper().init_collection_schema(fields=fields, description=description,
                                                                           primary_field=primary_field)
    return binary_schema


def gen_vectors(nb, dim):
    vectors = [[random.random() for _ in range(dim)] for _ in range(nb)]
    vectors = preprocessing.normalize(vectors, axis=1, norm='l2')
    return vectors.tolist()


def gen_binary_vectors(num, dim):
    raw_vectors = []
    binary_vectors = []
    for _ in range(num):
        raw_vector = [random.randint(0, 1) for _ in range(dim)]
        raw_vectors.append(raw_vector)
        binary_vectors.append(bytes(np.packbits(raw_vector, axis=-1).tolist()))
    return raw_vectors, binary_vectors


def gen_default_dataframe_data(nb=ct.default_nb, dim=ct.default_dim):
    int_values = pd.Series(data=[i for i in range(nb)])
    float_values = pd.Series(data=[float(i) for i in range(nb)], dtype="float32")
    float_vec_values = gen_vectors(nb, dim)
    df = pd.DataFrame({
        ct.default_int64_field_name: int_values,
        ct.default_float_field_name: float_values,
        ct.default_float_vec_field_name: float_vec_values
    })
    return df


def gen_default_binary_dataframe_data(nb=ct.default_nb, dim=ct.default_dim):
    int_values = pd.Series(data=[i for i in range(nb)])
    float_values = pd.Series(data=[float(i) for i in range(nb)], dtype="float32")
    binary_raw_values, binary_vec_values = gen_binary_vectors(nb, dim)
    df = pd.DataFrame({
        ct.default_int64_field_name: int_values,
        ct.default_float_field_name: float_values,
        ct.default_binary_vec_field_name: binary_vec_values
    })
    return df, binary_raw_values


def gen_default_list_data(nb=ct.default_nb, dim=ct.default_dim):
    int_values = [i for i in range(nb)]
    float_values = [np.float32(i) for i in range(nb)]
    float_vec_values = gen_vectors(nb, dim)
    data = [int_values, float_values, float_vec_values]
    return data


def gen_default_tuple_data(nb=ct.default_nb, dim=ct.default_dim):
    int_values = [i for i in range(nb)]
    float_values = [float(i) for i in range(nb)]
    float_vec_values = gen_vectors(nb, dim)
    data = (int_values, float_values, float_vec_values)
    return data


def gen_numpy_data(nb=ct.default_nb, dim=ct.default_dim):
    int_values = np.arange(nb, dtype='int64')
    float_values = np.arange(nb, dtype='float32')
    float_vec_values = gen_vectors(nb, dim)
    data = [int_values, float_values, float_vec_values]
    return data


def gen_default_binary_list_data(nb=ct.default_nb, dim=ct.default_dim):
    int_values = [i for i in range(nb)]
    float_values = [np.float32(i) for i in range(nb)]
    binary_raw_values, binary_vec_values = gen_binary_vectors(nb, dim)
    data = [int_values, float_values, binary_vec_values]
    return data, binary_raw_values


def gen_simple_index():
    index_params = []
    for i in range(len(ct.all_index_types)):
        if ct.all_index_types[i] in ct.binary_support:
            continue
        dic = {"index_type": ct.all_index_types[i], "metric_type": "L2"}
        dic.update({"params": ct.default_index_params[i]})
        index_params.append(dic)
    return index_params


def gen_invalid_field_types():
    field_types = [
        6,
        1.0,
        [[]],
        {},
        (),
        "",
        "a"
    ]
    return field_types


def gen_all_type_fields():
    fields = []
    for k, v in DataType.__members__.items():
        if v != DataType.UNKNOWN:
            field, _ = ApiFieldSchemaWrapper().init_field_schema(name=k.lower(), dtype=v)
            fields.append(field)
    return fields


<<<<<<< HEAD
=======
def gen_invalid_dataframe():
    vec = gen_vectors(3, 2)
    dfs = [
        # just columns df
        pd.DataFrame(columns=[ct.default_int64_field_name, ct.default_float_vec_field_name]),
        # no column just data df
        pd.DataFrame({' ': vec}),
        # datetime df
        pd.DataFrame({"date": pd.date_range('20210101', periods=3)}),
        # invalid column df
        pd.DataFrame({'%$#': vec}),
    ]
    return dfs


>>>>>>> 0626e4ac
def jaccard(x, y):
    x = np.asarray(x, np.bool)
    y = np.asarray(y, np.bool)
    return 1 - np.double(np.bitwise_and(x, y).sum()) / np.double(np.bitwise_or(x, y).sum())


def hamming(x, y):
    x = np.asarray(x, np.bool)
    y = np.asarray(y, np.bool)
    return np.bitwise_xor(x, y).sum()


def tanimoto(x, y):
    x = np.asarray(x, np.bool)
    y = np.asarray(y, np.bool)
    return -np.log2(np.double(np.bitwise_and(x, y).sum()) / np.double(np.bitwise_or(x, y).sum()))


def substructure(x, y):
    x = np.asarray(x, np.bool)
    y = np.asarray(y, np.bool)
    return 1 - np.double(np.bitwise_and(x, y).sum()) / np.count_nonzero(y)


def superstructure(x, y):
    x = np.asarray(x, np.bool)
    y = np.asarray(y, np.bool)
    return 1 - np.double(np.bitwise_and(x, y).sum()) / np.count_nonzero(x)


def modify_file(file_path_list, is_modify=False, input_content=""):
    """
    file_path_list : file list -> list[<file_path>]
    is_modify : does the file need to be reset
    input_content ：the content that need to insert to the file
    """
    if not isinstance(file_path_list, list):
        log.error("[modify_file] file is not a list.")

    for file_path in file_path_list:
        folder_path, file_name = os.path.split(file_path)
        if not os.path.isdir(folder_path):
            log.debug("[modify_file] folder(%s) is not exist." % folder_path)
            os.makedirs(folder_path)

        if not os.path.isfile(file_path):
            log.error("[modify_file] file(%s) is not exist." % file_path)
        else:
            if is_modify is True:
                log.debug("[modify_file] start modifying file(%s)..." % file_path)
                with open(file_path, "r+") as f:
                    f.seek(0)
                    f.truncate()
                    f.write(input_content)
                    f.close()
                log.info("[modify_file] file(%s) modification is complete." % file_path_list)<|MERGE_RESOLUTION|>--- conflicted
+++ resolved
@@ -179,24 +179,6 @@
     return fields
 
 
-<<<<<<< HEAD
-=======
-def gen_invalid_dataframe():
-    vec = gen_vectors(3, 2)
-    dfs = [
-        # just columns df
-        pd.DataFrame(columns=[ct.default_int64_field_name, ct.default_float_vec_field_name]),
-        # no column just data df
-        pd.DataFrame({' ': vec}),
-        # datetime df
-        pd.DataFrame({"date": pd.date_range('20210101', periods=3)}),
-        # invalid column df
-        pd.DataFrame({'%$#': vec}),
-    ]
-    return dfs
-
-
->>>>>>> 0626e4ac
 def jaccard(x, y):
     x = np.asarray(x, np.bool)
     y = np.asarray(y, np.bool)
