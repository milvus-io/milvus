import pandas as pd
import pytest
from milvus import DataType
from pymilvus_orm import FieldSchema

from base.client_request import ApiReq
from utils.util_log import test_log as log
from common import common_func as cf
from common import common_type as ct
from common.common_type import CaseLabel

prefix = "collection"
default_schema = cf.gen_default_collection_schema()
default_binary_schema = cf.gen_default_binary_collection_schema()


def assert_default_collection(collection, exp_name=None, exp_schema=default_schema, exp_num=0, exp_primary=None):
    if exp_name:
        assert collection.name == exp_name
    assert collection.description == exp_schema.description
    assert collection.schema == exp_schema
    if exp_num == 0:
        assert collection.is_empty
    assert collection.num_entities == exp_num
    if exp_primary is None:
        assert collection.primary_field is None
    else:
        assert collection.primary_field == exp_primary


class TestCollectionParams(ApiReq):
    """ Test case of collection interface """

    def teardown_method(self):
        if self.collection is not None and self.collection.collection is not None:
            self.collection.drop()

    def setup_method(self):
        pass

<<<<<<< HEAD
    @pytest.fixture(
        scope="function",
        params=ct.get_invalid_strs
    )
=======
    @pytest.fixture(scope="function", params=ct.get_invalid_strs)
    def get_invalid_string(self, request):
        yield request.param

    @pytest.fixture(scope="function", params=ct.get_invalid_strs)
>>>>>>> 5feb9ae9
    def get_invalid_type_schema(self, request):
        if request.param is None:
            pytest.skip("None schema is valid")
        yield request.param

    @pytest.fixture(scope="function", params=ct.get_invalid_strs)
    def get_invalid_type_fields(self, request):
        skip_param = []
        if request.param == skip_param:
            pytest.skip("skip []")
        yield request.param

    @pytest.fixture(scope="function", params=cf.gen_invalid_field_types())
    def get_invalid_field_type(self, request):
        yield request.param

    @pytest.fixture(scope="function", params=cf.gen_all_type_fields())
    def get_unsupported_primary_field(self, request):
        if request.param.dtype == DataType.INT64:
            pytest.skip("int64 type is valid primary key")
        yield request.param

    @pytest.fixture(scope="function", params=ct.get_invalid_strs)
    def get_invalid_dim(self, request):
        if request.param == 1:
            request.param = 0
        yield request.param

    @pytest.mark.tags(CaseLabel.L0)
    def test_collection(self):
        """
        target: test collection with default schema
        method: create collection with default schema
        expected: assert collection property
        """
        self._connect()
        c_name = cf.gen_unique_str(prefix)
        collection, _ = self.collection.collection_init(c_name, data=None, schema=default_schema)
        assert_default_collection(collection, c_name)
        assert c_name in self.utility.list_collections()[0]

    @pytest.mark.tags(CaseLabel.L0)
    def test_collection_empty_name(self):
        """
        target: test collection with empty name
        method: create collection with a empty name
        expected: raise exception
        """
        self._connect()
        c_name = ""
        ex, check = self.collection.collection_init(c_name, schema=default_schema)
        assert "value  is illegal" in str(ex)

    @pytest.mark.tags(CaseLabel.L1)
    def test_collection_invalid_name(self, get_invalid_string):
        """
        target: test collection with invalid name
        method: create collection with invalid name
        expected: raise exception
        """
        self._connect()
        c_name = get_invalid_string
        ex, check = self.collection.collection_init(c_name, schema=default_schema)
        assert "invalid" or "illegal" in str(ex)

    @pytest.mark.tags(CaseLabel.L0)
    @pytest.mark.xfail(reason="issue #5241 #5367")
    def test_collection_dup_name(self):
        """
        target: test collection with dup name
        method: create collection with dup name and none schema and data
        expected: collection properties consistent
        """
        self._connect()
        collection = self._collection()
        c_name = collection.name
        assert_default_collection(collection)
        dup_collection, _ = self.collection.collection_init(c_name)
        assert collection.name == dup_collection.name
        assert collection.schema == dup_collection.schema
        assert collection.num_entities == dup_collection.num_entities
        assert id(collection) == id(dup_collection)
        assert collection.name in self.utility.list_collections()

    @pytest.mark.tags(CaseLabel.L1)
    @pytest.mark.xfail(reason="issue #5231")
    def test_collection_dup_name_with_desc(self):
        """
        target: test collection with dup name
        method: 1. default schema with desc 2. dup name collection
        expected: desc consistent
        """
        self._connect()
        schema = cf.gen_default_collection_schema(description=ct.collection_desc)
        collection = self._collection(schema=schema)
        assert_default_collection(collection, exp_schema=schema)
        c_name = collection.name
        dup_collection, _ = self.collection.collection_init(c_name)
        assert_default_collection(dup_collection, c_name, exp_schema=schema)
        assert collection.description == dup_collection.description

    @pytest.mark.tags(CaseLabel.L1)
    def test_collection_dup_name_new_schema(self):
        """
        target: test collection with dup name and new schema
        method: 1.create collection with default schema
                2. collection with dup name and new schema
        expected: raise exception
        """
        self._connect()
        collection = self._collection()
        c_name = collection.name
        assert_default_collection(collection)
        fields = [cf.gen_int64_field()]
        schema = cf.gen_collection_schema(fields=fields)
        ex, _ = self.collection.collection_init(c_name, schema=schema)
        assert "The collection already exist, but the schema isnot the same as the passed in" in str(ex)

    @pytest.mark.tags(CaseLabel.L1)
    def test_collection_dup_name_new_primary(self):
        """
        target: test collection with dup name and new primary_field schema
        method: 1.collection with default schema
                2. collection with same fields and new primary_field schema
        expected: raise exception
        """
        self._connect()
        collection = self._collection()
        c_name = collection.name
        assert_default_collection(collection)
        schema = cf.gen_default_collection_schema(primary_field=ct.default_int64_field_name)
        ex, _ = self.collection.collection_init(c_name, schema=schema)
        assert "The collection already exist, but the schema isnot the same as the passed in" in str(ex)
        assert collection.primary_field is None

    @pytest.mark.tags(CaseLabel.L1)
    def test_collection_dup_name_new_dim(self):
        """
        target: test collection with dup name and new dim schema
        method: 1. default schema 2. schema with new dim
        expected: raise exception
        """
        self._connect()
        new_dim = 120
        collection = self._collection()
        c_name = collection.name
        assert_default_collection(collection)
        schema = cf.gen_default_collection_schema()
        new_fields = cf.gen_float_vec_field(dim=new_dim)
        schema.fields[-1] = new_fields
        ex, _ = self.collection.collection_init(c_name, schema=schema)
        assert "The collection already exist, but the schema isnot the same as the passed in" in str(ex)
        assert collection.primary_field is None

    @pytest.mark.tags(CaseLabel.L1)
    @pytest.mark.xfail(reason="issue #5304")
    def test_collection_dup_name_invalid_schema_type(self, get_invalid_type_schema):
        """
        target: test collection with dup name and invalid schema
        method: 1. default schema 2. invalid schema
        expected: raise exception and
        """
        self._connect()
        collection = self._collection()
        c_name = collection.name
        assert_default_collection(collection)
        ex, _ = self.collection.collection_init(c_name, schema=get_invalid_type_schema)
        assert "schema type must be schema.CollectionSchema" in str(ex)
        assert_default_collection(collection, c_name)

    @pytest.mark.tags(CaseLabel.L1)
    @pytest.mark.xfail(reason="issue #5241 #5367")
    def test_collection_dup_name_same_schema(self):
        """
        target: test collection with dup name and same schema
        method: dup name and same schema
        expected: two collection object is available
        """
        self._connect()
        collection = self._collection(schema=default_schema)
        c_name = collection.name
        assert_default_collection(collection)
        dup_collection, _ = self.collection.collection_init(c_name, schema=default_schema)
        assert_default_collection(dup_collection, c_name)
        assert id(collection) == id(dup_collection)

    @pytest.mark.tags(CaseLabel.L1)
    @pytest.mark.xfail(reason="issue #5302")
    def test_collection_dup_name_none_schema_dataframe(self):
        """
        target: test collection with dup name and insert dataframe
        method: create collection with dup name, none schema, dataframe
        expected: two collection object is correct
        """
        self._connect()
        nb = ct.default_nb
        collection = self._collection()
        c_name = collection.name
        assert_default_collection(collection)
        df = cf.gen_default_dataframe_data(nb)
        dup_collection, _ = self.collection.collection_init(c_name, schema=None, data=df)
        assert_default_collection(dup_collection, c_name, exp_num=nb)
        assert collection.num_entities == nb

    @pytest.mark.tags(CaseLabel.L1)
    @pytest.mark.xfail(reason="issue #5302")
    def test_collection_dup_name_none_schema_data_list(self):
        """
        target: test collection with dup name and insert data (list-like)
        method: create collection with dup name, none schema, data (list-like)
        expected: two collection object is correct
        """
        self._connect()
        nb = ct.default_nb
        collection = self._collection()
        c_name = collection.name
        assert_default_collection(collection)
        data = cf.gen_default_dataframe_data(nb)
        dup_collection, _ = self.collection.collection_init(c_name, schema=None, data=data)
        assert_default_collection(dup_collection, c_name, exp_num=nb)
        assert collection.num_entities == nb

    @pytest.mark.tags(CaseLabel.L0)
    def test_collection_none_schema(self):
        """
        target: test collection with none schema
        method: create collection with none schema
        expected: raise exception
        """
        self._connect()
        c_name = cf.gen_unique_str(prefix)
        ex, _ = self.collection.collection_init(c_name, schema=None)
        assert "Collection missing schema" in str(ex)

    @pytest.mark.tags(CaseLabel.L0)
    def test_collection_invalid_type_schema(self, get_invalid_type_schema):
        """
        target: test collection with invalid schema
        method: create collection with non-CollectionSchema type schema
        expected: raise exception
        """
        self._connect()
        c_name = cf.gen_unique_str(prefix)
        ex, _ = self.collection.collection_init(c_name, schema=get_invalid_type_schema)
        assert "schema type must be schema.CollectionSchema" in str(ex)

    @pytest.mark.tags(CaseLabel.L1)
    @pytest.mark.xfail(reason="issue #5331")
    def test_collection_invalid_type_fields(self, get_invalid_type_fields):
        """
        target: test collection with invalid fields type, non-list
        method: create collection schema with non-list invalid fields
        expected: exception
        """
        self._connect()
        c_name = cf.gen_unique_str(prefix)
        fields = get_invalid_type_fields
        schema = cf.gen_collection_schema(fields=fields)
        ex, _ = self.collection.collection_init(c_name, schema=schema)
        log.error(str(ex))

    @pytest.mark.tags(CaseLabel.L1)
    @pytest.mark.xfail(reason="issue #5407")
    def test_collection_with_unknown_type(self):
        """
        target: test collection with unknown type
        method: create with DataType.UNKNOWN
        expected: raise exception
        """
        self._connect()
        c_name = cf.gen_unique_str(prefix)
        unknown_field = FieldSchema("unknown", DataType.UNKNOWN)
        fields = [unknown_field, cf.gen_float_vec_field()]
        schema = cf.gen_collection_schema(fields=fields)
        ex, _ = self.collection.collection_init(c_name, schema=schema)
        log.error(str(ex))
        # TODO assert

    @pytest.mark.tags(CaseLabel.L1)
    def test_collection_invalid_field_name(self, get_invalid_string):
        """
        target: test collection with invalid field name
        method: invalid string name
        expected: raise exception
        """
        self._connect()
        c_name = cf.gen_unique_str(prefix)
        field = FieldSchema(name=get_invalid_string, dtype=5)
        schema = cf.gen_collection_schema(fields=[field])
        ex, _ = self.collection.collection_init(c_name, schema=schema)
        message_one = "but expected one of: bytes, unicode"
        message_two = "You should specify the name of field"
        message_three = "Invalid field name"
        assert message_one or message_two or message_three in str(ex)

    @pytest.mark.tags(CaseLabel.L1)
    @pytest.mark.xfail(reason="issue #5317")
    def test_collection_invalid_field_type(self, get_invalid_field_type):
        """
        target: test collection with invalid field type
        method: invalid DataType
        expected: raise exception
        """
        self._connect()
        c_name = cf.gen_unique_str(prefix)
        field = FieldSchema(name="test", dtype=get_invalid_field_type)
        schema = cf.gen_collection_schema(fields=[field])
        ex, _ = self.collection.collection_init(c_name, schema=schema)
        assert "Field type must be of DataType" in str(ex)

    @pytest.mark.tags(CaseLabel.L0)
    @pytest.mark.xfail(reason="issue #5312")
    def test_collection_empty_fields(self):
        """
        target: test collection with empty fields
        method: create collection with fields = []
        expected: exception
        """
        self._connect()
        c_name = cf.gen_unique_str(prefix)
        schema = cf.gen_collection_schema(fields=[])
        ex, _ = self.collection.collection_init(c_name, schema=schema)
        # TODO assert

    @pytest.mark.tags(CaseLabel.L1)
    def test_collection_dup_field(self):
        """
        target: test collection with dup field name
        method: Two FieldSchema have same name
        expected: raise exception
        """
        self._connect()
        c_name = cf.gen_unique_str(prefix)
        field_one = cf.gen_int64_field()
        field_two = cf.gen_int64_field()
        schema = cf.gen_collection_schema(fields=[field_one, field_two])
        ex, _ = self.collection.collection_init(c_name, schema=schema)
        assert "duplicated field name" in str(ex)
        has, _ = self.utility.has_collection(c_name)
        assert not has

    @pytest.mark.tags(CaseLabel.L0)
    @pytest.mark.parametrize("field", [cf.gen_float_vec_field(), cf.gen_binary_vec_field()])
    def test_collection_only_vector(self, field):
        """
        target: test collection just with vec field
        method: create with float-vec fields
        expected: no exception
        """
        self._connect()
        c_name = cf.gen_unique_str(prefix)
        schema = cf.gen_collection_schema(fields=[field])
        collection, _ = self.collection.collection_init(c_name, schema=schema)
        assert_default_collection(collection, c_name, exp_schema=schema)

    @pytest.mark.tags(CaseLabel.L1)
    @pytest.mark.xfail(reason="issue #5345")
    def test_collection_multi_float_vectors(self):
        """
        target: test collection with multi float vectors
        method: create collection with two float-vec fields
        expected: raise exception
        """
        self._connect()
        c_name = cf.gen_unique_str(prefix)
        fields = [cf.gen_float_vec_field(), cf.gen_float_vec_field(name="tmp")]
        schema = cf.gen_collection_schema(fields=fields)
        ex, _ = self.collection.collection_init(c_name, schema=schema)
        log.debug(ex)

    @pytest.mark.tags(CaseLabel.L1)
    @pytest.mark.xfail(reason="issue #5345")
    def test_collection_mix_vectors(self):
        """
        target: test collection with mix vectors
        method: create with float and binary vec
        expected: raise exception
        """
        self._connect()
        c_name = cf.gen_unique_str(prefix)
        fields = [cf.gen_float_vec_field(), cf.gen_binary_vec_field()]
        schema = cf.gen_collection_schema(fields=fields)
        ex, _ = self.collection.collection_init(c_name, schema=schema)
        log.debug(ex)

    @pytest.mark.tags(CaseLabel.L0)
    @pytest.mark.xfail(reason="issue #5285")
    def test_collection_without_vectors(self):
        """
        target: test collection without vectors
        method: create collection only with int field
        expected: raise exception
        """
        self._connect()
        c_name = cf.gen_unique_str(prefix)
        schema = cf.gen_collection_schema([cf.gen_int64_field()])
        ex, _ = self.collection.collection_init(c_name, schema=schema)
        assert "must" in str(ex)

    @pytest.mark.tags(CaseLabel.L0)
    def test_collection_primary_field(self):
        """
        target: test collection with primary field
        method: specify primary field
        expected: collection.primary_field
        """
        self._connect()
        c_name = cf.gen_unique_str(prefix)
        schema = cf.gen_default_collection_schema(primary_field=ct.default_int64_field_name)
        collection, _ = self.collection.collection_init(c_name, schema=schema)
        assert collection.primary_field.name == ct.default_int64_field_name

    @pytest.mark.tags(CaseLabel.L1)
    def test_collection_unsupported_primary_field(self, get_unsupported_primary_field):
        """
        target: test collection with unsupported parimary field type
        method: specify non-int64 as primary field
        expected: raise exception
        """
        self._connect()
        c_name = cf.gen_unique_str(prefix)
        field = get_unsupported_primary_field
        schema = cf.gen_collection_schema(fields=[field], primary_field=field.name)
        ex, _ = self.collection.collection_init(c_name, schema=schema)
        assert "the data type of primary key should be int64" in str(ex)

    @pytest.mark.tags(CaseLabel.L1)
    def test_collection_multi_primary_fields(self):
        """
        target: test collection with multi primary
        method: collection with two primary fields
        expected: raise exception
        """
        self._connect()
        c_name = cf.gen_unique_str(prefix)
        int_field = cf.gen_int64_field(is_primary=True)
        float_vec_field = cf.gen_float_vec_field(is_primary=True)
        schema = cf.gen_collection_schema(fields=[int_field, float_vec_field])
        ex, _ = self.collection.collection_init(c_name, schema=schema)
        assert "there are more than one primary key" in str(ex)

    @pytest.mark.tags(CaseLabel.L1)
    @pytest.mark.xfail(reason="issue #5349")
    def test_collection_primary_inconsistent(self):
        """
        target: test collection with different primary field setting
        method: 1. set A field is_primary 2. set primary_field is B
        expected: raise exception
        """
        self._connect()
        c_name = cf.gen_unique_str(prefix)
        int_field = cf.gen_int64_field(name="int", is_primary=True)
        float_vec_field = cf.gen_float_vec_field(name="vec")
        schema = cf.gen_collection_schema(fields=[int_field, float_vec_field], primary_field="vec")
        ex, _ = self.collection.collection_init(c_name, schema=schema)
        log.info(schema)
        log.info(ex.primary_field.name)
        assert "there are more than one primary key" in str(ex)

    @pytest.mark.tags(CaseLabel.L1)
    def test_collection_field_primary_false(self):
        """
        target: test collection with primary false
        method: define field with is_primary false
        expected: no exception
        """
        self._connect()
        c_name = cf.gen_unique_str(prefix)
        int_field = cf.gen_int64_field(name="int")
        float_vec_field = cf.gen_float_vec_field()
        schema = cf.gen_collection_schema(fields=[int_field, float_vec_field])
        collection, _ = self.collection.collection_init(c_name, schema=schema)
        assert collection.primary_field is None
        assert collection.schema.auto_id

    @pytest.mark.tags(CaseLabel.L1)
    @pytest.mark.xfail(reason="issue #5350")
    def test_collection_field_invalid_primary(self, get_invalid_string):
        """
        target: test collection with invalid primary
        method: define field with is_primary=non-bool
        expected: raise exception
        """
        self._connect()
        c_name = cf.gen_unique_str(prefix)
        int_field = cf.gen_int64_field(name="int", is_primary=get_invalid_string)
        float_vec_field = cf.gen_float_vec_field()
        schema = cf.gen_collection_schema(fields=[int_field, float_vec_field])
        ex, _ = self.collection.collection_init(c_name, schema=schema)
        log.info(str(ex))

    @pytest.mark.tags(CaseLabel.L0)
    @pytest.mark.parametrize("dtype", [DataType.FLOAT_VECTOR, DataType.BINARY_VECTOR])
    def test_collection_vector_without_dim(self, dtype):
        """
        target: test collection without dimension
        method: define vector field without dim
        expected: raise exception
        """
        self._connect()
        c_name = cf.gen_unique_str(prefix)
        float_vec_field = FieldSchema(name="vec", dtype=dtype)
        schema = cf.gen_collection_schema(fields=[float_vec_field])
        ex, _ = self.collection.collection_init(c_name, schema=schema)
        assert "dimension is not defined in field type params" in str(ex)

    @pytest.mark.tags(CaseLabel.L1)
    def test_collection_vector_invalid_dim(self, get_invalid_dim):
        """
        target: test collection with invalid dimension
        method: define float-vec field with invalid dimension
        expected: raise exception
        """
        self._connect()
        c_name = cf.gen_unique_str(prefix)
        float_vec_field = cf.gen_float_vec_field(dim=get_invalid_dim)
        schema = cf.gen_collection_schema(fields=[float_vec_field])
        ex, _ = self.collection.collection_init(c_name, schema=schema)
        assert "dim must be of int" in str(ex)

    @pytest.mark.tags(CaseLabel.L1)
    @pytest.mark.parametrize("dim", [-1, 32769])
    def test_collection_vector_out_bounds_dim(self, dim):
        """
        target: test collection with out of bounds dim
        method: invalid dim -1 and 32759
        expected: raise exception
        """
        self._connect()
        c_name = cf.gen_unique_str(prefix)
        float_vec_field = cf.gen_float_vec_field(dim=dim)
        schema = cf.gen_collection_schema(fields=[float_vec_field])
        ex, _ = self.collection.collection_init(c_name, schema=schema)
        assert "invalid dimension: {}. should be in range 1 ~ 32768".format(dim) in str(ex)

    @pytest.mark.tags(CaseLabel.L1)
    def test_collection_non_vector_field_dim(self):
        """
        target: test collection with dim for non-vector field
        method: define int64 field with dim
        expected: no exception
        """
        self._connect()
        c_name = cf.gen_unique_str(prefix)
        int_field = FieldSchema(name="int", dtype=DataType.INT64, dim=ct.default_dim)
        float_vec_field = cf.gen_float_vec_field()
        schema = cf.gen_collection_schema(fields=[int_field, float_vec_field])
        collection, _ = self.collection.collection_init(c_name, schema=schema)
        assert_default_collection(collection, c_name, exp_schema=schema)

    @pytest.mark.tags(CaseLabel.L1)
    @pytest.mark.parametrize("desc", [None, ct.collection_desc])
    def test_collection_desc(self, desc):
        """
        target: test collection with none description
        method: create with none description
        expected: assert default description
        """
        self._connect()
        c_name = cf.gen_unique_str(prefix)
        schema = cf.gen_default_collection_schema(description=desc)
        collection, _ = self.collection.collection_init(c_name, schema=schema)
        assert_default_collection(collection, c_name, exp_schema=schema)

    @pytest.mark.tags(CaseLabel.L1)
    def test_collection_long_desc(self):
        """
        target: test collection with long desc
        method: create with long desc
        expected:
        """
        self._connect()
        c_name = cf.gen_unique_str(prefix)
        desc = "a".join("a" for _ in range(256))
        schema = cf.gen_default_collection_schema(description=desc)
        collection, _ = self.collection.collection_init(c_name, schema=schema)
        assert_default_collection(collection, c_name, exp_schema=schema)

    @pytest.mark.tags(CaseLabel.L0)
    @pytest.mark.xfail(reason="issue #5302")
    def test_collection_with_dataframe(self):
        """
        target: test collection with dataframe data
        method: create collection and insert with dataframe
        expected: collection num entities equal to nb
        """
        self._connect()
        nb = ct.default_nb
        c_name = cf.gen_unique_str(prefix)
        data = cf.gen_default_dataframe_data(nb)
        collection, _ = self.collection.collection_init(c_name, schema=default_schema, data=data)
        assert_default_collection(collection, c_name, exp_num=nb)

    @pytest.mark.tags(CaseLabel.L0)
    @pytest.mark.xfail(reason="issue #5302")
    def test_collection_with_data_list(self):
        """
        target: test collection with data (list-like)
        method: create collection with data (list-like)
        expected: collection num entities equal to nb
        """
        self._connect()
        nb = ct.default_nb
        c_name = cf.gen_unique_str(prefix)
        data = cf.gen_default_list_data(nb)
        collection, _ = self.collection.collection_init(c_name, schema=default_schema, data=data)
        assert_default_collection(collection, c_name, exp_num=nb)

    @pytest.mark.tags(CaseLabel.L0)
    def test_collection_binary(self):
        """
        target: test collection with binary-vec
        method: create collection with binary field
        expected: assert binary field
        """
        self._connect()
        c_name = cf.gen_unique_str(prefix)
        collection, _ = self.collection.collection_init(c_name, data=None, schema=default_binary_schema)
        assert_default_collection(collection, c_name, exp_schema=default_binary_schema)
        assert c_name in self.utility.list_collections()[0]

    @pytest.mark.tags(CaseLabel.L0)
    @pytest.mark.xfail(reason="issue #5414")
    def test_collection_binary_with_dataframe(self):
        """
        target: test binary collection with dataframe
        method: create binary collection with dataframe
        expected: collection num entities equal to nb
        """
        self._connect()
        nb = ct.default_nb
        c_name = cf.gen_unique_str(prefix)
        data = cf.gen_default_binary_dataframe_data(3)
        log.debug(data)
        collection, _ = self.collection.collection_init(c_name, schema=default_binary_schema, data=data)
        assert_default_collection(collection, c_name, exp_schema=default_binary_schema, exp_num=nb)

    @pytest.mark.tags(CaseLabel.L0)
    def test_collection_binary_with_data_list(self):
        """
        target: test collection with data (list-like)
        method: create binary collection with data (list-like)
        expected: collection num entities equal to nb
        """
        self._connect()
        nb = ct.default_nb
        c_name = cf.gen_unique_str(prefix)
        data = cf.gen_default_binary_list_data(nb)
        collection, _ = self.collection.collection_init(c_name, schema=default_binary_schema, data=data)
        assert_default_collection(collection, c_name, exp_schema=default_binary_schema, exp_num=nb)


class TestCollectionOperation(ApiReq):
    """
    ******************************************************************
      The following cases are used to test collection interface operations
    ******************************************************************
    """

    def teardown_method(self):
        if self.collection is not None and self.collection.collection is not None:
            self.collection.drop()

    def setup_method(self):
        pass

    @pytest.fixture(scope="function", params=ct.get_invalid_strs)
    def get_non_df(self, request):
        if request.param is None:
            pytest.skip("skip None")
        yield request.param

    @pytest.fixture(scope="function", params=cf.gen_invalid_dataframe())
    def get_invalid_df(self, request):
        yield request.param

    @pytest.mark.tags(CaseLabel.L1)
    def test_collection_without_connection(self):
        """
        target: test collection without connection
        method: 1.create collection after connection removed
        expected: raise exception
        """
        self._connect()
        c_name = cf.gen_unique_str(prefix)
        self.connection.remove_connection(ct.default_alias)
        res_list = self.connection.list_connections()
        assert ct.default_alias not in res_list
        ex, check = self.collection.collection_init(c_name, schema=default_schema)
        assert "There is no connection with alias '{}'".format(ct.default_alias) in str(ex)
        assert self.collection.collection is None

    @pytest.mark.tags(CaseLabel.L1)
    def test_collection_multi_create_drop(self):
        """
        target: test cycle creation and deletion of multiple collections
        method: in a loop, collections are created and deleted sequentially
        expected: no exception
        """
        self._connect()
        c_num = 20
        for _ in range(c_num):
            c_name = cf.gen_unique_str(prefix)
            collection, _ = self.collection.collection_init(c_name, schema=default_schema)
            assert_default_collection(collection, c_name)
            collection.drop()
            assert c_name not in self.utility.list_collections()

    @pytest.mark.tags(CaseLabel.L1)
    @pytest.mark.xfail(reason="issue #5367")
    def test_collection_dup_name_drop(self):
        """
        target: test collection with dup name, and drop
        method: 1. two dup name collection object
                2. one object drop collection
        expected: collection dropped
        """
        self._connect()
        collection = self._collection()
        assert_default_collection(collection)
        log.info(collection.schema)
        dup_collection, _ = self.collection.collection_init(collection.name)
        assert_default_collection(dup_collection, collection.name)
        dup_collection.drop()
        has, _ = self.utility.has_collection(collection.name)
        assert not has
        with pytest.raises(Exception, match="can't find collection"):
            collection.num_entities

    @pytest.mark.tags(CaseLabel.L0)
    @pytest.mark.xfail(reason="issue #5302")
    def test_collection_schema_insert_dataframe(self):
        """
        target: test collection create and insert dataframe
        method: 1. create by schema 2. insert dataframe
        expected: assert num_entities
        """
        self._connect()
        nb = ct.default_nb
        collection = self._collection()
        assert_default_collection(collection)
        df = cf.gen_default_dataframe_data(nb)
        self.collection.insert(data=df)
        assert collection.num_entities == nb

    @pytest.mark.tags(CaseLabel.L1)
    @pytest.mark.xfail(reason="issue #5302")
    def test_collection_created_by_dataframe(self):
        """
        target: test collection with dataframe
        method: create collection with dataframe
        expected: create successfully
        """
        self._connect()
        nb = ct.default_nb
        c_name = cf.gen_unique_str(prefix)
        df = cf.gen_default_dataframe_data(nb)
        schema = cf.gen_default_collection_schema()
        collection, _ = self.collection.collection_init(name=c_name, data=df)
        assert_default_collection(collection, exp_name=c_name, exp_num=nb, exp_schema=schema)

    @pytest.mark.tags(CaseLabel.L0)
    @pytest.mark.xfail(reason="issue #5404")
    def test_collection_created_by_empty_dataframe(self):
        """
        target: test create collection by empty dataframe
        method: invalid dataframe type create collection
        expected: raise exception
        """
        self._connect()
        c_name = cf.gen_unique_str(prefix)
        data = pd.DataFrame()
        ex, _ = self.collection.collection_init(name=c_name, schema=None, data=data)
        # TODO assert

    @pytest.mark.tags(CaseLabel.L1)
    def test_collection_created_by_invalid_dataframe(self, get_invalid_df):
        """
        target: test collection with invalid dataframe
        method: create with invalid dataframe
        expected: raise exception
        """
        self._connect()
        c_name = cf.gen_unique_str(prefix)
        ex, _ = self.collection.collection_init(name=c_name, schema=None, data=get_invalid_df)
        message_one = "Cannot infer schema from empty dataframe"
        message_two = "Field name should not be empty"
        message_three = "Invalid field name"
        assert message_one or message_two or message_three in str(ex)

    @pytest.mark.tags(CaseLabel.L1)
    @pytest.mark.xfail(reason="issue #5405")
    def test_collection_created_by_inconsistent_dataframe(self):
        """
        target: test collection with data inconsistent
        method: create and insert with inconsistent data
        expected: raise exception
        """
        self._connect()
        c_name = cf.gen_unique_str(prefix)
        # one field different type df
        mix_data = [(1, 2., [0.1, 0.2]), (2, 3., 4)]
        df = pd.DataFrame(data=mix_data, columns=list("ABC"))
        ex, _ = self.collection.collection_init(name=c_name, schema=None, data=df)
        log.info(str(ex))
        # TODO assert

    @pytest.mark.tags(CaseLabel.L0)
    def test_collection_created_by_non_dataframe(self, get_non_df):
        """
        target: test create collection by invalid dataframe
        method: non-dataframe type create collection
        expected: raise exception
        """
        self._connect()
        c_name = cf.gen_unique_str(prefix)
        ex, _ = self.collection.collection_init(name=c_name, schema=None, data=get_non_df)
        assert "Data of not pandas.DataFrame type should bepassed into the schema" in str(ex)

    @pytest.mark.tags(CaseLabel.L0)
    def test_collection_created_by_data_list(self):
        """
        target: test create collection by data list
        method: data type is list-like
        expected: raise exception
        """
        self._connect()
        c_name = cf.gen_unique_str(prefix)
        data = cf.gen_default_list_data(nb=100)
        ex, _ = self.collection.collection_init(name=c_name, schema=None, data=data)
        assert "Data of not pandas.DataFrame type should bepassed into the schema" in str(ex)

    @pytest.mark.tags(CaseLabel.L0)
    @pytest.mark.xfail(reason="issue #5302")
    def test_collection_schema_insert_data(self):
        """
        target: test collection create and insert list-like data
        method: 1. create by schema 2. insert data
        expected: assert num_entities
        """
        self._connect()
        nb = ct.default_nb
        collection = self._collection()
        assert_default_collection(collection)
        data = cf.gen_default_list_data(nb)
        self.collection.insert(data=data)
        assert collection.num_entities == nb

    @pytest.mark.tags(CaseLabel.L1)
    def test_collection_after_drop(self):
        """
        target: test create collection after create and drop
        method: 1. create a 2. drop a 3, re-create a
        expected: no exception
        """
        collection = self._collection()
        assert_default_collection(collection)
        c_name = collection.name
        collection.drop()
        assert not self.utility.has_collection(c_name)[0]
        re_collection = self._collection(name=c_name)
        assert_default_collection(re_collection, c_name)
        assert self.utility.has_collection(c_name)[0]

    @pytest.mark.tags(CaseLabel.L1)
    @pytest.mark.xfail(reason="issue #5302")
    def test_collection_binary_insert_dataframe(self):
        """
        target: test collection create and insert dataframe
        method: 1. create by schema 2. insert dataframe
        expected: assert num_entities
        """
        self._connect()
        nb = ct.default_nb
        collection = self._collection(schema=default_binary_schema)
        assert_default_collection(collection, exp_schema=default_binary_schema)
        df = cf.gen_default_binary_dataframe_data(nb)
        self.collection.insert(data=df)
        assert collection.num_entities == nb

    @pytest.mark.tags(CaseLabel.L1)
    @pytest.mark.xfail(reason="issue #5414")
    def test_collection_binary_created_by_dataframe(self):
        """
        target: test collection with dataframe
        method: create collection with dataframe
        expected: create successfully
        """
        self._connect()
        nb = ct.default_nb
        c_name = cf.gen_unique_str(prefix)
        df = cf.gen_default_binary_dataframe_data(nb)
        schema = cf.gen_default_binary_collection_schema()
        collection, _ = self.collection.collection_init(name=c_name, data=df)
        assert_default_collection(collection, exp_name=c_name, exp_num=nb, exp_schema=schema)

    @pytest.mark.tags(CaseLabel.L0)
    def test_collection_binary_created_by_data_list(self):
        """
        target: test create collection by data list
        method: data type is list-like
        expected: raise exception
        """
        self._connect()
        c_name = cf.gen_unique_str(prefix)
        data = cf.gen_default_binary_list_data(nb=100)
        ex, _ = self.collection.collection_init(name=c_name, schema=None, data=data)
        assert "Data of not pandas.DataFrame type should bepassed into the schema" in str(ex)

    @pytest.mark.tags(CaseLabel.L0)
    @pytest.mark.xfail(reason="issue #5414")
    def test_collection_binary_insert_data(self):
        """
        target: test collection create and insert list-like data
        method: 1. create by schema 2. insert data
        expected: assert num_entities
        """
        self._connect()
        nb = ct.default_nb
        collection = self._collection(schema=default_binary_schema)
        assert_default_collection(collection, exp_schema=default_binary_schema)
        data = cf.gen_default_binary_list_data(nb)
        self.collection.insert(data=data)
        assert collection.num_entities == nb<|MERGE_RESOLUTION|>--- conflicted
+++ resolved
@@ -38,18 +38,7 @@
     def setup_method(self):
         pass
 
-<<<<<<< HEAD
-    @pytest.fixture(
-        scope="function",
-        params=ct.get_invalid_strs
-    )
-=======
     @pytest.fixture(scope="function", params=ct.get_invalid_strs)
-    def get_invalid_string(self, request):
-        yield request.param
-
-    @pytest.fixture(scope="function", params=ct.get_invalid_strs)
->>>>>>> 5feb9ae9
     def get_invalid_type_schema(self, request):
         if request.param is None:
             pytest.skip("None schema is valid")
