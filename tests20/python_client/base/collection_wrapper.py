--- conflicted
+++ resolved
@@ -9,35 +9,6 @@
 from utils.util_log import test_log as log
 from common.common_type import *
 from base.api_request import api_request
-
-'''
-def collection_catch():
-    def wrapper(func):
-        def inner_wrapper(*args, **kwargs):
-            try:
-                res = func(*args, **kwargs)
-                log.debug("(func_res) Response : %s " % str(res))
-                return res, True
-            except Exception as e:
-                log.error("[Collection API Exception]%s: %s" % (str(func), str(e)))
-                return e, False
-        return inner_wrapper
-    return wrapper
-
-
-@collection_catch()
-def func_req(_list, **kwargs):
-    if isinstance(_list, list):
-        func = _list[0]
-        if callable(func):
-            arg = []
-            if len(_list) > 1:
-                for a in _list[1:]:
-                    arg.append(a)
-            # log.debug("(func_req)[%s] Parameters ars arg: %s, kwargs: %s" % (str(func), str(arg), str(kwargs)))
-            return func(*arg, **kwargs)
-    return False, False
-'''
 
 
 class ApiCollectionWrapper:
@@ -115,27 +86,28 @@
     def release(self, check_res=None, check_params=None, **kwargs):
         func_name = sys._getframe().f_code.co_name
         res, check = api_request([self.collection.release], **kwargs)
-        check_result = ResponseChecker(res, func_name, check_res, check_params, check, **kwargs).run()
+        check_result = ResponseChecker(res, func_name, check_res,
+                                       check_params, check, **kwargs).run()
         return res, check_result
 
     def insert(self, data, partition_name=None, check_res=None, check_params=None, **kwargs):
         func_name = sys._getframe().f_code.co_name
-<<<<<<< HEAD
         res, check = api_request([self.collection.insert, data, partition_name], **kwargs)
-        check_result = ResponseChecker(res, func_name, check_res, check_params, check, dat=data, partition_name=partition_name, **kwargs).run()
-=======
-        res, check = func_req([self.collection.insert, data, partition_name], **kwargs)
-        check_result = CheckFunc(res, func_name, check_res, check_params, check, data=data, partition_name=partition_name, **kwargs).run()
->>>>>>> 3434ad57
+        check_result = ResponseChecker(res, func_name, check_res, check_params, check,
+                                       dat=data, partition_name=partition_name,
+                                       **kwargs).run()
         return res, check_result
 
-    def search(self, data, anns_field, param, limit, expression, partition_names=None, output_fields=None, timeout=None,
+    def search(self, data, anns_field, param, limit, expression,
+               partition_names=None, output_fields=None, timeout=None,
                check_res=None, check_params=None, **kwargs):
         func_name = sys._getframe().f_code.co_name
         res, check = api_request([self.collection.search, data, anns_field, param, limit, expression, partition_names,
                                output_fields, timeout], **kwargs)
-        check_result = ResponseChecker(res, func_name, check_res, check_params, check, data=data, anns_field=anns_field, param=param, limit=limit,
-                                       expression=expression, partition_names=partition_names, output_fields=output_fields,
+        check_result = ResponseChecker(res, func_name, check_res, check_params, check,
+                                       data=data, anns_field=anns_field, param=param, limit=limit,
+                                       expression=expression, partition_names=partition_names,
+                                       output_fields=output_fields,
                                        timeout=timeout, **kwargs).run()
         return res, check_result
 
