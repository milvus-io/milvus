import pytest
import sys

sys.path.append("..")
from base.connections_wrapper import ApiConnectionsWrapper
from base.collection_wrapper import ApiCollectionWrapper
from base.partition_wrapper import ApiPartitionWrapper
from base.index_wrapper import ApiIndexWrapper
from base.utility_wrapper import ApiUtilityWrapper

from config.test_info import test_info
from utils.util_log import test_log as log
from common import common_func as cf
from common import common_type as ct


def request_catch():
    def wrapper(func):
        def inner_wrapper(*args, **kwargs):
            try:
                res = func(*args, **kwargs)
                log.debug("(func_res) Response : %s " % str(res))
                return res, True
            except Exception as e:
                log.error("[ClientRequest API Exception]%s: %s" % (str(func), str(e)))
                return e, False
        return inner_wrapper
    return wrapper


@request_catch()
def func_req(_list, **kwargs):
    if isinstance(_list, list):
        func = _list[0]
        if callable(func):
            arg = []
            if len(_list) > 1:
                for a in _list[1:]:
                    arg.append(a)
            log.debug("(func_req)[%s] Parameters ars arg: %s, kwargs: %s" % (str(func), str(arg), str(kwargs)))
            return func(*arg, **kwargs)
    return False, False


class ParamInfo:
    def __init__(self):
        self.param_host = ""
        self.param_port = ""
        self.param_handler = ""

    def prepare_param_info(self, host, port, handler):
        self.param_host = host
        self.param_port = port
        self.param_handler = handler


param_info = ParamInfo()


class Base:
    """ Initialize class object """
    connection_wrap = None
    collection_wrap = None
    partition_wrap = None
    index_wrap = None
    utility_wrap = None
    partition_mul = None
    collection_mul = None

    def setup_class(self):
        log.info("[setup_class] Start setup class...")

    def teardown_class(self):
        pass

    def setup(self):
        log.info(("*" * 35) + " setup " + ("*" * 35))
        self.connection_wrap = ApiConnectionsWrapper()
        self.collection_wrap = ApiCollectionWrapper()
        self.partition_wrap = ApiPartitionWrapper()
        self.index_wrap = ApiIndexWrapper()
        self.utility_wrap = ApiUtilityWrapper()
        self.partition_mul = ()
        self.collection_mul = ()

    def teardown(self):
        log.info(("*" * 35) + " teardown " + ("*" * 35))

        try:
            """ Drop collection before disconnect """
            if self.collection_wrap is not None and self.collection_wrap.collection is not None:
                self.collection_wrap.drop()
        except Exception as e:
            pass

        try:
            """ Delete connection and reset configuration"""
            res = self.connection_wrap.list_connections()
            for i in res[0]:
                self.connection_wrap.remove_connection(i[0])
        except Exception as e:
            pass

    @pytest.fixture(scope="module", autouse=True)
    def initialize_env(self, request):
        """ clean log before testing """
        cf.modify_file([test_info.log_debug, test_info.log_info, test_info.log_err])
        log.info("[initialize_milvus] Log cleaned up, start testing...")

        host = request.config.getoption("--host")
        port = request.config.getoption("--port")
        handler = request.config.getoption("--handler")
        param_info.prepare_param_info(host, port, handler)


class ApiReq(Base):
    """
    Additional methods;
    Public methods that can be used to add cases.
    """

    @pytest.fixture(scope="module", params=ct.get_invalid_strs)
    def get_invalid_string(self, request):
        yield request.param

    @pytest.fixture(scope="module", params=cf.gen_simple_index())
    def get_index_param(self, request):
        yield request.param

    def _connect(self):
<<<<<<< HEAD
        """ Testing func """
        self.connection.add_connection(default={"host": param_info.param_host, "port": param_info.param_port})
        conn, _ = self.connection.connect(alias='default')
        return conn
=======
        """ Add an connection and create the connect """
        self.connection_wrap.add_connection(default={"host": param_info.param_host, "port": param_info.param_port})
        res = self.connection_wrap.connect(alias='default')
        return res
>>>>>>> 03e3b4be

    def _collection(self, name=None, data=None, schema=None, check_res=None, c_object=None, **kwargs):
        """ Init a collection and return the object of collection """
        name = cf.gen_unique_str("ApiReq") if name is None else name
        schema = cf.gen_default_collection_schema() if schema is None else schema
        c_object = self.collection_wrap if c_object is None else c_object

        self._connect()

        res, cr = c_object.collection_init(name=name, data=data, schema=schema, check_res=check_res, **kwargs)
        assert name == c_object.name
        return res

    def _partition(self, c_object=None, p_object=None, name=None, descriptions=None, **kwargs):
        """ Init a partition in a collection and return the object of partition """
        c_object = self.collection_wrap.collection if c_object is None else c_object
        p_object = self.partition_wrap if p_object is None else p_object
        name = cf.gen_unique_str("partition_") if name is None else name
        descriptions = cf.gen_unique_str("partition_des_") if descriptions is None else descriptions

        res, cr = p_object.partition_init(c_object, name, description=descriptions, **kwargs)
        return res

    def _collection_object_multiple(self, mul_number=2):
        """ Initialize multiple objects of collection and return the list of objects """
        for i in range(int(mul_number)):
            par = ApiCollectionWrapper()
            self.collection_mul += (par, )
        log.debug("[_collection_object_multiple] All objects of collection are : %s" % str(self.collection_mul))
        return self.collection_mul

    def _partition_object_multiple(self, mul_number=2):
        """ Initialize multiple objects of partition in a collection and return the list of objects """
        for i in range(int(mul_number)):
            par = ApiPartitionWrapper()
            self.partition_mul += (par, )
        log.debug("[_partition_object_multiple] All objects of partition are : %s" % str(self.partition_mul))
        return self.partition_mul
<|MERGE_RESOLUTION|>--- conflicted
+++ resolved
@@ -128,17 +128,10 @@
         yield request.param
 
     def _connect(self):
-<<<<<<< HEAD
-        """ Testing func """
-        self.connection.add_connection(default={"host": param_info.param_host, "port": param_info.param_port})
-        conn, _ = self.connection.connect(alias='default')
-        return conn
-=======
         """ Add an connection and create the connect """
         self.connection_wrap.add_connection(default={"host": param_info.param_host, "port": param_info.param_port})
         res = self.connection_wrap.connect(alias='default')
         return res
->>>>>>> 03e3b4be
 
     def _collection(self, name=None, data=None, schema=None, check_res=None, c_object=None, **kwargs):
         """ Init a collection and return the object of collection """
