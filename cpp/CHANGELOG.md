--- conflicted
+++ resolved
@@ -2,7 +2,6 @@
 
 Please mark all change in change log and use the ticket from JIRA.
 
-<<<<<<< HEAD
 # MegaSearch 0.3.0 (TBD)
 
 ## Bug
@@ -22,17 +21,6 @@
 
 ## Improvement
 
-=======
-# MegaSearch 0.2.0 (2019-05-31)
-
-## Bug
-
-- MS-32 - Fix thrift error
-- MS-34 - Fix prometheus-cpp thirdparty
-
-## Improvement
-
->>>>>>> d40f75e6
 - MS-20 - Clean Code Part 1
 
 ## New Feature
@@ -48,7 +36,7 @@
 - MS-47 - Add query vps metrics
 - MS-37 - Add query, cache usage, disk write speed and file data size metrics
 - MS-30 - Use faiss v1.5.2
-- MS-54 - cmake: Change Thirft third party URL to github.com
+- MS-54 - cmake: Change Thrift third party URL to github.com
 
 ## Task
 
