--- conflicted
+++ resolved
@@ -23,13 +23,10 @@
 #include "utils/StringHelpFunctions.h"
 
 #include <faiss/utils.h>
-<<<<<<< HEAD
+#include <omp.h>
 #include <cmath>
-=======
-#include <omp.h>
 #include <string>
 #include <vector>
->>>>>>> 3a19979c
 
 namespace milvus {
 namespace server {
