import random
from sklearn import preprocessing
import numpy as np
import pandas as pd
import sys
import json
import time
from utils import constant
from utils.utils import gen_collection_name, get_sorted_distance, patch_faker_text, en_vocabularies_distribution, zh_vocabularies_distribution
from utils.util_log import test_log as logger
import pytest
from base.testbase import TestBase
from utils.utils import (gen_unique_str, get_data_by_payload, get_common_fields_by_data, gen_vector, analyze_documents)
from pymilvus import (
    FieldSchema, CollectionSchema, DataType,
    Collection, utility
)
from faker import Faker
Faker.seed(19530)
fake_en = Faker("en_US")
fake_zh = Faker("zh_CN")

patch_faker_text(fake_en, en_vocabularies_distribution)
patch_faker_text(fake_zh, zh_vocabularies_distribution)


@pytest.mark.L0
class TestInsertVector(TestBase):

    @pytest.mark.parametrize("insert_round", [3])
    @pytest.mark.parametrize("nb", [3000])
    @pytest.mark.parametrize("dim", [128])
    def test_insert_entities_with_simple_payload(self, nb, dim, insert_round):
        """
        Insert a vector with a simple payload
        """
        # create a collection
        name = gen_collection_name()
        collection_payload = {
            "collectionName": name,
            "dimension": dim,
            "metricType": "L2"
        }
        rsp = self.collection_client.collection_create(collection_payload)
        assert rsp['code'] == 0
        rsp = self.collection_client.collection_describe(name)
        logger.info(f"rsp: {rsp}")
        assert rsp['code'] == 0
        # insert data
        for i in range(insert_round):
            data = get_data_by_payload(collection_payload, nb)
            payload = {
                "collectionName": name,
                "data": data,
            }
            body_size = sys.getsizeof(json.dumps(payload))
            logger.info(f"body size: {body_size / 1024 / 1024} MB")
            rsp = self.vector_client.vector_insert(payload)
            assert rsp['code'] == 0
            assert rsp['data']['insertCount'] == nb

    @pytest.mark.parametrize("insert_round", [1])
    @pytest.mark.parametrize("auto_id", [True, False])
    @pytest.mark.parametrize("is_partition_key", [True, False])
    @pytest.mark.parametrize("enable_dynamic_schema", [True, False])
    @pytest.mark.parametrize("nb", [3000])
    @pytest.mark.parametrize("dim", [128])
    def test_insert_entities_with_all_scalar_datatype(self, nb, dim, insert_round, auto_id,
                                                      is_partition_key, enable_dynamic_schema):
        """
        Insert a vector with a simple payload
        """
        # create a collection
        name = gen_collection_name()
        payload = {
            "collectionName": name,
            "schema": {
                "autoId": auto_id,
                "enableDynamicField": enable_dynamic_schema,
                "fields": [
                    {"fieldName": "book_id", "dataType": "Int64", "isPrimary": True, "elementTypeParams": {}},
                    {"fieldName": "user_id", "dataType": "Int64", "isPartitionKey": is_partition_key,
                     "elementTypeParams": {}},
                    {"fieldName": "word_count", "dataType": "Int64", "elementTypeParams": {}},
                    {"fieldName": "book_describe", "dataType": "VarChar", "elementTypeParams": {"max_length": "256"}},
                    {"fieldName": "bool", "dataType": "Bool", "elementTypeParams": {}},
                    {"fieldName": "json", "dataType": "JSON", "elementTypeParams": {}},
                    {"fieldName": "int_array", "dataType": "Array", "elementDataType": "Int64",
                     "elementTypeParams": {"max_capacity": "1024"}},
                    {"fieldName": "varchar_array", "dataType": "Array", "elementDataType": "VarChar",
                     "elementTypeParams": {"max_capacity": "1024", "max_length": "256"}},
                    {"fieldName": "bool_array", "dataType": "Array", "elementDataType": "Bool",
                     "elementTypeParams": {"max_capacity": "1024"}},
                    {"fieldName": "text_emb", "dataType": "FloatVector", "elementTypeParams": {"dim": f"{dim}"}},
                    {"fieldName": "image_emb", "dataType": "FloatVector", "elementTypeParams": {"dim": f"{dim}"}},
                ]
            },
            "indexParams": [
                {"fieldName": "text_emb", "indexName": "text_emb", "metricType": "L2"},
                {"fieldName": "image_emb", "indexName": "image_emb", "metricType": "L2"}
            ]
        }
        rsp = self.collection_client.collection_create(payload)
        assert rsp['code'] == 0
        rsp = self.collection_client.collection_describe(name)
        logger.info(f"rsp: {rsp}")
        assert rsp['code'] == 0
        # insert data
        for i in range(insert_round):
            data = []
            for i in range(nb):
                if auto_id:
                    tmp = {
                        "user_id": i,
                        "word_count": i,
                        "book_describe": f"book_{i}",
                        "bool": random.choice([True, False]),
                        "json": {"key": i},
                        "int_array": [i],
                        "varchar_array": [f"varchar_{i}"],
                        "bool_array": [random.choice([True, False])],
                        "text_emb": preprocessing.normalize([np.array([random.random() for _ in range(dim)])])[
                            0].tolist(),
                        "image_emb": preprocessing.normalize([np.array([random.random() for _ in range(dim)])])[
                            0].tolist(),
                    }
                else:
                    tmp = {
                        "book_id": i,
                        "user_id": i,
                        "word_count": i,
                        "book_describe": f"book_{i}",
                        "bool": random.choice([True, False]),
                        "json": {"key": i},
                        "int_array": [i],
                        "varchar_array": [f"varchar_{i}"],
                        "bool_array": [random.choice([True, False])],
                        "text_emb": preprocessing.normalize([np.array([random.random() for _ in range(dim)])])[
                            0].tolist(),
                        "image_emb": preprocessing.normalize([np.array([random.random() for _ in range(dim)])])[
                            0].tolist(),
                    }
                if enable_dynamic_schema:
                    tmp.update({f"dynamic_field_{i}": i})
                data.append(tmp)
            payload = {
                "collectionName": name,
                "data": data,
            }
            rsp = self.vector_client.vector_insert(payload)
            assert rsp['code'] == 0
            assert rsp['data']['insertCount'] == nb
        # query data to make sure the data is inserted
        rsp = self.vector_client.vector_query({"collectionName": name, "filter": "user_id > 0", "limit": 50})
        assert rsp['code'] == 0
        assert len(rsp['data']) == 50

    @pytest.mark.parametrize("insert_round", [1])
    @pytest.mark.parametrize("auto_id", [True])
    @pytest.mark.parametrize("is_partition_key", [True])
    @pytest.mark.parametrize("enable_dynamic_schema", [True])
    @pytest.mark.parametrize("nb", [3000])
    @pytest.mark.parametrize("dim", [128])
    @pytest.mark.parametrize("pass_fp32_to_fp16_or_bf16", [True, False])
    def test_insert_entities_with_all_vector_datatype(self, nb, dim, insert_round, auto_id,
                                                      is_partition_key, enable_dynamic_schema,
                                                      pass_fp32_to_fp16_or_bf16):
        """
        Insert a vector with a simple payload
        """
        # create a collection
        name = gen_collection_name()
        payload = {
            "collectionName": name,
            "schema": {
                "autoId": auto_id,
                "enableDynamicField": enable_dynamic_schema,
                "fields": [
                    {"fieldName": "book_id", "dataType": "Int64", "isPrimary": True, "elementTypeParams": {}},
                    {"fieldName": "user_id", "dataType": "Int64", "isPartitionKey": is_partition_key,
                     "elementTypeParams": {}},
                    {"fieldName": "word_count", "dataType": "Int64", "elementTypeParams": {}},
                    {"fieldName": "book_describe", "dataType": "VarChar", "elementTypeParams": {"max_length": "256"}},
                    {"fieldName": "float_vector", "dataType": "FloatVector", "elementTypeParams": {"dim": f"{dim}"}},
                    {"fieldName": "float16_vector", "dataType": "Float16Vector",
                     "elementTypeParams": {"dim": f"{dim}"}},
                    {"fieldName": "bfloat16_vector", "dataType": "BFloat16Vector",
                     "elementTypeParams": {"dim": f"{dim}"}},
                    {"fieldName": "binary_vector", "dataType": "BinaryVector", "elementTypeParams": {"dim": f"{dim}"}},
                ]
            },
            "indexParams": [
                {"fieldName": "float_vector", "indexName": "float_vector", "metricType": "L2"},
                {"fieldName": "float16_vector", "indexName": "float16_vector", "metricType": "L2"},
                {"fieldName": "bfloat16_vector", "indexName": "bfloat16_vector", "metricType": "L2"},
                {"fieldName": "binary_vector", "indexName": "binary_vector", "metricType": "HAMMING",
                 "params": {"index_type": "BIN_IVF_FLAT", "nlist": "512"}}
            ]
        }
        rsp = self.collection_client.collection_create(payload)
        assert rsp['code'] == 0
        rsp = self.collection_client.collection_describe(name)
        logger.info(f"rsp: {rsp}")
        assert rsp['code'] == 0
        # insert data
        for i in range(insert_round):
            data = []
            for i in range(nb):
                if auto_id:
                    tmp = {
                        "user_id": i,
                        "word_count": i,
                        "book_describe": f"book_{i}",
                        "float_vector": gen_vector(datatype="FloatVector", dim=dim),
                        "float16_vector": (
                            gen_vector(datatype="FloatVector", dim=dim)
                            if pass_fp32_to_fp16_or_bf16
                            else gen_vector(datatype="Float16Vector", dim=dim)
                        ),
                        "bfloat16_vector": (
                            gen_vector(datatype="FloatVector", dim=dim)
                            if pass_fp32_to_fp16_or_bf16
                            else gen_vector(datatype="BFloat16Vector", dim=dim)
                        ),
                        "binary_vector": gen_vector(datatype="BinaryVector", dim=dim),
                    }
                else:
                    tmp = {
                        "book_id": i,
                        "user_id": i,
                        "word_count": i,
                        "book_describe": f"book_{i}",
                        "float_vector": gen_vector(datatype="FloatVector", dim=dim),
                        "float16_vector": (
                            gen_vector(datatype="FloatVector", dim=dim)
                            if pass_fp32_to_fp16_or_bf16
                            else gen_vector(datatype="Float16Vector", dim=dim)
                        ),
                        "bfloat16_vector": (
                            gen_vector(datatype="FloatVector", dim=dim)
                            if pass_fp32_to_fp16_or_bf16
                            else gen_vector(datatype="BFloat16Vector", dim=dim)
                        ),
                        "binary_vector": gen_vector(datatype="BinaryVector", dim=dim)
                    }
                if enable_dynamic_schema:
                    tmp.update({f"dynamic_field_{i}": i})
                data.append(tmp)
            payload = {
                "collectionName": name,
                "data": data,
            }
            rsp = self.vector_client.vector_insert(payload)
            assert rsp['code'] == 0
            assert rsp['data']['insertCount'] == nb
        c = Collection(name)
        res = c.query(
            expr="user_id > 0",
            limit=1,
            output_fields=["*"],
        )
        logger.info(f"res: {res}")
        # query data to make sure the data is inserted
        rsp = self.vector_client.vector_query({"collectionName": name, "filter": "user_id > 0", "limit": 50})
        assert rsp['code'] == 0
        assert len(rsp['data']) == 50

    @pytest.mark.parametrize("insert_round", [1])
    @pytest.mark.parametrize("auto_id", [True])
    @pytest.mark.parametrize("is_partition_key", [True])
    @pytest.mark.parametrize("enable_dynamic_schema", [True])
    @pytest.mark.parametrize("nb", [3000])
    @pytest.mark.parametrize("dim", [128])
    @pytest.mark.parametrize("pass_fp32_to_fp16_or_bf16", [True, False])
    def test_insert_entities_with_all_vector_datatype_0(self, nb, dim, insert_round, auto_id,
                                                        is_partition_key, enable_dynamic_schema,
                                                        pass_fp32_to_fp16_or_bf16):
        """
        Insert a vector with a simple payload
        """
        # create a collection
        name = gen_collection_name()
        payload = {
            "collectionName": name,
            "schema": {
                "autoId": auto_id,
                "enableDynamicField": enable_dynamic_schema,
                "fields": [
                    {"fieldName": "book_id", "dataType": "Int64", "isPrimary": True, "elementTypeParams": {}},
                    {"fieldName": "user_id", "dataType": "Int64", "isPartitionKey": is_partition_key,
                     "elementTypeParams": {}},
                    {"fieldName": "word_count", "dataType": "Int64", "elementTypeParams": {}},
                    {"fieldName": "book_describe", "dataType": "VarChar", "elementTypeParams": {"max_length": "256"}},
                    {"fieldName": "book_vector", "dataType": "FloatVector", "elementTypeParams": {"dim": f"{dim}"}},
                    {"fieldName": "float_vector", "dataType": "FloatVector", "elementTypeParams": {"dim": f"{dim}"}},
                    {"fieldName": "float16_vector", "dataType": "Float16Vector",
                     "elementTypeParams": {"dim": f"{dim}"}},
                    {"fieldName": "bfloat16_vector", "dataType": "BFloat16Vector",
                     "elementTypeParams": {"dim": f"{dim}"}},
                ]
            },
            "indexParams": [
                {"fieldName": "book_vector", "indexName": "book_vector", "metricType": "L2",
                 "params": {"index_type": "FLAT"}},
                {"fieldName": "float_vector", "indexName": "float_vector", "metricType": "L2",
                 "params": {"index_type": "IVF_FLAT", "nlist": 128}},
                {"fieldName": "float16_vector", "indexName": "float16_vector", "metricType": "L2",
                 "params": {"index_type": "IVF_SQ8", "nlist": "128"}},
                {"fieldName": "bfloat16_vector", "indexName": "bfloat16_vector", "metricType": "L2",
                 "params": {"index_type": "IVF_PQ", "nlist": 128, "m": 16, "nbits": 8}},
            ]
        }

        rsp = self.collection_client.collection_create(payload)
        assert rsp['code'] == 0
        rsp = self.collection_client.collection_describe(name)
        logger.info(f"rsp: {rsp}")
        assert rsp['code'] == 0
        # insert data
        for i in range(insert_round):
            data = []
            for i in range(nb):
                if auto_id:
                    tmp = {
                        "user_id": i,
                        "word_count": i,
                        "book_describe": f"book_{i}",
                        "book_vector": gen_vector(datatype="FloatVector", dim=dim),
                        "float_vector": gen_vector(datatype="FloatVector", dim=dim),
                        "float16_vector": (
                            gen_vector(datatype="FloatVector", dim=dim)
                            if pass_fp32_to_fp16_or_bf16
                            else gen_vector(datatype="Float16Vector", dim=dim)
                        ),
                        "bfloat16_vector": (
                            gen_vector(datatype="FloatVector", dim=dim)
                            if pass_fp32_to_fp16_or_bf16
                            else gen_vector(datatype="BFloat16Vector", dim=dim)
                        ),
                    }
                else:
                    tmp = {
                        "book_id": i,
                        "user_id": i,
                        "word_count": i,
                        "book_describe": f"book_{i}",
                        "book_vector": gen_vector(datatype="FloatVector", dim=dim),
                        "float_vector": gen_vector(datatype="FloatVector", dim=dim),
                        "float16_vector": (
                            gen_vector(datatype="FloatVector", dim=dim)
                            if pass_fp32_to_fp16_or_bf16
                            else gen_vector(datatype="Float16Vector", dim=dim)
                        ),
                        "bfloat16_vector": (
                            gen_vector(datatype="FloatVector", dim=dim)
                            if pass_fp32_to_fp16_or_bf16
                            else gen_vector(datatype="BFloat16Vector", dim=dim)
                        ),
                    }
                if enable_dynamic_schema:
                    tmp.update({f"dynamic_field_{i}": i})
                data.append(tmp)
            payload = {
                "collectionName": name,
                "data": data,
            }
            rsp = self.vector_client.vector_insert(payload)
            assert rsp['code'] == 0
            assert rsp['data']['insertCount'] == nb
        c = Collection(name)
        res = c.query(
            expr="user_id > 0",
            limit=1,
            output_fields=["*"],
        )
        logger.info(f"res: {res}")
        # query data to make sure the data is inserted
        rsp = self.vector_client.vector_query({"collectionName": name, "filter": "user_id > 0", "limit": 50})
        assert rsp['code'] == 0
        assert len(rsp['data']) == 50

    @pytest.mark.parametrize("insert_round", [1])
    @pytest.mark.parametrize("auto_id", [True])
    @pytest.mark.parametrize("is_partition_key", [True])
    @pytest.mark.parametrize("enable_dynamic_schema", [True])
    @pytest.mark.parametrize("nb", [3000])
    @pytest.mark.parametrize("dim", [128])
    @pytest.mark.parametrize("pass_fp32_to_fp16_or_bf16", [True, False])
    def test_insert_entities_with_all_vector_datatype_1(self, nb, dim, insert_round, auto_id,
                                                      is_partition_key, enable_dynamic_schema,
                                                        pass_fp32_to_fp16_or_bf16):
        """
        Insert a vector with a simple payload
        """
        # create a collection
        name = gen_collection_name()
        payload = {
            "collectionName": name,
            "schema": {
                "autoId": auto_id,
                "enableDynamicField": enable_dynamic_schema,
                "fields": [
                    {"fieldName": "book_id", "dataType": "Int64", "isPrimary": True, "elementTypeParams": {}},
                    {"fieldName": "user_id", "dataType": "Int64", "isPartitionKey": is_partition_key,
                     "elementTypeParams": {}},
                    {"fieldName": "word_count", "dataType": "Int64", "elementTypeParams": {}},
                    {"fieldName": "book_describe", "dataType": "VarChar", "elementTypeParams": {"max_length": "256"}},
                    {"fieldName": "float_vector", "dataType": "FloatVector", "elementTypeParams": {"dim": f"{dim}"}},
                    {"fieldName": "float16_vector", "dataType": "Float16Vector",
                     "elementTypeParams": {"dim": f"{dim}"}},
                    {"fieldName": "bfloat16_vector", "dataType": "BFloat16Vector",
                     "elementTypeParams": {"dim": f"{dim}"}},
                ]
            },
            "indexParams": [
                {"fieldName": "float_vector", "indexName": "float_vector", "metricType": "L2",
                 "params": {"index_type": "HNSW", "M": 32, "efConstruction": 360}},
                {"fieldName": "float16_vector", "indexName": "float16_vector", "metricType": "L2",
                 "params": {"index_type": "SCANN", "nlist": "128"}},
                {"fieldName": "bfloat16_vector", "indexName": "bfloat16_vector", "metricType": "L2",
                 "params": {"index_type": "DISKANN"}},
            ]
        }

        rsp = self.collection_client.collection_create(payload)
        assert rsp['code'] == 0
        rsp = self.collection_client.collection_describe(name)
        logger.info(f"rsp: {rsp}")
        assert rsp['code'] == 0
        # insert data
        for i in range(insert_round):
            data = []
            for i in range(nb):
                if auto_id:
                    tmp = {
                        "user_id": i,
                        "word_count": i,
                        "book_describe": f"book_{i}",
                        "float_vector": gen_vector(datatype="FloatVector", dim=dim),
                        "float16_vector": (
                            gen_vector(datatype="FloatVector", dim=dim)
                            if pass_fp32_to_fp16_or_bf16
                            else gen_vector(datatype="Float16Vector", dim=dim)
                        ),
                        "bfloat16_vector": (
                            gen_vector(datatype="FloatVector", dim=dim)
                            if pass_fp32_to_fp16_or_bf16
                            else gen_vector(datatype="BFloat16Vector", dim=dim)
                        ),
                    }
                else:
                    tmp = {
                        "book_id": i,
                        "user_id": i,
                        "word_count": i,
                        "book_describe": f"book_{i}",
                        "float_vector": gen_vector(datatype="FloatVector", dim=dim),
                        "float16_vector": (
                            gen_vector(datatype="FloatVector", dim=dim)
                            if pass_fp32_to_fp16_or_bf16
                            else gen_vector(datatype="Float16Vector", dim=dim)
                        ),
                        "bfloat16_vector": (
                            gen_vector(datatype="FloatVector", dim=dim)
                            if pass_fp32_to_fp16_or_bf16
                            else gen_vector(datatype="BFloat16Vector", dim=dim)
                        ),
                    }
                if enable_dynamic_schema:
                    tmp.update({f"dynamic_field_{i}": i})
                data.append(tmp)
            payload = {
                "collectionName": name,
                "data": data,
            }
            rsp = self.vector_client.vector_insert(payload)
            assert rsp['code'] == 0
            assert rsp['data']['insertCount'] == nb
        c = Collection(name)
        res = c.query(
            expr="user_id > 0",
            limit=1,
            output_fields=["*"],
        )
        logger.info(f"res: {res}")
        # query data to make sure the data is inserted
        rsp = self.vector_client.vector_query({"collectionName": name, "filter": "user_id > 0", "limit": 50})
        assert rsp['code'] == 0
        assert len(rsp['data']) == 50

    @pytest.mark.parametrize("insert_round", [1])
    @pytest.mark.parametrize("auto_id", [True])
    @pytest.mark.parametrize("is_partition_key", [True])
    @pytest.mark.parametrize("enable_dynamic_schema", [True])
    @pytest.mark.parametrize("nb", [3000])
    @pytest.mark.parametrize("dim", [128])
    def test_insert_entities_with_all_vector_datatype_2(self, nb, dim, insert_round, auto_id,
                                                      is_partition_key, enable_dynamic_schema):
        """
        Insert a vector with a simple payload
        """
        # create a collection
        name = gen_collection_name()
        payload = {
            "collectionName": name,
            "schema": {
                "autoId": auto_id,
                "enableDynamicField": enable_dynamic_schema,
                "fields": [
                    {"fieldName": "book_id", "dataType": "Int64", "isPrimary": True, "elementTypeParams": {}},
                    {"fieldName": "user_id", "dataType": "Int64", "isPartitionKey": is_partition_key,
                     "elementTypeParams": {}},
                    {"fieldName": "word_count", "dataType": "Int64", "elementTypeParams": {}},
                    {"fieldName": "book_describe", "dataType": "VarChar", "elementTypeParams": {"max_length": "256"}},
                    {"fieldName": "binary_vector_0", "dataType": "BinaryVector", "elementTypeParams": {"dim": f"{dim}"}},
                    {"fieldName": "binary_vector_1", "dataType": "BinaryVector", "elementTypeParams": {"dim": f"{dim}"}},
                    {"fieldName": "sparse_float_vector_0", "dataType": "SparseFloatVector"},
                    {"fieldName": "sparse_float_vector_1", "dataType": "SparseFloatVector"},
                ]
            },
            "indexParams": [
                {"fieldName": "binary_vector_0", "indexName": "binary_vector_0_index", "metricType": "HAMMING",
                 "params": {"index_type": "BIN_FLAT"}},
                {"fieldName": "binary_vector_1", "indexName": "binary_vector_1_index", "metricType": "HAMMING",
                 "params": {"index_type": "BIN_IVF_FLAT", "nlist": "512"}},
                {"fieldName": "sparse_float_vector_0", "indexName": "sparse_float_vector_0_index", "metricType": "IP",
                 "params": {"index_type": "SPARSE_INVERTED_INDEX", "drop_ratio_build": "0.2"}},
                {"fieldName": "sparse_float_vector_1", "indexName": "sparse_float_vector_1_index", "metricType": "IP",
                 "params": {"index_type": "SPARSE_WAND", "drop_ratio_build": "0.2"}}
            ]
        }

        rsp = self.collection_client.collection_create(payload)
        assert rsp['code'] == 0
        rsp = self.collection_client.collection_describe(name)
        logger.info(f"rsp: {rsp}")
        assert rsp['code'] == 0
        # insert data
        for i in range(insert_round):
            data = []
            for i in range(nb):
                if auto_id:
                    tmp = {
                        "user_id": i,
                        "word_count": i,
                        "book_describe": f"book_{i}",
                        "binary_vector_0": gen_vector(datatype="BinaryVector", dim=dim),
                        "binary_vector_1": gen_vector(datatype="BinaryVector", dim=dim),
                        "sparse_float_vector_0": gen_vector(datatype="SparseFloatVector", dim=dim, sparse_format="dok"),
                        "sparse_float_vector_1": gen_vector(datatype="SparseFloatVector", dim=dim, sparse_format="dok"),
                    }
                else:
                    tmp = {
                        "book_id": i,
                        "user_id": i,
                        "word_count": i,
                        "book_describe": f"book_{i}",
                        "binary_vector_0": gen_vector(datatype="BinaryVector", dim=dim),
                        "binary_vector_1": gen_vector(datatype="BinaryVector", dim=dim),
                        "sparse_float_vector_0": gen_vector(datatype="SparseFloatVector", dim=dim, sparse_format="dok"),
                        "sparse_float_vector_1": gen_vector(datatype="SparseFloatVector", dim=dim, sparse_format="dok"),
                    }
                if enable_dynamic_schema:
                    tmp.update({f"dynamic_field_{i}": i})
                data.append(tmp)
            payload = {
                "collectionName": name,
                "data": data,
            }
            rsp = self.vector_client.vector_insert(payload)
            assert rsp['code'] == 0
            assert rsp['data']['insertCount'] == nb
        c = Collection(name)
        res = c.query(
            expr="user_id > 0",
            limit=1,
            output_fields=["*"],
        )
        logger.info(f"res: {res}")
        # query data to make sure the data is inserted
        rsp = self.vector_client.vector_query({"collectionName": name, "filter": "user_id > 0", "limit": 50})
        assert rsp['code'] == 0
        assert len(rsp['data']) == 50

    @pytest.mark.parametrize("insert_round", [1])
    @pytest.mark.parametrize("auto_id", [True, False])
    @pytest.mark.parametrize("is_partition_key", [True, False])
    @pytest.mark.parametrize("enable_dynamic_schema", [True, False])
    @pytest.mark.parametrize("nb", [3000])
    @pytest.mark.parametrize("dim", [128])
    def test_insert_entities_with_all_json_datatype(self, nb, dim, insert_round, auto_id,
                                                      is_partition_key, enable_dynamic_schema):
        """
        Insert a vector with a simple payload
        """
        # create a collection
        name = gen_collection_name()
        payload = {
            "collectionName": name,
            "schema": {
                "autoId": auto_id,
                "enableDynamicField": enable_dynamic_schema,
                "fields": [
                    {"fieldName": "book_id", "dataType": "Int64", "isPrimary": True, "elementTypeParams": {}},
                    {"fieldName": "user_id", "dataType": "Int64", "isPartitionKey": is_partition_key,
                     "elementTypeParams": {}},
                    {"fieldName": "word_count", "dataType": "Int64", "elementTypeParams": {}},
                    {"fieldName": "book_describe", "dataType": "VarChar", "elementTypeParams": {"max_length": "256"}},
                    {"fieldName": "bool", "dataType": "Bool", "elementTypeParams": {}},
                    {"fieldName": "json", "dataType": "JSON", "elementTypeParams": {}},
                    {"fieldName": "int_array", "dataType": "Array", "elementDataType": "Int64",
                     "elementTypeParams": {"max_capacity": "1024"}},
                    {"fieldName": "varchar_array", "dataType": "Array", "elementDataType": "VarChar",
                     "elementTypeParams": {"max_capacity": "1024", "max_length": "256"}},
                    {"fieldName": "bool_array", "dataType": "Array", "elementDataType": "Bool",
                     "elementTypeParams": {"max_capacity": "1024"}},
                    {"fieldName": "text_emb", "dataType": "FloatVector", "elementTypeParams": {"dim": f"{dim}"}},
                    {"fieldName": "image_emb", "dataType": "FloatVector", "elementTypeParams": {"dim": f"{dim}"}},
                ]
            },
            "indexParams": [
                {"fieldName": "text_emb", "indexName": "text_emb", "metricType": "L2"},
                {"fieldName": "image_emb", "indexName": "image_emb", "metricType": "L2"}
            ]
        }
        rsp = self.collection_client.collection_create(payload)
        assert rsp['code'] == 0
        rsp = self.collection_client.collection_describe(name)
        logger.info(f"rsp: {rsp}")
        assert rsp['code'] == 0
        json_value = [
            1,
            1.0,
            "1",
            [1, 2, 3],
            ["1", "2", "3"],
            [1, 2, "3"],
            {"key": "value"},
        ]
        # insert data
        for i in range(insert_round):
            data = []
            for i in range(nb):
                if auto_id:
                    tmp = {
                        "user_id": i,
                        "word_count": i,
                        "book_describe": f"book_{i}",
                        "bool": random.choice([True, False]),
                        "json": json_value[i%len(json_value)],
                        "int_array": [i],
                        "varchar_array": [f"varchar_{i}"],
                        "bool_array": [random.choice([True, False])],
                        "text_emb": preprocessing.normalize([np.array([random.random() for _ in range(dim)])])[
                            0].tolist(),
                        "image_emb": preprocessing.normalize([np.array([random.random() for _ in range(dim)])])[
                            0].tolist(),
                    }
                else:
                    tmp = {
                        "book_id": i,
                        "user_id": i,
                        "word_count": i,
                        "book_describe": f"book_{i}",
                        "bool": random.choice([True, False]),
                        "json": json_value[i%len(json_value)],
                        "int_array": [i],
                        "varchar_array": [f"varchar_{i}"],
                        "bool_array": [random.choice([True, False])],
                        "text_emb": preprocessing.normalize([np.array([random.random() for _ in range(dim)])])[
                            0].tolist(),
                        "image_emb": preprocessing.normalize([np.array([random.random() for _ in range(dim)])])[
                            0].tolist(),
                    }
                if enable_dynamic_schema:
                    tmp.update({f"dynamic_field_{i}": i})
                data.append(tmp)
            payload = {
                "collectionName": name,
                "data": data,
            }
            rsp = self.vector_client.vector_insert(payload)
            assert rsp['code'] == 0
            assert rsp['data']['insertCount'] == nb
        # query data to make sure the data is inserted
        rsp = self.vector_client.vector_query({"collectionName": name, "filter": "user_id > 0", "limit": 50})
        assert rsp['code'] == 0
        assert len(rsp['data']) == 50

    @pytest.mark.parametrize("insert_round", [1])
    @pytest.mark.parametrize("auto_id", [True, False])
    @pytest.mark.parametrize("is_partition_key", [True, False])
    @pytest.mark.parametrize("enable_dynamic_schema", [True, False])
    @pytest.mark.parametrize("nb", [3000])
    @pytest.mark.parametrize("dim", [128])
    def test_insert_entities_with_default_none(self, nb, dim, insert_round, auto_id, is_partition_key,
                                               enable_dynamic_schema):
        """
        Insert a vector with defaultValue and none
        """
        # create a collection
        name = gen_collection_name()
        payload = {
            "collectionName": name,
            "schema": {
                "autoId": auto_id,
                "enableDynamicField": enable_dynamic_schema,
                "fields": [
                    {"fieldName": "book_id", "dataType": "Int64", "isPrimary": True, "elementTypeParams": {}},
                    {"fieldName": "user_id", "dataType": "Int64", "isPartitionKey": is_partition_key,
                     "elementTypeParams": {}, "defaultValue": 10},
                    {"fieldName": "word_count", "dataType": "Int64", "elementTypeParams": {}, "nullable": True},
                    {"fieldName": "book_describe", "dataType": "VarChar", "elementTypeParams": {"max_length": "256"},
                     "defaultValue": "default", "nullable": True},
                    {"fieldName": "json", "dataType": "JSON", "elementTypeParams": {}, "nullable": True},
                    {"fieldName": "varchar_array", "dataType": "Array", "elementDataType": "VarChar",
                     "elementTypeParams": {"max_capacity": "1024", "max_length": "256"}, "nullable": True},
                    {"fieldName": "text_emb", "dataType": "FloatVector", "elementTypeParams": {"dim": f"{dim}"}},
                ]
            },
            "indexParams": [
                {"fieldName": "text_emb", "indexName": "text_emb", "metricType": "L2"},
            ]
        }
        rsp = self.collection_client.collection_create(payload)
        assert rsp['code'] == 0
        rsp = self.collection_client.collection_describe(name)
        logger.info(f"rsp: {rsp}")
        assert rsp['code'] == 0
        # insert data
        for k in range(insert_round):
            data = []
            for i in range(nb):
                if auto_id:
                    tmp = {
                        "user_id": None,
                        "word_count": None,
                        "book_describe": None,
                        "json": None,
                        "varchar_array": None,
                        "text_emb": preprocessing.normalize([np.array([random.random() for _ in range(dim)])])[0].tolist(),
                    }
                else:
                    tmp = {
                        "book_id": i,
                        "user_id": None,
                        "word_count": None,
                        "book_describe": None,
                        "json": None,
                        "varchar_array": None,
                        "text_emb": preprocessing.normalize([np.array([random.random() for _ in range(dim)])])[0].tolist(),
                    }
                if enable_dynamic_schema:
                    tmp.update({f"dynamic_field_{i}": i})
                data.append(tmp)
            payload = {
                "collectionName": name,
                "data": data,
            }
            rsp = self.vector_client.vector_insert(payload)
            assert rsp['code'] == 0
            assert rsp['data']['insertCount'] == nb
        # query data to make sure the data is inserted
        rsp = self.vector_client.vector_query({"collectionName": name, "filter": "user_id > 0", "limit": 5})
        assert rsp['code'] == 0
        assert len(rsp['data']) == 5
        assert rsp['data'][0]['book_describe'] == 'default'
        assert rsp['data'][0]['word_count'] is None
        assert rsp['data'][0]['json'] is None

@pytest.mark.L0
class TestInsertVectorNegative(TestBase):

    def test_insert_vector_with_invalid_collection_name(self):
        """
        Insert a vector with an invalid collection name
        """

        # create a collection
        name = gen_collection_name()
        dim = 128
        payload = {
            "collectionName": name,
            "dimension": dim,
        }
        rsp = self.collection_client.collection_create(payload)
        assert rsp['code'] == 0
        rsp = self.collection_client.collection_describe(name)
        assert rsp['code'] == 0
        # insert data
        nb = 100
        data = get_data_by_payload(payload, nb)
        payload = {
            "collectionName": "invalid_collection_name",
            "data": data,
        }
        body_size = sys.getsizeof(json.dumps(payload))
        logger.info(f"body size: {body_size / 1024 / 1024} MB")
        rsp = self.vector_client.vector_insert(payload)
        assert rsp['code'] == 100
        assert "can't find collection" in rsp['message']

    def test_insert_vector_with_invalid_database_name(self):
        """
        Insert a vector with an invalid database name
        """
        # create a collection
        name = gen_collection_name()
        dim = 128
        payload = {
            "collectionName": name,
            "dimension": dim,
        }
        rsp = self.collection_client.collection_create(payload)
        assert rsp['code'] == 0
        rsp = self.collection_client.collection_describe(name)
        assert rsp['code'] == 0
        # insert data
        nb = 10
        data = get_data_by_payload(payload, nb)
        payload = {
            "collectionName": name,
            "data": data,
        }
        body_size = sys.getsizeof(json.dumps(payload))
        logger.info(f"body size: {body_size / 1024 / 1024} MB")
        success = False
        rsp = self.vector_client.vector_insert(payload, db_name="invalid_database")
        assert rsp['code'] == 800

    def test_insert_vector_with_mismatch_dim(self):
        """
        Insert a vector with mismatch dim
        """
        # create a collection
        name = gen_collection_name()
        dim = 32
        payload = {
            "collectionName": name,
            "dimension": dim,
        }
        rsp = self.collection_client.collection_create(payload)
        assert rsp['code'] == 0
        rsp = self.collection_client.collection_describe(name)
        assert rsp['code'] == 0
        # insert data
        nb = 1
        data = [
            {"id": i,
                "vector": [np.float64(random.random()) for _ in range(dim + 1)],
            } for i in range(nb)
        ]
        payload = {
            "collectionName": name,
            "data": data,
        }
        body_size = sys.getsizeof(json.dumps(payload))
        logger.info(f"body size: {body_size / 1024 / 1024} MB")
        rsp = self.vector_client.vector_insert(payload)
        assert rsp['code'] == 1804
        assert "fail to deal the insert data" in rsp['message']

    def test_insert_entities_with_none_no_nullable_field(self):
        """
        Insert a vector with none no nullable field
        """
        # create a collection
        name = gen_collection_name()
        payload = {
            "collectionName": name,
            "schema": {
                "autoId": True,
                "fields": [
                    {"fieldName": "book_id", "dataType": "Int64", "isPrimary": True, "elementTypeParams": {}},
                    {"fieldName": "word_count", "dataType": "Int64", "elementTypeParams": {}},
                    {"fieldName": "text_emb", "dataType": "FloatVector", "elementTypeParams": {"dim": f"{128}"}},
                ]
            }
        }
        rsp = self.collection_client.collection_create(payload)
        assert rsp['code'] == 0
        rsp = self.collection_client.collection_describe(name)
        logger.info(f"rsp: {rsp}")
        assert rsp['code'] == 0
        # insert data
        data = []
        for i in range(10):
            tmp = {
                "word_count": i if i % 2 else None,
                "text_emb": preprocessing.normalize([np.array([random.random() for _ in range(128)])])[0].tolist(),
            }
            data.append(tmp)
        payload = {
            "collectionName": name,
            "data": data,
        }
        rsp = self.vector_client.vector_insert(payload)
        assert rsp['code'] == 1804
        assert "fail to deal the insert data" in rsp['message']


@pytest.mark.L0
class TestUpsertVector(TestBase):

    @pytest.mark.parametrize("insert_round", [2])
    @pytest.mark.parametrize("nb", [3000])
    @pytest.mark.parametrize("dim", [128])
    @pytest.mark.parametrize("id_type", ["Int64", "VarChar"])
    def test_upsert_vector_default(self, nb, dim, insert_round, id_type):
        # create a collection
        name = gen_collection_name()
        payload = {
            "collectionName": name,
            "schema": {
                "fields": [
                    {"fieldName": "book_id", "dataType": f"{id_type}", "isPrimary": True, "elementTypeParams": {"max_length": "256"}},
                    {"fieldName": "user_id", "dataType": "Int64", "isPartitionKey": True, "elementTypeParams": {}},
                    {"fieldName": "word_count", "dataType": "Int64", "elementTypeParams": {}},
                    {"fieldName": "book_describe", "dataType": "VarChar", "elementTypeParams": {"max_length": "256"}},
                    {"fieldName": "text_emb", "dataType": "FloatVector", "elementTypeParams": {"dim": f"{dim}"}}
                ]
            },
            "indexParams": [{"fieldName": "text_emb", "indexName": "text_emb_index", "metricType": "L2"}]
        }
        rsp = self.collection_client.collection_create(payload)
        assert rsp['code'] == 0
        rsp = self.collection_client.collection_describe(name)
        logger.info(f"rsp: {rsp}")
        assert rsp['code'] == 0
        # insert data
        for i in range(insert_round):
            data = []
            for j in range(nb):
                tmp = {
                    "book_id": i * nb + j if id_type == "Int64" else f"{i * nb + j}",
                    "user_id": i * nb + j,
                    "word_count": i * nb + j,
                    "book_describe": f"book_{i * nb + j}",
                    "text_emb": preprocessing.normalize([np.array([random.random() for i in range(dim)])])[0].tolist()
                }
                data.append(tmp)
            payload = {
                "collectionName": name,
                "data": data,
            }
            body_size = sys.getsizeof(json.dumps(payload))
            logger.info(f"body size: {body_size / 1024 / 1024} MB")
            rsp = self.vector_client.vector_insert(payload)
            assert rsp['code'] == 0
            assert rsp['data']['insertCount'] == nb
            c = Collection(name)
            c.flush()

        # upsert data
        for i in range(insert_round):
            data = []
            for j in range(nb):
                tmp = {
                    "book_id": i * nb + j if id_type == "Int64" else f"{i * nb + j}",
                    "user_id": i * nb + j + 1,
                    "word_count": i * nb + j + 2,
                    "book_describe": f"book_{i * nb + j + 3}",
                    "text_emb": preprocessing.normalize([np.array([random.random() for i in range(dim)])])[0].tolist()
                }
                data.append(tmp)
            payload = {
                "collectionName": name,
                "data": data,
            }
            body_size = sys.getsizeof(json.dumps(payload))
            logger.info(f"body size: {body_size / 1024 / 1024} MB")
            rsp = self.vector_client.vector_upsert(payload)
        # query data to make sure the data is updated
        if id_type == "Int64":
            rsp = self.vector_client.vector_query({"collectionName": name, "filter": "book_id > 0"})
        if id_type == "VarChar":
            rsp = self.vector_client.vector_query({"collectionName": name, "filter": "book_id > '0'"})
        for data in rsp['data']:
            assert data['user_id'] == int(data['book_id']) + 1
            assert data['word_count'] == int(data['book_id']) + 2
            assert data['book_describe'] == f"book_{int(data['book_id']) + 3}"
        res = utility.get_query_segment_info(name)
        logger.info(f"res: {res}")

    @pytest.mark.parametrize("insert_round", [2])
    @pytest.mark.parametrize("nb", [3000])
    @pytest.mark.parametrize("dim", [128])
    @pytest.mark.parametrize("id_type", ["Int64", "VarChar"])
    @pytest.mark.xfail(reason="currently not support auto_id for upsert")
    def test_upsert_vector_pk_auto_id(self, nb, dim, insert_round, id_type):
        # create a collection
        name = gen_collection_name()
        payload = {
            "collectionName": name,
            "schema": {
                "autoId": True,
                "fields": [
                    {"fieldName": "book_id", "dataType": f"{id_type}", "isPrimary": True, "elementTypeParams": {"max_length": "256"}},
                    {"fieldName": "user_id", "dataType": "Int64", "isPartitionKey": True, "elementTypeParams": {}},
                    {"fieldName": "word_count", "dataType": "Int64", "elementTypeParams": {}},
                    {"fieldName": "book_describe", "dataType": "VarChar", "elementTypeParams": {"max_length": "256"}},
                    {"fieldName": "text_emb", "dataType": "FloatVector", "elementTypeParams": {"dim": f"{dim}"}}
                ]
            },
            "indexParams": [{"fieldName": "text_emb", "indexName": "text_emb_index", "metricType": "L2"}]
        }
        rsp = self.collection_client.collection_create(payload)
        assert rsp['code'] == 0
        rsp = self.collection_client.collection_describe(name)
        logger.info(f"rsp: {rsp}")
        assert rsp['code'] == 0
        ids = []
        # insert data
        for i in range(insert_round):
            data = []
            for j in range(nb):
                tmp = {
                    "book_id": i * nb + j if id_type == "Int64" else f"{i * nb + j}",
                    "user_id": i * nb + j,
                    "word_count": i * nb + j,
                    "book_describe": f"book_{i * nb + j}",
                    "text_emb": preprocessing.normalize([np.array([random.random() for i in range(dim)])])[0].tolist()
                }
                data.append(tmp)
            payload = {
                "collectionName": name,
                "data": data,
            }
            body_size = sys.getsizeof(json.dumps(payload))
            logger.info(f"body size: {body_size / 1024 / 1024} MB")
            rsp = self.vector_client.vector_insert(payload)
            assert rsp['code'] == 0
            assert rsp['data']['insertCount'] == nb
            ids.extend(rsp['data']['insertIds'])
            c = Collection(name)
            c.flush()

        # upsert data
        for i in range(insert_round):
            data = []
            for j in range(nb):
                tmp = {
                    "book_id": ids[i * nb + j],
                    "user_id": i * nb + j + 1,
                    "word_count": i * nb + j + 2,
                    "book_describe": f"book_{i * nb + j + 3}",
                    "text_emb": preprocessing.normalize([np.array([random.random() for i in range(dim)])])[0].tolist()
                }
                data.append(tmp)
            payload = {
                "collectionName": name,
                "data": data,
            }
            body_size = sys.getsizeof(json.dumps(payload))
            logger.info(f"body size: {body_size / 1024 / 1024} MB")
            rsp = self.vector_client.vector_upsert(payload)
        # query data to make sure the data is updated
        if id_type == "Int64":
            rsp = self.vector_client.vector_query({"collectionName": name, "filter": "book_id > 0"})
        if id_type == "VarChar":
            rsp = self.vector_client.vector_query({"collectionName": name, "filter": "book_id > '0'"})
        for data in rsp['data']:
            assert data['user_id'] == int(data['book_id']) + 1
            assert data['word_count'] == int(data['book_id']) + 2
            assert data['book_describe'] == f"book_{int(data['book_id']) + 3}"
        res = utility.get_query_segment_info(name)
        logger.info(f"res: {res}")

    @pytest.mark.parametrize("insert_round", [2])
    @pytest.mark.parametrize("nb", [3000])
    @pytest.mark.parametrize("dim", [128])
    @pytest.mark.parametrize("id_type", ["Int64", "VarChar"])
    def test_upsert_vector_with_default_none(self, nb, dim, insert_round, id_type):
        # create a collection
        name = gen_collection_name()
        payload = {
            "collectionName": name,
            "schema": {
                "fields": [
                    {"fieldName": "book_id", "dataType": f"{id_type}", "isPrimary": True, "elementTypeParams": {"max_length": "256"}},
                    {"fieldName": "user_id", "dataType": "Int64", "isPartitionKey": True, "elementTypeParams": {}},
                    {"fieldName": "word_count", "dataType": "Int64", "elementTypeParams": {}, "defaultValue": 123},
                    {"fieldName": "book_describe", "dataType": "VarChar", "elementTypeParams": {"max_length": "256"},
                     "nullable": True},
                    {"fieldName": "text_emb", "dataType": "FloatVector", "elementTypeParams": {"dim": f"{dim}"}}
                ]
            },
            "indexParams": [{"fieldName": "text_emb", "indexName": "text_emb_index", "metricType": "L2"}]
        }
        rsp = self.collection_client.collection_create(payload)
        assert rsp['code'] == 0
        rsp = self.collection_client.collection_describe(name)
        logger.info(f"rsp: {rsp}")
        assert rsp['code'] == 0
        # insert data
        for i in range(insert_round):
            data = []
            for j in range(nb):
                tmp = {
                    "book_id": i * nb + j if id_type == "Int64" else f"{i * nb + j}",
                    "user_id": i * nb + j,
                    "word_count": i * nb + j,
                    "book_describe": f"book_{i * nb + j}",
                    "text_emb": preprocessing.normalize([np.array([random.random() for i in range(dim)])])[0].tolist()
                }
                data.append(tmp)
            payload = {
                "collectionName": name,
                "data": data,
            }
            body_size = sys.getsizeof(json.dumps(payload))
            logger.info(f"body size: {body_size / 1024 / 1024} MB")
            rsp = self.vector_client.vector_insert(payload)
            assert rsp['code'] == 0
            assert rsp['data']['insertCount'] == nb
            c = Collection(name)
            c.flush()

        # upsert data
        for i in range(insert_round):
            data = []
            for j in range(nb):
                tmp = {
                    "book_id": i * nb + j if id_type == "Int64" else f"{i * nb + j}",
                    "user_id": i * nb + j + 1,
                    "word_count": None,
                    "book_describe": None,
                    "text_emb": preprocessing.normalize([np.array([random.random() for i in range(dim)])])[0].tolist()
                }
                data.append(tmp)
            payload = {
                "collectionName": name,
                "data": data,
            }
            body_size = sys.getsizeof(json.dumps(payload))
            logger.info(f"body size: {body_size / 1024 / 1024} MB")
            rsp = self.vector_client.vector_upsert(payload)
        # query data to make sure the data is updated
        if id_type == "Int64":
            rsp = self.vector_client.vector_query({"collectionName": name, "filter": "book_id > 0"})
        if id_type == "VarChar":
            rsp = self.vector_client.vector_query({"collectionName": name, "filter": "book_id > '0'"})
        for data in rsp['data']:
            assert data['user_id'] == int(data['book_id']) + 1
            assert data['word_count'] == 123
            assert data['book_describe'] is None


@pytest.mark.L0
class TestUpsertVectorNegative(TestBase):

    def test_upsert_vector_with_invalid_collection_name(self):
        """
        upsert a vector with an invalid collection name
        """

        # create a collection
        name = gen_collection_name()
        dim = 128
        payload = {
            "collectionName": name,
            "dimension": dim,
        }
        rsp = self.collection_client.collection_create(payload)
        assert rsp['code'] == 0
        rsp = self.collection_client.collection_describe(name)
        assert rsp['code'] == 0
        # insert data
        nb = 100
        data = get_data_by_payload(payload, nb)
        payload = {
            "collectionName": "invalid_collection_name",
            "data": data,
        }
        body_size = sys.getsizeof(json.dumps(payload))
        logger.info(f"body size: {body_size / 1024 / 1024} MB")
        rsp = self.vector_client.vector_upsert(payload)
        assert rsp['code'] == 100
        assert "can't find collection" in rsp['message']

    def test_upsert_entities_with_none_no_nullable_field(self):
        """
        Insert a vector with none no nullable field
        """
        # create a collection
        name = gen_collection_name()
        payload = {
            "collectionName": name,
            "schema": {
                "autoId": True,
                "fields": [
                    {"fieldName": "book_id", "dataType": "Int64", "isPrimary": True, "elementTypeParams": {}},
                    {"fieldName": "word_count", "dataType": "Int64", "elementTypeParams": {}},
                    {"fieldName": "text_emb", "dataType": "FloatVector", "elementTypeParams": {"dim": f"{128}"}},
                ]
            }
        }
        rsp = self.collection_client.collection_create(payload)
        assert rsp['code'] == 0
        rsp = self.collection_client.collection_describe(name)
        logger.info(f"rsp: {rsp}")
        assert rsp['code'] == 0
        # insert data
        data = []
        for i in range(10):
            tmp = {
                "word_count": i if i % 2 else None,
                "text_emb": preprocessing.normalize([np.array([random.random() for _ in range(128)])])[0].tolist(),
            }
            data.append(tmp)
        payload = {
            "collectionName": name,
            "data": data,
        }
        rsp = self.vector_client.vector_upsert(payload)
        assert rsp['code'] == 1804
        assert "fail to deal the insert data" in rsp['message']


@pytest.mark.L0
class TestSearchVector(TestBase):

    @pytest.mark.parametrize("insert_round", [1])
    @pytest.mark.parametrize("auto_id", [True])
    @pytest.mark.parametrize("is_partition_key", [True])
    @pytest.mark.parametrize("enable_dynamic_schema", [True])
    @pytest.mark.parametrize("nb", [3000])
    @pytest.mark.parametrize("dim", [16])
    @pytest.mark.parametrize("pass_fp32_to_fp16_or_bf16", [True, False])
    def test_search_vector_with_all_vector_datatype(self, nb, dim, insert_round, auto_id,
                                                      is_partition_key, enable_dynamic_schema,
                                                      pass_fp32_to_fp16_or_bf16):
        """
        Insert a vector with a simple payload
        """
        # create a collection
        name = gen_collection_name()
        payload = {
            "collectionName": name,
            "schema": {
                "autoId": auto_id,
                "enableDynamicField": enable_dynamic_schema,
                "fields": [
                    {"fieldName": "book_id", "dataType": "Int64", "isPrimary": True, "elementTypeParams": {}},
                    {"fieldName": "user_id", "dataType": "Int64", "isPartitionKey": is_partition_key,
                     "elementTypeParams": {}},
                    {"fieldName": "word_count", "dataType": "Int64", "elementTypeParams": {}},
                    {"fieldName": "book_describe", "dataType": "VarChar", "elementTypeParams": {"max_length": "256"}},
                    {"fieldName": "float_vector", "dataType": "FloatVector", "elementTypeParams": {"dim": f"{dim}"}},
                    {"fieldName": "float16_vector", "dataType": "Float16Vector",
                     "elementTypeParams": {"dim": f"{dim}"}},
                    {"fieldName": "bfloat16_vector", "dataType": "BFloat16Vector",
                     "elementTypeParams": {"dim": f"{dim}"}},
                    {"fieldName": "binary_vector", "dataType": "BinaryVector", "elementTypeParams": {"dim": f"{dim}"}},
                ]
            },
            "indexParams": [
                {"fieldName": "float_vector", "indexName": "float_vector", "metricType": "COSINE"},
                {"fieldName": "float16_vector", "indexName": "float16_vector", "metricType": "COSINE"},
                {"fieldName": "bfloat16_vector", "indexName": "bfloat16_vector", "metricType": "COSINE"},
                {"fieldName": "binary_vector", "indexName": "binary_vector", "metricType": "HAMMING",
                 "params": {"index_type": "BIN_IVF_FLAT", "nlist": "512"}}
            ]
        }
        rsp = self.collection_client.collection_create(payload)
        assert rsp['code'] == 0
        rsp = self.collection_client.collection_describe(name)
        logger.info(f"rsp: {rsp}")
        assert rsp['code'] == 0
        # insert data
        for i in range(insert_round):
            data = []
            for i in range(nb):
                if auto_id:
                    tmp = {
                        "user_id": i%10,
                        "word_count": i,
                        "book_describe": f"book_{i}",
                        "float_vector": gen_vector(datatype="FloatVector", dim=dim),
                        "float16_vector": (
                            gen_vector(datatype="FloatVector", dim=dim)
                            if pass_fp32_to_fp16_or_bf16
                            else gen_vector(datatype="Float16Vector", dim=dim)
                        ),
                        "bfloat16_vector": (
                            gen_vector(datatype="FloatVector", dim=dim)
                            if pass_fp32_to_fp16_or_bf16
                            else gen_vector(datatype="BFloat16Vector", dim=dim)
                        ),
                        "binary_vector": gen_vector(datatype="BinaryVector", dim=dim)
                    }
                else:
                    tmp = {
                        "book_id": i,
                        "user_id": i%10,
                        "word_count": i,
                        "book_describe": f"book_{i}",
                        "float_vector": gen_vector(datatype="FloatVector", dim=dim),
                        "float16_vector": (
                            gen_vector(datatype="FloatVector", dim=dim)
                            if pass_fp32_to_fp16_or_bf16
                            else gen_vector(datatype="Float16Vector", dim=dim)
                        ),
                        "bfloat16_vector": (
                            gen_vector(datatype="FloatVector", dim=dim)
                            if pass_fp32_to_fp16_or_bf16
                            else gen_vector(datatype="BFloat16Vector", dim=dim)
                        ),
                        "binary_vector": gen_vector(datatype="BinaryVector", dim=dim)
                    }
                if enable_dynamic_schema:
                    tmp.update({f"dynamic_field_{i}": i})
                data.append(tmp)
            payload = {
                "collectionName": name,
                "data": data,
            }
            rsp = self.vector_client.vector_insert(payload)
            assert rsp['code'] == 0
            assert rsp['data']['insertCount'] == nb
        # search data
        payload = {
            "collectionName": name,
            "data": [gen_vector(datatype="FloatVector", dim=dim)],
            "annsField": "float_vector",
            "filter": "word_count > 100",
            "groupingField": "user_id",
            "outputFields": ["*"],
            "limit": 100
        }
        rsp = self.vector_client.vector_search(payload)
        assert rsp['code'] == 0
        # assert no dup user_id
        user_ids = [r["user_id"]for r in rsp['data']]
        assert len(user_ids) == len(set(user_ids))

    @pytest.mark.parametrize("insert_round", [1])
    @pytest.mark.parametrize("auto_id", [True])
    @pytest.mark.parametrize("is_partition_key", [True])
    @pytest.mark.parametrize("enable_dynamic_schema", [True])
    @pytest.mark.parametrize("nb", [3000])
    @pytest.mark.parametrize("dim", [128])
    @pytest.mark.parametrize("nq", [1, 2])
    @pytest.mark.parametrize("metric_type", ['COSINE', "L2", "IP"])
    def test_search_vector_with_float_vector_datatype(self, nb, dim, insert_round, auto_id,
                                                      is_partition_key, enable_dynamic_schema, nq, metric_type):
        """
        Insert a vector with a simple payload
        """
        # create a collection
        name = gen_collection_name()
        payload = {
            "collectionName": name,
            "schema": {
                "autoId": auto_id,
                "enableDynamicField": enable_dynamic_schema,
                "fields": [
                    {"fieldName": "book_id", "dataType": "Int64", "isPrimary": True, "elementTypeParams": {}},
                    {"fieldName": "user_id", "dataType": "Int64", "isPartitionKey": is_partition_key,
                     "elementTypeParams": {}},
                    {"fieldName": "word_count", "dataType": "Int64", "elementTypeParams": {}},
                    {"fieldName": "book_describe", "dataType": "VarChar", "elementTypeParams": {"max_length": "256"}},
                    {"fieldName": "float_vector", "dataType": "FloatVector", "elementTypeParams": {"dim": f"{dim}"}},
                ]
            },
            "indexParams": [
                {"fieldName": "float_vector", "indexName": "float_vector", "metricType": metric_type},
            ]
        }
        rsp = self.collection_client.collection_create(payload)
        assert rsp['code'] == 0
        rsp = self.collection_client.collection_describe(name)
        logger.info(f"rsp: {rsp}")
        assert rsp['code'] == 0
        # insert data
        for i in range(insert_round):
            data = []
            for i in range(nb):
                if auto_id:
                    tmp = {
                        "user_id": i%100,
                        "word_count": i,
                        "book_describe": f"book_{i}",
                        "float_vector": gen_vector(datatype="FloatVector", dim=dim),
                    }
                else:
                    tmp = {
                        "book_id": i,
                        "user_id": i%100,
                        "word_count": i,
                        "book_describe": f"book_{i}",
                        "float_vector": gen_vector(datatype="FloatVector", dim=dim),
                    }
                if enable_dynamic_schema:
                    tmp.update({f"dynamic_field_{i}": i})
                data.append(tmp)
            payload = {
                "collectionName": name,
                "data": data,
            }
            rsp = self.vector_client.vector_insert(payload)
            assert rsp['code'] == 0
            assert rsp['data']['insertCount'] == nb
        # search data
        payload = {
            "collectionName": name,
            "data": [gen_vector(datatype="FloatVector", dim=dim) for _ in range(nq)],
            "filter": "word_count > 100",
            "groupingField": "user_id",
            "outputFields": ["*"],
            "limit": 100,
        }
        rsp = self.vector_client.vector_search(payload)
        assert rsp['code'] == 0
        assert len(rsp['data']) == 100 * nq


    @pytest.mark.parametrize("insert_round", [1, 10])
    @pytest.mark.parametrize("auto_id", [True, False])
    @pytest.mark.parametrize("is_partition_key", [True, False])
    @pytest.mark.parametrize("enable_dynamic_schema", [True])
    @pytest.mark.parametrize("nb", [3000])
    @pytest.mark.parametrize("dim", [128])
    @pytest.mark.parametrize("groupingField", ['user_id', None])
    @pytest.mark.parametrize("sparse_format", ['dok', 'coo'])
    def test_search_vector_with_sparse_float_vector_datatype(self, nb, dim, insert_round, auto_id,
                                                      is_partition_key, enable_dynamic_schema, groupingField, sparse_format):
        """
        Insert a vector with a simple payload
        """
        # create a collection
        name = gen_collection_name()
        payload = {
            "collectionName": name,
            "schema": {
                "autoId": auto_id,
                "enableDynamicField": enable_dynamic_schema,
                "fields": [
                    {"fieldName": "book_id", "dataType": "Int64", "isPrimary": True, "elementTypeParams": {}},
                    {"fieldName": "user_id", "dataType": "Int64", "isPartitionKey": is_partition_key,
                     "elementTypeParams": {}},
                    {"fieldName": "word_count", "dataType": "Int64", "elementTypeParams": {}},
                    {"fieldName": "book_describe", "dataType": "VarChar", "elementTypeParams": {"max_length": "256"}},
                    {"fieldName": "sparse_float_vector", "dataType": "SparseFloatVector"},
                ]
            },
            "indexParams": [
                {"fieldName": "sparse_float_vector", "indexName": "sparse_float_vector", "metricType": "IP",
                 "params": {"index_type": "SPARSE_INVERTED_INDEX", "drop_ratio_build": "0.2"}}
            ]
        }
        rsp = self.collection_client.collection_create(payload)
        assert rsp['code'] == 0
        rsp = self.collection_client.collection_describe(name)
        logger.info(f"rsp: {rsp}")
        assert rsp['code'] == 0
        # insert data
        for i in range(insert_round):
            data = []
            for j in range(nb):
                idx = i * nb + j
                if auto_id:
                    tmp = {
                        "user_id": idx%100,
                        "word_count": j,
                        "book_describe": f"book_{idx}",
                        "sparse_float_vector": gen_vector(datatype="SparseFloatVector", dim=dim, sparse_format=sparse_format),
                    }
                else:
                    tmp = {
                        "book_id": idx,
                        "user_id": idx%100,
                        "word_count": j,
                        "book_describe": f"book_{idx}",
                        "sparse_float_vector": gen_vector(datatype="SparseFloatVector", dim=dim, sparse_format=sparse_format),
                    }
                if enable_dynamic_schema:
                    tmp.update({f"dynamic_field_{i}": i})
                data.append(tmp)
            payload = {
                "collectionName": name,
                "data": data,
            }
            rsp = self.vector_client.vector_insert(payload)
            assert rsp['code'] == 0
            assert rsp['data']['insertCount'] == nb
        # search data
        payload = {
            "collectionName": name,
            "data": [gen_vector(datatype="SparseFloatVector", dim=dim, sparse_format="dok")],
            "filter": "word_count > 100",
            "outputFields": ["*"],
            "searchParams": {
                "metricType": "IP",
                "params": {
                    "drop_ratio_search": "0.2",
                }
            },
            "limit": 500,
        }
        if groupingField:
            payload["groupingField"] = groupingField
        rsp = self.vector_client.vector_search(payload)
        assert rsp['code'] == 0


    @pytest.mark.parametrize("insert_round", [1])
    @pytest.mark.parametrize("auto_id", [True, False])
    @pytest.mark.parametrize("is_partition_key", [True, False])
    @pytest.mark.parametrize("enable_dynamic_schema", [True])
    @pytest.mark.parametrize("nb", [3000])
    @pytest.mark.parametrize("dim", [128])
    @pytest.mark.parametrize("groupingField", ['user_id', None])
    @pytest.mark.parametrize("tokenizer", ['standard'])
    def test_search_vector_for_en_full_text_search(self, nb, dim, insert_round, auto_id,
                                                      is_partition_key, enable_dynamic_schema, groupingField, tokenizer):
        """
        Insert a vector with a simple payload
        """
        # create a collection
        name = gen_collection_name()
        payload = {
            "collectionName": name,
            "schema": {
                "autoId": auto_id,
                "enableDynamicField": enable_dynamic_schema,
                "fields": [
                    {"fieldName": "book_id", "dataType": "Int64", "isPrimary": True, "elementTypeParams": {}},
                    {"fieldName": "user_id", "dataType": "Int64", "isPartitionKey": is_partition_key,
                     "elementTypeParams": {}},
                    {"fieldName": "word_count", "dataType": "Int64", "elementTypeParams": {}},
                    {"fieldName": "book_describe", "dataType": "VarChar", "elementTypeParams": {"max_length": "256"}},
                    {"fieldName": "document_content", "dataType": "VarChar",
                     "elementTypeParams": {"max_length": "1000", "enable_analyzer": True,
                                           "analyzer_params": {
                                               "tokenizer": tokenizer,
                                           },
                                           "enable_match": True}},
                    {"fieldName": "sparse_vector", "dataType": "SparseFloatVector"},
                ],
                "functions": [
                    {
                        "name": "bm25_fn",
                        "type": "BM25",
                        "inputFieldNames": ["document_content"],
                        "outputFieldNames": ["sparse_vector"],
                        "params": {}
                    }
                ]
            },

            "indexParams": [
                {"fieldName": "sparse_vector", "indexName": "sparse_vector", "metricType": "BM25",
                 "params": {"index_type": "SPARSE_INVERTED_INDEX"}}
            ]
        }
        rsp = self.collection_client.collection_create(payload)
        assert rsp['code'] == 0
        rsp = self.collection_client.collection_describe(name)
        logger.info(f"rsp: {rsp}")
        assert rsp['code'] == 0
        if tokenizer == 'standard':
            fake = fake_en
        elif tokenizer == 'jieba':
            fake = fake_zh
        else:
            raise Exception("Invalid tokenizer")

        # insert data
        for i in range(insert_round):
            data = []
            for j in range(nb):
                idx = i * nb + j
                if auto_id:
                    tmp = {
                        "user_id": idx%100,
                        "word_count": j,
                        "book_describe": f"book_{idx}",
                        "document_content": fake.text().lower(),
                    }
                else:
                    tmp = {
                        "book_id": idx,
                        "user_id": idx%100,
                        "word_count": j,
                        "book_describe": f"book_{idx}",
                        "document_content": fake.text().lower(),
                    }
                if enable_dynamic_schema:
                    tmp.update({f"dynamic_field_{i}": i})
                data.append(tmp)
            payload = {
                "collectionName": name,
                "data": data,
            }
            rsp = self.vector_client.vector_insert(payload)
            assert rsp['code'] == 0
            assert rsp['data']['insertCount'] == nb
        assert rsp['code'] == 0

        # search data
        payload = {
            "collectionName": name,
            "data": [fake.text().lower() for _ in range(1)],
            "filter": "word_count > 100",
            "outputFields": ["*"],
            "searchParams": {
                "params": {
                    "drop_ratio_search": "0.2",
                }
            },
            "limit": 500,
        }
        if groupingField:
            payload["groupingField"] = groupingField
        rsp = self.vector_client.vector_search(payload)
        assert rsp['code'] == 0
        assert len(rsp['data']) > 0


    @pytest.mark.parametrize("insert_round", [1])
    @pytest.mark.parametrize("auto_id", [True, False])
    @pytest.mark.parametrize("is_partition_key", [True, False])
    @pytest.mark.parametrize("enable_dynamic_schema", [True])
    @pytest.mark.parametrize("nb", [3000])
    @pytest.mark.parametrize("dim", [128])
    @pytest.mark.parametrize("groupingField", ['user_id', None])
    @pytest.mark.parametrize("tokenizer", ['jieba'])
    @pytest.mark.xfail(reason="issue: https://github.com/milvus-io/milvus/issues/36751")
    def test_search_vector_for_zh_full_text_search(self, nb, dim, insert_round, auto_id,
                                                      is_partition_key, enable_dynamic_schema, groupingField, tokenizer):
        """
        Insert a vector with a simple payload
        """
        # create a collection
        name = gen_collection_name()
        payload = {
            "collectionName": name,
            "schema": {
                "autoId": auto_id,
                "enableDynamicField": enable_dynamic_schema,
                "fields": [
                    {"fieldName": "book_id", "dataType": "Int64", "isPrimary": True, "elementTypeParams": {}},
                    {"fieldName": "user_id", "dataType": "Int64", "isPartitionKey": is_partition_key,
                     "elementTypeParams": {}},
                    {"fieldName": "word_count", "dataType": "Int64", "elementTypeParams": {}},
                    {"fieldName": "book_describe", "dataType": "VarChar", "elementTypeParams": {"max_length": "256"}},
                    {"fieldName": "document_content", "dataType": "VarChar",
                     "elementTypeParams": {"max_length": "1000", "enable_analyzer": True,
                                           "analyzer_params": {
                                               "tokenizer": tokenizer,
                                           },
                                           "enable_match": True}},
                    {"fieldName": "sparse_vector", "dataType": "SparseFloatVector"},
                ],
                "functions": [
                    {
                        "name": "bm25_fn",
                        "type": "BM25",
                        "inputFieldNames": ["document_content"],
                        "outputFieldNames": ["sparse_vector"],
                        "params": {}
                    }
                ]
            },

            "indexParams": [
                {"fieldName": "sparse_vector", "indexName": "sparse_vector", "metricType": "BM25",
                 "params": {"index_type": "SPARSE_INVERTED_INDEX"}}
            ]
        }
        rsp = self.collection_client.collection_create(payload)
        assert rsp['code'] == 0
        rsp = self.collection_client.collection_describe(name)
        logger.info(f"rsp: {rsp}")
        assert rsp['code'] == 0
        if tokenizer == 'standard':
            fake = fake_en
        elif tokenizer == 'jieba':
            fake = fake_zh
        else:
            raise Exception("Invalid tokenizer")

        # insert data
        for i in range(insert_round):
            data = []
            for j in range(nb):
                idx = i * nb + j
                if auto_id:
                    tmp = {
                        "user_id": idx%100,
                        "word_count": j,
                        "book_describe": f"book_{idx}",
                        "document_content": fake.text().lower(),
                    }
                else:
                    tmp = {
                        "book_id": idx,
                        "user_id": idx%100,
                        "word_count": j,
                        "book_describe": f"book_{idx}",
                        "document_content": fake.text().lower(),
                    }
                if enable_dynamic_schema:
                    tmp.update({f"dynamic_field_{i}": i})
                data.append(tmp)
            payload = {
                "collectionName": name,
                "data": data,
            }
            rsp = self.vector_client.vector_insert(payload)
            assert rsp['code'] == 0
            assert rsp['data']['insertCount'] == nb
        assert rsp['code'] == 0

        # search data
        payload = {
            "collectionName": name,
            "data": [fake.text().lower() for _ in range(2)],
            "filter": "word_count > 100",
            "outputFields": ["*"],
            "searchParams": {
                "params": {
                    "drop_ratio_search": "0.2",
                }
            },
            "limit": 500,
        }
        if groupingField:
            payload["groupingField"] = groupingField
        rsp = self.vector_client.vector_search(payload)
        assert rsp['code'] == 0
        assert len(rsp['data']) > 0




    @pytest.mark.parametrize("insert_round", [2])
    @pytest.mark.parametrize("auto_id", [True])
    @pytest.mark.parametrize("is_partition_key", [True])
    @pytest.mark.parametrize("enable_dynamic_schema", [True])
    @pytest.mark.parametrize("nb", [3000])
    @pytest.mark.parametrize("dim", [128])
    @pytest.mark.parametrize("metric_type", ['HAMMING'])
    def test_search_vector_with_binary_vector_datatype(self, metric_type, nb, dim, insert_round, auto_id,
                                                      is_partition_key, enable_dynamic_schema):
        """
        Insert a vector with a simple payload
        """
        # create a collection
        name = gen_collection_name()
        payload = {
            "collectionName": name,
            "schema": {
                "autoId": auto_id,
                "enableDynamicField": enable_dynamic_schema,
                "fields": [
                    {"fieldName": "book_id", "dataType": "Int64", "isPrimary": True, "elementTypeParams": {}},
                    {"fieldName": "user_id", "dataType": "Int64", "isPartitionKey": is_partition_key,
                     "elementTypeParams": {}},
                    {"fieldName": "word_count", "dataType": "Int64", "elementTypeParams": {}},
                    {"fieldName": "book_describe", "dataType": "VarChar", "elementTypeParams": {"max_length": "256"}},
                    {"fieldName": "binary_vector", "dataType": "BinaryVector", "elementTypeParams": {"dim": f"{dim}"}}
                ]
            },
            "indexParams": [
                {"fieldName": "binary_vector", "indexName": "binary_vector", "metricType": metric_type,
                 "params": {"index_type": "BIN_IVF_FLAT", "nlist": "512"}}
            ]
        }
        rsp = self.collection_client.collection_create(payload)
        assert rsp['code'] == 0
        rsp = self.collection_client.collection_describe(name)
        logger.info(f"rsp: {rsp}")
        assert rsp['code'] == 0
        # insert data
        for i in range(insert_round):
            data = []
            for i in range(nb):
                if auto_id:
                    tmp = {
                        "user_id": i%100,
                        "word_count": i,
                        "book_describe": f"book_{i}",
                        "binary_vector": gen_vector(datatype="BinaryVector", dim=dim),
                    }
                else:
                    tmp = {
                        "book_id": i,
                        "user_id": i%100,
                        "word_count": i,
                        "book_describe": f"book_{i}",
                        "binary_vector": gen_vector(datatype="BinaryVector", dim=dim),
                    }
                if enable_dynamic_schema:
                    tmp.update({f"dynamic_field_{i}": i})
                data.append(tmp)
            payload = {
                "collectionName": name,
                "data": data,
            }
            rsp = self.vector_client.vector_insert(payload)
            assert rsp['code'] == 0
            assert rsp['data']['insertCount'] == nb
        # flush data
        c = Collection(name)
        c.flush()
        time.sleep(5)
        # wait for index
        rsp = self.index_client.index_describe(collection_name=name, index_name="binary_vector")

        # search data
        payload = {
            "collectionName": name,
            "data": [gen_vector(datatype="BinaryVector", dim=dim)],
            "filter": "word_count > 100",
            "outputFields": ["*"],
            "limit": 100,
        }
        rsp = self.vector_client.vector_search(payload)
        assert rsp['code'] == 0
        assert len(rsp['data']) == 100

    @pytest.mark.parametrize("metric_type", ["IP", "L2", "COSINE"])
    def test_search_vector_with_simple_payload(self, metric_type):
        """
        Search a vector with a simple payload
        """
        name = gen_collection_name()
        self.name = name
        self.init_collection(name, metric_type=metric_type)

        # search data
        dim = 128
        vector_to_search = preprocessing.normalize([np.array([random.random() for i in range(dim)])])[0].tolist()
        payload = {
            "collectionName": name,
            "data": [vector_to_search],
        }
        rsp = self.vector_client.vector_search(payload)
        assert rsp['code'] == 0
        res = rsp['data']
        logger.info(f"res: {len(res)}")
        limit = int(payload.get("limit", 100))
        assert len(res) == limit
        ids = [item['id'] for item in res]
        assert len(ids) == len(set(ids))
        distance = [item['distance'] for item in res]
        if metric_type == "L2":
            assert distance == sorted(distance)
        if metric_type == "IP" or metric_type == "COSINE":
            assert distance == sorted(distance, reverse=True)

    @pytest.mark.parametrize("sum_limit_offset", [16384, 16385])
    @pytest.mark.xfail(reason="")
    def test_search_vector_with_exceed_sum_limit_offset(self, sum_limit_offset):
        """
        Search a vector with a simple payload
        """
        max_search_sum_limit_offset = constant.MAX_SUM_OFFSET_AND_LIMIT
        name = gen_collection_name()
        self.name = name
        nb = sum_limit_offset + 2000
        metric_type = "IP"
        limit = 100
        self.init_collection(name, metric_type=metric_type, nb=nb, batch_size=2000)

        # search data
        dim = 128
        vector_to_search = preprocessing.normalize([np.array([random.random() for i in range(dim)])])[0].tolist()
        payload = {
            "collectionName": name,
            "vector": vector_to_search,
            "limit": limit,
            "offset": sum_limit_offset - limit,
        }
        rsp = self.vector_client.vector_search(payload)
        if sum_limit_offset > max_search_sum_limit_offset:
            assert rsp['code'] == 65535
            return
        assert rsp['code'] == 0
        res = rsp['data']
        logger.info(f"res: {len(res)}")
        limit = int(payload.get("limit", 100))
        assert len(res) == limit
        ids = [item['id'] for item in res]
        assert len(ids) == len(set(ids))
        distance = [item['distance'] for item in res]
        if metric_type == "L2":
            assert distance == sorted(distance)
        if metric_type == "IP":
            assert distance == sorted(distance, reverse=True)

    @pytest.mark.parametrize("offset", [0, 100])
    @pytest.mark.parametrize("limit", [100])
    @pytest.mark.parametrize("metric_type", ["L2", "IP", "COSINE"])
    def test_search_vector_with_complex_payload(self, limit, offset, metric_type):
        """
        Search a vector with a simple payload
        """
        name = gen_collection_name()
        self.name = name
        nb = limit + offset + 3000
        dim = 128
        schema_payload, data = self.init_collection(name, dim=dim, nb=nb, metric_type=metric_type)
        vector_field = schema_payload.get("vectorField")
        # search data
        vector_to_search = preprocessing.normalize([np.array([random.random() for i in range(dim)])])[0].tolist()
        output_fields = get_common_fields_by_data(data, exclude_fields=[vector_field])
        payload = {
            "collectionName": name,
            "data": [vector_to_search],
            "outputFields": output_fields,
            "filter": "uid >= 0",
            "limit": limit,
            "offset": offset,
        }
        rsp = self.vector_client.vector_search(payload)
        if offset + limit > constant.MAX_SUM_OFFSET_AND_LIMIT:
            assert rsp['code'] == 90126
            return
        assert rsp['code'] == 0
        res = rsp['data']
        logger.info(f"res: {len(res)}")
        assert len(res) == limit
        for item in res:
            assert item.get("uid") >= 0
            for field in output_fields:
                assert field in item

    @pytest.mark.parametrize("filter_expr", ["uid >= 0", "uid >= 0 and uid < 100", "uid in [1,2,3]"])
    def test_search_vector_with_complex_int_filter(self, filter_expr):
        """
        Search a vector with a simple payload
        """
        name = gen_collection_name()
        self.name = name
        nb = 200
        dim = 128
        limit = 100
        schema_payload, data = self.init_collection(name, dim=dim, nb=nb)
        vector_field = schema_payload.get("vectorField")
        # search data
        vector_to_search = preprocessing.normalize([np.array([random.random() for i in range(dim)])])[0].tolist()
        output_fields = get_common_fields_by_data(data, exclude_fields=[vector_field])
        payload = {
            "collectionName": name,
            "data": [vector_to_search],
            "outputFields": output_fields,
            "filter": filter_expr,
            "limit": limit,
            "offset": 0,
        }
        rsp = self.vector_client.vector_search(payload)
        assert rsp['code'] == 0
        res = rsp['data']
        logger.info(f"res: {len(res)}")
        assert len(res) <= limit
        for item in res:
            uid = item.get("uid")
            eval(filter_expr)

    @pytest.mark.parametrize("filter_expr", ["name > \"placeholder\"", "name like \"placeholder%\""])
    def test_search_vector_with_complex_varchar_filter(self, filter_expr):
        """
        Search a vector with a simple payload
        """
        name = gen_collection_name()
        self.name = name
        nb = 200
        dim = 128
        limit = 100
        schema_payload, data = self.init_collection(name, dim=dim, nb=nb)
        names = []
        for item in data:
            names.append(item.get("name"))
        names.sort()
        logger.info(f"names: {names}")
        mid = len(names) // 2
        prefix = names[mid][0:2]
        vector_field = schema_payload.get("vectorField")
        # search data
        vector_to_search = preprocessing.normalize([np.array([random.random() for i in range(dim)])])[0].tolist()
        output_fields = get_common_fields_by_data(data, exclude_fields=[vector_field])
        filter_expr = filter_expr.replace("placeholder", prefix)
        logger.info(f"filter_expr: {filter_expr}")
        payload = {
            "collectionName": name,
            "data": [vector_to_search],
            "outputFields": output_fields,
            "filter": filter_expr,
            "limit": limit,
            "offset": 0,
        }
        rsp = self.vector_client.vector_search(payload)
        assert rsp['code'] == 0
        res = rsp['data']
        logger.info(f"res: {len(res)}")
        assert len(res) <= limit
        for item in res:
            name = item.get("name")
            logger.info(f"name: {name}")
            if ">" in filter_expr:
                assert name > prefix
            if "like" in filter_expr:
                assert name.startswith(prefix)

    @pytest.mark.parametrize("filter_expr", ["uid < 100 and name > \"placeholder\"",
                                             "uid < 100 and name like \"placeholder%\""
                                             ])
    def test_search_vector_with_complex_int64_varchar_and_filter(self, filter_expr):
        """
        Search a vector with a simple payload
        """
        name = gen_collection_name()
        self.name = name
        nb = 200
        dim = 128
        limit = 100
        schema_payload, data = self.init_collection(name, dim=dim, nb=nb)
        names = []
        for item in data:
            names.append(item.get("name"))
        names.sort()
        logger.info(f"names: {names}")
        mid = len(names) // 2
        prefix = names[mid][0:2]
        vector_field = schema_payload.get("vectorField")
        # search data
        vector_to_search = preprocessing.normalize([np.array([random.random() for i in range(dim)])])[0].tolist()
        output_fields = get_common_fields_by_data(data, exclude_fields=[vector_field])
        filter_expr = filter_expr.replace("placeholder", prefix)
        logger.info(f"filter_expr: {filter_expr}")
        payload = {
            "collectionName": name,
            "data": [vector_to_search],
            "outputFields": output_fields,
            "filter": filter_expr,
            "limit": limit,
            "offset": 0,
        }
        rsp = self.vector_client.vector_search(payload)
        assert rsp['code'] == 0
        res = rsp['data']
        logger.info(f"res: {len(res)}")
        assert len(res) <= limit
        for item in res:
            uid = item.get("uid")
            name = item.get("name")
            logger.info(f"name: {name}")
            uid_expr = filter_expr.split("and")[0]
            assert eval(uid_expr) is True
            varchar_expr = filter_expr.split("and")[1]
            if ">" in varchar_expr:
                assert name > prefix
            if "like" in varchar_expr:
                assert name.startswith(prefix)

    @pytest.mark.parametrize("consistency_level", ["Strong", "Bounded", "Eventually", "Session"])
    def test_search_vector_with_consistency_level(self, consistency_level):
        """
        Search a vector with different consistency level
        """
        name = gen_collection_name()
        self.name = name
        nb = 200
        dim = 128
        limit = 100
        schema_payload, data = self.init_collection(name, dim=dim, nb=nb)
        names = []
        for item in data:
            names.append(item.get("name"))
        names.sort()
        logger.info(f"names: {names}")
        mid = len(names) // 2
        prefix = names[mid][0:2]
        vector_field = schema_payload.get("vectorField")
        # search data
        vector_to_search = preprocessing.normalize([np.array([random.random() for i in range(dim)])])[0].tolist()
        output_fields = get_common_fields_by_data(data, exclude_fields=[vector_field])
        payload = {
            "collectionName": name,
            "data": [vector_to_search],
            "outputFields": output_fields,
            "limit": limit,
            "offset": 0,
            "consistencyLevel": consistency_level
        }
        rsp = self.vector_client.vector_search(payload)
        assert rsp['code'] == 0
        res = rsp['data']
        logger.info(f"res: {len(res)}")
        assert len(res) == limit

    @pytest.mark.parametrize("metric_type", ["L2", "COSINE", "IP"])
    def test_search_vector_with_range_search(self, metric_type):
        """
        Search a vector with range search with different metric type
        """
        name = gen_collection_name()
        self.name = name
        nb = 3000
        dim = 128
        limit = 100
        schema_payload, data = self.init_collection(name, dim=dim, nb=nb, metric_type=metric_type)
        vector_field = schema_payload.get("vectorField")
        # search data
        vector_to_search = preprocessing.normalize([np.array([random.random() for i in range(dim)])])[0].tolist()
        training_data = [item[vector_field] for item in data]
        distance_sorted = get_sorted_distance(training_data, [vector_to_search], metric_type)
        r1, r2 = distance_sorted[0][nb//2], distance_sorted[0][nb//2+limit+int((0.5*limit))] # recall is not 100% so add 50% to make sure the range is more than limit
        if metric_type == "L2":
            r1, r2 = r2, r1
        output_fields = get_common_fields_by_data(data, exclude_fields=[vector_field])
        logger.info(f"r1: {r1}, r2: {r2}")
        payload = {
            "collectionName": name,
            "data": [vector_to_search],
            "outputFields": output_fields,
            "limit": limit,
            "offset": 0,
            "searchParams": {
                "params": {
                    "radius": r1,
                    "range_filter": r2,
                }
            }
        }
        rsp = self.vector_client.vector_search(payload)
        assert rsp['code'] == 0
        res = rsp['data']
        logger.info(f"res: {len(res)}")
        assert len(res) >= limit*0.8
        # add buffer to the distance of comparison
        if metric_type == "L2":
            r1 = r1 + 10**-6
            r2 = r2 - 10**-6
        else:
            r1 = r1 - 10**-6
            r2 = r2 + 10**-6
        for item in res:
            distance = item.get("distance")
            if metric_type == "L2":
                assert r1 > distance > r2
            else:
                assert r1 < distance < r2

    @pytest.mark.parametrize("ignore_growing", [True, False])
    def test_search_vector_with_ignore_growing(self, ignore_growing):
        """
        Search a vector with range search with different metric type
        """
        name = gen_collection_name()
        self.name = name
        metric_type = "COSINE"
        nb = 1000
        dim = 128
        limit = 100
        schema_payload, data = self.init_collection(name, dim=dim, nb=nb, metric_type=metric_type)
        vector_field = schema_payload.get("vectorField")
        # search data
        vector_to_search = preprocessing.normalize([np.array([random.random() for i in range(dim)])])[0].tolist()
        training_data = [item[vector_field] for item in data]
        distance_sorted = get_sorted_distance(training_data, [vector_to_search], metric_type)
        r1, r2 = distance_sorted[0][nb//2], distance_sorted[0][nb//2+limit+int((0.2*limit))] # recall is not 100% so add 20% to make sure the range is correct
        if metric_type == "L2":
            r1, r2 = r2, r1
        output_fields = get_common_fields_by_data(data, exclude_fields=[vector_field])

        payload = {
            "collectionName": name,
            "data": [vector_to_search],
            "outputFields": output_fields,
            "limit": limit,
            "offset": 0,
            "searchParams": {
                "ignoreGrowing": ignore_growing

            }
        }
        rsp = self.vector_client.vector_search(payload)
        assert rsp['code'] == 0
        res = rsp['data']
        logger.info(f"res: {len(res)}")
        if ignore_growing is True:
            assert len(res) == 0
        else:
            assert len(res) == limit


    @pytest.mark.parametrize("tokenizer", ["jieba", "standard"])
    def test_search_vector_with_text_match_filter(self, tokenizer):
        """
        Query a vector with a simple payload
        """
        fake = fake_en
        language = "en"
        if tokenizer == "jieba":
            fake = fake_zh
            language = "zh"
        # create a collection
        dim = 128
        analyzer_params = {
            "tokenizer": tokenizer,
        }
        name = gen_collection_name()
        fields = [
            FieldSchema(name="id", dtype=DataType.INT64, is_primary=True),
            FieldSchema(
                name="word",
                dtype=DataType.VARCHAR,
                max_length=65535,
                enable_analyzer=True,
				enable_match=True,
                is_partition_key=True,
                analyzer_params=analyzer_params,
            ),
            FieldSchema(
                name="sentence",
                dtype=DataType.VARCHAR,
                max_length=65535,
                enable_analyzer=True,
				enable_match=True,
                analyzer_params=analyzer_params,
            ),
            FieldSchema(
                name="paragraph",
                dtype=DataType.VARCHAR,
                max_length=65535,
                enable_analyzer=True,
				enable_match=True,
                analyzer_params=analyzer_params,
            ),
            FieldSchema(
                name="text",
                dtype=DataType.VARCHAR,
                max_length=65535,
                enable_analyzer=True,
				enable_match=True,
                analyzer_params=analyzer_params,
            ),
            FieldSchema(name="emb", dtype=DataType.FLOAT_VECTOR, dim=dim),
        ]
        schema = CollectionSchema(fields=fields, description="test collection")
        collection = Collection(name=name, schema=schema
        )
        rsp = self.collection_client.collection_describe(name)
        logger.info(f"rsp: {rsp}")
        assert rsp['code'] == 0
        data_size = 3000
        batch_size = 1000
        # insert data
        data = [
            {
                "id": i,
                "word": fake.word().lower(),
                "sentence": fake.sentence().lower(),
                "paragraph": fake.sentence().lower(),
                "text": fake.text().lower(),
                "emb": [random.random() for _ in range(dim)]
            }
            for i in range(data_size)
        ]
        df = pd.DataFrame(data)
        text_fields = ["word", "sentence", "paragraph", "text"]
        wf_map = {}
        for field in text_fields:
            wf_map[field] = analyze_documents(df[field].tolist(), language=language)
        for i in range(0, data_size, batch_size):
            tmp = data[i:i + batch_size]
            payload = {
                "collectionName": name,
                "data": tmp,
            }
            rsp = self.vector_client.vector_insert(payload)
            assert rsp['code'] == 0
            assert rsp['data']['insertCount'] == len(tmp)
        collection.create_index(
            "emb",
            {"index_type": "IVF_SQ8", "metric_type": "L2", "params": {"nlist": 64}},
        )
        collection.load()
        time.sleep(5)
        vector_to_search = [[random.random() for _ in range(dim)]]
        for field in text_fields:
            token = wf_map[field].most_common()[0][0]
            expr = f"text_match({field}, '{token}')"
            logger.info(f"expr: {expr}")
            rsp = self.vector_client.vector_search({"collectionName": name, "data":vector_to_search, "filter": f"{expr}", "outputFields": ["*"]})
            assert rsp['code'] == 0, rsp
            for d in rsp['data']:
                assert token in d[field]

    @pytest.mark.parametrize("insert_round", [1])
    @pytest.mark.parametrize("auto_id", [True])
    @pytest.mark.parametrize("is_partition_key", [True])
    @pytest.mark.parametrize("enable_dynamic_schema", [True])
    @pytest.mark.parametrize("nb", [3000])
    @pytest.mark.parametrize("dim", [128])
    @pytest.mark.parametrize("nq", [1, 2])
    @pytest.mark.parametrize("metric_type", ['COSINE', "L2", "IP"])
    def test_search_vector_with_default_none(self, nb, dim, insert_round, auto_id, is_partition_key,
                                             enable_dynamic_schema, nq, metric_type):
        """
        Insert a vector with default and none
        """
        # create a collection
        name = gen_collection_name()
        payload = {
            "collectionName": name,
            "schema": {
                "autoId": auto_id,
                "enableDynamicField": enable_dynamic_schema,
                "fields": [
                    {"fieldName": "book_id", "dataType": "Int64", "isPrimary": True, "elementTypeParams": {}},
                    {"fieldName": "user_id", "dataType": "Int64", "isPartitionKey": is_partition_key,
                     "elementTypeParams": {}, "defaultValue": 8888},
                    {"fieldName": "word_count", "dataType": "Int64", "elementTypeParams": {}, "nullable": True},
                    {"fieldName": "book_describe", "dataType": "VarChar", "elementTypeParams": {"max_length": "256"},
                     "nullable": True, "defaultValue": "8888"},
                    {"fieldName": "float_vector", "dataType": "FloatVector", "elementTypeParams": {"dim": f"{dim}"}},
                ]
            },
            "indexParams": [
                {"fieldName": "float_vector", "indexName": "float_vector", "metricType": metric_type},
            ]
        }
        rsp = self.collection_client.collection_create(payload)
        assert rsp['code'] == 0
        rsp = self.collection_client.collection_describe(name)
        logger.info(f"rsp: {rsp}")
        assert rsp['code'] == 0
        # insert data
        for i in range(insert_round):
            data = []
            for i in range(nb):
                if auto_id:
                    tmp = {
                        "user_id": i % 100 if i % 2 else None,
                        "word_count": None,
                        "book_describe": None,
                        "float_vector": gen_vector(datatype="FloatVector", dim=dim),
                    }
                else:
                    tmp = {
                        "book_id": i,
                        "user_id": i % 100 if i % 2 else None,
                        "word_count": None,
                        "book_describe": None,
                        "float_vector": gen_vector(datatype="FloatVector", dim=dim),
                    }
                if enable_dynamic_schema:
                    tmp.update({f"dynamic_field_{i}": i})
                data.append(tmp)
            payload = {
                "collectionName": name,
                "data": data,
            }
            rsp = self.vector_client.vector_insert(payload)
            assert rsp['code'] == 0
            assert rsp['data']['insertCount'] == nb
        # search data
        payload = {
            "collectionName": name,
            "data": [gen_vector(datatype="FloatVector", dim=dim) for _ in range(nq)],
            "filter": "book_id >= 0",
            # "groupingField": "user_id",
            "outputFields": ["*"],
            "limit": 100,
        }
        rsp = self.vector_client.vector_search(payload)
        assert rsp['code'] == 0
        assert rsp['data'][0]['book_describe'] == "8888"
        assert rsp['data'][0]['word_count'] is None
        assert len(rsp['data']) == 100 * nq

@pytest.mark.L0
class TestSearchVectorNegative(TestBase):

    @pytest.mark.parametrize("metric_type", ["L2"])
    def test_search_vector_without_required_data_param(self, metric_type):
        """
        Search a vector with a simple payload
        """
        name = gen_collection_name()
        self.name = name
        self.init_collection(name, metric_type=metric_type)

        # search data
        dim = 128
        payload = {
            "collectionName": name,
        }
        rsp = self.vector_client.vector_search(payload)
        assert rsp['code'] == 1802

    @pytest.mark.parametrize("invalid_metric_type", ["L2", "IP", "UNSUPPORTED"])
    @pytest.mark.xfail(reason="issue: https://github.com/milvus-io/milvus/issues/37138")
    def test_search_vector_with_invalid_metric_type(self, invalid_metric_type):
        """
        Search a vector with a simple payload
        """
        name = gen_collection_name()
        self.name = name
        self.init_collection(name, metric_type="COSINE")

        # search data
        dim = 128
        payload = {
            "collectionName": name,
            "data": [preprocessing.normalize([np.array([random.random() for i in range(dim)])])[0].tolist()],
            "searchParams": {
                "metricType": invalid_metric_type
            }
        }
        rsp = self.vector_client.vector_search(payload)
        assert rsp['code'] != 0


    @pytest.mark.parametrize("limit", [0, 16385])
    def test_search_vector_with_invalid_limit(self, limit):
        """
        Search a vector with a simple payload
        """
        name = gen_collection_name()
        self.name = name
        dim = 128
        schema_payload, data = self.init_collection(name, dim=dim)
        vector_field = schema_payload.get("vectorField")
        # search data
        vector_to_search = preprocessing.normalize([np.array([random.random() for i in range(dim)])])[0].tolist()
        output_fields = get_common_fields_by_data(data, exclude_fields=[vector_field])
        payload = {
            "collectionName": name,
            "data": [vector_to_search],
            "outputFields": output_fields,
            "filter": "uid >= 0",
            "limit": limit,
            "offset": 0,
        }
        rsp = self.vector_client.vector_search(payload)
        assert rsp['code'] == 65535

    @pytest.mark.parametrize("offset", [-1, 100_001])
    def test_search_vector_with_invalid_offset(self, offset):
        """
        Search a vector with a simple payload
        """
        name = gen_collection_name()
        self.name = name
        dim = 128
        schema_payload, data = self.init_collection(name, dim=dim)
        vector_field = schema_payload.get("vectorField")
        # search data
        dim = 128
        vector_to_search = preprocessing.normalize([np.array([random.random() for i in range(dim)])])[0].tolist()
        output_fields = get_common_fields_by_data(data, exclude_fields=[vector_field])
        payload = {
            "collectionName": name,
            "data": [vector_to_search],
            "outputFields": output_fields,
            "filter": "uid >= 0",
            "limit": 100,
            "offset": offset,
        }
        rsp = self.vector_client.vector_search(payload)
        assert rsp['code'] == 65535

    def test_search_vector_with_invalid_collection_name(self):
        """
        Search a vector with invalid collection name
        """
        name = gen_collection_name()
        self.name = name
        dim = 128
        schema_payload, data = self.init_collection(name, dim=dim)
        vector_field = schema_payload.get("vectorField")
        # search data
        vector_to_search = preprocessing.normalize([np.array([random.random() for i in range(dim)])])[0].tolist()
        output_fields = get_common_fields_by_data(data, exclude_fields=[vector_field])
        payload = {
            "collectionName": "invalid_collection_name",
            "data": [vector_to_search],
            "outputFields": output_fields,
            "filter": "uid >= 0",
            "limit": 100,
            "offset": 0,
        }
        rsp = self.vector_client.vector_search(payload)
        assert rsp['code'] == 100
        assert "can't find collection" in rsp['message']


@pytest.mark.L0
class TestAdvancedSearchVector(TestBase):

    @pytest.mark.parametrize("insert_round", [1])
    @pytest.mark.parametrize("auto_id", [True])
    @pytest.mark.parametrize("is_partition_key", [True])
    @pytest.mark.parametrize("enable_dynamic_schema", [True])
    @pytest.mark.parametrize("nb", [3000])
    @pytest.mark.parametrize("dim", [2])
    def test_advanced_search_vector_with_multi_float32_vector_datatype(self, nb, dim, insert_round, auto_id,
                                                      is_partition_key, enable_dynamic_schema):
        """
        Insert a vector with a simple payload
        """
        # create a collection
        name = gen_collection_name()
        payload = {
            "collectionName": name,
            "schema": {
                "autoId": auto_id,
                "enableDynamicField": enable_dynamic_schema,
                "fields": [
                    {"fieldName": "book_id", "dataType": "Int64", "isPrimary": True, "elementTypeParams": {}},
                    {"fieldName": "user_id", "dataType": "Int64", "isPartitionKey": is_partition_key,
                     "elementTypeParams": {}},
                    {"fieldName": "word_count", "dataType": "Int64", "elementTypeParams": {}},
                    {"fieldName": "book_describe", "dataType": "VarChar", "elementTypeParams": {"max_length": "256"}},
                    {"fieldName": "float_vector_1", "dataType": "FloatVector", "elementTypeParams": {"dim": f"{dim}"}},
                    {"fieldName": "float_vector_2", "dataType": "FloatVector", "elementTypeParams": {"dim": f"{dim}"}},
                ]
            },
            "indexParams": [
                {"fieldName": "float_vector_1", "indexName": "float_vector_1", "metricType": "COSINE"},
                {"fieldName": "float_vector_2", "indexName": "float_vector_2", "metricType": "COSINE"},

            ]
        }
        rsp = self.collection_client.collection_create(payload)
        assert rsp['code'] == 0
        rsp = self.collection_client.collection_describe(name)
        logger.info(f"rsp: {rsp}")
        assert rsp['code'] == 0
        # insert data
        for i in range(insert_round):
            data = []
            for i in range(nb):
                if auto_id:
                    tmp = {
                        "user_id": i%100,
                        "word_count": i,
                        "book_describe": f"book_{i}",
                        "float_vector_1": gen_vector(datatype="FloatVector", dim=dim),
                        "float_vector_2": gen_vector(datatype="FloatVector", dim=dim),
                    }
                else:
                    tmp = {
                        "book_id": i,
                        "user_id": i%100,
                        "word_count": i,
                        "book_describe": f"book_{i}",
                        "float_vector_1": gen_vector(datatype="FloatVector", dim=dim),
                        "float_vector_2": gen_vector(datatype="FloatVector", dim=dim),

                    }
                if enable_dynamic_schema:
                    tmp.update({f"dynamic_field_{i}": i})
                data.append(tmp)
            payload = {
                "collectionName": name,
                "data": data,
            }
            rsp = self.vector_client.vector_insert(payload)
            assert rsp['code'] == 0
            assert rsp['data']['insertCount'] == nb
        # advanced search data

        payload = {
            "collectionName": name,
            "search": [{
                "data": [gen_vector(datatype="FloatVector", dim=dim)],
                "annsField": "float_vector_1",
                "limit": 10,
                "outputFields": ["*"]
            },
                {
                "data": [gen_vector(datatype="FloatVector", dim=dim)],
                "annsField": "float_vector_2",
                "limit": 10,
                "outputFields": ["*"]
                }

            ],
            "rerank": {
                "strategy": "rrf",
                "params": {
                    "k": 10,
                }
            },
            "limit": 10,
            "outputFields": ["user_id", "word_count", "book_describe"]
        }

        rsp = self.vector_client.vector_advanced_search(payload)
        assert rsp['code'] == 0
        assert len(rsp['data']) == 10


@pytest.mark.L0
class TestHybridSearchVector(TestBase):

    @pytest.mark.parametrize("insert_round", [1])
    @pytest.mark.parametrize("auto_id", [True])
    @pytest.mark.parametrize("is_partition_key", [True])
    @pytest.mark.parametrize("enable_dynamic_schema", [True])
    @pytest.mark.parametrize("nb", [3000])
    @pytest.mark.parametrize("dim", [2])
    def test_hybrid_search_vector_with_multi_float32_vector_datatype(self, nb, dim, insert_round, auto_id,
                                                      is_partition_key, enable_dynamic_schema):
        """
        Insert a vector with a simple payload
        """
        # create a collection
        name = gen_collection_name()
        payload = {
            "collectionName": name,
            "schema": {
                "autoId": auto_id,
                "enableDynamicField": enable_dynamic_schema,
                "fields": [
                    {"fieldName": "book_id", "dataType": "Int64", "isPrimary": True, "elementTypeParams": {}},
                    {"fieldName": "user_id", "dataType": "Int64", "isPartitionKey": is_partition_key,
                     "elementTypeParams": {}},
                    {"fieldName": "word_count", "dataType": "Int64", "elementTypeParams": {}},
                    {"fieldName": "book_describe", "dataType": "VarChar", "elementTypeParams": {"max_length": "256"}},
                    {"fieldName": "float_vector_1", "dataType": "FloatVector", "elementTypeParams": {"dim": f"{dim}"}},
                    {"fieldName": "float_vector_2", "dataType": "FloatVector", "elementTypeParams": {"dim": f"{dim}"}},
                ]
            },
            "indexParams": [
                {"fieldName": "float_vector_1", "indexName": "float_vector_1", "metricType": "COSINE"},
                {"fieldName": "float_vector_2", "indexName": "float_vector_2", "metricType": "COSINE"},

            ]
        }
        rsp = self.collection_client.collection_create(payload)
        assert rsp['code'] == 0
        rsp = self.collection_client.collection_describe(name)
        logger.info(f"rsp: {rsp}")
        assert rsp['code'] == 0
        # insert data
        for i in range(insert_round):
            data = []
            for i in range(nb):
                if auto_id:
                    tmp = {
                        "user_id": i%100,
                        "word_count": i,
                        "book_describe": f"book_{i}",
                        "float_vector_1": gen_vector(datatype="FloatVector", dim=dim),
                        "float_vector_2": gen_vector(datatype="FloatVector", dim=dim),
                    }
                else:
                    tmp = {
                        "book_id": i,
                        "user_id": i%100,
                        "word_count": i,
                        "book_describe": f"book_{i}",
                        "float_vector_1": gen_vector(datatype="FloatVector", dim=dim),
                        "float_vector_2": gen_vector(datatype="FloatVector", dim=dim),

                    }
                if enable_dynamic_schema:
                    tmp.update({f"dynamic_field_{i}": i})
                data.append(tmp)
            payload = {
                "collectionName": name,
                "data": data,
            }
            rsp = self.vector_client.vector_insert(payload)
            assert rsp['code'] == 0
            assert rsp['data']['insertCount'] == nb
        # advanced search data

        payload = {
            "collectionName": name,
            "search": [{
                "data": [gen_vector(datatype="FloatVector", dim=dim)],
                "annsField": "float_vector_1",
                "limit": 10,
                "outputFields": ["*"]
            },
                {
                "data": [gen_vector(datatype="FloatVector", dim=dim)],
                "annsField": "float_vector_2",
                "limit": 10,
                "outputFields": ["*"]
                }

            ],
            "rerank": {
                "strategy": "rrf",
                "params": {
                    "k": 10,
                }
            },
            "limit": 10,
            "outputFields": ["user_id", "word_count", "book_describe"]
        }

        rsp = self.vector_client.vector_hybrid_search(payload)
        assert rsp['code'] == 0
        assert len(rsp['data']) == 10


@pytest.mark.L0
class TestQueryVector(TestBase):

    @pytest.mark.parametrize("insert_round", [1])
    @pytest.mark.parametrize("auto_id", [True])
    @pytest.mark.parametrize("is_partition_key", [True])
    @pytest.mark.parametrize("enable_dynamic_schema", [True])
    @pytest.mark.parametrize("nb", [3000])
    @pytest.mark.parametrize("dim", [128])
    def test_query_entities_with_all_scalar_datatype(self, nb, dim, insert_round, auto_id,
                                                     is_partition_key, enable_dynamic_schema):
        """
        Insert a vector with a simple payload
        """
        # create a collection
        name = gen_collection_name()
        payload = {
            "collectionName": name,
            "schema": {
                "autoId": auto_id,
                "enableDynamicField": enable_dynamic_schema,
                "fields": [
                    {"fieldName": "book_id", "dataType": "Int64", "isPrimary": True, "elementTypeParams": {}},
                    {"fieldName": "user_id", "dataType": "Int64", "isPartitionKey": is_partition_key,
                     "elementTypeParams": {}},
                    {"fieldName": "word_count", "dataType": "Int64", "elementTypeParams": {}},
                    {"fieldName": "book_describe", "dataType": "VarChar", "elementTypeParams": {"max_length": "25536"}},
                    {"fieldName": "bool", "dataType": "Bool", "elementTypeParams": {}},
                    {"fieldName": "json", "dataType": "JSON", "elementTypeParams": {}},
                    {"fieldName": "int_array", "dataType": "Array", "elementDataType": "Int64",
                     "elementTypeParams": {"max_capacity": "1024"}},
                    {"fieldName": "varchar_array", "dataType": "Array", "elementDataType": "VarChar",
                     "elementTypeParams": {"max_capacity": "1024", "max_length": "256"}},
                    {"fieldName": "bool_array", "dataType": "Array", "elementDataType": "Bool",
                     "elementTypeParams": {"max_capacity": "1024"}},
                    {"fieldName": "text_emb", "dataType": "FloatVector", "elementTypeParams": {"dim": f"{dim}"}},
                    {"fieldName": "image_emb", "dataType": "FloatVector", "elementTypeParams": {"dim": f"{dim}"}},
                ]
            },
            "indexParams": [
                {"fieldName": "text_emb", "indexName": "text_emb", "metricType": "L2"},
                {"fieldName": "image_emb", "indexName": "image_emb", "metricType": "L2"}
            ]
        }
        rsp = self.collection_client.collection_create(payload)
        assert rsp['code'] == 0
        rsp = self.collection_client.collection_describe(name)
        logger.info(f"rsp: {rsp}")
        assert rsp['code'] == 0
        # insert data
        for i in range(insert_round):
            data = []
            for i in range(nb):
                if auto_id:
                    tmp = {
                        "user_id": i,
                        "word_count": i,
                        "book_describe": f"book_{gen_unique_str(length=1000)}",
                        "bool": random.choice([True, False]),
                        "json": {"key": [i]},
                        "int_array": [i],
                        "varchar_array": [f"varchar_{i}"],
                        "bool_array": [random.choice([True, False])],
                        "text_emb": preprocessing.normalize([np.array([random.random() for _ in range(dim)])])[
                            0].tolist(),
                        "image_emb": preprocessing.normalize([np.array([random.random() for _ in range(dim)])])[
                            0].tolist(),
                    }
                else:
                    tmp = {
                        "book_id": i,
                        "user_id": i,
                        "word_count": i,
                        "book_describe": gen_unique_str(length=1000),
                        "bool": random.choice([True, False]),
                        "json": {"key": i},
                        "int_array": [i],
                        "varchar_array": [f"varchar_{i}"],
                        "bool_array": [random.choice([True, False])],
                        "text_emb": preprocessing.normalize([np.array([random.random() for _ in range(dim)])])[
                            0].tolist(),
                        "image_emb": preprocessing.normalize([np.array([random.random() for _ in range(dim)])])[
                            0].tolist(),
                    }
                if enable_dynamic_schema:
                    tmp.update({f"dynamic_field_{i}": i})
                data.append(tmp)
            payload = {
                "collectionName": name,
                "data": data,
            }
            rsp = self.vector_client.vector_insert(payload)
            assert rsp['code'] == 0
            assert rsp['data']['insertCount'] == nb
        # query data to make sure the data is inserted
        # 1. query for int64
        payload = {
            "collectionName": name,
            "filter": "user_id > 0",
            "limit": 50,
            "outputFields": ["*"]
        }
        rsp = self.vector_client.vector_query(payload)
        assert rsp['code'] == 0
        assert len(rsp['data']) == 50

        # 2. query for varchar
        payload = {
            "collectionName": name,
            "filter": "book_describe like \"book%\"",
            "limit": 50,
            "outputFields": ["*"]
        }
        rsp = self.vector_client.vector_query(payload)
        assert rsp['code'] == 0
        assert len(rsp['data']) == 50

        # 3. query for json
        payload = {
            "collectionName": name,
            "filter": "json_contains(json['key'] , 1)",
            "limit": 50,
            "outputFields": ["*"]
        }
        rsp = self.vector_client.vector_query(payload)
        assert len(rsp['data']) == 1

        # 4. query for array
        payload = {
            "collectionName": name,
            "filter": "array_contains(int_array, 1)",
            "limit": 50,
            "outputFields": ["*"]
        }
        rsp = self.vector_client.vector_query(payload)
        assert len(rsp['data']) == 1

    @pytest.mark.parametrize("insert_round", [1])
    @pytest.mark.parametrize("auto_id", [True])
    @pytest.mark.parametrize("is_partition_key", [True])
    @pytest.mark.parametrize("enable_dynamic_schema", [True])
    @pytest.mark.parametrize("nb", [3000])
    @pytest.mark.parametrize("dim", [128])
    @pytest.mark.parametrize("pass_fp32_to_fp16_or_bf16", [True, False])
    def test_query_entities_with_all_vector_datatype(self, nb, dim, insert_round, auto_id,
                                                      is_partition_key, enable_dynamic_schema,
                                                      pass_fp32_to_fp16_or_bf16):
        """
        Insert a vector with a simple payload
        """
        # create a collection
        name = gen_collection_name()
        payload = {
            "collectionName": name,
            "schema": {
                "autoId": auto_id,
                "enableDynamicField": enable_dynamic_schema,
                "fields": [
                    {"fieldName": "book_id", "dataType": "Int64", "isPrimary": True, "elementTypeParams": {}},
                    {"fieldName": "user_id", "dataType": "Int64", "isPartitionKey": is_partition_key,
                     "elementTypeParams": {}},
                    {"fieldName": "word_count", "dataType": "Int64", "elementTypeParams": {}},
                    {"fieldName": "book_describe", "dataType": "VarChar", "elementTypeParams": {"max_length": "256"}},
                    {"fieldName": "float_vector", "dataType": "FloatVector", "elementTypeParams": {"dim": f"{dim}"}},
                    {"fieldName": "float16_vector", "dataType": "Float16Vector",
                     "elementTypeParams": {"dim": f"{dim}"}},
                    {"fieldName": "bfloat16_vector", "dataType": "BFloat16Vector",
                     "elementTypeParams": {"dim": f"{dim}"}},
                    {"fieldName": "binary_vector", "dataType": "BinaryVector", "elementTypeParams": {"dim": f"{dim}"}},
                ]
            },
            "indexParams": [
                {"fieldName": "float_vector", "indexName": "float_vector", "metricType": "L2"},
                {"fieldName": "float16_vector", "indexName": "float16_vector", "metricType": "L2"},
                {"fieldName": "bfloat16_vector", "indexName": "bfloat16_vector", "metricType": "L2"},
                {"fieldName": "binary_vector", "indexName": "binary_vector", "metricType": "HAMMING",
                 "params": {"index_type": "BIN_IVF_FLAT", "nlist": "512"}}
            ]
        }
        rsp = self.collection_client.collection_create(payload)
        assert rsp['code'] == 0
        rsp = self.collection_client.collection_describe(name)
        logger.info(f"rsp: {rsp}")
        assert rsp['code'] == 0
        # insert data
        for i in range(insert_round):
            data = []
            for i in range(nb):
                if auto_id:
                    tmp = {
                        "user_id": i,
                        "word_count": i,
                        "book_describe": f"book_{i}",
                        "float_vector": gen_vector(datatype="FloatVector", dim=dim),
                        "float16_vector": (
                            gen_vector(datatype="FloatVector", dim=dim)
                            if pass_fp32_to_fp16_or_bf16
                            else gen_vector(datatype="Float16Vector", dim=dim)
                        ),
                        "bfloat16_vector": (
                            gen_vector(datatype="FloatVector", dim=dim)
                            if pass_fp32_to_fp16_or_bf16
                            else gen_vector(datatype="BFloat16Vector", dim=dim)
                        ),
                        "binary_vector": gen_vector(datatype="BinaryVector", dim=dim)
                    }
                else:
                    tmp = {
                        "book_id": i,
                        "user_id": i,
                        "word_count": i,
                        "book_describe": f"book_{i}",
                        "float_vector": gen_vector(datatype="FloatVector", dim=dim),
                        "float16_vector": (
                            gen_vector(datatype="FloatVector", dim=dim)
                            if pass_fp32_to_fp16_or_bf16
                            else gen_vector(datatype="Float16Vector", dim=dim)
                        ),
                        "bfloat16_vector": (
                            gen_vector(datatype="FloatVector", dim=dim)
                            if pass_fp32_to_fp16_or_bf16
                            else gen_vector(datatype="BFloat16Vector", dim=dim)
                        ),
                        "binary_vector": gen_vector(datatype="BinaryVector", dim=dim)
                    }
                if enable_dynamic_schema:
                    tmp.update({f"dynamic_field_{i}": i})
                data.append(tmp)
            payload = {
                "collectionName": name,
                "data": data,
            }
            rsp = self.vector_client.vector_insert(payload)
            assert rsp['code'] == 0
            assert rsp['data']['insertCount'] == nb
        c = Collection(name)
        res = c.query(
            expr="user_id > 0",
            limit=50,
            output_fields=["*"],
        )
        logger.info(f"res: {res}")
        # query data to make sure the data is inserted
        rsp = self.vector_client.vector_query({"collectionName": name, "filter": "user_id > 0", "limit": 50})
        assert rsp['code'] == 0
        assert len(rsp['data']) == 50

    @pytest.mark.parametrize("expr", ["10+20 <= uid < 20+30", "uid in [1,2,3,4]",
                                      "uid > 0", "uid >= 0", "uid > 0",
                                      "uid > -100 and uid < 100"])
    @pytest.mark.parametrize("include_output_fields", [True, False])
    @pytest.mark.parametrize("partial_fields", [True, False])
    def test_query_vector_with_int64_filter(self, expr, include_output_fields, partial_fields):
        """
        Query a vector with a simple payload
        """
        name = gen_collection_name()
        self.name = name
        schema_payload, data = self.init_collection(name)
        output_fields = get_common_fields_by_data(data)
        if partial_fields:
            output_fields = output_fields[:len(output_fields) // 2]
            if "uid" not in output_fields:
                output_fields.append("uid")
        else:
            output_fields = output_fields

        # query data
        payload = {
            "collectionName": name,
            "filter": expr,
            "limit": 100,
            "offset": 0,
            "outputFields": output_fields
        }
        if not include_output_fields:
            payload.pop("outputFields")
            if 'vector' in output_fields:
                output_fields.remove("vector")
        time.sleep(5)
        rsp = self.vector_client.vector_query(payload)
        assert rsp['code'] == 0
        res = rsp['data']
        logger.info(f"res: {len(res)}")
        for r in res:
            uid = r['uid']
            assert eval(expr) is True
            for field in output_fields:
                assert field in r

    def test_query_vector_with_count(self):
        """
        Query a vector with a simple payload
        """
        name = gen_collection_name()
        self.name = name
        self.init_collection(name, nb=3000)
        # query for "count(*)"
        payload = {
            "collectionName": name,
            "filter": " ",
            "limit": 0,
            "outputFields": ["count(*)"]
        }
        rsp = self.vector_client.vector_query(payload)
        assert rsp['code'] == 0
        assert rsp['data'][0]['count(*)'] == 3000

    @pytest.mark.xfail(reason="query by id is not supported")
    def test_query_vector_by_id(self):
        """
        Query a vector with a simple payload
        """
        name = gen_collection_name()
        self.name = name
        _, _, insert_ids = self.init_collection(name, nb=3000, return_insert_id=True)
        payload = {
            "collectionName": name,
            "id": insert_ids,
        }
        rsp = self.vector_client.vector_query(payload)
        assert rsp['code'] == 0

    @pytest.mark.parametrize("filter_expr", ["name > \"placeholder\"", "name like \"placeholder%\""])
    @pytest.mark.parametrize("include_output_fields", [True, False])
    def test_query_vector_with_varchar_filter(self, filter_expr, include_output_fields):
        """
        Query a vector with a complex payload
        """
        name = gen_collection_name()
        self.name = name
        nb = 200
        dim = 128
        limit = 100
        schema_payload, data = self.init_collection(name, dim=dim, nb=nb)
        names = []
        for item in data:
            names.append(item.get("name"))
        names.sort()
        logger.info(f"names: {names}")
        mid = len(names) // 2
        prefix = names[mid][0:2]
        # search data
        output_fields = get_common_fields_by_data(data)
        filter_expr = filter_expr.replace("placeholder", prefix)
        logger.info(f"filter_expr: {filter_expr}")
        payload = {
            "collectionName": name,
            "outputFields": output_fields,
            "filter": filter_expr,
            "limit": limit,
            "offset": 0,
        }
        if not include_output_fields:
            payload.pop("outputFields")
        rsp = self.vector_client.vector_query(payload)
        assert rsp['code'] == 0
        res = rsp['data']
        logger.info(f"res: {len(res)}")
        assert len(res) <= limit
        for item in res:
            name = item.get("name")
            logger.info(f"name: {name}")
            if ">" in filter_expr:
                assert name > prefix
            if "like" in filter_expr:
                assert name.startswith(prefix)

    @pytest.mark.parametrize("sum_of_limit_offset", [16384])
    def test_query_vector_with_large_sum_of_limit_offset(self, sum_of_limit_offset):
        """
        Query a vector with sum of limit and offset larger than max value
        """
        max_sum_of_limit_offset = 16384
        name = gen_collection_name()
        filter_expr = "name > \"placeholder\""
        self.name = name
        nb = 200
        dim = 128
        limit = 100
        offset = sum_of_limit_offset - limit
        schema_payload, data = self.init_collection(name, dim=dim, nb=nb)
        names = []
        for item in data:
            names.append(item.get("name"))
        names.sort()
        logger.info(f"names: {names}")
        mid = len(names) // 2
        prefix = names[mid][0:2]
        # search data
        output_fields = get_common_fields_by_data(data)
        filter_expr = filter_expr.replace("placeholder", prefix)
        logger.info(f"filter_expr: {filter_expr}")
        payload = {
            "collectionName": name,
            "outputFields": output_fields,
            "filter": filter_expr,
            "limit": limit,
            "offset": offset,
        }
        rsp = self.vector_client.vector_query(payload)
        if sum_of_limit_offset > max_sum_of_limit_offset:
            assert rsp['code'] == 1
            return
        assert rsp['code'] == 0
        res = rsp['data']
        logger.info(f"res: {len(res)}")
        assert len(res) <= limit
        for item in res:
            name = item.get("name")
            logger.info(f"name: {name}")
            if ">" in filter_expr:
                assert name > prefix
            if "like" in filter_expr:
                assert name.startswith(prefix)

    @pytest.mark.parametrize("tokenizer", ["jieba", "standard"])
    def test_query_vector_with_text_match_filter(self, tokenizer):
        """
        Query a vector with a simple payload
        """
        fake = fake_en
        language = "en"
        if tokenizer == "jieba":
            fake = fake_zh
            language = "zh"
        # create a collection
        dim = 128
        analyzer_params = {
            "tokenizer": tokenizer,
        }
        name = gen_collection_name()
        fields = [
            FieldSchema(name="id", dtype=DataType.INT64, is_primary=True),
            FieldSchema(
                name="word",
                dtype=DataType.VARCHAR,
                max_length=65535,
                enable_analyzer=True,
				enable_match=True,
                is_partition_key=True,
                analyzer_params=analyzer_params,
            ),
            FieldSchema(
                name="sentence",
                dtype=DataType.VARCHAR,
                max_length=65535,
                enable_analyzer=True,
				enable_match=True,
                analyzer_params=analyzer_params,
            ),
            FieldSchema(
                name="paragraph",
                dtype=DataType.VARCHAR,
                max_length=65535,
                enable_analyzer=True,
				enable_match=True,
                analyzer_params=analyzer_params,
            ),
            FieldSchema(
                name="text",
                dtype=DataType.VARCHAR,
                max_length=65535,
                enable_analyzer=True,
				enable_match=True,
                analyzer_params=analyzer_params,
            ),
            FieldSchema(name="emb", dtype=DataType.FLOAT_VECTOR, dim=dim),
        ]
        schema = CollectionSchema(fields=fields, description="test collection")
        collection = Collection(name=name, schema=schema
        )
        rsp = self.collection_client.collection_describe(name)
        logger.info(f"rsp: {rsp}")
        assert rsp['code'] == 0
        data_size = 3000
        batch_size = 1000
        # insert data
        data = [
            {
                "id": i,
                "word": fake.word().lower(),
                "sentence": fake.sentence().lower(),
                "paragraph": fake.sentence().lower(),
                "text": fake.text().lower(),
                "emb": [random.random() for _ in range(dim)]
            }
            for i in range(data_size)
        ]
        df = pd.DataFrame(data)
        text_fields = ["word", "sentence", "paragraph", "text"]
        wf_map = {}
        for field in text_fields:
            wf_map[field] = analyze_documents(df[field].tolist(), language=language)
        for i in range(0, data_size, batch_size):
            tmp = data[i:i + batch_size]
            payload = {
                "collectionName": name,
                "data": tmp,
            }
            rsp = self.vector_client.vector_insert(payload)
            assert rsp['code'] == 0
            assert rsp['data']['insertCount'] == len(tmp)
        collection.create_index(
            "emb",
            {"index_type": "IVF_SQ8", "metric_type": "L2", "params": {"nlist": 64}},
        )
        collection.load()
        time.sleep(5)
        for field in text_fields:
            token = wf_map[field].most_common()[0][0]
            expr = f"text_match({field}, '{token}')"
            logger.info(f"expr: {expr}")
            rsp = self.vector_client.vector_query({"collectionName": name, "filter": f"{expr}", "outputFields": ["*"]})
            assert rsp['code'] == 0, rsp
            for d in rsp['data']:
                assert token in d[field]

<<<<<<< HEAD
    @pytest.mark.parametrize("insert_round", [1])
    @pytest.mark.parametrize("auto_id", [True])
    @pytest.mark.parametrize("is_partition_key", [True])
    @pytest.mark.parametrize("enable_dynamic_schema", [True])
    @pytest.mark.parametrize("nb", [3000])
    @pytest.mark.parametrize("dim", [128])
    def test_query_entities_with_default_none(self, nb, dim, insert_round, auto_id, is_partition_key,
                                              enable_dynamic_schema):
        """
        Insert a vector with default and none
        """
        # create a collection
        name = gen_collection_name()
        payload = {
            "collectionName": name,
            "schema": {
                "autoId": auto_id,
                "enableDynamicField": enable_dynamic_schema,
                "fields": [
                    {"fieldName": "book_id", "dataType": "Int64", "isPrimary": True, "elementTypeParams": {}},
                    {"fieldName": "user_id", "dataType": "Int64", "isPartitionKey": is_partition_key,
                     "elementTypeParams": {}},
                    {"fieldName": "word_count", "dataType": "Int64", "elementTypeParams": {}, "defaultValue": 8888},
                    {"fieldName": "book_describe", "dataType": "VarChar", "elementTypeParams": {"max_length": "25536"},
                     "nullable": True},
                    {"fieldName": "bool", "dataType": "Bool", "elementTypeParams": {}, "nullable": True},
                    {"fieldName": "json", "dataType": "JSON", "elementTypeParams": {}, "nullable": True},
                    {"fieldName": "int_array", "dataType": "Array", "elementDataType": "Int64",
                     "elementTypeParams": {"max_capacity": "1024"}, "nullable": True},
                    {"fieldName": "varchar_array", "dataType": "Array", "elementDataType": "VarChar",
                     "elementTypeParams": {"max_capacity": "1024", "max_length": "256"}, "nullable": True},
                    {"fieldName": "bool_array", "dataType": "Array", "elementDataType": "Bool",
                     "elementTypeParams": {"max_capacity": "1024"}, "nullable": True},
                    {"fieldName": "text_emb", "dataType": "FloatVector", "elementTypeParams": {"dim": f"{dim}"}},
                ]
            },
            "indexParams": [
                {"fieldName": "text_emb", "indexName": "text_emb", "metricType": "L2"},
            ]
        }
        rsp = self.collection_client.collection_create(payload)
        assert rsp['code'] == 0
        rsp = self.collection_client.collection_describe(name)
        logger.info(f"rsp: {rsp}")
        assert rsp['code'] == 0
        # insert data
        for i in range(insert_round):
            data = []
            for i in range(nb):
                if auto_id:
                    tmp = {
                        "user_id": i,
                        "word_count": None,
                        "book_describe": None,
                        "bool": random.choice([True, False]),
                        "json": None,
                        "int_array": None,
                        "varchar_array": None,
                        "bool_array": None,
                        "text_emb": preprocessing.normalize([np.array([random.random() for _ in range(dim)])])[0].tolist(),
                    }
                else:
                    tmp = {
                        "book_id": i,
                        "user_id": i,
                        "word_count": None,
                        "book_describe": None,
                        "bool": random.choice([True, False]),
                        "json": None,
                        "int_array": None,
                        "varchar_array": None,
                        "bool_array": None,
                        "text_emb": preprocessing.normalize([np.array([random.random() for _ in range(dim)])])[0].tolist(),
                    }
                if enable_dynamic_schema:
                    tmp.update({f"dynamic_field_{i}": i})
                data.append(tmp)
            payload = {
                "collectionName": name,
                "data": data,
            }
            rsp = self.vector_client.vector_insert(payload)
            assert rsp['code'] == 0
            assert rsp['data']['insertCount'] == nb
        # query data to make sure the data is inserted
        payload = {
            "collectionName": name,
            "filter": "user_id > 0",
            "limit": 50,
            "outputFields": ["*"]
        }
        rsp = self.vector_client.vector_query(payload)
        assert rsp['code'] == 0
        assert rsp['data'][0]['book_describe'] is None
        assert rsp['data'][0]['word_count'] == 8888
        assert rsp['data'][0]['json'] is None
        assert rsp['data'][0]['varchar_array'] is None
        assert len(rsp['data']) == 50

=======
>>>>>>> 5a06faca

@pytest.mark.L0
class TestQueryVectorNegative(TestBase):

    def test_query_with_wrong_filter_expr(self):
        name = gen_collection_name()
        self.name = name
        nb = 200
        dim = 128
        schema_payload, data, insert_ids = self.init_collection(name, dim=dim, nb=nb, return_insert_id=True)
        output_fields = get_common_fields_by_data(data)
        uids = []
        for item in data:
            uids.append(item.get("uid"))
        payload = {
            "collectionName": name,
            "outputFields": output_fields,
            "filter": f"{insert_ids}",
        }
        rsp = self.vector_client.vector_query(payload)
        assert rsp['code'] == 1100
        assert "failed to create query plan" in rsp['message']


@pytest.mark.L0
class TestGetVector(TestBase):

    def test_get_vector_with_simple_payload(self):
        """
        Search a vector with a simple payload
        """
        name = gen_collection_name()
        self.name = name
        self.init_collection(name)

        # search data
        dim = 128
        vector_to_search = preprocessing.normalize([np.array([random.random() for i in range(dim)])])[0].tolist()
        payload = {
            "collectionName": name,
            "data": [vector_to_search],
        }
        rsp = self.vector_client.vector_search(payload)
        assert rsp['code'] == 0
        res = rsp['data']
        logger.info(f"res: {len(res)}")
        limit = int(payload.get("limit", 100))
        assert len(res) == limit
        ids = [item['id'] for item in res]
        assert len(ids) == len(set(ids))
        payload = {
            "collectionName": name,
            "outputFields": ["*"],
            "id": ids[0],
        }
        rsp = self.vector_client.vector_get(payload)
        assert rsp['code'] == 0
        res = rsp['data']
        logger.info(f"res: {res}")
        logger.info(f"res: {len(res)}")
        for item in res:
            assert item['id'] == ids[0]

    @pytest.mark.L0
    @pytest.mark.parametrize("id_field_type", ["list", "one"])
    @pytest.mark.parametrize("include_invalid_id", [True, False])
    @pytest.mark.parametrize("include_output_fields", [True, False])
    def test_get_vector_complex(self, id_field_type, include_output_fields, include_invalid_id):
        name = gen_collection_name()
        self.name = name
        nb = 200
        dim = 128
        schema_payload, data = self.init_collection(name, dim=dim, nb=nb)
        output_fields = get_common_fields_by_data(data)
        uids = []
        for item in data:
            uids.append(item.get("uid"))
        payload = {
            "collectionName": name,
            "outputFields": output_fields,
            "filter": f"uid in {uids}",
        }
        rsp = self.vector_client.vector_query(payload)
        assert rsp['code'] == 0
        res = rsp['data']
        logger.info(f"res: {len(res)}")
        ids = []
        for r in res:
            ids.append(r['id'])
        logger.info(f"ids: {len(ids)}")
        id_to_get = None
        if id_field_type == "list":
            id_to_get = ids
        if id_field_type == "one":
            id_to_get = ids[0]
        if include_invalid_id:
            if isinstance(id_to_get, list):
                id_to_get[-1] = 0
            else:
                id_to_get = 0
        # get by id list
        payload = {
            "collectionName": name,
            "outputFields": output_fields,
            "id": id_to_get
        }
        rsp = self.vector_client.vector_get(payload)
        assert rsp['code'] == 0
        res = rsp['data']
        if isinstance(id_to_get, list):
            if include_invalid_id:
                assert len(res) == len(id_to_get) - 1
            else:
                assert len(res) == len(id_to_get)
        else:
            if include_invalid_id:
                assert len(res) == 0
            else:
                assert len(res) == 1
        for r in rsp['data']:
            if isinstance(id_to_get, list):
                assert r['id'] in id_to_get
            else:
                assert r['id'] == id_to_get
            if include_output_fields:
                for field in output_fields:
                    assert field in r


@pytest.mark.L0
class TestDeleteVector(TestBase):

    @pytest.mark.xfail(reason="delete by id is not supported")
    def test_delete_vector_by_id(self):
        """
        Query a vector with a simple payload
        """
        name = gen_collection_name()
        self.name = name
        _, _, insert_ids = self.init_collection(name, nb=3000, return_insert_id=True)
        payload = {
            "collectionName": name,
            "id": insert_ids,
        }
        rsp = self.vector_client.vector_query(payload)
        assert rsp['code'] == 0

    @pytest.mark.parametrize("id_field_type", ["list", "one"])
    def test_delete_vector_by_pk_field_ids(self, id_field_type):
        name = gen_collection_name()
        self.name = name
        nb = 200
        dim = 128
        schema_payload, data, insert_ids = self.init_collection(name, dim=dim, nb=nb, return_insert_id=True)
        time.sleep(1)
        id_to_delete = None
        if id_field_type == "list":
            id_to_delete = insert_ids
        if id_field_type == "one":
            id_to_delete = insert_ids[0]
        if isinstance(id_to_delete, list):
            payload = {
                "collectionName": name,
                "filter": f"id in {id_to_delete}"
            }
        else:
            payload = {
                "collectionName": name,
                "filter": f"id == {id_to_delete}"
            }
        rsp = self.vector_client.vector_delete(payload)
        assert rsp['code'] == 0
        # verify data deleted by get
        payload = {
            "collectionName": name,
            "id": id_to_delete
        }
        rsp = self.vector_client.vector_get(payload)
        assert len(rsp['data']) == 0

    @pytest.mark.parametrize("id_field_type", ["list", "one"])
    def test_delete_vector_by_filter_pk_field(self, id_field_type):
        name = gen_collection_name()
        self.name = name
        nb = 200
        dim = 128
        schema_payload, data = self.init_collection(name, dim=dim, nb=nb)
        time.sleep(1)
        output_fields = get_common_fields_by_data(data)
        uids = []
        for item in data:
            uids.append(item.get("uid"))
        payload = {
            "collectionName": name,
            "outputFields": output_fields,
            "filter": f"uid in {uids}",
        }
        rsp = self.vector_client.vector_query(payload)
        assert rsp['code'] == 0
        res = rsp['data']
        logger.info(f"res: {len(res)}")
        ids = []
        for r in res:
            ids.append(r['id'])
        logger.info(f"ids: {len(ids)}")
        id_to_get = None
        if id_field_type == "list":
            id_to_get = ids
        if id_field_type == "one":
            id_to_get = ids[0]
        if isinstance(id_to_get, list):
            if len(id_to_get) >= 100:
                id_to_get = id_to_get[-100:]
        # delete by id list
        if isinstance(id_to_get, list):
            payload = {
                "collectionName": name,
                "filter": f"id in {id_to_get}",
            }
        else:
            payload = {
                "collectionName": name,
                "filter": f"id == {id_to_get}",
            }

        rsp = self.vector_client.vector_delete(payload)
        assert rsp['code'] == 0
        logger.info(f"delete res: {rsp}")

        # verify data deleted
        if not isinstance(id_to_get, list):
            id_to_get = [id_to_get]
        payload = {
            "collectionName": name,
            "filter": f"id in {id_to_get}",
        }
        time.sleep(5)
        rsp = self.vector_client.vector_query(payload)
        assert rsp['code'] == 0
        assert len(rsp['data']) == 0

    def test_delete_vector_by_custom_pk_field(self):
        dim = 128
        nb = 3000
        insert_round = 1

        name = gen_collection_name()
        payload = {
            "collectionName": name,
            "schema": {
                "fields": [
                    {"fieldName": "book_id", "dataType": "Int64", "isPrimary": True, "elementTypeParams": {}},
                    {"fieldName": "word_count", "dataType": "Int64", "elementTypeParams": {}},
                    {"fieldName": "book_describe", "dataType": "VarChar", "elementTypeParams": {"max_length": "256"}},
                    {"fieldName": "text_emb", "dataType": "FloatVector", "elementTypeParams": {"dim": f"{dim}"}}
                ]
            },
            "indexParams": [{"fieldName": "text_emb", "indexName": "text_emb_index", "metricType": "L2"}]
        }
        rsp = self.collection_client.collection_create(payload)
        assert rsp['code'] == 0
        rsp = self.collection_client.collection_describe(name)
        logger.info(f"rsp: {rsp}")
        assert rsp['code'] == 0
        pk_values = []
        # insert data
        for i in range(insert_round):
            data = []
            for j in range(nb):
                tmp = {
                    "book_id": i * nb + j,
                    "word_count": i * nb + j,
                    "book_describe": f"book_{i * nb + j}",
                    "text_emb": preprocessing.normalize([np.array([random.random() for i in range(dim)])])[0].tolist()
                }
                data.append(tmp)
            payload = {
                "collectionName": name,
                "data": data,
            }
            tmp = [d["book_id"] for d in data]
            pk_values.extend(tmp)
            body_size = sys.getsizeof(json.dumps(payload))
            logger.info(f"body size: {body_size / 1024 / 1024} MB")
            rsp = self.vector_client.vector_insert(payload)
            assert rsp['code'] == 0
            assert rsp['data']['insertCount'] == nb
        # query data before delete
        c = Collection(name)
        res = c.query(expr="", output_fields=["count(*)"])
        logger.info(f"res: {res}")

        # delete data
        payload = {
            "collectionName": name,
            "filter": f"book_id in {pk_values}",
        }
        rsp = self.vector_client.vector_delete(payload)

        # query data after delete
        res = c.query(expr="", output_fields=["count(*)"], consistency_level="Strong")
        logger.info(f"res: {res}")
        assert res[0]["count(*)"] == 0

    def test_delete_vector_by_filter_custom_field(self):
        dim = 128
        nb = 3000
        insert_round = 1

        name = gen_collection_name()
        payload = {
            "collectionName": name,
            "schema": {
                "fields": [
                    {"fieldName": "book_id", "dataType": "Int64", "isPrimary": True, "elementTypeParams": {}},
                    {"fieldName": "word_count", "dataType": "Int64", "elementTypeParams": {}},
                    {"fieldName": "book_describe", "dataType": "VarChar", "elementTypeParams": {"max_length": "256"}},
                    {"fieldName": "text_emb", "dataType": "FloatVector", "elementTypeParams": {"dim": f"{dim}"}}
                ]
            },
            "indexParams": [{"fieldName": "text_emb", "indexName": "text_emb_index", "metricType": "L2"}]
        }
        rsp = self.collection_client.collection_create(payload)
        assert rsp['code'] == 0
        rsp = self.collection_client.collection_describe(name)
        logger.info(f"rsp: {rsp}")
        assert rsp['code'] == 0
        # insert data
        for i in range(insert_round):
            data = []
            for j in range(nb):
                tmp = {
                    "book_id": i * nb + j,
                    "word_count": i * nb + j,
                    "book_describe": f"book_{i * nb + j}",
                    "text_emb": preprocessing.normalize([np.array([random.random() for i in range(dim)])])[0].tolist()
                }
                data.append(tmp)
            payload = {
                "collectionName": name,
                "data": data,
            }
            body_size = sys.getsizeof(json.dumps(payload))
            logger.info(f"body size: {body_size / 1024 / 1024} MB")
            rsp = self.vector_client.vector_insert(payload)
            assert rsp['code'] == 0
            assert rsp['data']['insertCount'] == nb
        # query data before delete
        c = Collection(name)
        res = c.query(expr="", output_fields=["count(*)"])
        logger.info(f"res: {res}")

        # delete data
        payload = {
            "collectionName": name,
            "filter": "word_count >= 0",
        }
        rsp = self.vector_client.vector_delete(payload)

        # query data after delete
        res = c.query(expr="", output_fields=["count(*)"], consistency_level="Strong")
        logger.info(f"res: {res}")
        assert res[0]["count(*)"] == 0


    def test_delete_vector_with_non_primary_key(self):
        """
        Delete a vector with a non-primary key, expect no data were deleted
        """
        name = gen_collection_name()
        self.name = name
        self.init_collection(name, dim=128, nb=300)
        expr = "uid > 0"
        payload = {
            "collectionName": name,
            "filter": expr,
            "limit": 3000,
            "offset": 0,
            "outputFields": ["id", "uid"]
        }
        rsp = self.vector_client.vector_query(payload)
        assert rsp['code'] == 0
        res = rsp['data']
        logger.info(f"res: {len(res)}")
        id_list = [r['uid'] for r in res]
        delete_expr = f"uid in {[i for i in id_list[:10]]}"
        # query data before delete
        payload = {
            "collectionName": name,
            "filter": delete_expr,
            "limit": 3000,
            "offset": 0,
            "outputFields": ["id", "uid"]
        }
        rsp = self.vector_client.vector_query(payload)
        assert rsp['code'] == 0
        res = rsp['data']
        num_before_delete = len(res)
        logger.info(f"res: {len(res)}")
        # delete data
        payload = {
            "collectionName": name,
            "filter": delete_expr,
        }
        rsp = self.vector_client.vector_delete(payload)
        # query data after delete
        payload = {
            "collectionName": name,
            "filter": delete_expr,
            "limit": 3000,
            "offset": 0,
            "outputFields": ["id", "uid"]
        }
        time.sleep(1)
        rsp = self.vector_client.vector_query(payload)
        assert len(rsp["data"]) == 0


@pytest.mark.L0
class TestDeleteVectorNegative(TestBase):

    def test_delete_vector_with_invalid_collection_name(self):
        """
        Delete a vector with an invalid collection name
        """
        name = gen_collection_name()
        self.name = name
        self.init_collection(name, dim=128, nb=3000)

        # query data
        # expr = f"id in {[i for i in range(10)]}".replace("[", "(").replace("]", ")")
        expr = "id > 0"
        payload = {
            "collectionName": name,
            "filter": expr,
            "limit": 3000,
            "offset": 0,
            "outputFields": ["id", "uid"]
        }
        rsp = self.vector_client.vector_query(payload)
        assert rsp['code'] == 0
        res = rsp['data']
        logger.info(f"res: {len(res)}")
        id_list = [r['id'] for r in res]
        delete_expr = f"id in {[i for i in id_list[:10]]}"
        # query data before delete
        payload = {
            "collectionName": name,
            "filter": delete_expr,
            "limit": 3000,
            "offset": 0,
            "outputFields": ["id", "uid"]
        }
        rsp = self.vector_client.vector_query(payload)
        assert rsp['code'] == 0
        res = rsp['data']
        logger.info(f"res: {len(res)}")
        # delete data
        payload = {
            "collectionName": name + "_invalid",
            "filter": delete_expr,
        }
        rsp = self.vector_client.vector_delete(payload)
        assert rsp['code'] == 100
        assert "can't find collection" in rsp['message']

@pytest.mark.L1
class TestVectorWithAuth(TestBase):
    def test_upsert_vector_with_invalid_api_key(self):
        """
        Insert a vector with invalid api key
        """
        # create a collection
        name = gen_collection_name()
        dim = 128
        payload = {
            "collectionName": name,
            "dimension": dim,
        }
        rsp = self.collection_client.collection_create(payload)
        assert rsp['code'] == 0
        rsp = self.collection_client.collection_describe(name)
        assert rsp['code'] == 0
        # insert data
        nb = 10
        data = [
            {
                "vector": [np.float64(random.random()) for _ in range(dim)],
            } for _ in range(nb)
        ]
        payload = {
            "collectionName": name,
            "data": data,
        }
        body_size = sys.getsizeof(json.dumps(payload))
        logger.info(f"body size: {body_size / 1024 / 1024} MB")
        client = self.vector_client
        client.api_key = "invalid_api_key"
        rsp = client.vector_insert(payload)
        assert rsp['code'] == 1800
    def test_insert_vector_with_invalid_api_key(self):
        """
        Insert a vector with invalid api key
        """
        # create a collection
        name = gen_collection_name()
        dim = 128
        payload = {
            "collectionName": name,
            "dimension": dim,
        }
        rsp = self.collection_client.collection_create(payload)
        assert rsp['code'] == 0
        rsp = self.collection_client.collection_describe(name)
        assert rsp['code'] == 0
        # insert data
        nb = 10
        data = [
            {
                "vector": [np.float64(random.random()) for _ in range(dim)],
            } for _ in range(nb)
        ]
        payload = {
            "collectionName": name,
            "data": data,
        }
        body_size = sys.getsizeof(json.dumps(payload))
        logger.info(f"body size: {body_size / 1024 / 1024} MB")
        client = self.vector_client
        client.api_key = "invalid_api_key"
        rsp = client.vector_insert(payload)
        assert rsp['code'] == 1800
    def test_delete_vector_with_invalid_api_key(self):
        """
        Delete a vector with an invalid api key
        """
        name = gen_collection_name()
        self.name = name
        nb = 200
        dim = 128
        schema_payload, data = self.init_collection(name, dim=dim, nb=nb)
        output_fields = get_common_fields_by_data(data)
        uids = []
        for item in data:
            uids.append(item.get("uid"))
        payload = {
            "collectionName": name,
            "outputFields": output_fields,
            "filter": f"uid in {uids}",
        }
        rsp = self.vector_client.vector_query(payload)
        assert rsp['code'] == 0
        res = rsp['data']
        logger.info(f"res: {len(res)}")
        ids = []
        for r in res:
            ids.append(r['id'])
        logger.info(f"ids: {len(ids)}")
        id_to_get = ids
        # delete by id list
        payload = {
            "collectionName": name,
            "filter": f"uid in {uids}"
        }
        client = self.vector_client
        client.api_key = "invalid_api_key"
        rsp = client.vector_delete(payload)
        assert rsp['code'] == 1800<|MERGE_RESOLUTION|>--- conflicted
+++ resolved
@@ -3223,7 +3223,6 @@
             for d in rsp['data']:
                 assert token in d[field]
 
-<<<<<<< HEAD
     @pytest.mark.parametrize("insert_round", [1])
     @pytest.mark.parametrize("auto_id", [True])
     @pytest.mark.parametrize("is_partition_key", [True])
@@ -3323,8 +3322,6 @@
         assert rsp['data'][0]['varchar_array'] is None
         assert len(rsp['data']) == 50
 
-=======
->>>>>>> 5a06faca
 
 @pytest.mark.L0
 class TestQueryVectorNegative(TestBase):
