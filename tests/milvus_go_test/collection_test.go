package main

import (
	"encoding/json"
	"fmt"
	"milvus_go_test/utils"
	"testing"

	"github.com/milvus-io/milvus-sdk-go/milvus"
	"github.com/stretchr/testify/assert"
)
<<<<<<< HEAD
var autoId bool = true
=======

var autoId bool = false
>>>>>>> 0cd3c8e6
var segmentRowLimit int = utils.DefaultSegmentRowLimit
var fieldFloatName string = utils.DefaultFieldFloatName
var fieldFloatVectorName string = utils.DefaultFieldFloatVectorName

// TODO issue: failed sometimes
func TestCreateCollection(t *testing.T) {
	client, name := Collection(false, milvus.VECTORFLOAT)
	value, status, _ := client.HasCollection(name)
	t.Log(value)
	t.Log(status)
	assert.Equal(t, status.Ok(), true)
	assert.Equal(t, value, true)
}

func TestCreateCollectionBinary(t *testing.T) {
	client, name := Collection(false, milvus.VECTORBINARY)
	value, status, _ := client.HasCollection(name)
	t.Log(value)
	t.Log(status)
	assert.Equal(t, status.Ok(), true)
	assert.Equal(t, value, true)
}

func TestCreateCollectionWithoutConnect(t *testing.T) {
	client := GenDisconnectClient()
	name := utils.RandString(8)
	mapping := GenCollectionParams(name, false, segmentRowLimit)
	assert.Panics(t, func() {
		client.CreateCollection(mapping)
	})
}

// TODO
func TestCreateCollectionWithInvalidName(t *testing.T) {
	client := GetClient()
	for _, name := range utils.GenInvalidStrs() {
		mapping := GenCollectionParams(name, autoId, segmentRowLimit)
		t.Log(mapping)
		status, _ := client.CreateCollection(mapping)
		assert.False(t, status.Ok())
		isHas, _, _ := client.HasCollection(name)
		assert.False(t, isHas)
	}
}

func TestCreateCollectionInvalidDimension(t *testing.T) {
	client := GetClient()
	var dimension int = 0
	dimParams := map[string]interface{}{
		"dim": dimension,
	}
	extraParams, _ := json.Marshal(dimParams)
	fields := []milvus.Field{
		{
			fieldFloatName,
			milvus.FLOAT,
			"",
			"",
		},
		{
			fieldFloatVectorName,
			milvus.VECTORFLOAT,
			"",
			string(extraParams),
		},
	}
	name := utils.RandString(8)
	params := map[string]interface{}{
		"auto_id":           autoId,
		"segment_row_limit": segmentRowLimit,
	}
	paramsStr, _ := json.Marshal(params)
	mapping := milvus.Mapping{CollectionName: name, Fields: fields, ExtraParams: string(paramsStr)}
	status, _ := client.CreateCollection(mapping)
	assert.Equal(t, status.Ok(), false)
}

func TestShowCollections(t *testing.T) {
	client := GetClient()
	originCollections := make([]string, 10)
	for i := 0; i < 10; i++ {
		name := utils.RandString(8)
		mapping := GenCollectionParams(name, autoId, segmentRowLimit)
		status, _ := client.CreateCollection(mapping)
		assert.Equal(t, status.Ok(), true)
		originCollections[i] = name
	}
	listCollections, listStatus, _ := client.ListCollections()
	assert.True(t, listStatus.Ok(), true)
	for i := 0; i < len(originCollections); i++ {
		assert.Contains(t, listCollections, originCollections[i])
	}
}

func TestDropCollections(t *testing.T) {
	client, name := Collection(false, milvus.VECTORFLOAT)
	status, _ := client.DropCollection(name)
	assert.True(t, status.Ok())
	isHas, _, _ := client.HasCollection(name)
	assert.False(t, isHas)
	listCollections, _, _ := client.ListCollections()
	assert.NotContains(t, listCollections, name)
}

// #4131
func TestDropCollectionNotExisted(t *testing.T) {
	client := GetClient()
	name := utils.RandString(8)
	status, error := client.DropCollection(name)
	assert.False(t, status.Ok())
	fmt.Println(error)
	t.Log(error)
}

func TestDropCollectionWithoutConnect(t *testing.T) {
	client, name := Collection(false, milvus.VECTORFLOAT)
	isHas, _, _ := client.HasCollection(name)
	assert.True(t, isHas)
	client.Disconnect()
	assert.Panics(t, func() {
		client.DropCollection(name)
	})
}

func TestHasCollectionNotExisted(t *testing.T) {
	client := GetClient()
	name := utils.RandString(8)
	isHas, _, _ := client.HasCollection(name)
	assert.False(t, isHas)
}

func TestHasCollection(t *testing.T) {
	client, name := Collection(false, milvus.VECTORFLOAT)
	isHas, status, _ := client.HasCollection(name)
	assert.True(t, status.Ok())
	assert.True(t, isHas)
}

func TestDescribeCollectionNotExisted(t *testing.T) {
	client := GetClient()
	name := utils.RandString(8)
	mapping, status, error := client.GetCollectionInfo(name)
	assert.False(t, status.Ok())
	fmt.Println(mapping)
	fmt.Println(error)
	t.Log(error)
}

// TODO // #4130
func TestDescribeCollection(t *testing.T) {
	client, name := Collection(false, milvus.VECTORFLOAT)
	mapping, status, _ := client.GetCollectionInfo(name)
	assert.True(t, status.Ok())
	assert.Equal(t, mapping.CollectionName, name)
<<<<<<< HEAD
	t.Log(mapping)
	//assert.Equal(t, utils.DefaultSegmentRowLimit, mapping.)
	for i :=0; i<len(mapping.Fields); i++ {
=======
	for i := 0; i < len(mapping.Fields); i++ {
>>>>>>> 0cd3c8e6
		if mapping.Fields[i].Type == milvus.VECTORFLOAT {
			var dat map[string]interface{}
			json.Unmarshal([]byte(mapping.Fields[i].ExtraParams), &dat)
			var dim map[string]interface{}
			json.Unmarshal([]byte(dat["params"].(string)), &dim)
			assert.Equal(t, utils.DefaultDimension, int(dim["dim"].(float64)))
		}
	}
}<|MERGE_RESOLUTION|>--- conflicted
+++ resolved
@@ -9,12 +9,7 @@
 	"github.com/milvus-io/milvus-sdk-go/milvus"
 	"github.com/stretchr/testify/assert"
 )
-<<<<<<< HEAD
 var autoId bool = true
-=======
-
-var autoId bool = false
->>>>>>> 0cd3c8e6
 var segmentRowLimit int = utils.DefaultSegmentRowLimit
 var fieldFloatName string = utils.DefaultFieldFloatName
 var fieldFloatVectorName string = utils.DefaultFieldFloatVectorName
@@ -169,13 +164,9 @@
 	mapping, status, _ := client.GetCollectionInfo(name)
 	assert.True(t, status.Ok())
 	assert.Equal(t, mapping.CollectionName, name)
-<<<<<<< HEAD
 	t.Log(mapping)
 	//assert.Equal(t, utils.DefaultSegmentRowLimit, mapping.)
 	for i :=0; i<len(mapping.Fields); i++ {
-=======
-	for i := 0; i < len(mapping.Fields); i++ {
->>>>>>> 0cd3c8e6
 		if mapping.Fields[i].Type == milvus.VECTORFLOAT {
 			var dat map[string]interface{}
 			json.Unmarshal([]byte(mapping.Fields[i].ExtraParams), &dat)
