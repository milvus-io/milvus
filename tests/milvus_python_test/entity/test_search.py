import time
import pdb
import copy
import threading
import logging
from multiprocessing import Pool, Process
import pytest
import numpy as np

from milvus import DataType
from utils import *

dim = 128
segment_row_count = 5000
top_k_limit = 2048
collection_id = "search"
tag = "1970-01-01"
insert_interval_time = 1.5
nb = 6000
top_k = 10
nq = 1
nprobe = 1
epsilon = 0.001
field_name = default_float_vec_field_name
default_fields = gen_default_fields()
search_param = {"nprobe": 1}
entity = gen_entities(1, is_normal=True)
raw_vector, binary_entity = gen_binary_entities(1)
entities = gen_entities(nb, is_normal=True)
raw_vectors, binary_entities = gen_binary_entities(nb)
default_query, default_query_vecs = gen_query_vectors(field_name, entities, top_k, nq)


def init_data(connect, collection, nb=6000, partition_tags=None):
    '''
    Generate entities and add it in collection
    '''
    global entities
    if nb == 6000:
        insert_entities = entities
    else:
        insert_entities = gen_entities(nb, is_normal=True)
    if partition_tags is None:
        ids = connect.insert(collection, insert_entities)
    else:
        ids = connect.insert(collection, insert_entities, partition_tag=partition_tags)
    connect.flush([collection])
    return insert_entities, ids


def init_binary_data(connect, collection, nb=6000, insert=True, partition_tags=None):
    '''
    Generate entities and add it in collection
    '''
    ids = []
    global binary_entities
    global raw_vectors
    if nb == 6000:
        insert_entities = binary_entities
        insert_raw_vectors = raw_vectors
    else:
        insert_raw_vectors, insert_entities = gen_binary_entities(nb)
    if insert is True:
        if partition_tags is None:
            ids = connect.insert(collection, insert_entities)
        else:
            ids = connect.insert(collection, insert_entities, partition_tag=partition_tags)
        connect.flush([collection])
    return insert_raw_vectors, insert_entities, ids


class TestSearchBase:
    """
    generate valid create_index params
    """

    @pytest.fixture(
        scope="function",
        params=gen_index()
    )
    def get_index(self, request, connect):
        if str(connect._cmd("mode")) == "CPU":
            if request.param["index_type"] in index_cpu_not_support():
                pytest.skip("sq8h not support in CPU mode")
        return request.param

    @pytest.fixture(
        scope="function",
        params=gen_simple_index()
    )
    def get_simple_index(self, request, connect):
        if str(connect._cmd("mode")) == "CPU":
            if request.param["index_type"] in index_cpu_not_support():
                pytest.skip("sq8h not support in CPU mode")
        return request.param

    @pytest.fixture(
        scope="function",
        params=gen_simple_index()
    )
    def get_jaccard_index(self, request, connect):
        logging.getLogger().info(request.param)
        if request.param["index_type"] in binary_support():
            return request.param
        else:
            pytest.skip("Skip index Temporary")

    @pytest.fixture(
        scope="function",
        params=gen_simple_index()
    )
    def get_hamming_index(self, request, connect):
        logging.getLogger().info(request.param)
        if request.param["index_type"] in binary_support():
            return request.param
        else:
            pytest.skip("Skip index Temporary")

    @pytest.fixture(
        scope="function",
        params=gen_simple_index()
    )
    def get_structure_index(self, request, connect):
        logging.getLogger().info(request.param)
        if request.param["index_type"] == "FLAT":
            return request.param
        else:
            pytest.skip("Skip index Temporary")

    """
    generate top-k params
    """

    @pytest.fixture(
        scope="function",
        params=[1, 10, 2049]
    )
    def get_top_k(self, request):
        yield request.param

    @pytest.fixture(
        scope="function",
        params=[1, 10, 1100]
    )
    def get_nq(self, request):
        yield request.param

    def test_search_flat(self, connect, collection, get_top_k, get_nq):
        '''
        target: test basic search fuction, all the search params is corrent, change top-k value
        method: search with the given vectors, check the result
        expected: the length of the result is top_k
        '''
        top_k = get_top_k
        nq = get_nq
        entities, ids = init_data(connect, collection)
        query, vecs = gen_query_vectors(field_name, entities, top_k, nq)
        if top_k <= top_k_limit:
            res = connect.search(collection, query)
            assert len(res[0]) == top_k
            assert res[0]._distances[0] <= epsilon
            assert check_id_result(res[0], ids[0])
        else:
            with pytest.raises(Exception) as e:
                res = connect.search(collection, query)

    def test_search_field(self, connect, collection, get_top_k, get_nq):
        '''
        target: test basic search fuction, all the search params is corrent, change top-k value
        method: search with the given vectors, check the result
        expected: the length of the result is top_k
        '''
        top_k = get_top_k
        nq = get_nq
        entities, ids = init_data(connect, collection)
        query, vecs = gen_query_vectors(field_name, entities, top_k, nq)
        if top_k <= top_k_limit:
            res = connect.search(collection, query, fields=["float_vector"])
            assert len(res[0]) == top_k
            assert res[0]._distances[0] <= epsilon
            assert check_id_result(res[0], ids[0])
            # TODO
            res = connect.search(collection, query, fields=["float"])
            # TODO
        else:
            with pytest.raises(Exception) as e:
                res = connect.search(collection, query)

    @pytest.mark.level(2)
    def test_search_after_index(self, connect, collection, get_simple_index, get_top_k, get_nq):
        '''
        target: test basic search fuction, all the search params is corrent, test all index params, and build
        method: search with the given vectors, check the result
        expected: the length of the result is top_k
        '''
        top_k = get_top_k
        nq = get_nq

        index_type = get_simple_index["index_type"]
        if index_type == "IVF_PQ":
            pytest.skip("Skip PQ")
        entities, ids = init_data(connect, collection)
        connect.create_index(collection, field_name, get_simple_index)
        search_param = get_search_param(index_type)
        query, vecs = gen_query_vectors(field_name, entities, top_k, nq, search_params=search_param)
        if top_k > top_k_limit:
            with pytest.raises(Exception) as e:
                res = connect.search(collection, query)
        else:
            res = connect.search(collection, query)
            assert len(res) == nq
            assert len(res[0]) >= top_k
            assert res[0]._distances[0] < epsilon
            assert check_id_result(res[0], ids[0])

    def test_search_index_partition(self, connect, collection, get_simple_index, get_top_k, get_nq):
        '''
        target: test basic search fuction, all the search params is corrent, test all index params, and build
        method: add vectors into collection, search with the given vectors, check the result
        expected: the length of the result is top_k, search collection with partition tag return empty
        '''
        top_k = get_top_k
        nq = get_nq

        index_type = get_simple_index["index_type"]
        if index_type == "IVF_PQ":
            pytest.skip("Skip PQ")
        connect.create_partition(collection, tag)
        entities, ids = init_data(connect, collection)
        connect.create_index(collection, field_name, get_simple_index)
        search_param = get_search_param(index_type)
        query, vecs = gen_query_vectors(field_name, entities, top_k, nq, search_params=search_param)
        if top_k > top_k_limit:
            with pytest.raises(Exception) as e:
                res = connect.search(collection, query)
        else:
            res = connect.search(collection, query)
            assert len(res) == nq
            assert len(res[0]) >= top_k
            assert res[0]._distances[0] < epsilon
            assert check_id_result(res[0], ids[0])
            res = connect.search(collection, query, partition_tags=[tag])
            assert len(res) == nq

    def test_search_index_partition_B(self, connect, collection, get_simple_index, get_top_k, get_nq):
        '''
        target: test basic search fuction, all the search params is corrent, test all index params, and build
        method: search with the given vectors, check the result
        expected: the length of the result is top_k
        '''
        top_k = get_top_k
        nq = get_nq

        index_type = get_simple_index["index_type"]
        if index_type == "IVF_PQ":
            pytest.skip("Skip PQ")
        connect.create_partition(collection, tag)
        entities, ids = init_data(connect, collection, partition_tags=tag)
        connect.create_index(collection, field_name, get_simple_index)
        search_param = get_search_param(index_type)
        query, vecs = gen_query_vectors(field_name, entities, top_k, nq, search_params=search_param)
        for tags in [[tag], [tag, "new_tag"]]:
            if top_k > top_k_limit:
                with pytest.raises(Exception) as e:
                    res = connect.search(collection, query, partition_tags=tags)
            else:
                res = connect.search(collection, query, partition_tags=tags)
                assert len(res) == nq
                assert len(res[0]) >= top_k
                assert res[0]._distances[0] < epsilon
                assert check_id_result(res[0], ids[0])

    @pytest.mark.level(2)
    def test_search_index_partition_C(self, connect, collection, get_top_k, get_nq):
        '''
        target: test basic search fuction, all the search params is corrent, test all index params, and build
        method: search with the given vectors and tag (tag name not existed in collection), check the result
        expected: error raised
        '''
        top_k = get_top_k
        nq = get_nq
        entities, ids = init_data(connect, collection)
        query, vecs = gen_query_vectors(field_name, entities, top_k, nq)
        if top_k > top_k_limit:
            with pytest.raises(Exception) as e:
                res = connect.search(collection, query, partition_tags=["new_tag"])
        else:
            res = connect.search(collection, query, partition_tags=["new_tag"])
            assert len(res) == nq
            assert len(res[0]) == 0

    @pytest.mark.level(2)
    def test_search_index_partitions(self, connect, collection, get_simple_index, get_top_k):
        '''
        target: test basic search fuction, all the search params is corrent, test all index params, and build
        method: search collection with the given vectors and tags, check the result
        expected: the length of the result is top_k
        '''
        top_k = get_top_k
        nq = 2
        new_tag = "new_tag"
        index_type = get_simple_index["index_type"]
        if index_type == "IVF_PQ":
            pytest.skip("Skip PQ")
        connect.create_partition(collection, tag)
        connect.create_partition(collection, new_tag)
        entities, ids = init_data(connect, collection, partition_tags=tag)
        new_entities, new_ids = init_data(connect, collection, nb=6001, partition_tags=new_tag)
        connect.create_index(collection, field_name, get_simple_index)
        search_param = get_search_param(index_type)
        query, vecs = gen_query_vectors(field_name, entities, top_k, nq, search_params=search_param)
        if top_k > top_k_limit:
            with pytest.raises(Exception) as e:
                res = connect.search(collection, query)
        else:
            res = connect.search(collection, query)
            assert check_id_result(res[0], ids[0])
            assert not check_id_result(res[1], new_ids[0])
            assert res[0]._distances[0] < epsilon
            assert res[1]._distances[0] < epsilon
            res = connect.search(collection, query, partition_tags=["new_tag"])
            assert res[0]._distances[0] > epsilon
            assert res[1]._distances[0] > epsilon

    # TODO:
    @pytest.mark.level(2)
    def _test_search_index_partitions_B(self, connect, collection, get_simple_index, get_top_k):
        '''
        target: test basic search fuction, all the search params is corrent, test all index params, and build
        method: search collection with the given vectors and tags, check the result
        expected: the length of the result is top_k
        '''
        top_k = get_top_k
        nq = 2
        tag = "tag"
        new_tag = "new_tag"
        index_type = get_simple_index["index_type"]
        if index_type == "IVF_PQ":
            pytest.skip("Skip PQ")
        connect.create_partition(collection, tag)
        connect.create_partition(collection, new_tag)
        entities, ids = init_data(connect, collection, partition_tags=tag)
        new_entities, new_ids = init_data(connect, collection, nb=6001, partition_tags=new_tag)
        connect.create_index(collection, field_name, get_simple_index)
        search_param = get_search_param(index_type)
        query, vecs = gen_query_vectors(field_name, new_entities, top_k, nq, search_params=search_param)
        if top_k > top_k_limit:
            with pytest.raises(Exception) as e:
                res = connect.search(collection, query)
        else:
            res = connect.search(collection, query, partition_tags=["(.*)tag"])
            assert not check_id_result(res[0], ids[0])
            assert check_id_result(res[1], new_ids[0])
            assert res[0]._distances[0] > epsilon
            assert res[1]._distances[0] < epsilon
            res = connect.search(collection, query, partition_tags=["new(.*)"])
            assert res[0]._distances[0] > epsilon
            assert res[1]._distances[0] < epsilon

    # 
    # test for ip metric
    # 
    @pytest.mark.level(2)
    def test_search_ip_flat(self, connect, collection, get_simple_index, get_top_k, get_nq):
        '''
        target: test basic search fuction, all the search params is corrent, change top-k value
        method: search with the given vectors, check the result
        expected: the length of the result is top_k
        '''
        top_k = get_top_k
        nq = get_nq
        entities, ids = init_data(connect, collection)
        query, vecs = gen_query_vectors(field_name, entities, top_k, nq, metric_type="IP")
        if top_k <= top_k_limit:
            res = connect.search(collection, query)
            assert len(res[0]) == top_k
            assert res[0]._distances[0] >= 1 - gen_inaccuracy(res[0]._distances[0])
            assert check_id_result(res[0], ids[0])
        else:
            with pytest.raises(Exception) as e:
                res = connect.search(collection, query)

    def test_search_ip_after_index(self, connect, collection, get_simple_index, get_top_k, get_nq):
        '''
        target: test basic search fuction, all the search params is corrent, test all index params, and build
        method: search with the given vectors, check the result
        expected: the length of the result is top_k
        '''
        top_k = get_top_k
        nq = get_nq

        index_type = get_simple_index["index_type"]
        if index_type == "IVF_PQ":
            pytest.skip("Skip PQ")
        entities, ids = init_data(connect, collection)
        get_simple_index["metric_type"] = "IP"
        connect.create_index(collection, field_name, get_simple_index)
        search_param = get_search_param(index_type)
        query, vecs = gen_query_vectors(field_name, entities, top_k, nq, metric_type="IP", search_params=search_param)
        if top_k > top_k_limit:
            with pytest.raises(Exception) as e:
                res = connect.search(collection, query)
        else:
            res = connect.search(collection, query)
            assert len(res) == nq
            assert len(res[0]) >= top_k
            assert check_id_result(res[0], ids[0])
            assert res[0]._distances[0] >= 1 - gen_inaccuracy(res[0]._distances[0])

    @pytest.mark.level(2)
    def test_search_ip_index_partition(self, connect, collection, get_simple_index, get_top_k, get_nq):
        '''
        target: test basic search fuction, all the search params is corrent, test all index params, and build
        method: add vectors into collection, search with the given vectors, check the result
        expected: the length of the result is top_k, search collection with partition tag return empty
        '''
        top_k = get_top_k
        nq = get_nq
        metric_type = "IP"
        index_type = get_simple_index["index_type"]
        if index_type == "IVF_PQ":
            pytest.skip("Skip PQ")
        connect.create_partition(collection, tag)
        entities, ids = init_data(connect, collection)
        get_simple_index["metric_type"] = metric_type
        connect.create_index(collection, field_name, get_simple_index)
        search_param = get_search_param(index_type)
        query, vecs = gen_query_vectors(field_name, entities, top_k, nq, metric_type=metric_type,
                                        search_params=search_param)
        if top_k > top_k_limit:
            with pytest.raises(Exception) as e:
                res = connect.search(collection, query)
        else:
            res = connect.search(collection, query)
            assert len(res) == nq
            assert len(res[0]) >= top_k
            assert res[0]._distances[0] >= 1 - gen_inaccuracy(res[0]._distances[0])
            assert check_id_result(res[0], ids[0])
            res = connect.search(collection, query, partition_tags=[tag])
            assert len(res) == nq

    @pytest.mark.level(2)
    def test_search_ip_index_partitions(self, connect, collection, get_simple_index, get_top_k):
        '''
        target: test basic search fuction, all the search params is corrent, test all index params, and build
        method: search collection with the given vectors and tags, check the result
        expected: the length of the result is top_k
        '''
        top_k = get_top_k
        nq = 2
        metric_type = "IP"
        new_tag = "new_tag"
        index_type = get_simple_index["index_type"]
        if index_type == "IVF_PQ":
            pytest.skip("Skip PQ")
        connect.create_partition(collection, tag)
        connect.create_partition(collection, new_tag)
        entities, ids = init_data(connect, collection, partition_tags=tag)
        new_entities, new_ids = init_data(connect, collection, nb=6001, partition_tags=new_tag)
        get_simple_index["metric_type"] = metric_type
        connect.create_index(collection, field_name, get_simple_index)
        search_param = get_search_param(index_type)
        query, vecs = gen_query_vectors(field_name, entities, top_k, nq, metric_type="IP", search_params=search_param)
        if top_k > top_k_limit:
            with pytest.raises(Exception) as e:
                res = connect.search(collection, query)
        else:
            res = connect.search(collection, query)
            assert check_id_result(res[0], ids[0])
            assert not check_id_result(res[1], new_ids[0])
            assert res[0]._distances[0] >= 1 - gen_inaccuracy(res[0]._distances[0])
            assert res[1]._distances[0] >= 1 - gen_inaccuracy(res[1]._distances[0])
            res = connect.search(collection, query, partition_tags=["new_tag"])
            assert res[0]._distances[0] < 1 - gen_inaccuracy(res[0]._distances[0])
            # TODO:
            # assert res[1]._distances[0] >= 1 - gen_inaccuracy(res[1]._distances[0])

    @pytest.mark.level(2)
    def test_search_without_connect(self, dis_connect, collection):
        '''
        target: test search vectors without connection
        method: use dis connected instance, call search method and check if search successfully
        expected: raise exception
        '''
        with pytest.raises(Exception) as e:
            res = dis_connect.search(collection, default_query)

    def test_search_collection_name_not_existed(self, connect):
        '''
        target: search collection not existed
        method: search with the random collection_name, which is not in db
        expected: status not ok
        '''
        collection_name = gen_unique_str(collection_id)
        with pytest.raises(Exception) as e:
            res = connect.search(collection_name, default_query)

    def test_search_distance_l2(self, connect, collection):
        '''
        target: search collection, and check the result: distance
        method: compare the return distance value with value computed with Euclidean
        expected: the return distance equals to the computed value
        '''
        nq = 2
        search_param = {"nprobe": 1}
        entities, ids = init_data(connect, collection, nb=nq)
        query, vecs = gen_query_vectors(field_name, entities, top_k, nq, rand_vector=True, search_params=search_param)
        inside_query, inside_vecs = gen_query_vectors(field_name, entities, top_k, nq, search_params=search_param)
        distance_0 = l2(vecs[0], inside_vecs[0])
        distance_1 = l2(vecs[0], inside_vecs[1])
        res = connect.search(collection, query)
        assert abs(np.sqrt(res[0]._distances[0]) - min(distance_0, distance_1)) <= gen_inaccuracy(res[0]._distances[0])

    # TODO: distance problem
    def _test_search_distance_l2_after_index(self, connect, collection, get_simple_index):
        '''
        target: search collection, and check the result: distance
        method: compare the return distance value with value computed with Inner product
        expected: the return distance equals to the computed value
        '''
        index_type = get_simple_index["index_type"]
        nq = 2
        entities, ids = init_data(connect, collection)
        connect.create_index(collection, field_name, get_simple_index)
        search_param = get_search_param(index_type)
        query, vecs = gen_query_vectors(field_name, entities, top_k, nq, rand_vector=True, search_params=search_param)
        inside_vecs = entities[-1]["values"]
        min_distance = 1.0
        for i in range(nb):
            tmp_dis = l2(vecs[0], inside_vecs[i])
            if min_distance > tmp_dis:
                min_distance = tmp_dis
        res = connect.search(collection, query)
        assert abs(np.sqrt(res[0]._distances[0]) - min_distance) <= gen_inaccuracy(res[0]._distances[0])

    # TODO:
    def _test_search_distance_ip(self, connect, collection):
        '''
        target: search collection, and check the result: distance
        method: compare the return distance value with value computed with Inner product
        expected: the return distance equals to the computed value
        '''
        nq = 2
        metirc_type = "IP"
        search_param = {"nprobe": 1}
        entities, ids = init_data(connect, collection, nb=nq)
        query, vecs = gen_query_vectors(field_name, entities, top_k, nq, rand_vector=True, metric_type=metirc_type,
                                        search_params=search_param)
        inside_query, inside_vecs = gen_query_vectors(field_name, entities, top_k, nq, search_params=search_param)
        distance_0 = ip(vecs[0], inside_vecs[0])
        distance_1 = ip(vecs[0], inside_vecs[1])
        res = connect.search(collection, query)
        assert abs(res[0]._distances[0] - max(distance_0, distance_1)) <= gen_inaccuracy(res[0]._distances[0])

    # TODO: distance problem
    def _test_search_distance_ip_after_index(self, connect, collection, get_simple_index):
        '''
        target: search collection, and check the result: distance
        method: compare the return distance value with value computed with Inner product
        expected: the return distance equals to the computed value
        '''
        index_type = get_simple_index["index_type"]
        nq = 2
        metirc_type = "IP"
        entities, ids = init_data(connect, collection)
        get_simple_index["metric_type"] = metirc_type
        connect.create_index(collection, field_name, get_simple_index)
        search_param = get_search_param(index_type)
        query, vecs = gen_query_vectors(field_name, entities, top_k, nq, rand_vector=True, metric_type=metirc_type,
                                        search_params=search_param)
        inside_vecs = entities[-1]["values"]
        max_distance = 0
        for i in range(nb):
            tmp_dis = ip(vecs[0], inside_vecs[i])
            if max_distance < tmp_dis:
                max_distance = tmp_dis
        res = connect.search(collection, query)
        assert abs(res[0]._distances[0] - max_distance) <= gen_inaccuracy(res[0]._distances[0])

    # TODO:
    def _test_search_distance_jaccard_flat_index(self, connect, binary_collection):
        '''
        target: search binary_collection, and check the result: distance
        method: compare the return distance value with value computed with Inner product
        expected: the return distance equals to the computed value
        '''
        # from scipy.spatial import distance
        nprobe = 512
        int_vectors, entities, ids = init_binary_data(connect, binary_collection, nb=2)
        query_int_vectors, query_entities, tmp_ids = init_binary_data(connect, binary_collection, nb=1, insert=False)
        distance_0 = jaccard(query_int_vectors[0], int_vectors[0])
        distance_1 = jaccard(query_int_vectors[0], int_vectors[1])
        res = connect.search(binary_collection, query_entities)
        assert abs(res[0]._distances[0] - min(distance_0, distance_1)) <= epsilon

    def _test_search_distance_hamming_flat_index(self, connect, binary_collection):
        '''
        target: search binary_collection, and check the result: distance
        method: compare the return distance value with value computed with Inner product
        expected: the return distance equals to the computed value
        '''
        # from scipy.spatial import distance
        nprobe = 512
        int_vectors, entities, ids = init_binary_data(connect, binary_collection, nb=2)
        query_int_vectors, query_entities, tmp_ids = init_binary_data(connect, binary_collection, nb=1, insert=False)
        distance_0 = hamming(query_int_vectors[0], int_vectors[0])
        distance_1 = hamming(query_int_vectors[0], int_vectors[1])
        res = connect.search(binary_collection, query_entities)
        assert abs(res[0][0].distance - min(distance_0, distance_1).astype(float)) <= epsilon

    def _test_search_distance_substructure_flat_index(self, connect, binary_collection):
        '''
        target: search binary_collection, and check the result: distance
        method: compare the return distance value with value computed with Inner product
        expected: the return distance equals to the computed value
        '''
        # from scipy.spatial import distance
        nprobe = 512
        int_vectors, vectors, ids = self.init_binary_data(connect, binary_collection, nb=2)
        index_type = "FLAT"
        index_param = {
            "nlist": 16384,
            "metric_type": "SUBSTRUCTURE"
        }
        connect.create_index(binary_collection, binary_field_name, index_param)
        logging.getLogger().info(connect.get_collection_info(binary_collection))
        logging.getLogger().info(connect.get_index_info(binary_collection))
        query_int_vectors, query_vecs, tmp_ids = self.init_binary_data(connect, binary_collection, nb=1, insert=False)
        distance_0 = substructure(query_int_vectors[0], int_vectors[0])
        distance_1 = substructure(query_int_vectors[0], int_vectors[1])
        search_param = get_search_param(index_type)
        status, result = connect.search(binary_collection, top_k, query_vecs, params=search_param)
        logging.getLogger().info(status)
        logging.getLogger().info(result)
        assert len(result[0]) == 0

    def _test_search_distance_substructure_flat_index_B(self, connect, binary_collection):
        '''
        target: search binary_collection, and check the result: distance
        method: compare the return distance value with value computed with SUB 
        expected: the return distance equals to the computed value
        '''
        # from scipy.spatial import distance
        top_k = 3
        nprobe = 512
        int_vectors, vectors, ids = self.init_binary_data(connect, binary_collection, nb=2)
        index_type = "FLAT"
        index_param = {
            "nlist": 16384,
            "metric_type": "SUBSTRUCTURE"
        }
        connect.create_index(binary_collection, binary_field_name, index_param)
        logging.getLogger().info(connect.get_collection_info(binary_collection))
        logging.getLogger().info(connect.get_index_info(binary_collection))
        query_int_vectors, query_vecs = gen_binary_sub_vectors(int_vectors, 2)
        search_param = get_search_param(index_type)
        status, result = connect.search(binary_collection, top_k, query_vecs, params=search_param)
        logging.getLogger().info(status)
        logging.getLogger().info(result)
        assert len(result[0]) == 1
        assert len(result[1]) == 1
        assert result[0][0].distance <= epsilon
        assert result[0][0].id == ids[0]
        assert result[1][0].distance <= epsilon
        assert result[1][0].id == ids[1]

    def _test_search_distance_superstructure_flat_index(self, connect, binary_collection):
        '''
        target: search binary_collection, and check the result: distance
        method: compare the return distance value with value computed with Inner product
        expected: the return distance equals to the computed value
        '''
        # from scipy.spatial import distance
        nprobe = 512
        int_vectors, vectors, ids = self.init_binary_data(connect, binary_collection, nb=2)
        index_type = "FLAT"
        index_param = {
            "nlist": 16384,
            "metric_type": "SUBSTRUCTURE"
        }
        connect.create_index(binary_collection, binary_field_name, index_param)
        logging.getLogger().info(connect.get_collection_info(binary_collection))
        logging.getLogger().info(connect.get_index_info(binary_collection))
        query_int_vectors, query_vecs, tmp_ids = self.init_binary_data(connect, binary_collection, nb=1, insert=False)
        distance_0 = superstructure(query_int_vectors[0], int_vectors[0])
        distance_1 = superstructure(query_int_vectors[0], int_vectors[1])
        search_param = get_search_param(index_type)
        status, result = connect.search(binary_collection, top_k, query_vecs, params=search_param)
        logging.getLogger().info(status)
        logging.getLogger().info(result)
        assert len(result[0]) == 0

    def _test_search_distance_superstructure_flat_index_B(self, connect, binary_collection):
        '''
        target: search binary_collection, and check the result: distance
        method: compare the return distance value with value computed with SUPER
        expected: the return distance equals to the computed value
        '''
        # from scipy.spatial import distance
        top_k = 3
        nprobe = 512
        int_vectors, vectors, ids = self.init_binary_data(connect, binary_collection, nb=2)
        index_type = "FLAT"
        index_param = {
            "nlist": 16384,
            "metric_type": "SUBSTRUCTURE"
        }
        connect.create_index(binary_collection, binary_field_name, index_param)
        logging.getLogger().info(connect.get_collection_info(binary_collection))
        logging.getLogger().info(connect.get_index_info(binary_collection))
        query_int_vectors, query_vecs = gen_binary_super_vectors(int_vectors, 2)
        search_param = get_search_param(index_type)
        status, result = connect.search(binary_collection, top_k, query_vecs, params=search_param)
        logging.getLogger().info(status)
        logging.getLogger().info(result)
        assert len(result[0]) == 2
        assert len(result[1]) == 2
        assert result[0][0].id in ids
        assert result[0][0].distance <= epsilon
        assert result[1][0].id in ids
        assert result[1][0].distance <= epsilon

    def _test_search_distance_tanimoto_flat_index(self, connect, binary_collection):
        '''
        target: search binary_collection, and check the result: distance
        method: compare the return distance value with value computed with Inner product
        expected: the return distance equals to the computed value
        '''
        # from scipy.spatial import distance
        nprobe = 512
        int_vectors, vectors, ids = self.init_binary_data(connect, binary_collection, nb=2)
        index_type = "FLAT"
        index_param = {
            "nlist": 16384,
            "metric_type": "TANIMOTO"
        }
        connect.create_index(binary_collection, binary_field_name, index_param)
        logging.getLogger().info(connect.get_collection_info(binary_collection))
        logging.getLogger().info(connect.get_index_info(binary_collection))
        query_int_vectors, query_vecs, tmp_ids = self.init_binary_data(connect, binary_collection, nb=1, insert=False)
        distance_0 = tanimoto(query_int_vectors[0], int_vectors[0])
        distance_1 = tanimoto(query_int_vectors[0], int_vectors[1])
        search_param = get_search_param(index_type)
        status, result = connect.search(binary_collection, top_k, query_vecs, params=search_param)
        logging.getLogger().info(status)
        logging.getLogger().info(result)
        assert abs(result[0][0].distance - min(distance_0, distance_1)) <= epsilon

    @pytest.mark.timeout(30)
    def test_search_concurrent_multithreads(self, connect, args):
        '''
        target: test concurrent search with multiprocessess
        method: search with 10 processes, each process uses dependent connection
        expected: status ok and the returned vectors should be query_records
        '''
        nb = 100
        top_k = 10
        threads_num = 4
        threads = []
        collection = gen_unique_str(collection_id)
        uri = "tcp://%s:%s" % (args["ip"], args["port"])
        # create collection
        milvus = get_milvus(args["ip"], args["port"], handler=args["handler"])
        milvus.create_collection(collection, default_fields)
        entities, ids = init_data(milvus, collection)

        def search(milvus):
            res = connect.search(collection, default_query)
            assert len(res) == 1
            assert res[0]._entities[0].id in ids
            assert res[0]._distances[0] < epsilon

        for i in range(threads_num):
            milvus = get_milvus(args["ip"], args["port"], handler=args["handler"])
            t = threading.Thread(target=search, args=(milvus,))
            threads.append(t)
            t.start()
            time.sleep(0.2)
        for t in threads:
            t.join()

    @pytest.mark.timeout(30)
    def test_search_concurrent_multithreads_single_connection(self, connect, args):
        '''
        target: test concurrent search with multiprocessess
        method: search with 10 processes, each process uses dependent connection
        expected: status ok and the returned vectors should be query_records
        '''
        nb = 100
        top_k = 10
        threads_num = 4
        threads = []
        collection = gen_unique_str(collection_id)
        uri = "tcp://%s:%s" % (args["ip"], args["port"])
        # create collection
        milvus = get_milvus(args["ip"], args["port"], handler=args["handler"])
        milvus.create_collection(collection, default_fields)
        entities, ids = init_data(milvus, collection)

        def search(milvus):
            res = connect.search(collection, default_query)
            assert len(res) == 1
            assert res[0]._entities[0].id in ids
            assert res[0]._distances[0] < epsilon

        for i in range(threads_num):
            t = threading.Thread(target=search, args=(milvus,))
            threads.append(t)
            t.start()
            time.sleep(0.2)
        for t in threads:
            t.join()

    def test_search_multi_collections(self, connect, args):
        '''
        target: test search multi collections of L2
        method: add vectors into 10 collections, and search
        expected: search status ok, the length of result
        '''
        num = 10
        top_k = 10
        nq = 20
        for i in range(num):
            collection = gen_unique_str(collection_id + str(i))
            connect.create_collection(collection, default_fields)
            entities, ids = init_data(connect, collection)
            assert len(ids) == nb
            query, vecs = gen_query_vectors(field_name, entities, top_k, nq, search_params=search_param)
            res = connect.search(collection, query)
            assert len(res) == nq
            for i in range(nq):
                assert check_id_result(res[i], ids[i])
                assert res[i]._distances[0] < epsilon
                assert res[i]._distances[1] > epsilon


class TestSearchDSL(object):
    """
    ******************************************************************
    #  The following cases are used to build invalid query expr
    ******************************************************************
    """

    # TODO: assert exception
    def test_query_no_must(self, connect, collection):
        '''
        method: build query without must expr
        expected: error raised
        '''
        # entities, ids = init_data(connect, collection)
        query = update_query_expr(default_query, keep_old=False)
        with pytest.raises(Exception) as e:
            res = connect.search(collection, query)

    # TODO: 
    def test_query_no_vector_term_only(self, connect, collection):
        '''
        method: build query without must expr
        expected: error raised
        '''
        # entities, ids = init_data(connect, collection)
        expr = {
            "must": [gen_default_term_expr]
        }
        query = update_query_expr(default_query, keep_old=False, expr=expr)
        with pytest.raises(Exception) as e:
            res = connect.search(collection, query)

    def test_query_vector_only(self, connect, collection):
        entities, ids = init_data(connect, collection)
        res = connect.search(collection, default_query)
        assert len(res) == nq
        assert len(res[0]) == top_k

    def test_query_wrong_format(self, connect, collection):
        '''
        method: build query without must expr, with wrong expr name
        expected: error raised
        '''
        # entities, ids = init_data(connect, collection)
        expr = {
            "must1": [gen_default_term_expr]
        }
        query = update_query_expr(default_query, keep_old=False, expr=expr)
        with pytest.raises(Exception) as e:
            res = connect.search(collection, query)

    def test_query_empty(self, connect, collection):
        '''
        method: search with empty query
        expected: error raised
        '''
        query = {}
        with pytest.raises(Exception) as e:
            res = connect.search(collection, query)

    def test_query_with_wrong_format_term(self, connect, collection):
        '''
        method: build query with wrong term expr
        expected: error raised
        '''
        expr = gen_default_term_expr()
        expr["term"] = 1
        expr = {"must": [expr]}
        query = update_query_expr(default_query, expr=expr)
        with pytest.raises(Exception) as e:
            res = connect.search(collection, query)

    """
    ******************************************************************
    #  The following cases are used to build valid query expr
    ******************************************************************
    """

    def test_query_term_value_not_in(self, connect, collection):
        '''
        method: build query with vector and term expr, with no term can be filtered
        expected: filter pass
        '''
        entities, ids = init_data(connect, collection)
        expr = {
            "must": [gen_default_vector_expr(default_query), gen_default_term_expr(values=[100000])]}
        query = update_query_expr(default_query, expr=expr)
        res = connect.search(collection, query)
        # TODO:

    def test_query_term_value_all_in(self, connect, collection):
        '''
        method: build query with vector and term expr, with all term can be filtered
        expected: filter pass
        '''
        entities, ids = init_data(connect, collection)
        expr = {"must": [gen_default_vector_expr(default_query), gen_default_term_expr(values=[1])]}
        query = update_query_expr(default_query, expr=expr)
        res = connect.search(collection, query)
        # TODO:

    def test_query_term_values_not_in(self, connect, collection):
        '''
        method: build query with vector and term expr, with no term can be filtered
        expected: filter pass
        '''
        entities, ids = init_data(connect, collection)
        expr = {"must": [gen_default_vector_expr(default_query),
                         gen_default_term_expr(values=[i for i in range(100000, 100010)])]}
        query = update_query_expr(default_query, expr=expr)
        res = connect.search(collection, query)
        # TODO:

    def test_query_term_values_all_in(self, connect, collection):
        '''
        method: build query with vector and term expr, with all term can be filtered
        expected: filter pass
        '''
        entities, ids = init_data(connect, collection)
        expr = {"must": [gen_default_vector_expr(default_query), gen_default_term_expr()]}
        query = update_query_expr(default_query, expr=expr)
        res = connect.search(collection, query)
        # TODO:

    def test_query_term_values_parts_in(self, connect, collection):
        '''
        method: build query with vector and term expr, with parts of term can be filtered
        expected: filter pass
        '''
        entities, ids = init_data(connect, collection)
<<<<<<< HEAD
        expr = {"must": [gen_default_vector_expr(default_query), gen_default_term_expr(values=[i for i in range(nb//2, nb+nb//2)])]}
=======
        expr = {"must": [gen_default_vector_expr(default_query),
                         gen_default_term_expr(values=[i for i in range(nb / 2, nb + nb / 2)])]}
>>>>>>> e4a70abe
        query = update_query_expr(default_query, expr=expr)
        res = connect.search(collection, query)
        # TODO:

    def test_query_term_values_repeat(self, connect, collection):
        '''
        method: build query with vector and term expr, with the same values
        expected: filter pass
        '''
        entities, ids = init_data(connect, collection)
        expr = {
            "must": [gen_default_vector_expr(default_query), gen_default_term_expr(values=[1 for i in range(1, nb)])]}
        query = update_query_expr(default_query, expr=expr)
        res = connect.search(collection, query)
        # TODO:

    def test_query_term_value_empty(self, connect, collection):
        '''
        method: build query with term value empty
        expected: return null
        '''
        expr = {"must": [gen_default_vector_expr(default_query), gen_default_term_expr(values=[])]}
        query = update_query_expr(default_query, expr=expr)
        logging.getLogger().info(query)
        res = connect.search(collection, query)
        logging.getLogger().info(res)
        assert len(res) == nq
        assert len(res[0]) == 0

    # TODO
    def test_query_term_key_error(self, connect, collection):
        '''
        method: build query with term key error
        expected: error raised
        '''
        expr = {"must": [gen_default_vector_expr(default_query),
                         gen_default_term_expr(keyword="terrm", values=[i for i in range(nb // 2)])]}
        query = update_query_expr(default_query, expr=expr)
        logging.getLogger().info(query)
        with pytest.raises(Exception) as e:
            res = connect.search(collection, query)

    def test_query_term_wrong_format(self, connect, collection):
        '''
        method: build query with wrong format term
        expected: error raised
        '''
        term = {"term": 1}
        expr = {"must": [gen_default_vector_expr(default_query), term]}
        query = update_query_expr(default_query, expr=expr)
        logging.getLogger().info(query)
        with pytest.raises(Exception) as e:
            res = connect.search(collection, query)

    # TODO
    def test_query_term_wrong_format_null(self, connect, collection):
        '''
        method: build query with wrong format term
        expected: error raised
        '''
        term = {"term": {}}
        expr = {"must": [gen_default_vector_expr(default_query), term]}
        query = update_query_expr(default_query, expr=expr)
        logging.getLogger().info(query)
        with pytest.raises(Exception) as e:
            res = connect.search(collection, query)

    # TODO
    def test_query_term_field_named_term(self, connect, collection):
        '''
        method: build query with field named "term"
        expected: error raised
        '''
        term_fields = add_field_default(default_fields, field_name="term")
        collection_term = gen_unique_str("term")
        connect.create_collection(collection_term, term_fields)
        term_entities = add_field(entities, field_name="term")
        ids = connect.insert(collection_term, term_entities)
        assert len(ids) == nb
        connect.flush([collection_term])
        count = connect.count_entities(collection_term)
        assert count == nb
        term_param = {"term": {"term": {"values": [i for i in range(nb // 2)]}}}
        expr = {"must": [gen_default_vector_expr(default_query),
                         term_param]}
        query = update_query_expr(default_query, expr=expr)
        logging.getLogger().info(query)
        res = connect.search(collection, query)
        assert len(res) == nq
        assert len(res[0]) == top_k
        connect.drop_collection(collection_term)


class TestSearchDSLBools(object):
    """
    ******************************************************************
    #  The following cases are used to build invalid query expr
    ******************************************************************
    """

    def test_query_no_bool(self, connect, collection):
        '''
        method: build query without bool expr
        expected: error raised
        '''
        expr = {"bool1": {}}
        with pytest.raises(Exception) as e:
            res = connect.search(collection, query)

    def test_query_should_only_term(self, connect, collection):
        '''
        method: build query without must, with should.term instead
        expected: error raised
        '''
        expr = {"should": gen_default_term_expr}
        query = update_query_expr(default_query, keep_old=False, expr=expr)
        with pytest.raises(Exception) as e:
            res = connect.search(collection, query)

    def test_query_should_only_vector(self, connect, collection):
        '''
        method: build query without must, with should.vector instead
        expected: error raised
        '''
        expr = {"should": default_query["bool"]["must"]}
        query = update_query_expr(default_query, keep_old=False, expr=expr)
        with pytest.raises(Exception) as e:
            res = connect.search(collection, query)

    def test_query_must_not_only_term(self, connect, collection):
        '''
        method: build query without must, with must_not.term instead
        expected: error raised
        '''
        expr = {"must_not": gen_default_term_expr}
        query = update_query_expr(default_query, keep_old=False, expr=expr)
        with pytest.raises(Exception) as e:
            res = connect.search(collection, query)

    def test_query_must_not_vector(self, connect, collection):
        '''
        method: build query without must, with must_not.vector instead
        expected: error raised
        '''
        expr = {"must_not": default_query["bool"]["must"]}
        query = update_query_expr(default_query, keep_old=False, expr=expr)
        with pytest.raises(Exception) as e:
            res = connect.search(collection, query)

    def test_query_must_should(self, connect, collection):
        '''
        method: build query must, and with should.term
        expected: error raised
        '''
        expr = {"should": gen_default_term_expr}
        query = update_query_expr(default_query, keep_old=True, expr=expr)
        with pytest.raises(Exception) as e:
            res = connect.search(collection, query)


"""
******************************************************************
#  The following cases are used to test `search` function 
#  with invalid collection_name, or invalid query expr
******************************************************************
"""


class TestSearchInvalid(object):
    """
    Test search collection with invalid collection names
    """

    @pytest.fixture(
        scope="function",
        params=gen_invalid_strs()
    )
    def get_collection_name(self, request):
        yield request.param

    @pytest.fixture(
        scope="function",
        params=gen_invalid_strs()
    )
    def get_invalid_tag(self, request):
        yield request.param

    @pytest.fixture(
        scope="function",
        params=gen_invalid_strs()
    )
    def get_invalid_field(self, request):
        yield request.param

    @pytest.fixture(
        scope="function",
        params=gen_simple_index()
    )
    def get_simple_index(self, request, connect):
        if str(connect._cmd("mode")) == "CPU":
            if request.param["index_type"] in index_cpu_not_support():
                pytest.skip("sq8h not support in CPU mode")
        return request.param

    @pytest.mark.level(2)
    def test_search_with_invalid_collection(self, connect, get_collection_name):
        collection_name = get_collection_name
        with pytest.raises(Exception) as e:
            res = connect.search(collection_name, default_query)

    @pytest.mark.level(1)
    def test_search_with_invalid_tag(self, connect, collection):
        tag = " "
        with pytest.raises(Exception) as e:
            res = connect.search(collection, default_query, partition_tags=tag)

    @pytest.mark.level(2)
    def test_search_with_invalid_field_name(self, connect, collection, get_invalid_field):
        fields = [get_invalid_field]
        with pytest.raises(Exception) as e:
            res = connect.search(collection, default_query, fields=fields)

    @pytest.mark.level(1)
    def test_search_with_not_existed_field_name(self, connect, collection):
        fields = [gen_unique_str("field_name")]
        with pytest.raises(Exception) as e:
            res = connect.search(collection, default_query, fields=fields)

    """
    Test search collection with invalid query
    """

    @pytest.fixture(
        scope="function",
        params=gen_invalid_ints()
    )
    def get_top_k(self, request):
        yield request.param

    @pytest.mark.level(1)
    def test_search_with_invalid_top_k(self, connect, collection, get_top_k):
        '''
        target: test search fuction, with the wrong top_k
        method: search with top_k
        expected: raise an error, and the connection is normal
        '''
        top_k = get_top_k
        default_query["bool"]["must"][0]["vector"][field_name]["topk"] = top_k
        with pytest.raises(Exception) as e:
            res = connect.search(collection, default_query)

    """
    Test search collection with invalid search params
    """

    @pytest.fixture(
        scope="function",
        params=gen_invaild_search_params()
    )
    def get_search_params(self, request):
        yield request.param

    # TODO: This case can all pass, but it's too slow
    @pytest.mark.level(2)
    def _test_search_with_invalid_params(self, connect, collection, get_simple_index, get_search_params):
        '''
        target: test search fuction, with the wrong nprobe
        method: search with nprobe
        expected: raise an error, and the connection is normal
        '''
        search_params = get_search_params
        index_type = get_simple_index["index_type"]
        entities, ids = init_data(connect, collection)
        connect.create_index(collection, field_name, get_simple_index)
        if search_params["index_type"] != index_type:
            pytest.skip("Skip case")
        query, vecs = gen_query_vectors(field_name, entities, top_k, 1, search_params=search_params["search_params"])
        with pytest.raises(Exception) as e:
            res = connect.search(collection, query)

    def test_search_with_empty_params(self, connect, collection, args, get_simple_index):
        '''
        target: test search fuction, with empty search params
        method: search with params
        expected: raise an error, and the connection is normal
        '''
        index_type = get_simple_index["index_type"]
        if args["handler"] == "HTTP":
            pytest.skip("skip in http mode")
        if index_type == "FLAT":
            pytest.skip("skip in FLAT index")
        entities, ids = init_data(connect, collection)
        connect.create_index(collection, field_name, get_simple_index)
        query, vecs = gen_query_vectors(field_name, entities, top_k, 1, search_params={})
        with pytest.raises(Exception) as e:
            res = connect.search(collection, query)


def check_id_result(result, id):
    limit_in = 5
    ids = [entity.id for entity in result]
    if len(result) >= limit_in:
        return id in ids[:limit_in]
    else:
        return id in ids<|MERGE_RESOLUTION|>--- conflicted
+++ resolved
@@ -964,12 +964,8 @@
         expected: filter pass
         '''
         entities, ids = init_data(connect, collection)
-<<<<<<< HEAD
-        expr = {"must": [gen_default_vector_expr(default_query), gen_default_term_expr(values=[i for i in range(nb//2, nb+nb//2)])]}
-=======
         expr = {"must": [gen_default_vector_expr(default_query),
-                         gen_default_term_expr(values=[i for i in range(nb / 2, nb + nb / 2)])]}
->>>>>>> e4a70abe
+                         gen_default_term_expr(values=[i for i in range(nb // 2, nb + nb // 2)])]}
         query = update_query_expr(default_query, expr=expr)
         res = connect.search(collection, query)
         # TODO:
