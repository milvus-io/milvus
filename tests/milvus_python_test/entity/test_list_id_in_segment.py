--- conflicted
+++ resolved
@@ -8,15 +8,9 @@
 from utils import *
 
 dim = 128
-<<<<<<< HEAD
 segment_row_count = 1000
 nb = 1200
 tag = "1970-01-01"
-=======
-segment_row_count = 100000
-nb = 6000
-tag = "1970_01_01"
->>>>>>> 2c5f3184
 field_name = default_float_vec_field_name
 binary_field_name = default_binary_vec_field_name
 collection_id = "list_id_in_segment"
