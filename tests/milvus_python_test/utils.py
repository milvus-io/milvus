--- conflicted
+++ resolved
@@ -473,14 +473,8 @@
 
 def gen_segment_row_counts():
     sizes = [
-<<<<<<< HEAD
         1024,
         4096
-=======
-        4096,
-        8192,
-        1000000,
->>>>>>> c7a5358b
     ]
     return sizes
 
