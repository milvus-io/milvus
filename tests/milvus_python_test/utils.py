--- conflicted
+++ resolved
@@ -216,7 +216,7 @@
             {"field": default_float_vec_field_name, "type": DataType.FLOAT_VECTOR, "params": {"dim": dimension}},
         ],
         "segment_row_count": segment_row_count,
-        "auto_id" : auto_id
+        "auto_id" : auto_id 
     }
     return default_fields
 
@@ -229,7 +229,7 @@
             {"field": default_binary_vec_field_name, "type": DataType.BINARY_VECTOR, "params": {"dim": dimension}}
         ],
         "segment_row_count": segment_row_count,
-        "auto_id" : auto_id
+        "auto_id" : auto_id 
     }
     return default_fields
 
@@ -321,11 +321,7 @@
 def gen_default_range_expr(keyword="range", field="int64", ranges=None):
     if ranges is None:
         ranges = {"GT": 1, "LT": nb // 2}
-<<<<<<< HEAD
     expr = {keyword: {field: ranges}}
-=======
-    expr = {keyword: {"int64": ranges}}
->>>>>>> 3913cc0f
     return expr
 
 
@@ -356,13 +352,8 @@
 
 def gen_valid_ranges():
     ranges = [
-<<<<<<< HEAD
-        {"GT": 0, "LT": nb // 2},
-        {"GT": nb//2, "LT": nb * 2},
-=======
         {"GT": 0, "LT": nb//2},
         {"GT": nb // 2, "LT": nb*2},
->>>>>>> 3913cc0f
         {"GT": 0},
         {"LT": nb},
         {"GT": -1, "LT": top_k},
