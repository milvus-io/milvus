--- conflicted
+++ resolved
@@ -292,23 +292,14 @@
 
 def gen_default_term_expr(keyword="term", values=None):
     if values is None:
-<<<<<<< HEAD
         values = [i for i in range(nb//2)]
-    expr = {"term": {"int64": {"values": values}}}
-=======
-        values = [i for i in range(nb / 2)]
     expr = {keyword: {"int64": {"values": values}}}
->>>>>>> e4a70abe
     return expr
 
 
 def gen_default_range_expr(ranges=None):
     if ranges is None:
-<<<<<<< HEAD
         ranges = {"GT": 1, "LT": nb//2}
-=======
-        ranges = {"GT": 1, "LT": nb / 2}
->>>>>>> e4a70abe
     expr = {"range": {"int64": {"ranges": ranges}}}
     return expr
 
