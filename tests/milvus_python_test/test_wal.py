--- conflicted
+++ resolved
@@ -8,10 +8,6 @@
 from utils import *
 
 dim = 128
-<<<<<<< HEAD
-=======
-index_file_size = 10
->>>>>>> d460f48c
 table_id = "test_wal"
 WAL_TIMEOUT = 30
 nb = 6000
@@ -54,13 +50,9 @@
         vectors = gen_vector(nb, dim)
         status, ids = connect.add_vectors(table, vectors)
         assert status.OK()
-<<<<<<< HEAD
-        status = connect.flush([table])
-=======
         connect.flush([table])
         status, res = connect.get_table_row_count(table)
         assert status.OK()
->>>>>>> d460f48c
         status = connect.delete_by_id(table, ids)
         assert status.OK()
         status = connect.flush([table])
@@ -79,11 +71,7 @@
         vector = gen_single_vector(dim)
         status, ids = connect.add_vectors(table, vector)
         assert status.OK()
-<<<<<<< HEAD
-        status = connect.flush([table])
-=======
         connect.flush([table])
->>>>>>> d460f48c
         status = connect.delete_by_id(table, [0])
         assert status.OK()
         status = connect.flush([table])
@@ -101,12 +89,9 @@
         vectors = gen_vector(nb, dim)
         status, ids = connect.add_vectors(table, vectors)
         assert status.OK()
-<<<<<<< HEAD
         status = connect.flush([table])
         status = connect.delete_by_id(table, [0])
-=======
         connect.flush([table])
->>>>>>> d460f48c
         table_new = gen_unique_str()
         status = connect.delete_by_id(table_new, ids)
         assert not status.OK()
@@ -126,11 +111,7 @@
         vector = gen_single_vector(dim)
         status, ids = connect.add_vectors(table, vector)
         assert status.OK()
-<<<<<<< HEAD
         status = connect.flush([table])
-=======
-        connect.flush([table])
->>>>>>> d460f48c
         status, res = connect.get_table_row_count(table)
         assert status.OK()
         logging.getLogger().info(res) # should be 0 because no auto flush
