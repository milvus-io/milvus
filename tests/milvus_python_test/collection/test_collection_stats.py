import time
import pdb
import threading
import logging
from multiprocessing import Pool, Process

import pytest
from utils import *
from constants import *

uid = "collection_stats"

class TestStatsBase:
    """
    ******************************************************************
      The following cases are used to test `collection_stats` function
    ******************************************************************
    """
    
    @pytest.fixture(
        scope="function",
        params=gen_invalid_strs()
    )
    def get_collection_name(self, request):
        yield request.param

    @pytest.fixture(
        scope="function",
        params=gen_simple_index()
    )
    def get_simple_index(self, request, connect):
        if str(connect._cmd("mode")) == "CPU":
            if request.param["index_type"] in index_cpu_not_support():
                pytest.skip("CPU not support index_type: ivf_sq8h")
        return request.param

    @pytest.fixture(
        scope="function",
        params=gen_binary_index()
    )
    def get_jaccard_index(self, request, connect):
        logging.getLogger().info(request.param)
        if request.param["index_type"] in binary_support():
            request.param["metric_type"] = "JACCARD"
            return request.param
        else:
            pytest.skip("Skip index Temporary")

    def test_get_collection_stats_name_not_existed(self, connect, collection):
        '''
        target: get collection stats where collection name does not exist
        method: call collection_stats with a random collection_name, which is not in db
        expected: status not ok
        '''
        collection_name = gen_unique_str(uid)
        with pytest.raises(Exception) as e:
            stats = connect.get_collection_stats(collection_name)

    @pytest.mark.level(2)
    def test_get_collection_stats_name_invalid(self, connect, get_collection_name):
        '''
        target: get collection stats where collection name is invalid
        method: call collection_stats with invalid collection_name
        expected: status not ok
        '''
        collection_name = get_collection_name
        with pytest.raises(Exception) as e:
            stats = connect.get_collection_stats(collection_name)

    def test_get_collection_stats_empty(self, connect, collection):
        '''
        target: get collection stats where no entity in collection
        method: call collection_stats in empty collection
        expected: segment = []
        '''
        stats = connect.get_collection_stats(collection)
        assert stats["row_count"] == 0
        assert len(stats["partitions"]) == 1
        assert stats["partitions"][0]["tag"] == default_partition_name
        assert stats["partitions"][0]["row_count"] == 0

    def test_get_collection_stats_batch(self, connect, collection):
        '''
        target: get row count with collection_stats
        method: add entities, check count in collection info
        expected: count as expected
        '''
        ids = connect.insert(collection, default_entities)
        connect.flush([collection])
        stats = connect.get_collection_stats(collection)
        assert stats["row_count"] == default_nb
        assert len(stats["partitions"]) == 1
        assert stats["partitions"][0]["tag"] == default_partition_name
        assert stats["partitions"][0]["row_count"] == default_nb

    def test_get_collection_stats_single(self, connect, collection):
        '''
        target: get row count with collection_stats
        method: add entity one by one, check count in collection info
        expected: count as expected
        '''
        nb = 10
        for i in range(nb):
            ids = connect.insert(collection, default_entity)
            connect.flush([collection])
        stats = connect.get_collection_stats(collection)
        assert stats["row_count"] == nb
        assert len(stats["partitions"]) == 1
        assert stats["partitions"][0]["tag"] == default_partition_name
        assert stats["partitions"][0]["row_count"] == nb

    def test_get_collection_stats_after_delete(self, connect, collection):
        '''
        target: get row count with collection_stats
        method: add and delete entities, check count in collection info
        expected: status ok, count as expected
        '''
        ids = connect.insert(collection, default_entities)
        status = connect.flush([collection])
        delete_ids = [ids[0], ids[-1]]
        connect.delete_entity_by_id(collection, delete_ids)
        connect.flush([collection])
        stats = connect.get_collection_stats(collection)
        assert stats["row_count"] == default_nb - 2
        assert stats["partitions"][0]["row_count"] == default_nb - 2
        assert stats["partitions"][0]["segments"][0]["data_size"] > 0

    # TODO: enable
    @pytest.mark.level(2)
    def test_get_collection_stats_after_compact_parts(self, connect, collection):
        '''
        target: get row count with collection_stats
        method: add and delete entities, and compact collection, check count in collection info
        expected: status ok, count as expected
        '''
<<<<<<< HEAD
        ids = connect.insert(collection, entities)
=======
        delete_length = 1000
        ids = connect.insert(collection, default_entities)
>>>>>>> cff80c9e
        status = connect.flush([collection])
        delete_ids = ids[segment_row_limit-1:segment_row_limit+1]
        connect.delete_entity_by_id(collection, delete_ids)
        connect.flush([collection])
        stats = connect.get_collection_stats(collection)
        logging.getLogger().info(stats)
<<<<<<< HEAD
        assert stats["row_count"] == nb - 2
        compact_before = stats["partitions"][0]["segments"][1]["data_size"]
        connect.compact(collection)
        stats = connect.get_collection_stats(collection)
        logging.getLogger().info(stats)
        compact_after = stats["partitions"][0]["segments"][1]["data_size"]
        assert compact_before > compact_after
=======
        assert stats["row_count"] == default_nb - delete_length
        compact_before = stats["partitions"][0]["segments"][0]["data_size"]
        connect.compact(collection)
        stats = connect.get_collection_stats(collection)
        logging.getLogger().info(stats)
        compact_after = stats["partitions"][0]["segments"][0]["data_size"]
        assert compact_before == compact_after
>>>>>>> cff80c9e

    def test_get_collection_stats_after_compact_delete_one(self, connect, collection):
        '''
        target: get row count with collection_stats
        method: add and delete one entity, and compact collection, check count in collection info
        expected: status ok, count as expected
        '''
        ids = connect.insert(collection, default_entities)
        status = connect.flush([collection])
        delete_ids = ids[:1]
        connect.delete_entity_by_id(collection, delete_ids)
        connect.flush([collection])
        stats = connect.get_collection_stats(collection)
        logging.getLogger().info(stats)
        compact_before = stats["partitions"][0]["row_count"]
        connect.compact(collection)
        stats = connect.get_collection_stats(collection)
        logging.getLogger().info(stats)
        compact_after = stats["partitions"][0]["row_count"]
        # pdb.set_trace()
        assert compact_before == compact_after

    def test_get_collection_stats_partition(self, connect, collection):
        '''
        target: get partition info in a collection
        method: call collection_stats after partition created and check partition_stats
        expected: status ok, vectors added to partition
        '''
        connect.create_partition(collection, default_tag)
        ids = connect.insert(collection, default_entities, partition_tag=default_tag)
        connect.flush([collection])
        stats = connect.get_collection_stats(collection)
        assert len(stats["partitions"]) == 2
        assert stats["partitions"][1]["tag"] == default_tag
        assert stats["partitions"][1]["row_count"] == default_nb

    def test_get_collection_stats_partitions(self, connect, collection):
        '''
        target: get partition info in a collection
        method: create two partitions, add vectors in one of the partitions, call collection_stats and check 
        expected: status ok, vectors added to one partition but not the other
        '''
        new_tag = "new_tag"
        connect.create_partition(collection, default_tag)
        connect.create_partition(collection, new_tag)
        ids = connect.insert(collection, default_entities, partition_tag=default_tag)
        connect.flush([collection])
        stats = connect.get_collection_stats(collection)
        for partition in stats["partitions"]:
            if partition["tag"] == default_tag:
                assert partition["row_count"] == default_nb
            else:
                assert partition["row_count"] == 0
        ids = connect.insert(collection, default_entities, partition_tag=new_tag)
        connect.flush([collection])
        stats = connect.get_collection_stats(collection)
        for partition in stats["partitions"]:
            if partition["tag"] in [default_tag, new_tag]:
                assert partition["row_count"] == default_nb
    
    def test_get_collection_stats_after_index_created(self, connect, collection, get_simple_index):
        '''
        target: test collection info after index created
        method: create collection, add vectors, create index and call collection_stats 
        expected: status ok, index created and shown in segments
        '''
        ids = connect.insert(collection, default_entities)
        connect.flush([collection])
        connect.create_index(collection, default_float_vec_field_name, get_simple_index)
        stats = connect.get_collection_stats(collection)
        logging.getLogger().info(stats)
        assert stats["row_count"] == default_nb
        for file in stats["partitions"][0]["segments"][0]["files"]:
            if file["field"] == default_float_vec_field_name and "index_type" in file:
                assert file["data_size"] > 0
                assert file["index_type"] == get_simple_index["index_type"]
                break

    def test_get_collection_stats_after_index_created_ip(self, connect, collection, get_simple_index):
        '''
        target: test collection info after index created
        method: create collection, add vectors, create index and call collection_stats 
        expected: status ok, index created and shown in segments
        '''
        get_simple_index["metric_type"] = "IP"
        ids = connect.insert(collection, default_entities)
        connect.flush([collection])
        get_simple_index.update({"metric_type": "IP"})
        connect.create_index(collection, default_float_vec_field_name, get_simple_index)
        stats = connect.get_collection_stats(collection)
        assert stats["row_count"] == default_nb
        for file in stats["partitions"][0]["segments"][0]["files"]:
            if file["field"] == default_float_vec_field_name and "index_type" in file:
                assert file["data_size"] > 0
                assert file["index_type"] == get_simple_index["index_type"]
                break

    def test_get_collection_stats_after_index_created_jac(self, connect, binary_collection, get_jaccard_index):
        '''
        target: test collection info after index created
        method: create collection, add binary entities, create index and call collection_stats 
        expected: status ok, index created and shown in segments
        '''
        ids = connect.insert(binary_collection, default_binary_entities)
        connect.flush([binary_collection])
        connect.create_index(binary_collection, "binary_vector", get_jaccard_index)
        stats = connect.get_collection_stats(binary_collection)
        assert stats["row_count"] == default_nb
        for file in stats["partitions"][0]["segments"][0]["files"]:
            if file["field"] == default_float_vec_field_name and "index_type" in file:
                assert file["data_size"] > 0
                assert file["index_type"] == get_simple_index["index_type"]
                break

    def test_get_collection_stats_after_create_different_index(self, connect, collection):
        '''
        target: test collection info after index created repeatedly
        method: create collection, add vectors, create index and call collection_stats multiple times 
        expected: status ok, index info shown in segments
        '''
        ids = connect.insert(collection, default_entities)
        connect.flush([collection])
        for index_type in ["IVF_FLAT", "IVF_SQ8"]:
            connect.create_index(collection, default_float_vec_field_name,
                                 {"index_type": index_type, "params":{"nlist": 1024}, "metric_type": "L2"})
            stats = connect.get_collection_stats(collection)
            assert stats["row_count"] == default_nb
            for file in stats["partitions"][0]["segments"][0]["files"]:
                if file["field"] == default_float_vec_field_name and "index_type" in file:
                    assert file["data_size"] > 0
                    assert file["index_type"] == index_type
                    break

    def test_collection_count_multi_collections(self, connect):
        '''
        target: test collection rows_count is correct or not with multiple collections of L2
        method: create collection and add entities in it,
            assert the value returned by count_entities method is equal to length of entities
        expected: row count in segments
        '''
        collection_list = []
        collection_num = 10
        for i in range(collection_num):
            collection_name = gen_unique_str(uid)
            collection_list.append(collection_name)
            connect.create_collection(collection_name, default_fields)
            res = connect.insert(collection_name, default_entities)
        connect.flush(collection_list)
        for i in range(collection_num):
            stats = connect.get_collection_stats(collection_list[i])
            assert stats["partitions"][0]["row_count"] == default_nb
            connect.drop_collection(collection_list[i])

    @pytest.mark.level(2)
    def test_collection_count_multi_collections_indexed(self, connect):
        '''
        target: test collection rows_count is correct or not with multiple collections of L2
        method: create collection and add entities in it,
            assert the value returned by count_entities method is equal to length of entities
        expected: row count in segments
        '''
        collection_list = []
        collection_num = 10
        for i in range(collection_num):
            collection_name = gen_unique_str(uid)
            collection_list.append(collection_name)
            connect.create_collection(collection_name, default_fields)
            res = connect.insert(collection_name, default_entities)
            connect.flush(collection_list)
            if i % 2:
                connect.create_index(collection_name, default_float_vec_field_name,
                                     {"index_type": "IVF_SQ8", "params":{"nlist": 1024}, "metric_type": "L2"})
            else:
                connect.create_index(collection_name, default_float_vec_field_name,
                                     {"index_type": "IVF_FLAT","params":{"nlist": 1024}, "metric_type": "L2"})
        for i in range(collection_num):
            stats = connect.get_collection_stats(collection_list[i])
            if i % 2:
                for file in stats["partitions"][0]["segments"][0]["files"]:
                    if file["field"] == default_float_vec_field_name and "index_type" in file:
                        assert file["index_type"] == "IVF_SQ8"
                        break
            else:
                for file in stats["partitions"][0]["segments"][0]["files"]:
                    if file["field"] == default_float_vec_field_name and "index_type" in file:
                        assert file["index_type"] == "IVF_FLAT"
                        break
            connect.drop_collection(collection_list[i])<|MERGE_RESOLUTION|>--- conflicted
+++ resolved
@@ -133,27 +133,14 @@
         method: add and delete entities, and compact collection, check count in collection info
         expected: status ok, count as expected
         '''
-<<<<<<< HEAD
-        ids = connect.insert(collection, entities)
-=======
         delete_length = 1000
         ids = connect.insert(collection, default_entities)
->>>>>>> cff80c9e
         status = connect.flush([collection])
         delete_ids = ids[segment_row_limit-1:segment_row_limit+1]
         connect.delete_entity_by_id(collection, delete_ids)
         connect.flush([collection])
         stats = connect.get_collection_stats(collection)
         logging.getLogger().info(stats)
-<<<<<<< HEAD
-        assert stats["row_count"] == nb - 2
-        compact_before = stats["partitions"][0]["segments"][1]["data_size"]
-        connect.compact(collection)
-        stats = connect.get_collection_stats(collection)
-        logging.getLogger().info(stats)
-        compact_after = stats["partitions"][0]["segments"][1]["data_size"]
-        assert compact_before > compact_after
-=======
         assert stats["row_count"] == default_nb - delete_length
         compact_before = stats["partitions"][0]["segments"][0]["data_size"]
         connect.compact(collection)
@@ -161,7 +148,6 @@
         logging.getLogger().info(stats)
         compact_after = stats["partitions"][0]["segments"][0]["data_size"]
         assert compact_before == compact_after
->>>>>>> cff80c9e
 
     def test_get_collection_stats_after_compact_delete_one(self, connect, collection):
         '''
