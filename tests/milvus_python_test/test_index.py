--- conflicted
+++ resolved
@@ -83,7 +83,6 @@
         index_type = get_simple_index["index_type"]
         logging.getLogger().info(get_simple_index)
         status = connect.create_index(table, index_type, index_param)
-<<<<<<< HEAD
         assert status.OK()
 
     @pytest.mark.timeout(BUILD_TIMEOUT)
@@ -95,8 +94,6 @@
         '''
         index_param = get_simple_index["index_param"]
         index_type = get_simple_index["index_type"]
-        if index_type == IndexType.IVF_PQ:
-            pytest.skip("Skip some PQ cases")
         logging.getLogger().info(get_simple_index)
         status = connect.create_partition(table, tag)
         status, ids = connect.add_vectors(table, vectors, partition_tag=tag)
@@ -105,12 +102,6 @@
 
     @pytest.mark.timeout(BUILD_TIMEOUT)
     def test_create_index_partition_flush(self, connect, table, get_simple_index):
-=======
-        assert status.OK()
-
-    @pytest.mark.timeout(BUILD_TIMEOUT)
-    def test_create_index_partition(self, connect, table, get_simple_index):
->>>>>>> bd987b50
         '''
         target: test create index interface
         method: create table, create partition, and add vectors in it, create index
@@ -118,32 +109,9 @@
         '''
         index_param = get_simple_index["index_param"]
         index_type = get_simple_index["index_type"]
-<<<<<<< HEAD
-        if index_type == IndexType.IVF_PQ:
-            pytest.skip("Skip some PQ cases")
         logging.getLogger().info(get_simple_index)
         status = connect.create_partition(table, tag)
         status, ids = connect.add_vectors(table, vectors, partition_tag=tag)
-=======
-        logging.getLogger().info(get_simple_index)
-        status = connect.create_partition(table, tag)
-        status, ids = connect.add_vectors(table, vectors, partition_tag=tag)
-        status = connect.create_index(table, index_type, index_param)
-        assert status.OK()
-
-    @pytest.mark.timeout(BUILD_TIMEOUT)
-    def test_create_index_partition_flush(self, connect, table, get_simple_index):
-        '''
-        target: test create index interface
-        method: create table, create partition, and add vectors in it, create index
-        expected: return code equals to 0, and search success
-        '''
-        index_param = get_simple_index["index_param"]
-        index_type = get_simple_index["index_type"]
-        logging.getLogger().info(get_simple_index)
-        status = connect.create_partition(table, tag)
-        status, ids = connect.add_vectors(table, vectors, partition_tag=tag)
->>>>>>> bd987b50
         connect.flush()
         status = connect.create_index(table, index_type, index_param)
         assert status.OK()
@@ -427,11 +395,6 @@
         '''
         index_param = get_simple_index["index_param"]
         index_type = get_simple_index["index_type"]
-<<<<<<< HEAD
-        if index_type == IndexType.IVF_PQ:
-            pytest.skip("Skip some PQ cases")
-=======
->>>>>>> bd987b50
         status = connect.create_index(table, index_type, index_param)
         status, ids = connect.add_vectors(table, vectors)
         assert status.OK()
@@ -445,11 +408,6 @@
         '''
         index_param = get_simple_index["index_param"]
         index_type = get_simple_index["index_type"]
-<<<<<<< HEAD
-        if index_type == IndexType.IVF_PQ:
-            pytest.skip("Skip some PQ cases")
-=======
->>>>>>> bd987b50
         status = connect.create_index(table, index_type, index_param)
         status = connect.create_index(table, index_type, index_param)
         assert status.OK()
@@ -517,11 +475,6 @@
             connect.create_table(param)
             index_param = get_simple_index["index_param"]
             index_type = get_simple_index["index_type"]
-<<<<<<< HEAD
-            if index_type == IndexType.IVF_PQ:
-                pytest.skip("Skip some PQ cases")
-=======
->>>>>>> bd987b50
             logging.getLogger().info(get_simple_index)
             status, ids = connect.add_vectors(table_name=table_name, records=vectors)
             status = connect.create_index(table_name, index_type, index_param)
@@ -766,13 +719,8 @@
         index_param = get_simple_index["index_param"]
         index_type = get_simple_index["index_type"]
         logging.getLogger().info(get_simple_index)
-<<<<<<< HEAD
-        if index_type in [IndexType.IVF_PQ, IndexType.RNSG]:
-            pytest.skip("Skip some PQ cases")
-=======
         if index_type in [IndexType.RNSG]:
             pytest.skip("Skip some RNSG cases")
->>>>>>> bd987b50
         status, ids = connect.add_vectors(ip_table, vectors)
         status = connect.create_index(ip_table, index_type, index_param)
         assert status.OK()
@@ -786,13 +734,8 @@
         '''
         index_param = get_simple_index["index_param"]
         index_type = get_simple_index["index_type"]
-<<<<<<< HEAD
-        if index_type in [IndexType.IVF_PQ, IndexType.RNSG]:
-            pytest.skip("Skip some PQ cases")
-=======
         if index_type in [IndexType.RNSG]:
             pytest.skip("Skip some RNSG cases")
->>>>>>> bd987b50
         logging.getLogger().info(get_simple_index)
         status = connect.create_partition(ip_table, tag)
         status, ids = connect.add_vectors(ip_table, vectors, partition_tag=tag)
@@ -822,13 +765,8 @@
         index_param = get_simple_index["index_param"]
         index_type = get_simple_index["index_type"]
         logging.getLogger().info(get_simple_index)
-<<<<<<< HEAD
-        if index_type in [IndexType.IVF_PQ, IndexType.RNSG]:
-            pytest.skip("Skip some PQ cases")
-=======
         if index_type in [IndexType.RNSG]:
             pytest.skip("Skip some RNSG cases")
->>>>>>> bd987b50
         status, ids = connect.add_vectors(ip_table, vectors)
         status = connect.create_index(ip_table, index_type, index_param)
         logging.getLogger().info(connect.describe_index(ip_table))
@@ -950,13 +888,8 @@
         '''
         index_param = get_simple_index["index_param"]
         index_type = get_simple_index["index_type"]
-<<<<<<< HEAD
-        if index_type in [IndexType.IVF_PQ, IndexType.RNSG]:
-            pytest.skip("Skip some PQ cases")
-=======
         if index_type in [IndexType.RNSG]:
             pytest.skip("Skip some RNSG cases")
->>>>>>> bd987b50
         status = connect.create_index(ip_table, index_type, index_param)
         status, ids = connect.add_vectors(ip_table, vectors)
         assert status.OK()
@@ -1041,13 +974,8 @@
         '''
         index_param = get_simple_index["index_param"]
         index_type = get_simple_index["index_type"]
-<<<<<<< HEAD
-        if index_type in [IndexType.IVF_PQ, IndexType.RNSG]:
-            pytest.skip("Skip some PQ cases")
-=======
         if index_type in [IndexType.RNSG]:
             pytest.skip("Skip some RNSG cases")
->>>>>>> bd987b50
         logging.getLogger().info(get_simple_index)
         status = connect.create_partition(ip_table, tag)
         status, ids = connect.add_vectors(ip_table, vectors, partition_tag=tag)
@@ -1067,13 +995,8 @@
         new_tag = "new_tag"
         index_param = get_simple_index["index_param"]
         index_type = get_simple_index["index_type"]
-<<<<<<< HEAD
-        if index_type in [IndexType.IVF_PQ, IndexType.RNSG]:
-            pytest.skip("Skip some PQ cases")
-=======
         if index_type in [IndexType.RNSG]:
             pytest.skip("Skip some RNSG cases")
->>>>>>> bd987b50
         logging.getLogger().info(get_simple_index)
         status = connect.create_partition(ip_table, tag)
         status = connect.create_partition(ip_table, new_tag)
@@ -1105,13 +1028,8 @@
             connect.create_table(param)
             index_param = get_simple_index["index_param"]
             index_type = get_simple_index["index_type"]
-<<<<<<< HEAD
-            if index_type in [IndexType.IVF_PQ, IndexType.RNSG]:
-                pytest.skip("Skip some PQ cases")
-=======
             if index_type in [IndexType.RNSG]:
                 pytest.skip("Skip some RNSG cases")
->>>>>>> bd987b50
             logging.getLogger().info(get_simple_index)
             status, ids = connect.add_vectors(table_name=table_name, records=vectors)
             status = connect.create_index(table_name, index_type, index_param)
@@ -1196,13 +1114,8 @@
         '''
         index_param = get_simple_index["index_param"]
         index_type = get_simple_index["index_type"]
-<<<<<<< HEAD
-        if index_type in [IndexType.IVF_PQ, IndexType.RNSG]:
-            pytest.skip("Skip some PQ cases")
-=======
         if index_type in [IndexType.RNSG]:
             pytest.skip("Skip some RNSG cases")
->>>>>>> bd987b50
         status = connect.create_partition(ip_table, tag)
         status, ids = connect.add_vectors(ip_table, vectors, partition_tag=tag)
         status = connect.create_index(ip_table, index_type, index_param)
@@ -1225,13 +1138,8 @@
         new_tag = "new_tag"
         index_param = get_simple_index["index_param"]
         index_type = get_simple_index["index_type"]
-<<<<<<< HEAD
-        if index_type in [IndexType.IVF_PQ, IndexType.RNSG]:
-            pytest.skip("Skip some PQ cases")
-=======
         if index_type in [IndexType.RNSG]:
             pytest.skip("Skip some RNSG cases")
->>>>>>> bd987b50
         status = connect.create_partition(ip_table, tag)
         status = connect.create_partition(ip_table, new_tag)
         status, ids = connect.add_vectors(ip_table, vectors)
@@ -1309,13 +1217,8 @@
         '''
         index_param = get_simple_index["index_param"]
         index_type = get_simple_index["index_type"]
-<<<<<<< HEAD
-        if index_type in [IndexType.IVF_PQ, IndexType.RNSG]:
-            pytest.skip("Skip some PQ cases")
-=======
         if index_type in [IndexType.RNSG]:
             pytest.skip("Skip some RNSG cases")
->>>>>>> bd987b50
         status, ids = connect.add_vectors(ip_table, vectors)
         for i in range(2):
             status = connect.create_index(ip_table, index_type, index_param)
