--- conflicted
+++ resolved
@@ -1,9 +1,6 @@
 import time
-<<<<<<< HEAD
-
-=======
 import numpy as np
->>>>>>> 8c4ba70a
+
 import pytest
 
 from base.client_v2_base import TestMilvusClientV2Base
