import time

import pytest

from base.client_v2_base import TestMilvusClientV2Base
from utils.util_log import test_log as log
from common import common_func as cf
from common import common_type as ct
from common.common_type import CaseLabel, CheckTasks
from utils.util_pymilvus import *
from common.constants import *
from pymilvus import DataType, Function, FunctionType, AnnSearchRequest

prefix = "client_search"
partition_prefix = "client_partition"
epsilon = ct.epsilon
default_nb = ct.default_nb
default_nb_medium = ct.default_nb_medium
default_nq = ct.default_nq
default_dim = ct.default_dim
default_limit = ct.default_limit
default_search_exp = "id >= 0"
exp_res = "exp_res"
default_search_string_exp = "varchar >= \"0\""
default_search_mix_exp = "int64 >= 0 && varchar >= \"0\""
default_invaild_string_exp = "varchar >= 0"
default_json_search_exp = "json_field[\"number\"] >= 0"
perfix_expr = 'varchar like "0%"'
default_search_field = ct.default_float_vec_field_name
default_search_params = ct.default_search_params
default_primary_key_field_name = "id"
default_vector_field_name = "vector"
default_dynamic_field_name = "field_new"
default_float_field_name = ct.default_float_field_name
default_bool_field_name = ct.default_bool_field_name
default_string_field_name = ct.default_string_field_name
default_int32_array_field_name = ct.default_int32_array_field_name
default_string_array_field_name = ct.default_string_array_field_name


class TestMilvusClientSearchInvalid(TestMilvusClientV2Base):
    """ Test case of search interface """

    @pytest.fixture(scope="function", params=[False, True])
    def auto_id(self, request):
        yield request.param

    @pytest.fixture(scope="function", params=["COSINE", "L2"])
    def metric_type(self, request):
        yield request.param

    """
    ******************************************************************
    #  The following are invalid base cases
    ******************************************************************
    """

    @pytest.mark.tags(CaseLabel.L1)
    @pytest.mark.parametrize("invalid_collection_name", ["12-s", "12 s", "(mn)", "中文", "%$#"])
    def test_milvus_client_search_invalid_collection_name_string(self, invalid_collection_name):
        """
        target: test search with invalid collection name
        method: create connection, collection, insert and search with invalid collection name
        expected: Raise exception
        """
        client = self._client()
        collection_name = cf.gen_collection_name_by_testcase_name()
        # 1. create collection
        self.create_collection(client, collection_name, default_dim)
        # 2. search
        rng = np.random.default_rng(seed=19530)
        vectors_to_search = rng.random((1, 8))
        error = {ct.err_code: 100,
                 ct.err_msg: f"collection not found[database=default][collection={invalid_collection_name}]"}
        self.search(client, invalid_collection_name, vectors_to_search, limit=default_limit,
                    check_task=CheckTasks.err_res, check_items=error)
        self.drop_collection(client, collection_name)

    @pytest.mark.tags(CaseLabel.L1)
    @pytest.mark.skip(reason="pymilvus issue 2587")
    @pytest.mark.parametrize("invalid_collection_name", [1])
    def test_milvus_client_search_invalid_collection_name_non_string(self, invalid_collection_name):
        """
        target: test search with invalid collection name
        method: create connection, collection, insert and search with invalid collection name
        expected: Raise exception
        """
        client = self._client()
        collection_name = cf.gen_collection_name_by_testcase_name()
        # 1. create collection
        self.create_collection(client, collection_name, default_dim)
        # 2. search
        rng = np.random.default_rng(seed=19530)
        vectors_to_search = rng.random((1, 8))
        error = {ct.err_code: 100,
                 ct.err_msg: f"collection not found[database=default][collection={invalid_collection_name}]"}
        self.search(client, invalid_collection_name, vectors_to_search, limit=default_limit,
                    check_task=CheckTasks.err_res, check_items=error)
        self.drop_collection(client, collection_name)

    @pytest.mark.tags(CaseLabel.L1)
    @pytest.mark.parametrize("invalid_data", [1, "12-s", "中文", "% $#"])
    def test_milvus_client_search_invalid_data(self, invalid_data):
        """
        target: test search with invalid data
        method: create connection, collection, insert and search with invalid data
        expected: Raise exception
        """
        client = self._client()
        collection_name = cf.gen_collection_name_by_testcase_name()
        # 1. create collection
        self.create_collection(client, collection_name, default_dim)
        # 2. search
        rng = np.random.default_rng(seed=19530)
        vectors_to_search = rng.random((1, 8))
        error = {ct.err_code: 100,
                 ct.err_msg: f"`search_data` value {invalid_data} is illegal"}
        self.search(client, collection_name, invalid_data, limit=default_limit,
                    check_task=CheckTasks.err_res, check_items=error)
        self.drop_collection(client, collection_name)

    @pytest.mark.tags(CaseLabel.L1)
    @pytest.mark.parametrize("invalid_limit", [-1, ct.min_limit - 1, "1", "12-s", "中文", "%$#"])
    def test_milvus_client_search_invalid_limit(self, invalid_limit):
        """
        target: test search with invalid data
        method: create connection, collection, insert and search with invalid data
        expected: Raise exception
        """
        client = self._client()
        collection_name = cf.gen_collection_name_by_testcase_name()
        # 1. create collection
        self.create_collection(client, collection_name, default_dim)
        # 2. search
        rng = np.random.default_rng(seed=19530)
        vectors_to_search = rng.random((1, 8))
        error = {ct.err_code: 1,
                 ct.err_msg: f"`limit` value {invalid_limit} is illegal"}
        self.search(client, collection_name, vectors_to_search, limit=invalid_limit,
                    check_task=CheckTasks.err_res, check_items=error)
        self.drop_collection(client, collection_name)

    @pytest.mark.tags(CaseLabel.L1)
    @pytest.mark.parametrize("invalid_limit", [ct.max_limit + 1])
    def test_milvus_client_search_limit_out_of_range(self, invalid_limit):
        """
        target: test search with invalid data
        method: create connection, collection, insert and search with invalid data
        expected: Raise exception
        """
        client = self._client()
        collection_name = cf.gen_collection_name_by_testcase_name()
        # 1. create collection
        self.create_collection(client, collection_name, default_dim)
        # 2. search
        rng = np.random.default_rng(seed=19530)
        vectors_to_search = rng.random((1, 8))
        error = {ct.err_code: 65535,
                 ct.err_msg: "topk [16385] is invalid, it should be in range [1, 16384], but got 16385"}
        self.search(client, collection_name, vectors_to_search, limit=invalid_limit,
                    check_task=CheckTasks.err_res, check_items=error)
        self.drop_collection(client, collection_name)

    @pytest.mark.tags(CaseLabel.L1)
    @pytest.mark.parametrize("invalid_filter", ["12-s"])
    def test_milvus_client_search_invalid_filter(self, invalid_filter):
        """
        target: test search with invalid data
        method: create connection, collection, insert and search with invalid data
        expected: Raise exception
        """
        client = self._client()
        collection_name = cf.gen_collection_name_by_testcase_name()
        # 1. create collection
        self.create_collection(client, collection_name, default_dim)
        # 2. search
        rng = np.random.default_rng(seed=19530)
        vectors_to_search = rng.random((1, 8))
        error = {ct.err_code: 1100,
                 ct.err_msg: f"failed to create query plan: predicate is not a boolean expression: {invalid_filter}, "
                             f"data type: Int64: invalid parameter"}
        self.search(client, collection_name, vectors_to_search, filter=invalid_filter, limit=default_limit,
                    check_task=CheckTasks.err_res, check_items=error)
        self.drop_collection(client, collection_name)

    @pytest.mark.tags(CaseLabel.L1)
    @pytest.mark.parametrize("invalid_output_fields", [1, "1"])
    def test_milvus_client_search_invalid_output_fields(self, invalid_output_fields):
        """
        target: test search with invalid data
        method: create connection, collection, insert and search with invalid data
        expected: Raise exception
        """
        client = self._client()
        collection_name = cf.gen_collection_name_by_testcase_name()
        # 1. create collection
        self.create_collection(client, collection_name, default_dim)
        # 2. search
        rng = np.random.default_rng(seed=19530)
        vectors_to_search = rng.random((1, 8))
        error = {ct.err_code: 1,
                 ct.err_msg: f"`output_fields` value {invalid_output_fields} is illegal"}
        self.search(client, collection_name, vectors_to_search, limit=default_limit,
                    output_fields=invalid_output_fields,
                    check_task=CheckTasks.err_res, check_items=error)
        self.drop_collection(client, collection_name)

    @pytest.mark.tags(CaseLabel.L1)
    @pytest.mark.skip(reason="pymilvus issue 2588")
    @pytest.mark.parametrize("invalid_search_params", [1, "1"])
    def test_milvus_client_search_invalid_search_params(self, invalid_search_params):
        """
        target: test search with invalid data
        method: create connection, collection, insert and search with invalid data
        expected: Raise exception
        """
        client = self._client()
        collection_name = cf.gen_collection_name_by_testcase_name()
        # 1. create collection
        self.create_collection(client, collection_name, default_dim)
        # 2. search
        rng = np.random.default_rng(seed=19530)
        vectors_to_search = rng.random((1, 8))
        error = {ct.err_code: 1,
                 ct.err_msg: f"`search_params` value {invalid_search_params} is illegal"}
        self.search(client, collection_name, vectors_to_search, limit=default_limit,
                    search_params=invalid_search_params,
                    check_task=CheckTasks.err_res, check_items=error)
        self.drop_collection(client, collection_name)

    @pytest.mark.tags(CaseLabel.L1)
    @pytest.mark.parametrize("invalid_partition_names", [1, "1"])
    def test_milvus_client_search_invalid_partition_names(self, invalid_partition_names):
        """
        target: test search with invalid data
        method: create connection, collection, insert and search with invalid data
        expected: Raise exception
        """
        client = self._client()
        collection_name = cf.gen_collection_name_by_testcase_name()
        # 1. create collection
        self.create_collection(client, collection_name, default_dim)
        # 2. search
        rng = np.random.default_rng(seed=19530)
        vectors_to_search = rng.random((1, 8))
        error = {ct.err_code: 1,
                 ct.err_msg: f"`partition_name_array` value {invalid_partition_names} is illegal"}
        self.search(client, collection_name, vectors_to_search, limit=default_limit,
                    partition_names=invalid_partition_names,
                    check_task=CheckTasks.err_res, check_items=error)
        self.drop_collection(client, collection_name)

    @pytest.mark.tags(CaseLabel.L1)
    @pytest.mark.parametrize("invalid_anns_field", [1])
    def test_milvus_client_search_invalid_anns_field(self, invalid_anns_field):
        """
        target: test search with invalid data
        method: create connection, collection, insert and search with invalid data
        expected: Raise exception
        """
        client = self._client()
        collection_name = cf.gen_collection_name_by_testcase_name()
        # 1. create collection
        self.create_collection(client, collection_name, default_dim)
        # 2. search
        rng = np.random.default_rng(seed=19530)
        vectors_to_search = rng.random((1, 8))
        error = {ct.err_code: 1,
                 ct.err_msg: f"`anns_field` value {invalid_anns_field} is illegal"}
        self.search(client, collection_name, vectors_to_search, limit=default_limit,
                    anns_field=invalid_anns_field,
                    check_task=CheckTasks.err_res, check_items=error)
        self.drop_collection(client, collection_name)

    @pytest.mark.tags(CaseLabel.L1)
    @pytest.mark.parametrize("invalid_anns_field", ["not_exist_field"])
    def test_milvus_client_search_not_exist_anns_field(self, invalid_anns_field):
        """
        target: test search with invalid data
        method: create connection, collection, insert and search with invalid data
        expected: Raise exception
        """
        client = self._client()
        collection_name = cf.gen_collection_name_by_testcase_name()
        # 1. create collection
        self.create_collection(client, collection_name, default_dim)
        # 2. search
        rng = np.random.default_rng(seed=19530)
        vectors_to_search = rng.random((1, 8))
        error = {ct.err_code: 1100,
                 ct.err_msg: f"failed to create query plan: failed to get field schema by name: "
                             f"fieldName({invalid_anns_field}) not found: invalid parameter"}
        self.search(client, collection_name, vectors_to_search, limit=default_limit,
                    anns_field=invalid_anns_field,
                    check_task=CheckTasks.err_res, check_items=error)
        self.drop_collection(client, collection_name)

    @pytest.mark.tags(CaseLabel.L2)
    @pytest.mark.skip(reason="pymilvus issue 1554")
    def test_milvus_client_collection_invalid_primary_field(self):
        """
        target: test high level api: client.create_collection
        method: create collection with invalid primary field
        expected: Raise exception
        """
        client = self._client()
        collection_name = cf.gen_collection_name_by_testcase_name()
        # 1. create collection
        error = {ct.err_code: 1, ct.err_msg: f"Param id_type must be int or string"}
        self.create_collection(client, collection_name, default_dim, id_type="invalid",
                               check_task=CheckTasks.err_res, check_items=error)

    @pytest.mark.tags(CaseLabel.L2)
    def test_milvus_client_collection_string_auto_id(self):
        """
        target: test high level api: client.create_collection
        method: create collection with auto id on string primary key without mx length
        expected: Raise exception
        """
        client = self._client()
        collection_name = cf.gen_collection_name_by_testcase_name()
        # 1. create collection
        error = {ct.err_code: 65535, ct.err_msg: f"type param(max_length) should be specified for the "
                                                 f"field({default_primary_key_field_name}) of collection {collection_name}"}
        self.create_collection(client, collection_name, default_dim, id_type="string", auto_id=True,
                               check_task=CheckTasks.err_res, check_items=error)

    @pytest.mark.tags(CaseLabel.L1)
    def test_milvus_client_create_same_collection_different_params(self):
        """
        target: test high level api: client.create_collection
        method: create
        expected: 1. Successfully to create collection with same params
                  2. Report errors for creating collection with same name and different params
        """
        client = self._client()
        collection_name = cf.gen_collection_name_by_testcase_name()
        # 1. create collection
        self.create_collection(client, collection_name, default_dim)
        # 2. create collection with same params
        self.create_collection(client, collection_name, default_dim)
        # 3. create collection with same name and different params
        error = {ct.err_code: 1, ct.err_msg: f"create duplicate collection with different parameters, "
                                             f"collection: {collection_name}"}
        self.create_collection(client, collection_name, default_dim + 1,
                               check_task=CheckTasks.err_res, check_items=error)
        self.drop_collection(client, collection_name)

    @pytest.mark.tags(CaseLabel.L2)
    def test_milvus_client_collection_invalid_metric_type(self):
        """
        target: test high level api: client.create_collection
        method: create collection with auto id on string primary key
        expected: Raise exception
        """
        client = self._client()
        collection_name = cf.gen_collection_name_by_testcase_name()
        # 1. create collection
        error = {ct.err_code: 1100,
                 ct.err_msg: "float vector index does not support metric type: invalid: "
                             "invalid parameter[expected=valid index params][actual=invalid index params]"}
        self.create_collection(client, collection_name, default_dim, metric_type="invalid",
                               check_task=CheckTasks.err_res, check_items=error)

    @pytest.mark.tags(CaseLabel.L2)
    @pytest.mark.skip("https://github.com/milvus-io/milvus/issues/29880")
    def test_milvus_client_search_not_consistent_metric_type(self, metric_type):
        """
        target: test search with inconsistent metric type (default is IP) with that of index
        method: create connection, collection, insert and search with not consistent metric type
        expected: Raise exception
        """
        client = self._client()
        collection_name = cf.gen_collection_name_by_testcase_name()
        # 1. create collection
        self.create_collection(client, collection_name, default_dim)
        # 2. search
        rng = np.random.default_rng(seed=19530)
        vectors_to_search = rng.random((1, 8))
        search_params = {"metric_type": metric_type}
        error = {ct.err_code: 1100,
                 ct.err_msg: f"metric type not match: invalid parameter[expected=IP][actual={metric_type}]"}
        self.search(client, collection_name, vectors_to_search, limit=default_limit,
                    search_params=search_params,
                    check_task=CheckTasks.err_res, check_items=error)
        self.drop_collection(client, collection_name)

    @pytest.mark.tags(CaseLabel.L1)
    @pytest.mark.parametrize("null_expr_op", ["is null", "IS NULL", "is not null", "IS NOT NULL"])
    def test_milvus_client_search_null_expr_vector_field(self, null_expr_op):
        """
        target: test search with null expression on vector field
        method: create connection, collection, insert and search
        expected: raise exception
        """
        client = self._client()
        collection_name = cf.gen_collection_name_by_testcase_name()
        dim = 5
        # 1. create collection
        schema = self.create_schema(client, enable_dynamic_field=False)[0]
        schema.add_field(default_primary_key_field_name, DataType.VARCHAR, max_length=64, is_primary=True,
                         auto_id=False)
        schema.add_field(default_vector_field_name, DataType.FLOAT_VECTOR, dim=dim)
        schema.add_field(default_string_field_name, DataType.VARCHAR, max_length=64)
        index_params = self.prepare_index_params(client)[0]
        index_params.add_index(default_vector_field_name, metric_type="COSINE")
        self.create_collection(client, collection_name, dimension=dim, schema=schema, index_params=index_params)
        # 2. insert
        rng = np.random.default_rng(seed=19530)
        rows = [{default_primary_key_field_name: str(i), default_vector_field_name: list(rng.random((1, dim))[0]),
                 default_string_field_name: str(i)} for i in range(default_nb)]
        self.insert(client, collection_name, rows)
        # 3. search
        vectors_to_search = rng.random((1, dim))
        null_expr = default_vector_field_name + " " + null_expr_op
        error = {ct.err_code: 65535,
                 ct.err_msg: f"unsupported data type: VECTOR_FLOAT"}
        self.search(client, collection_name, vectors_to_search,
                    filter=null_expr,
                    check_task=CheckTasks.err_res, check_items=error)

    @pytest.mark.tags(CaseLabel.L1)
    @pytest.mark.parametrize("null_expr_op", ["is null", "IS NULL", "is not null", "IS NOT NULL"])
    def test_milvus_client_search_null_expr_not_exist_field(self, null_expr_op):
        """
        target: test search with null expression on vector field
        method: create connection, collection, insert and search
        expected: raise exception
        """
        client = self._client()
        collection_name = cf.gen_collection_name_by_testcase_name()
        dim = 5
        # 1. create collection
        schema = self.create_schema(client, enable_dynamic_field=False)[0]
        schema.add_field(default_primary_key_field_name, DataType.VARCHAR, max_length=64, is_primary=True,
                         auto_id=False)
        schema.add_field(default_vector_field_name, DataType.FLOAT_VECTOR, dim=dim)
        schema.add_field(default_string_field_name, DataType.VARCHAR, max_length=64)
        index_params = self.prepare_index_params(client)[0]
        index_params.add_index(default_vector_field_name, metric_type="COSINE")
        self.create_collection(client, collection_name, dimension=dim, schema=schema, index_params=index_params)
        # 2. insert
        rng = np.random.default_rng(seed=19530)
        rows = [{default_primary_key_field_name: str(i), default_vector_field_name: list(rng.random((1, dim))[0]),
                 default_string_field_name: str(i)} for i in range(default_nb)]
        self.insert(client, collection_name, rows)
        # 3. search
        vectors_to_search = rng.random((1, dim))
        not_exist_field_name = "not_exist_field"
        null_expr = not_exist_field_name + " " + null_expr_op
        error = {ct.err_code: 1100,
                 ct.err_msg: f"failed to create query plan: cannot parse expression: "
                             f"{null_expr}, error: field {not_exist_field_name} not exist: invalid parameter"}
        self.search(client, collection_name, vectors_to_search,
                    filter=null_expr,
                    check_task=CheckTasks.err_res, check_items=error)

    @pytest.mark.tags(CaseLabel.L1)
    @pytest.mark.parametrize("nullable", [True, False])
    @pytest.mark.parametrize("null_expr_op", ["is null", "IS NULL", "is not null", "IS NOT NULL"])
    def test_milvus_client_search_null_expr_json_key(self, nullable, null_expr_op):
        """
        target: test search with null expression on each key of json
        method: create connection, collection, insert and search
        expected: raise exception
        """
        client = self._client()
        collection_name = cf.gen_collection_name_by_testcase_name()
        dim = 5
        # 1. create collection
        nullable_field_name = "nullable_field"
        schema = self.create_schema(client, enable_dynamic_field=False)[0]
        schema.add_field(default_primary_key_field_name, DataType.VARCHAR, max_length=64, is_primary=True,
                         auto_id=False)
        schema.add_field(default_vector_field_name, DataType.FLOAT_VECTOR, dim=dim)
        schema.add_field(nullable_field_name, DataType.JSON, nullable=nullable)
        index_params = self.prepare_index_params(client)[0]
        index_params.add_index(default_vector_field_name, metric_type="COSINE")
        self.create_collection(client, collection_name, dimension=dim, schema=schema, index_params=index_params)
        # 2. insert
        vectors = cf.gen_vectors(default_nb, dim)
        if nullable:
            rows = [{default_primary_key_field_name: str(i), default_vector_field_name: vectors[i],
                     nullable_field_name: {'a': None}} for i in range(default_nb)]
            null_expr = nullable_field_name + "['a']" + " " + null_expr_op
        else:
            rows = [{default_primary_key_field_name: str(i), default_vector_field_name: vectors[i],
                     nullable_field_name: {'a': 1, 'b': None}} for i in range(default_nb)]
            null_expr = nullable_field_name + "['b']" + " " + null_expr_op
        self.insert(client, collection_name, rows)
        # 3. search
        self.search(client, collection_name, [vectors[0]],
                    filter=null_expr)

    @pytest.mark.tags(CaseLabel.L1)
    @pytest.mark.parametrize("nullable", [True, False])
    @pytest.mark.parametrize("null_expr_op", ["is null", "IS NULL", "is not null", "IS NOT NULL"])
    def test_milvus_client_search_null_expr_array_element(self, nullable, null_expr_op):
        """
        target: test search with null expression on each key of json
        method: create connection, collection, insert and search
        expected: raise exception
        """
        client = self._client()
        collection_name = cf.gen_collection_name_by_testcase_name()
        dim = 5
        # 1. create collection
        nullable_field_name = "nullable_field"
        schema = self.create_schema(client, enable_dynamic_field=False)[0]
        schema.add_field(default_primary_key_field_name, DataType.VARCHAR, max_length=64, is_primary=True,
                         auto_id=False)
        schema.add_field(default_vector_field_name, DataType.FLOAT_VECTOR, dim=dim)
        schema.add_field(nullable_field_name, DataType.ARRAY, element_type=DataType.INT64, max_capacity=12,
                         max_length=64, nullable=nullable)
        index_params = self.prepare_index_params(client)[0]
        index_params.add_index(default_vector_field_name, metric_type="COSINE")
        self.create_collection(client, collection_name, dimension=dim, schema=schema, index_params=index_params)
        # 2. insert
        vectors = cf.gen_vectors(default_nb, dim)
        if nullable:
            rows = [{default_primary_key_field_name: str(i), default_vector_field_name: vectors[i],
                     nullable_field_name: None} for i in range(default_nb)]
        else:
            rows = [{default_primary_key_field_name: str(i), default_vector_field_name: vectors[i],
                     nullable_field_name: [1, 2, 3]} for i in range(default_nb)]
        self.insert(client, collection_name, rows)
        # 3. search
        null_expr = nullable_field_name + "[0]" + " " + null_expr_op
        error = {ct.err_code: 65535,
                 ct.err_msg: f"unsupported data type: ARRAY"}
        self.search(client, collection_name, [vectors[0]],
                    filter=null_expr,
                    check_task=CheckTasks.err_res, check_items=error)

    @pytest.mark.tags(CaseLabel.L1)
    @pytest.mark.parametrize("not_support_datatype", [DataType.VARCHAR, DataType.JSON])
    def test_milvus_client_search_reranker_not_supported_field_type(self, not_support_datatype):
        """
        target: test search with reranker on not supported field type
        method: create connection, collection, insert and search
        expected: raise exception
        """
        client = self._client()
        collection_name = cf.gen_collection_name_by_testcase_name()
        dim = 5
        # 1. create collection
        schema = self.create_schema(client, enable_dynamic_field=False)[0]
        schema.add_field(default_primary_key_field_name, DataType.VARCHAR, max_length=64, is_primary=True,
                         auto_id=False)
        schema.add_field(default_vector_field_name, DataType.FLOAT_VECTOR, dim=dim)
        schema.add_field(default_string_field_name, not_support_datatype, max_length=64)
        index_params = self.prepare_index_params(client)[0]
        index_params.add_index(default_vector_field_name, metric_type="COSINE")
        self.create_collection(client, collection_name, dimension=dim, schema=schema, index_params=index_params)
        # 2. insert
        rng = np.random.default_rng(seed=19530)
        rows = [{default_primary_key_field_name: str(i), default_vector_field_name: list(rng.random((1, dim))[0]),
                 default_string_field_name: str(i)} for i in range(default_nb)]
        self.insert(client, collection_name, rows)
        # 3. search
        my_rerank_fn = Function(
            name="my_rerank_fn",
            input_field_names=[default_string_field_name],
            function_type=FunctionType.RERANK,
            params={
                "reranker": "decay",
                "function": "gauss",
                "origin": 0,
                "offset": 0,
                "decay": 0.5,
                "scale": 100
            }
        )
        if not_support_datatype == DataType.VARCHAR:
            field_type = "VarChar"
        if not_support_datatype == DataType.JSON:
            field_type = "JSON"
        vectors_to_search = rng.random((1, dim))
        error = {ct.err_code: 65535,
                 ct.err_msg: f"Decay rerank: unsupported input field type:{field_type}, only support numberic field"}
        self.search(client, collection_name, vectors_to_search, ranker=my_rerank_fn,
                    check_task=CheckTasks.err_res, check_items=error)

    @pytest.mark.tags(CaseLabel.L1)
    def test_milvus_client_search_reranker_not_supported_field_type_array(self):
        """
        target: test search with reranker on not supported field type
        method: create connection, collection, insert and search
        expected: raise exception
        """
        client = self._client()
        collection_name = cf.gen_collection_name_by_testcase_name()
        dim = 5
        # 1. create collection
        schema = self.create_schema(client, enable_dynamic_field=False)[0]
        schema.add_field(default_primary_key_field_name, DataType.VARCHAR, max_length=64, is_primary=True,
                         auto_id=False)
        schema.add_field(default_vector_field_name, DataType.FLOAT_VECTOR, dim=dim)
        schema.add_field("array_field", DataType.ARRAY, element_type=DataType.INT64, max_capacity=12,
                         max_length=64)
        index_params = self.prepare_index_params(client)[0]
        index_params.add_index(default_vector_field_name, metric_type="COSINE")
        self.create_collection(client, collection_name, dimension=dim, schema=schema, index_params=index_params)
        # 2. insert
        rng = np.random.default_rng(seed=19530)
        rows = [{default_primary_key_field_name: str(i), default_vector_field_name: list(rng.random((1, dim))[0]),
                 "array_field": [i, i + 1]} for i in range(default_nb)]
        self.insert(client, collection_name, rows)
        # 3. search
        my_rerank_fn = Function(
            name="my_rerank_fn",
            input_field_names=["array_field"],
            function_type=FunctionType.RERANK,
            params={
                "reranker": "decay",
                "function": "gauss",
                "origin": 0,
                "offset": 0,
                "decay": 0.5,
                "scale": 100
            }
        )
        vectors_to_search = rng.random((1, dim))
        error = {ct.err_code: 65535,
                 ct.err_msg: f"Decay rerank: unsupported input field type:Array, only support numberic field"}
        self.search(client, collection_name, vectors_to_search, ranker=my_rerank_fn,
                    check_task=CheckTasks.err_res, check_items=error)

    @pytest.mark.tags(CaseLabel.L1)
    def test_milvus_client_search_reranker_not_supported_field_type_vector(self):
        """
        target: test search with reranker on not supported field type
        method: create connection, collection, insert and search
        expected: raise exception
        """
        client = self._client()
        collection_name = cf.gen_collection_name_by_testcase_name()
        dim = 5
        # 1. create collection
        schema = self.create_schema(client, enable_dynamic_field=False)[0]
        schema.add_field(default_primary_key_field_name, DataType.VARCHAR, max_length=64, is_primary=True,
                         auto_id=False)
        schema.add_field(default_vector_field_name, DataType.FLOAT_VECTOR, dim=dim)
        schema.add_field(default_string_field_name, DataType.VARCHAR, max_length=64)
        index_params = self.prepare_index_params(client)[0]
        index_params.add_index(default_vector_field_name, metric_type="COSINE")
        self.create_collection(client, collection_name, dimension=dim, schema=schema, index_params=index_params)
        # 2. insert
        rng = np.random.default_rng(seed=19530)
        rows = [{default_primary_key_field_name: str(i), default_vector_field_name: list(rng.random((1, dim))[0]),
                 default_string_field_name: str(i)} for i in range(default_nb)]
        self.insert(client, collection_name, rows)
        # 3. search
        my_rerank_fn = Function(
            name="my_rerank_fn",
            input_field_names=[default_vector_field_name],
            function_type=FunctionType.RERANK,
            params={
                "reranker": "decay",
                "function": "gauss",
                "origin": 0,
                "offset": 0,
                "decay": 0.5,
                "scale": 100
            }
        )
        vectors_to_search = rng.random((1, dim))
        error = {ct.err_code: 65535,
                 ct.err_msg: f"Decay rerank: unsupported input field type:FloatVector, only support numberic field"}
        self.search(client, collection_name, vectors_to_search, ranker=my_rerank_fn,
                    check_task=CheckTasks.err_res, check_items=error)

    @pytest.mark.tags(CaseLabel.L1)
    def test_milvus_client_search_reranker_not_supported_nullable_field(self):
        """
        target: test search with reranker on not supported nullable field
        method: create connection, collection, insert and search
        expected: raise exception
        """
        client = self._client()
        collection_name = cf.gen_collection_name_by_testcase_name()
        dim = 5
        # 1. create collection
        schema = self.create_schema(client, enable_dynamic_field=False)[0]
        schema.add_field(default_primary_key_field_name, DataType.VARCHAR, max_length=64, is_primary=True,
                         auto_id=False)
        schema.add_field(default_vector_field_name, DataType.FLOAT_VECTOR, dim=dim)
        schema.add_field(ct.default_reranker_field_name, DataType.INT64, nullable=True)
        index_params = self.prepare_index_params(client)[0]
        index_params.add_index(default_vector_field_name, metric_type="COSINE")
        self.create_collection(client, collection_name, dimension=dim, schema=schema, index_params=index_params)
        # 2. insert
        rng = np.random.default_rng(seed=19530)
        rows = [{default_primary_key_field_name: str(i), default_vector_field_name: list(rng.random((1, dim))[0]),
                 ct.default_reranker_field_name: i} for i in range(default_nb)]
        self.insert(client, collection_name, rows)
        # 3. search
        my_rerank_fn = Function(
            name="my_rerank_fn",
            input_field_names=[ct.default_reranker_field_name],
            function_type=FunctionType.RERANK,
            params={
                "reranker": "decay",
                "function": "gauss",
                "origin": 0,
                "offset": 0,
                "decay": 0.5,
                "scale": 100
            }
        )
        vectors_to_search = rng.random((1, dim))
        error = {ct.err_code: 65535,
                 ct.err_msg: f"Function input field cannot be nullable: field reranker_field"}
        self.search(client, collection_name, vectors_to_search, ranker=my_rerank_fn,
                    check_task=CheckTasks.err_res, check_items=error)

    @pytest.mark.tags(CaseLabel.L1)
    def test_milvus_client_search_reranker_invalid_reranker(self):
        """
        target: test search with reranker with invalid reranker
        method: create connection, collection, insert and search
        expected: raise exception
        """
        client = self._client()
        collection_name = cf.gen_collection_name_by_testcase_name()
        dim = 5
        # 1. create collection
        schema = self.create_schema(client, enable_dynamic_field=False)[0]
        schema.add_field(default_primary_key_field_name, DataType.VARCHAR, max_length=64, is_primary=True,
                         auto_id=False)
        schema.add_field(default_vector_field_name, DataType.FLOAT_VECTOR, dim=dim)
        schema.add_field(ct.default_reranker_field_name, DataType.INT64)
        index_params = self.prepare_index_params(client)[0]
        index_params.add_index(default_vector_field_name, metric_type="COSINE")
        self.create_collection(client, collection_name, dimension=dim, schema=schema, index_params=index_params)
        # 2. insert
        rng = np.random.default_rng(seed=19530)
        rows = [{default_primary_key_field_name: str(i), default_vector_field_name: list(rng.random((1, dim))[0]),
                 ct.default_reranker_field_name: i} for i in range(default_nb)]
        self.insert(client, collection_name, rows)
        # 3. search
        my_rerank_fn = "Function"
        vectors_to_search = rng.random((1, dim))
        error = {ct.err_code: 1,
                 ct.err_msg: f"The search ranker must be a Function"}
        self.search(client, collection_name, vectors_to_search, ranker=my_rerank_fn,
                    check_task=CheckTasks.err_res, check_items=error)

    @pytest.mark.tags(CaseLabel.L1)
    def test_milvus_client_search_reranker_invalid_name(self):
        """
        target: test search with reranker with invalid reranker name
        method: create connection, collection, insert and search
        expected: raise exception
        """
        client = self._client()
        collection_name = cf.gen_collection_name_by_testcase_name()
        dim = 5
        # 1. create collection
        schema = self.create_schema(client, enable_dynamic_field=False)[0]
        schema.add_field(default_primary_key_field_name, DataType.VARCHAR, max_length=64, is_primary=True,
                         auto_id=False)
        schema.add_field(default_vector_field_name, DataType.FLOAT_VECTOR, dim=dim)
        schema.add_field(ct.default_reranker_field_name, DataType.INT64, nullable=True)
        index_params = self.prepare_index_params(client)[0]
        index_params.add_index(default_vector_field_name, metric_type="COSINE")
        self.create_collection(client, collection_name, dimension=dim, schema=schema, index_params=index_params)
        # 2. insert
        rng = np.random.default_rng(seed=19530)
        rows = [{default_primary_key_field_name: str(i), default_vector_field_name: list(rng.random((1, dim))[0]),
                 ct.default_reranker_field_name: i} for i in range(default_nb)]
        self.insert(client, collection_name, rows)
        # 3. search
        try:
            my_rerank_fn = Function(
                name=1,
                input_field_names=[ct.default_reranker_field_name],
                function_type=FunctionType.RERANK,
                params={
                    "reranker": "decay",
                    "function": "gauss",
                    "origin": 0,
                    "offset": 0,
                    "decay": 0.5,
                    "scale": 100
                }
            )
        except Exception as e:
            log.info(e)

    @pytest.mark.tags(CaseLabel.L1)
    def test_milvus_client_search_reranker_invalid_input_field_names(self):
        """
        target: test search with reranker with invalid input field names
        method: create connection, collection, insert and search
        expected: raise exception
        """
        client = self._client()
        collection_name = cf.gen_collection_name_by_testcase_name()
        dim = 5
        # 1. create collection
        schema = self.create_schema(client, enable_dynamic_field=False)[0]
        schema.add_field(default_primary_key_field_name, DataType.VARCHAR, max_length=64, is_primary=True,
                         auto_id=False)
        schema.add_field(default_vector_field_name, DataType.FLOAT_VECTOR, dim=dim)
        schema.add_field(ct.default_reranker_field_name, DataType.INT64, nullable=True)
        index_params = self.prepare_index_params(client)[0]
        index_params.add_index(default_vector_field_name, metric_type="COSINE")
        self.create_collection(client, collection_name, dimension=dim, schema=schema, index_params=index_params)
        # 2. insert
        rng = np.random.default_rng(seed=19530)
        rows = [{default_primary_key_field_name: str(i), default_vector_field_name: list(rng.random((1, dim))[0]),
                 ct.default_reranker_field_name: i} for i in range(default_nb)]
        self.insert(client, collection_name, rows)
        # 3. search
        try:
            my_rerank_fn = Function(
                name="my_reranker",
                input_field_names=1,
                function_type=FunctionType.RERANK,
                params={
                    "reranker": "decay",
                    "function": "gauss",
                    "origin": 0,
                    "offset": 0,
                    "decay": 0.5,
                    "scale": 100
                }
            )
        except Exception as e:
            log.info(e)
        try:
            my_rerank_fn = Function(
                name="my_reranker",
                input_field_names=[1],
                function_type=FunctionType.RERANK,
                params={
                    "reranker": "decay",
                    "function": "gauss",
                    "origin": 0,
                    "offset": 0,
                    "decay": 0.5,
                    "scale": 100
                }
            )
        except Exception as e:
            log.info(e)

    @pytest.mark.tags(CaseLabel.L1)
    def test_milvus_client_search_reranker_not_exist_field(self):
        """
        target: test search with reranker with not exist field
        method: create connection, collection, insert and search
        expected: raise exception
        """
        client = self._client()
        collection_name = cf.gen_collection_name_by_testcase_name()
        dim = 5
        # 1. create collection
        schema = self.create_schema(client, enable_dynamic_field=False)[0]
        schema.add_field(default_primary_key_field_name, DataType.VARCHAR, max_length=64, is_primary=True,
                         auto_id=False)
        schema.add_field(default_vector_field_name, DataType.FLOAT_VECTOR, dim=dim)
        schema.add_field(ct.default_reranker_field_name, DataType.INT64, nullable=True)
        index_params = self.prepare_index_params(client)[0]
        index_params.add_index(default_vector_field_name, metric_type="COSINE")
        self.create_collection(client, collection_name, dimension=dim, schema=schema, index_params=index_params)
        # 2. insert
        rng = np.random.default_rng(seed=19530)
        rows = [{default_primary_key_field_name: str(i), default_vector_field_name: list(rng.random((1, dim))[0]),
                 ct.default_reranker_field_name: i} for i in range(default_nb)]
        self.insert(client, collection_name, rows)
        # 3. search
        my_rerank_fn = Function(
            name="my_reranker",
            input_field_names=["not_exist_field"],
            function_type=FunctionType.RERANK,
            params={
                "reranker": "decay",
                "function": "gauss",
                "origin": 0,
                "offset": 0,
                "decay": 0.5,
                "scale": 100
            }
        )
        vectors_to_search = rng.random((1, dim))
        error = {ct.err_code: 65535,
                 ct.err_msg: f"Function input field not found: not_exist_field"}
        self.search(client, collection_name, vectors_to_search, ranker=my_rerank_fn,
                    check_task=CheckTasks.err_res, check_items=error)

    @pytest.mark.tags(CaseLabel.L1)
    def test_milvus_client_search_reranker_not_single_field(self):
        """
        target: test search with reranker with multiple fields
        method: create connection, collection, insert and search
        expected: raise exception
        """
        client = self._client()
        collection_name = cf.gen_collection_name_by_testcase_name()
        dim = 5
        # 1. create collection
        schema = self.create_schema(client, enable_dynamic_field=False)[0]
        schema.add_field(default_primary_key_field_name, DataType.VARCHAR, max_length=64, is_primary=True,
                         auto_id=False)
        schema.add_field(default_vector_field_name, DataType.FLOAT_VECTOR, dim=dim)
        schema.add_field(ct.default_reranker_field_name, DataType.INT64, nullable=False)
        index_params = self.prepare_index_params(client)[0]
        index_params.add_index(default_vector_field_name, metric_type="COSINE")
        self.create_collection(client, collection_name, dimension=dim, schema=schema, index_params=index_params)
        # 2. insert
        rng = np.random.default_rng(seed=19530)
        rows = [{default_primary_key_field_name: str(i), default_vector_field_name: list(rng.random((1, dim))[0]),
                 ct.default_reranker_field_name: i} for i in range(default_nb)]
        self.insert(client, collection_name, rows)
        # 3. search
        my_rerank_fn = Function(
            name="my_reranker",
            input_field_names=[ct.default_reranker_field_name, default_primary_key_field_name],
            function_type=FunctionType.RERANK,
            params={
                "reranker": "decay",
                "function": "gauss",
                "origin": 0,
                "offset": 0,
                "decay": 0.5,
                "scale": 100
            }
        )
        vectors_to_search = rng.random((1, dim))
        error = {ct.err_code: 65535,
                 ct.err_msg: f"Decay function only supports single input, but gets [[reranker_field id]] input"}
        self.search(client, collection_name, vectors_to_search, ranker=my_rerank_fn,
                    check_task=CheckTasks.err_res, check_items=error)

    @pytest.mark.tags(CaseLabel.L1)
    def test_milvus_client_search_reranker_duplicate_fields(self):
        """
        target: test search with reranker with multiple duplicate fields
        method: create connection, collection, insert and search
        expected: raise exception
        """
        client = self._client()
        collection_name = cf.gen_collection_name_by_testcase_name()
        dim = 5
        # 1. create collection
        schema = self.create_schema(client, enable_dynamic_field=False)[0]
        schema.add_field(default_primary_key_field_name, DataType.VARCHAR, max_length=64, is_primary=True,
                         auto_id=False)
        schema.add_field(default_vector_field_name, DataType.FLOAT_VECTOR, dim=dim)
        schema.add_field(ct.default_reranker_field_name, DataType.INT64, nullable=False)
        index_params = self.prepare_index_params(client)[0]
        index_params.add_index(default_vector_field_name, metric_type="COSINE")
        self.create_collection(client, collection_name, dimension=dim, schema=schema, index_params=index_params)
        # 2. insert
        rng = np.random.default_rng(seed=19530)
        rows = [{default_primary_key_field_name: str(i), default_vector_field_name: list(rng.random((1, dim))[0]),
                 ct.default_reranker_field_name: i} for i in range(default_nb)]
        self.insert(client, collection_name, rows)
        # 3. search
        try:
            my_rerank_fn = Function(
                name="my_reranker",
                input_field_names=[ct.default_reranker_field_name, ct.default_reranker_field_name],
                function_type=FunctionType.RERANK,
                params={
                    "reranker": "decay",
                    "function": "gauss",
                    "origin": 0,
                    "offset": 0,
                    "decay": 0.5,
                    "scale": 100
                }
            )
        except Exception as e:
            log.info(e)

    @pytest.mark.tags(CaseLabel.L1)
    def test_milvus_client_search_reranker_invalid_function_type(self):
        """
        target: test search with reranker with invalid function type
        method: create connection, collection, insert and search
        expected: raise exception
        """
        client = self._client()
        collection_name = cf.gen_collection_name_by_testcase_name()
        dim = 5
        # 1. create collection
        schema = self.create_schema(client, enable_dynamic_field=False)[0]
        schema.add_field(default_primary_key_field_name, DataType.VARCHAR, max_length=64, is_primary=True,
                         auto_id=False)
        schema.add_field(default_vector_field_name, DataType.FLOAT_VECTOR, dim=dim)
        schema.add_field(ct.default_reranker_field_name, DataType.INT64, nullable=False)
        index_params = self.prepare_index_params(client)[0]
        index_params.add_index(default_vector_field_name, metric_type="COSINE")
        self.create_collection(client, collection_name, dimension=dim, schema=schema, index_params=index_params)
        # 2. insert
        rng = np.random.default_rng(seed=19530)
        rows = [{default_primary_key_field_name: str(i), default_vector_field_name: list(rng.random((1, dim))[0]),
                 ct.default_reranker_field_name: i} for i in range(default_nb)]
        self.insert(client, collection_name, rows)
        # 3. search
        try:
            my_rerank_fn = Function(
                name="my_reranker",
                input_field_names=[ct.default_reranker_field_name],
                function_type=1,
                params={
                    "reranker": "decay",
                    "function": "gauss",
                    "origin": 0,
                    "offset": 0,
                    "decay": 0.5,
                    "scale": 100
                }
            )
        except Exception as e:
            log.info(e)

    @pytest.mark.tags(CaseLabel.L1)
    def test_milvus_client_search_reranker_invalid_reranker(self):
        """
        target: test search with reranker with multiple fields
        method: create connection, collection, insert and search
        expected: raise exception
        """
        client = self._client()
        collection_name = cf.gen_collection_name_by_testcase_name()
        dim = 5
        # 1. create collection
        schema = self.create_schema(client, enable_dynamic_field=False)[0]
        schema.add_field(default_primary_key_field_name, DataType.VARCHAR, max_length=64, is_primary=True,
                         auto_id=False)
        schema.add_field(default_vector_field_name, DataType.FLOAT_VECTOR, dim=dim)
        schema.add_field(ct.default_reranker_field_name, DataType.INT64, nullable=False)
        index_params = self.prepare_index_params(client)[0]
        index_params.add_index(default_vector_field_name, metric_type="COSINE")
        self.create_collection(client, collection_name, dimension=dim, schema=schema, index_params=index_params)
        # 2. insert
        rng = np.random.default_rng(seed=19530)
        rows = [{default_primary_key_field_name: str(i), default_vector_field_name: list(rng.random((1, dim))[0]),
                 ct.default_reranker_field_name: i} for i in range(default_nb)]
        self.insert(client, collection_name, rows)
        # 3. search
        my_rerank_fn = Function(
            name="my_reranker",
            input_field_names=[ct.default_reranker_field_name],
            function_type=FunctionType.RERANK,
            params={
                "reranker": 1,
                "function": "gauss",
                "origin": 0,
                "offset": 0,
                "decay": 0.5,
                "scale": 100
            }
        )
        vectors_to_search = rng.random((1, dim))
        error = {ct.err_code: 65535,
                 ct.err_msg: f"Unsupported rerank function: [1]"}
        self.search(client, collection_name, vectors_to_search, ranker=my_rerank_fn,
                    check_task=CheckTasks.err_res, check_items=error)

    @pytest.mark.tags(CaseLabel.L1)
    @pytest.mark.parametrize("not_supported_reranker", ["invalid", "rrf", "weights"])
    def test_milvus_client_search_reranker_not_supported_reranker_value(self, not_supported_reranker):
        """
        target: test search with reranker with multiple fields
        method: create connection, collection, insert and search
        expected: raise exception
        """
        client = self._client()
        collection_name = cf.gen_collection_name_by_testcase_name()
        dim = 5
        # 1. create collection
        schema = self.create_schema(client, enable_dynamic_field=False)[0]
        schema.add_field(default_primary_key_field_name, DataType.VARCHAR, max_length=64, is_primary=True,
                         auto_id=False)
        schema.add_field(default_vector_field_name, DataType.FLOAT_VECTOR, dim=dim)
        schema.add_field(ct.default_reranker_field_name, DataType.INT64, nullable=False)
        index_params = self.prepare_index_params(client)[0]
        index_params.add_index(default_vector_field_name, metric_type="COSINE")
        self.create_collection(client, collection_name, dimension=dim, schema=schema, index_params=index_params)
        # 2. insert
        rng = np.random.default_rng(seed=19530)
        rows = [{default_primary_key_field_name: str(i), default_vector_field_name: list(rng.random((1, dim))[0]),
                 ct.default_reranker_field_name: i} for i in range(default_nb)]
        self.insert(client, collection_name, rows)
        # 3. search
        my_rerank_fn = Function(
            name="my_reranker",
            input_field_names=[ct.default_reranker_field_name],
            function_type=FunctionType.RERANK,
            params={
                "reranker": not_supported_reranker,
                "function": "gauss",
                "origin": 0,
                "offset": 0,
                "decay": 0.5,
                "scale": 100
            }
        )
        vectors_to_search = rng.random((1, dim))
        error = {ct.err_code: 65535,
                 ct.err_msg: f"Unsupported rerank function: [{not_supported_reranker}]"}
        self.search(client, collection_name, vectors_to_search, ranker=my_rerank_fn,
                    check_task=CheckTasks.err_res, check_items=error)

    @pytest.mark.tags(CaseLabel.L1)
    @pytest.mark.parametrize("not_supported_function", [1, "invalid"])
    def test_milvus_client_search_reranker_not_supported_reranker_value(self, not_supported_function):
        """
        target: test search with reranker with multiple fields
        method: create connection, collection, insert and search
        expected: raise exception
        """
        client = self._client()
        collection_name = cf.gen_collection_name_by_testcase_name()
        dim = 5
        # 1. create collection
        schema = self.create_schema(client, enable_dynamic_field=False)[0]
        schema.add_field(default_primary_key_field_name, DataType.VARCHAR, max_length=64, is_primary=True,
                         auto_id=False)
        schema.add_field(default_vector_field_name, DataType.FLOAT_VECTOR, dim=dim)
        schema.add_field(ct.default_reranker_field_name, DataType.INT64, nullable=False)
        index_params = self.prepare_index_params(client)[0]
        index_params.add_index(default_vector_field_name, metric_type="COSINE")
        self.create_collection(client, collection_name, dimension=dim, schema=schema, index_params=index_params)
        # 2. insert
        rng = np.random.default_rng(seed=19530)
        rows = [{default_primary_key_field_name: str(i), default_vector_field_name: list(rng.random((1, dim))[0]),
                 ct.default_reranker_field_name: i} for i in range(default_nb)]
        self.insert(client, collection_name, rows)
        # 3. search
        my_rerank_fn = Function(
            name="my_reranker",
            input_field_names=[ct.default_reranker_field_name],
            function_type=FunctionType.RERANK,
            params={
                "reranker": "decay",
                "function": not_supported_function,
                "origin": 0,
                "offset": 0,
                "decay": 0.5,
                "scale": 100
            }
        )
        vectors_to_search = rng.random((1, dim))
        error = {ct.err_code: 65535,
                 ct.err_msg: f"Invaild decay function: decay, only support [gauss,linear,exp]"}
        self.search(client, collection_name, vectors_to_search, ranker=my_rerank_fn,
                    check_task=CheckTasks.err_res, check_items=error)

    @pytest.mark.tags(CaseLabel.L1)
    @pytest.mark.parametrize("invalid_origin", ["invalid", [1]])
    def test_milvus_client_search_reranker_invalid_origin(self, invalid_origin):
        """
        target: test search with reranker with invalid origin
        method: create connection, collection, insert and search
        expected: raise exception
        """
        client = self._client()
        collection_name = cf.gen_collection_name_by_testcase_name()
        dim = 5
        # 1. create collection
        schema = self.create_schema(client, enable_dynamic_field=False)[0]
        schema.add_field(default_primary_key_field_name, DataType.VARCHAR, max_length=64, is_primary=True,
                         auto_id=False)
        schema.add_field(default_vector_field_name, DataType.FLOAT_VECTOR, dim=dim)
        schema.add_field(ct.default_reranker_field_name, DataType.INT64, nullable=False)
        index_params = self.prepare_index_params(client)[0]
        index_params.add_index(default_vector_field_name, metric_type="COSINE")
        self.create_collection(client, collection_name, dimension=dim, schema=schema, index_params=index_params)
        # 2. insert
        rng = np.random.default_rng(seed=19530)
        rows = [{default_primary_key_field_name: str(i), default_vector_field_name: list(rng.random((1, dim))[0]),
                 ct.default_reranker_field_name: i} for i in range(default_nb)]
        self.insert(client, collection_name, rows)
        # 3. search
        my_rerank_fn = Function(
            name="my_reranker",
            input_field_names=[ct.default_reranker_field_name],
            function_type=FunctionType.RERANK,
            params={
                "reranker": "decay",
                "function": "gauss",
                "origin": invalid_origin,
                "offset": 0,
                "decay": 0.5,
                "scale": 100
            }
        )
        vectors_to_search = rng.random((1, dim))
        error = {ct.err_code: 65535,
                 ct.err_msg: f"Param origin:{invalid_origin} is not a number"}
        self.search(client, collection_name, vectors_to_search, ranker=my_rerank_fn,
                    check_task=CheckTasks.err_res, check_items=error)

    @pytest.mark.tags(CaseLabel.L1)
    def test_milvus_client_search_reranker_without_origin(self):
        """
        target: test search with reranker with no origin
        method: create connection, collection, insert and search
        expected: raise exception
        """
        client = self._client()
        collection_name = cf.gen_collection_name_by_testcase_name()
        dim = 5
        # 1. create collection
        schema = self.create_schema(client, enable_dynamic_field=False)[0]
        schema.add_field(default_primary_key_field_name, DataType.VARCHAR, max_length=64, is_primary=True,
                         auto_id=False)
        schema.add_field(default_vector_field_name, DataType.FLOAT_VECTOR, dim=dim)
        schema.add_field(ct.default_reranker_field_name, DataType.INT64, nullable=False)
        index_params = self.prepare_index_params(client)[0]
        index_params.add_index(default_vector_field_name, metric_type="COSINE")
        self.create_collection(client, collection_name, dimension=dim, schema=schema, index_params=index_params)
        # 2. insert
        rng = np.random.default_rng(seed=19530)
        rows = [{default_primary_key_field_name: str(i), default_vector_field_name: list(rng.random((1, dim))[0]),
                 ct.default_reranker_field_name: i} for i in range(default_nb)]
        self.insert(client, collection_name, rows)
        # 3. search
        my_rerank_fn = Function(
            name="my_reranker",
            input_field_names=[ct.default_reranker_field_name],
            function_type=FunctionType.RERANK,
            params={
                "reranker": "decay",
                "function": "gauss",
                "offset": 0,
                "decay": 0.5,
                "scale": 100
            }
        )
        vectors_to_search = rng.random((1, dim))
        error = {ct.err_code: 65535,
                 ct.err_msg: f"Decay function lost param: origin"}
        self.search(client, collection_name, vectors_to_search, ranker=my_rerank_fn,
                    check_task=CheckTasks.err_res, check_items=error)

    @pytest.mark.tags(CaseLabel.L1)
    @pytest.mark.parametrize("invalid_scale", ["invalid", [1]])
    def test_milvus_client_search_reranker_invalid_scale(self, invalid_scale):
        """
        target: test search with reranker with invalid scale
        method: create connection, collection, insert and search
        expected: raise exception
        """
        client = self._client()
        collection_name = cf.gen_collection_name_by_testcase_name()
        dim = 5
        # 1. create collection
        schema = self.create_schema(client, enable_dynamic_field=False)[0]
        schema.add_field(default_primary_key_field_name, DataType.VARCHAR, max_length=64, is_primary=True,
                         auto_id=False)
        schema.add_field(default_vector_field_name, DataType.FLOAT_VECTOR, dim=dim)
        schema.add_field(ct.default_reranker_field_name, DataType.INT64, nullable=False)
        index_params = self.prepare_index_params(client)[0]
        index_params.add_index(default_vector_field_name, metric_type="COSINE")
        self.create_collection(client, collection_name, dimension=dim, schema=schema, index_params=index_params)
        # 2. insert
        rng = np.random.default_rng(seed=19530)
        rows = [{default_primary_key_field_name: str(i), default_vector_field_name: list(rng.random((1, dim))[0]),
                 ct.default_reranker_field_name: i} for i in range(default_nb)]
        self.insert(client, collection_name, rows)
        # 3. search
        my_rerank_fn = Function(
            name="my_reranker",
            input_field_names=[ct.default_reranker_field_name],
            function_type=FunctionType.RERANK,
            params={
                "reranker": "decay",
                "function": "gauss",
                "origin": 0,
                "offset": 0,
                "decay": 0.5,
                "scale": invalid_scale
            }
        )
        vectors_to_search = rng.random((1, dim))
        error = {ct.err_code: 65535,
                 ct.err_msg: f"Param scale:{invalid_scale} is not a number"}
        self.search(client, collection_name, vectors_to_search, ranker=my_rerank_fn,
                    check_task=CheckTasks.err_res, check_items=error)

    @pytest.mark.tags(CaseLabel.L1)
    def test_milvus_client_search_reranker_without_scale(self):
        """
        target: test search with reranker with invalid scale
        method: create connection, collection, insert and search
        expected: raise exception
        """
        client = self._client()
        collection_name = cf.gen_collection_name_by_testcase_name()
        dim = 5
        # 1. create collection
        schema = self.create_schema(client, enable_dynamic_field=False)[0]
        schema.add_field(default_primary_key_field_name, DataType.VARCHAR, max_length=64, is_primary=True,
                         auto_id=False)
        schema.add_field(default_vector_field_name, DataType.FLOAT_VECTOR, dim=dim)
        schema.add_field(ct.default_reranker_field_name, DataType.INT64, nullable=False)
        index_params = self.prepare_index_params(client)[0]
        index_params.add_index(default_vector_field_name, metric_type="COSINE")
        self.create_collection(client, collection_name, dimension=dim, schema=schema, index_params=index_params)
        # 2. insert
        rng = np.random.default_rng(seed=19530)
        rows = [{default_primary_key_field_name: str(i), default_vector_field_name: list(rng.random((1, dim))[0]),
                 ct.default_reranker_field_name: i} for i in range(default_nb)]
        self.insert(client, collection_name, rows)
        # 3. search
        my_rerank_fn = Function(
            name="my_reranker",
            input_field_names=[ct.default_reranker_field_name],
            function_type=FunctionType.RERANK,
            params={
                "reranker": "decay",
                "function": "gauss",
                "origin": 0,
                "offset": 0,
                "decay": 0.5
            }
        )
        vectors_to_search = rng.random((1, dim))
        error = {ct.err_code: 65535,
                 ct.err_msg: f"Decay function lost param: scale"}
        self.search(client, collection_name, vectors_to_search, ranker=my_rerank_fn,
                    check_task=CheckTasks.err_res, check_items=error)

    @pytest.mark.tags(CaseLabel.L1)
    @pytest.mark.parametrize("invalid_scale", [0, -1.0])
    def test_milvus_client_search_reranker_scale_out_of_range(self, invalid_scale):
        """
        target: test search with reranker with invalid scale (out of range)
        method: create connection, collection, insert and search
        expected: raise exception
        """
        client = self._client()
        collection_name = cf.gen_collection_name_by_testcase_name()
        dim = 5
        # 1. create collection
        schema = self.create_schema(client, enable_dynamic_field=False)[0]
        schema.add_field(default_primary_key_field_name, DataType.VARCHAR, max_length=64, is_primary=True,
                         auto_id=False)
        schema.add_field(default_vector_field_name, DataType.FLOAT_VECTOR, dim=dim)
        schema.add_field(ct.default_reranker_field_name, DataType.INT64, nullable=False)
        index_params = self.prepare_index_params(client)[0]
        index_params.add_index(default_vector_field_name, metric_type="COSINE")
        self.create_collection(client, collection_name, dimension=dim, schema=schema, index_params=index_params)
        # 2. insert
        rng = np.random.default_rng(seed=19530)
        rows = [{default_primary_key_field_name: str(i), default_vector_field_name: list(rng.random((1, dim))[0]),
                 ct.default_reranker_field_name: i} for i in range(default_nb)]
        self.insert(client, collection_name, rows)
        # 3. search
        my_rerank_fn = Function(
            name="my_reranker",
            input_field_names=[ct.default_reranker_field_name],
            function_type=FunctionType.RERANK,
            params={
                "reranker": "decay",
                "function": "gauss",
                "origin": 0,
                "offset": 0,
                "decay": 0.5,
                "scale": invalid_scale
            }
        )
        vectors_to_search = rng.random((1, dim))
        error = {ct.err_code: 65535,
                 ct.err_msg: f"Decay function param: scale must > 0, but got {invalid_scale}"}
        self.search(client, collection_name, vectors_to_search, ranker=my_rerank_fn,
                    check_task=CheckTasks.err_res, check_items=error)

    @pytest.mark.tags(CaseLabel.L1)
    @pytest.mark.parametrize("invalid_offset", ["invalid", [1]])
    def test_milvus_client_search_reranker_invalid_offset(self, invalid_offset):
        """
        target: test search with reranker with invalid scale (out of range)
        method: create connection, collection, insert and search
        expected: raise exception
        """
        client = self._client()
        collection_name = cf.gen_collection_name_by_testcase_name()
        dim = 5
        # 1. create collection
        schema = self.create_schema(client, enable_dynamic_field=False)[0]
        schema.add_field(default_primary_key_field_name, DataType.VARCHAR, max_length=64, is_primary=True,
                         auto_id=False)
        schema.add_field(default_vector_field_name, DataType.FLOAT_VECTOR, dim=dim)
        schema.add_field(ct.default_reranker_field_name, DataType.INT64, nullable=False)
        index_params = self.prepare_index_params(client)[0]
        index_params.add_index(default_vector_field_name, metric_type="COSINE")
        self.create_collection(client, collection_name, dimension=dim, schema=schema, index_params=index_params)
        # 2. insert
        rng = np.random.default_rng(seed=19530)
        rows = [{default_primary_key_field_name: str(i), default_vector_field_name: list(rng.random((1, dim))[0]),
                 ct.default_reranker_field_name: i} for i in range(default_nb)]
        self.insert(client, collection_name, rows)
        # 3. search
        my_rerank_fn = Function(
            name="my_reranker",
            input_field_names=[ct.default_reranker_field_name],
            function_type=FunctionType.RERANK,
            params={
                "reranker": "decay",
                "function": "gauss",
                "origin": 0,
                "offset": invalid_offset,
                "decay": 0.5,
                "scale": 100
            }
        )
        vectors_to_search = rng.random((1, dim))
        error = {ct.err_code: 65535,
                 ct.err_msg: f"Param offset:{invalid_offset} is not a number"}
        self.search(client, collection_name, vectors_to_search, ranker=my_rerank_fn,
                    check_task=CheckTasks.err_res, check_items=error)

    @pytest.mark.tags(CaseLabel.L1)
    @pytest.mark.parametrize("invalid_offset", [-1.0])
    def test_milvus_client_search_reranker_offset_out_of_range(self, invalid_offset):
        """
        target: test search with reranker with invalid scale (out of range)
        method: create connection, collection, insert and search
        expected: raise exception
        """
        client = self._client()
        collection_name = cf.gen_collection_name_by_testcase_name()
        dim = 5
        # 1. create collection
        schema = self.create_schema(client, enable_dynamic_field=False)[0]
        schema.add_field(default_primary_key_field_name, DataType.VARCHAR, max_length=64, is_primary=True,
                         auto_id=False)
        schema.add_field(default_vector_field_name, DataType.FLOAT_VECTOR, dim=dim)
        schema.add_field(ct.default_reranker_field_name, DataType.INT64, nullable=False)
        index_params = self.prepare_index_params(client)[0]
        index_params.add_index(default_vector_field_name, metric_type="COSINE")
        self.create_collection(client, collection_name, dimension=dim, schema=schema, index_params=index_params)
        # 2. insert
        rng = np.random.default_rng(seed=19530)
        rows = [{default_primary_key_field_name: str(i), default_vector_field_name: list(rng.random((1, dim))[0]),
                 ct.default_reranker_field_name: i} for i in range(default_nb)]
        self.insert(client, collection_name, rows)
        # 3. search
        my_rerank_fn = Function(
            name="my_reranker",
            input_field_names=[ct.default_reranker_field_name],
            function_type=FunctionType.RERANK,
            params={
                "reranker": "decay",
                "function": "gauss",
                "origin": 0,
                "offset": invalid_offset,
                "decay": 0.5,
                "scale": 100
            }
        )
        vectors_to_search = rng.random((1, dim))
        error = {ct.err_code: 65535,
                 ct.err_msg: f"Decay function param: offset must >= 0, but got {invalid_offset}"}
        self.search(client, collection_name, vectors_to_search, ranker=my_rerank_fn,
                    check_task=CheckTasks.err_res, check_items=error)

    @pytest.mark.tags(CaseLabel.L1)
    @pytest.mark.skip(reason="pymilvus issue 41533")
    @pytest.mark.parametrize("invalid_decay", [-1.0, 0, 1, 2.0])
    def test_milvus_client_search_reranker_decay_out_of_range(self, invalid_decay):
        """
        target: test search with reranker with invalid decay (out of range)
        method: create connection, collection, insert and search
        expected: raise exception
        """
        client = self._client()
        collection_name = cf.gen_collection_name_by_testcase_name()
        dim = 5
        # 1. create collection
        schema = self.create_schema(client, enable_dynamic_field=False)[0]
        schema.add_field(default_primary_key_field_name, DataType.VARCHAR, max_length=64, is_primary=True,
                         auto_id=False)
        schema.add_field(default_vector_field_name, DataType.FLOAT_VECTOR, dim=dim)
        schema.add_field(ct.default_reranker_field_name, DataType.INT64, nullable=False)
        index_params = self.prepare_index_params(client)[0]
        index_params.add_index(default_vector_field_name, metric_type="COSINE")
        self.create_collection(client, collection_name, dimension=dim, schema=schema, index_params=index_params)
        # 2. insert
        rng = np.random.default_rng(seed=19530)
        rows = [{default_primary_key_field_name: str(i), default_vector_field_name: list(rng.random((1, dim))[0]),
                 ct.default_reranker_field_name: i} for i in range(default_nb)]
        self.insert(client, collection_name, rows)
        # 3. search
        my_rerank_fn = Function(
            name="my_reranker",
            input_field_names=[ct.default_reranker_field_name],
            function_type=FunctionType.RERANK,
            params={
                "reranker": "decay",
                "function": "gauss",
                "origin": 0,
                "offset": 0,
                "decay": invalid_decay,
                "scale": 100
            }
        )
        vectors_to_search = rng.random((1, dim))
        error = {ct.err_code: 65535,
                 ct.err_msg: f"Decay function param: decay must 0 < decay < 1, but got {invalid_decay}"}
        self.search(client, collection_name, vectors_to_search, ranker=my_rerank_fn,
                    check_task=CheckTasks.err_res, check_items=error)

    @pytest.mark.tags(CaseLabel.L1)
    @pytest.mark.parametrize("invalid_decay", ["invalid", [1]])
    def test_milvus_client_search_reranker_invalid_decay(self, invalid_decay):
        """
        target: test search with reranker with invalid decay (out of range)
        method: create connection, collection, insert and search
        expected: raise exception
        """
        client = self._client()
        collection_name = cf.gen_collection_name_by_testcase_name()
        dim = 5
        # 1. create collection
        schema = self.create_schema(client, enable_dynamic_field=False)[0]
        schema.add_field(default_primary_key_field_name, DataType.VARCHAR, max_length=64, is_primary=True,
                         auto_id=False)
        schema.add_field(default_vector_field_name, DataType.FLOAT_VECTOR, dim=dim)
        schema.add_field(ct.default_reranker_field_name, DataType.INT64, nullable=False)
        index_params = self.prepare_index_params(client)[0]
        index_params.add_index(default_vector_field_name, metric_type="COSINE")
        self.create_collection(client, collection_name, dimension=dim, schema=schema, index_params=index_params)
        # 2. insert
        rng = np.random.default_rng(seed=19530)
        rows = [{default_primary_key_field_name: str(i), default_vector_field_name: list(rng.random((1, dim))[0]),
                 ct.default_reranker_field_name: i} for i in range(default_nb)]
        self.insert(client, collection_name, rows)
        # 3. search
        my_rerank_fn = Function(
            name="my_reranker",
            input_field_names=[ct.default_reranker_field_name],
            function_type=FunctionType.RERANK,
            params={
                "reranker": "decay",
                "function": "gauss",
                "origin": 0,
                "offset": 0,
                "decay": invalid_decay,
                "scale": 100
            }
        )
        vectors_to_search = rng.random((1, dim))
        error = {ct.err_code: 65535,
                 ct.err_msg: f"Param decay:{invalid_decay} is not a number"}
        self.search(client, collection_name, vectors_to_search, ranker=my_rerank_fn,
                    check_task=CheckTasks.err_res, check_items=error)

    @pytest.mark.tags(CaseLabel.L1)
    def test_milvus_client_group_by_search_with_reranker(self):
        """
        target: test group search with reranker
        method: create connection, collection, insert and search
        expected: raise exception
        """
        client = self._client()
        collection_name = cf.gen_collection_name_by_testcase_name()
        dim = 5
        # 1. create collection
        schema = self.create_schema(client, enable_dynamic_field=False)[0]
        schema.add_field(default_primary_key_field_name, DataType.VARCHAR, max_length=64, is_primary=True,
                         auto_id=False)
        schema.add_field(default_vector_field_name, DataType.FLOAT_VECTOR, dim=dim)
        schema.add_field(ct.default_reranker_field_name, DataType.INT64, nullable=False)
        index_params = self.prepare_index_params(client)[0]
        index_params.add_index(default_vector_field_name, metric_type="COSINE")
        self.create_collection(client, collection_name, dimension=dim, schema=schema, index_params=index_params)
        # 2. insert
        rng = np.random.default_rng(seed=19530)
        rows = [{default_primary_key_field_name: str(i), default_vector_field_name: list(rng.random((1, dim))[0]),
                 ct.default_reranker_field_name: i} for i in range(default_nb)]
        self.insert(client, collection_name, rows)
        # 3. search
        my_rerank_fn = Function(
            name="my_reranker",
            input_field_names=[ct.default_reranker_field_name],
            function_type=FunctionType.RERANK,
            params={
                "reranker": "decay",
                "function": "gauss",
                "origin": 0,
                "offset": 0,
                "decay": 0.5,
                "scale": 100
            }
        )
        vectors_to_search = rng.random((1, dim))
        self.search(client, collection_name, vectors_to_search, ranker=my_rerank_fn,
                    group_by_field=ct.default_reranker_field_name)
<<<<<<< HEAD
        self.add_collection_field(client, collection_name, field_name=ct.default_new_field_name, data_type=DataType.INT64,
                                  nullable=True)
        self.search(client, collection_name, vectors_to_search, ranker=my_rerank_fn, group_by_field=ct.default_new_field_name)
=======
>>>>>>> d41eec6f

    @pytest.mark.tags(CaseLabel.L1)
    def test_milvus_client_search_with_reranker_on_dynamic_fields(self):
        """
        target: test group search with reranker on dynamic fields
        method: create connection, collection, insert and search
        expected: raise exception
        """
        client = self._client()
        collection_name = cf.gen_collection_name_by_testcase_name()
        dim = 5
        # 1. create collection
        schema = self.create_schema(client, enable_dynamic_field=True)[0]
        schema.add_field(default_primary_key_field_name, DataType.VARCHAR, max_length=64, is_primary=True,
                         auto_id=False)
        schema.add_field(default_vector_field_name, DataType.FLOAT_VECTOR, dim=dim)
        schema.add_field(ct.default_reranker_field_name, DataType.INT64, nullable=False)
        index_params = self.prepare_index_params(client)[0]
        index_params.add_index(default_vector_field_name, metric_type="COSINE")
        self.create_collection(client, collection_name, dimension=dim, schema=schema, index_params=index_params)
        # 2. insert
        rng = np.random.default_rng(seed=19530)
        rows = [{default_primary_key_field_name: str(i), default_vector_field_name: list(rng.random((1, dim))[0]),
                 ct.default_reranker_field_name: i, "dynamic_fields": i} for i in range(default_nb)]
        self.insert(client, collection_name, rows)
        # 3. search
        my_rerank_fn = Function(
            name="my_reranker",
            input_field_names=["dynamic_fields"],
            function_type=FunctionType.RERANK,
            params={
                "reranker": "decay",
                "function": "gauss",
                "origin": 0,
                "offset": 0,
                "decay": 0.5,
                "scale": 100
            }
        )
        vectors_to_search = rng.random((1, dim))
        error = {ct.err_code: 65535,
                 ct.err_msg: f"Function input field not found: dynamic_fields"}
        self.search(client, collection_name, vectors_to_search, ranker=my_rerank_fn,
                    check_task=CheckTasks.err_res, check_items=error)


class TestMilvusClientSearchValid(TestMilvusClientV2Base):
    """ Test case of search interface """

    @pytest.fixture(scope="function", params=[False, True])
    def auto_id(self, request):
        yield request.param

    @pytest.fixture(scope="function", params=["COSINE", "L2"])
    def metric_type(self, request):
        yield request.param

    """
    ******************************************************************
    #  The following are valid base cases
    ******************************************************************
    """

    @pytest.mark.tags(CaseLabel.L0)
    @pytest.mark.parametrize("new_field_data_type", [DataType.INT64, DataType.INT8, DataType.INT16, DataType.INT32,
                                                     DataType.FLOAT, DataType.DOUBLE, DataType.BOOL, DataType.VARCHAR,
                                                     DataType.ARRAY, DataType.JSON])
    @pytest.mark.parametrize("is_flush", [True, False])
    def test_milvus_client_search_query_default(self, new_field_data_type, is_flush):
        """
        target: test search (high level api) normal case
        method: create connection, collection, insert and search
        expected: search/query successfully
        """
        client = self._client()
        collection_name = cf.gen_collection_name_by_testcase_name()
        self.using_database(client, "default")
        # 1. create collection
        self.create_collection(client, collection_name, default_dim, consistency_level="Bounded")
        collections = self.list_collections(client)[0]
        assert collection_name in collections
        self.describe_collection(client, collection_name,
                                 check_task=CheckTasks.check_describe_collection_property,
                                 check_items={"collection_name": collection_name,
                                              "dim": default_dim,
                                              "consistency_level": 0})
        # 2. insert
        rng = np.random.default_rng(seed=19530)
        rows = [{default_primary_key_field_name: i, default_vector_field_name: list(rng.random((1, default_dim))[0]),
                 default_float_field_name: i * 1.0, default_string_field_name: str(i)} for i in range(default_nb)]
        self.insert(client, collection_name, rows)
        self.flush(client, collection_name)
        # assert self.num_entities(client, collection_name)[0] == default_nb
        # 3. search
        vectors_to_search = rng.random((1, default_dim))
        insert_ids = [i for i in range(default_nb)]
        self.search(client, collection_name, vectors_to_search,
                    check_task=CheckTasks.check_search_results,
                    check_items={"enable_milvus_client_api": True,
                                 "nq": len(vectors_to_search),
                                 "ids": insert_ids,
                                 "pk_name": default_primary_key_field_name,
                                 "limit": default_limit})
        # 4. query
        self.query(client, collection_name, filter=default_search_exp,
                   check_task=CheckTasks.check_query_results,
                   check_items={exp_res: rows,
                                "with_vec": True,
                                "pk_name": default_primary_key_field_name})
        # 5. add field
        if new_field_data_type == DataType.ARRAY:
            self.add_collection_field(client, collection_name, field_name="field_new", data_type=new_field_data_type,
                                      element_type=DataType.INT64, max_capacity=12, max_length=64, nullable=True)
        else:
            self.add_collection_field(client, collection_name, field_name="field_new", data_type=new_field_data_type,
                                      nullable=True, max_length=100)
        if is_flush:
            self.flush(client, collection_name)
        # 6. check the old search is not impacted after add field
        self.search(client, collection_name, vectors_to_search,
                    check_task=CheckTasks.check_search_results,
                    check_items={"enable_milvus_client_api": True,
                                 "nq": len(vectors_to_search),
                                 "ids": insert_ids,
                                 "pk_name": default_primary_key_field_name,
                                 "limit": default_limit})
        # 7. check the old query is not impacted after add field
        for row in rows:
            row["field_new"] = None
        self.query(client, collection_name, filter=default_search_exp,
                   check_task=CheckTasks.check_query_results,
                   check_items={exp_res: rows,
                                "with_vec": True,
                                "pk_name": default_primary_key_field_name})
        # 8. search filtered with the new field
        self.search(client, collection_name, vectors_to_search,
                    filter="field_new is null",
                    check_task=CheckTasks.check_search_results,
                    check_items={"enable_milvus_client_api": True,
                                 "nq": len(vectors_to_search),
                                 "ids": insert_ids,
                                 "pk_name": default_primary_key_field_name,
                                 "limit": default_limit})
        self.search(client, collection_name, vectors_to_search,
                    filter="field_new is not null",
                    check_task=CheckTasks.check_search_results,
                    check_items={"enable_milvus_client_api": True,
                                 "nq": len(vectors_to_search),
                                 "pk_name": default_primary_key_field_name,
                                 "limit": 0})
        # 9. query filtered with the new field
        self.query(client, collection_name, filter="field_new is null",
                   check_task=CheckTasks.check_query_results,
                   check_items={exp_res: rows,
                                "with_vec": True,
                                "pk_name": default_primary_key_field_name})
        self.query(client, collection_name, filter="field_new is not null",
                   check_task=CheckTasks.check_query_results,
                   check_items={exp_res: [],
                                "pk_name": default_primary_key_field_name})
        self.release_collection(client, collection_name)
        self.drop_collection(client, collection_name)

    @pytest.mark.tags(CaseLabel.L1)
    @pytest.mark.parametrize("new_field_data_type", [DataType.INT64, DataType.INT8, DataType.INT16, DataType.INT32])
    @pytest.mark.parametrize("is_flush", [True])
    @pytest.mark.skip(reason="issue #42629")
    def test_milvus_client_search_query_add_new_field_with_default_value_int(self, new_field_data_type, is_flush):
        """
        target: test search with add field using default value
        method: create connection, collection, insert and search
        expected: search/query successfully
        """
        client = self._client()
        collection_name = cf.gen_collection_name_by_testcase_name()
        self.using_database(client, "default")
        # 1. create collection
        self.create_collection(client, collection_name, default_dim, consistency_level="Bounded")
        collections = self.list_collections(client)[0]
        assert collection_name in collections
        self.describe_collection(client, collection_name,
                                 check_task=CheckTasks.check_describe_collection_property,
                                 check_items={"collection_name": collection_name,
                                              "dim": default_dim,
                                              "consistency_level": 0})
        # 2. insert
        rng = np.random.default_rng(seed=19530)
        rows = [{default_primary_key_field_name: i, default_vector_field_name: list(rng.random((1, default_dim))[0]),
                 default_float_field_name: i * 1.0, default_string_field_name: str(i)} for i in range(default_nb)]
        self.insert(client, collection_name, rows)
        self.flush(client, collection_name)
        # assert self.num_entities(client, collection_name)[0] == default_nb
        # 3. search
        vectors_to_search = rng.random((1, default_dim))
        insert_ids = [i for i in range(default_nb)]
        self.search(client, collection_name, vectors_to_search,
                    check_task=CheckTasks.check_search_results,
                    check_items={"enable_milvus_client_api": True,
                                 "nq": len(vectors_to_search),
                                 "ids": insert_ids,
                                 "pk_name": default_primary_key_field_name,
                                 "limit": default_limit})
        # 4. query
        self.query(client, collection_name, filter=default_search_exp,
                   check_task=CheckTasks.check_query_results,
                   check_items={exp_res: rows,
                                "with_vec": True,
                                "pk_name": default_primary_key_field_name})
        # 5. add field
        if new_field_data_type == DataType.INT8:
            field_type = np.int8
        elif new_field_data_type == DataType.INT16:
            field_type = np.int16
        elif new_field_data_type == DataType.INT32:
            field_type = np.int32
        elif new_field_data_type == DataType.INT64:
            field_type = np.int64
        else:
            raise Exception(f"Unsupported type {new_field_data_type}")

        default_value = field_type(1)

        self.add_collection_field(client, collection_name, field_name="field_new", data_type=new_field_data_type,
                                  nullable=True, default_value=default_value)

        if is_flush:
            self.flush(client, collection_name)
        time.sleep(5)
        # 6. check the old search is not impacted after add field
        self.search(client, collection_name, vectors_to_search,
                    check_task=CheckTasks.check_search_results,
                    check_items={"enable_milvus_client_api": True,
                                 "nq": len(vectors_to_search),
                                 "ids": insert_ids,
                                 "pk_name": default_primary_key_field_name,
                                 "limit": default_limit})
        # 7. check the old query is not impacted after add field
        for row in rows:
            row["field_new"] = field_type(1)

        self.query(client, collection_name, filter=default_search_exp,
                   check_task=CheckTasks.check_query_results,
                   check_items={exp_res: rows,
                                "with_vec": True,
                                "pk_name": default_primary_key_field_name})
        # 8. search filtered with the new field
        self.search(client, collection_name, vectors_to_search,
                    filter="field_new == 1",
                    check_task=CheckTasks.check_search_results,
                    check_items={"enable_milvus_client_api": True,
                                 "nq": len(vectors_to_search),
                                 "ids": insert_ids,
                                 "pk_name": default_primary_key_field_name,
                                 "limit": default_limit})
        self.search(client, collection_name, vectors_to_search,
                    filter="field_new is null",
                    check_task=CheckTasks.check_search_results,
                    check_items={"enable_milvus_client_api": True,
                                 "nq": len(vectors_to_search),
                                 "pk_name": default_primary_key_field_name,
                                 "limit": 0})
        # 9. query filtered with the new field
        self.query(client, collection_name, filter="field_new == 1",
                   check_task=CheckTasks.check_query_results,
                   check_items={exp_res: rows,
                                "with_vec": True,
                                "pk_name": default_primary_key_field_name})
        self.query(client, collection_name, filter="field_new is null",
                   check_task=CheckTasks.check_query_results,
                   check_items={exp_res: [],
                                "pk_name": default_primary_key_field_name})
        self.release_collection(client, collection_name)
        self.drop_collection(client, collection_name)

    @pytest.mark.tags(CaseLabel.L2)
    @pytest.mark.parametrize("new_field_data_type", [DataType.FLOAT, DataType.DOUBLE])
    @pytest.mark.parametrize("is_flush", [True, False])
    def test_milvus_client_search_query_add_new_field_with_default_value_float(self, new_field_data_type, is_flush):
        """
        target: test search with add field using default value
        method: create connection, collection, insert and search
        expected: search/query successfully
        """
        client = self._client()
        collection_name = cf.gen_collection_name_by_testcase_name()
        self.using_database(client, "default")
        # 1. create collection
        self.create_collection(client, collection_name, default_dim, consistency_level="Bounded")
        collections = self.list_collections(client)[0]
        assert collection_name in collections
        self.describe_collection(client, collection_name,
                                 check_task=CheckTasks.check_describe_collection_property,
                                 check_items={"collection_name": collection_name,
                                              "dim": default_dim,
                                              "consistency_level": 0})
        # 2. insert
        rng = np.random.default_rng(seed=19530)
        rows = [{default_primary_key_field_name: i, default_vector_field_name: list(rng.random((1, default_dim))[0]),
                 default_float_field_name: i * 1.0, default_string_field_name: str(i)} for i in range(default_nb)]
        self.insert(client, collection_name, rows)
        self.flush(client, collection_name)
        # assert self.num_entities(client, collection_name)[0] == default_nb
        # 3. search
        vectors_to_search = rng.random((1, default_dim))
        insert_ids = [i for i in range(default_nb)]
        self.search(client, collection_name, vectors_to_search,
                    check_task=CheckTasks.check_search_results,
                    check_items={"enable_milvus_client_api": True,
                                 "nq": len(vectors_to_search),
                                 "ids": insert_ids,
                                 "pk_name": default_primary_key_field_name,
                                 "limit": default_limit})
        # 4. query
        self.query(client, collection_name, filter=default_search_exp,
                   check_task=CheckTasks.check_query_results,
                   check_items={exp_res: rows,
                                "with_vec": True,
                                "pk_name": default_primary_key_field_name})
        # 5. add field
        default_value = 1.0
        if new_field_data_type == DataType.FLOAT:
            default_value = np.float32(1.0)
        elif new_field_data_type == DataType.DOUBLE:
            default_value = np.float64(1.0)
        self.add_collection_field(client, collection_name, field_name="field_new", data_type=new_field_data_type,
                                  nullable=True, default_value=default_value)
        if is_flush:
            self.flush(client, collection_name)
        # 6. check the old search is not impacted after add field
        self.search(client, collection_name, vectors_to_search,
                    check_task=CheckTasks.check_search_results,
                    check_items={"enable_milvus_client_api": True,
                                 "nq": len(vectors_to_search),
                                 "ids": insert_ids,
                                 "pk_name": default_primary_key_field_name,
                                 "limit": default_limit})
        # 7. check the old query is not impacted after add field
        for row in rows:
            row["field_new"] = default_value
        self.query(client, collection_name, filter=default_search_exp,
                   check_task=CheckTasks.check_query_results,
                   check_items={exp_res: rows,
                                "with_vec": True,
                                "pk_name": default_primary_key_field_name})
        # 8. search filtered with the new field
        self.search(client, collection_name, vectors_to_search,
                    filter="field_new == 1",
                    check_task=CheckTasks.check_search_results,
                    check_items={"enable_milvus_client_api": True,
                                 "nq": len(vectors_to_search),
                                 "ids": insert_ids,
                                 "pk_name": default_primary_key_field_name,
                                 "limit": default_limit})
        self.search(client, collection_name, vectors_to_search,
                    filter="field_new is null",
                    check_task=CheckTasks.check_search_results,
                    check_items={"enable_milvus_client_api": True,
                                 "nq": len(vectors_to_search),
                                 "pk_name": default_primary_key_field_name,
                                 "limit": 0})
        # 9. query filtered with the new field
        self.query(client, collection_name, filter="field_new == 1",
                   check_task=CheckTasks.check_query_results,
                   check_items={exp_res: rows,
                                "with_vec": True,
                                "pk_name": default_primary_key_field_name})
        self.query(client, collection_name, filter="field_new is null",
                   check_task=CheckTasks.check_query_results,
                   check_items={exp_res: [],
                                "pk_name": default_primary_key_field_name})
        self.release_collection(client, collection_name)
        self.drop_collection(client, collection_name)

    @pytest.mark.tags(CaseLabel.L2)
    @pytest.mark.parametrize("new_field_data_type", [DataType.BOOL])
    @pytest.mark.parametrize("is_flush", [True, False])
    def test_milvus_client_search_query_add_new_field_with_default_value_bool(self, new_field_data_type, is_flush):
        """
        target: test search with add field using default value
        method: create connection, collection, insert and search
        expected: search/query successfully
        """
        client = self._client()
        collection_name = cf.gen_collection_name_by_testcase_name()
        self.using_database(client, "default")
        # 1. create collection
        self.create_collection(client, collection_name, default_dim, consistency_level="Bounded")
        collections = self.list_collections(client)[0]
        assert collection_name in collections
        self.describe_collection(client, collection_name,
                                 check_task=CheckTasks.check_describe_collection_property,
                                 check_items={"collection_name": collection_name,
                                              "dim": default_dim,
                                              "consistency_level": 0})
        # 2. insert
        rng = np.random.default_rng(seed=19530)
        rows = [{default_primary_key_field_name: i, default_vector_field_name: list(rng.random((1, default_dim))[0]),
                 default_float_field_name: i * 1.0, default_string_field_name: str(i)} for i in range(default_nb)]
        self.insert(client, collection_name, rows)
        self.flush(client, collection_name)
        # assert self.num_entities(client, collection_name)[0] == default_nb
        # 3. search
        vectors_to_search = rng.random((1, default_dim))
        insert_ids = [i for i in range(default_nb)]
        self.search(client, collection_name, vectors_to_search,
                    check_task=CheckTasks.check_search_results,
                    check_items={"enable_milvus_client_api": True,
                                 "nq": len(vectors_to_search),
                                 "ids": insert_ids,
                                 "pk_name": default_primary_key_field_name,
                                 "limit": default_limit})
        # 4. query
        self.query(client, collection_name, filter=default_search_exp,
                   check_task=CheckTasks.check_query_results,
                   check_items={exp_res: rows,
                                "with_vec": True,
                                "pk_name": default_primary_key_field_name})
        # 5. add field
        default_value = True
        self.add_collection_field(client, collection_name, field_name="field_new", data_type=new_field_data_type,
                                  nullable=True, default_value=default_value)
        if is_flush:
            self.flush(client, collection_name)
        # 6. check the old search is not impacted after add field
        self.search(client, collection_name, vectors_to_search,
                    check_task=CheckTasks.check_search_results,
                    check_items={"enable_milvus_client_api": True,
                                 "nq": len(vectors_to_search),
                                 "ids": insert_ids,
                                 "pk_name": default_primary_key_field_name,
                                 "limit": default_limit})
        # 7. check the old query is not impacted after add field
        for row in rows:
            row["field_new"] = default_value
        self.query(client, collection_name, filter=default_search_exp,
                   check_task=CheckTasks.check_query_results,
                   check_items={exp_res: rows,
                                "with_vec": True,
                                "pk_name": default_primary_key_field_name})
        # 8. search filtered with the new field
        self.search(client, collection_name, vectors_to_search,
                    filter="field_new == True",
                    check_task=CheckTasks.check_search_results,
                    check_items={"enable_milvus_client_api": True,
                                 "nq": len(vectors_to_search),
                                 "ids": insert_ids,
                                 "pk_name": default_primary_key_field_name,
                                 "limit": default_limit})
        self.search(client, collection_name, vectors_to_search,
                    filter="field_new is null",
                    check_task=CheckTasks.check_search_results,
                    check_items={"enable_milvus_client_api": True,
                                 "nq": len(vectors_to_search),
                                 "pk_name": default_primary_key_field_name,
                                 "limit": 0})
        # 9. query filtered with the new field
        self.query(client, collection_name, filter="field_new == True",
                   check_task=CheckTasks.check_query_results,
                   check_items={exp_res: rows,
                                "with_vec": True,
                                "pk_name": default_primary_key_field_name})
        self.query(client, collection_name, filter="field_new is null",
                   check_task=CheckTasks.check_query_results,
                   check_items={exp_res: [],
                                "pk_name": default_primary_key_field_name})
        self.release_collection(client, collection_name)
        self.drop_collection(client, collection_name)

    @pytest.mark.tags(CaseLabel.L2)
    @pytest.mark.parametrize("new_field_data_type", [DataType.VARCHAR])
    @pytest.mark.parametrize("is_flush", [True, False])
    def test_milvus_client_search_query_add_new_field_with_default_value_varchar(self, new_field_data_type, is_flush):
        """
        target: test search with add field using default value
        method: create connection, collection, insert and search
        expected: search/query successfully
        """
        client = self._client()
        collection_name = cf.gen_collection_name_by_testcase_name()
        self.using_database(client, "default")
        # 1. create collection
        self.create_collection(client, collection_name, default_dim, consistency_level="Bounded")
        collections = self.list_collections(client)[0]
        assert collection_name in collections
        self.describe_collection(client, collection_name,
                                 check_task=CheckTasks.check_describe_collection_property,
                                 check_items={"collection_name": collection_name,
                                              "dim": default_dim,
                                              "consistency_level": 0})
        # 2. insert
        rng = np.random.default_rng(seed=19530)
        rows = [{default_primary_key_field_name: i, default_vector_field_name: list(rng.random((1, default_dim))[0]),
                 default_float_field_name: i * 1.0, default_string_field_name: str(i)} for i in range(default_nb)]
        self.insert(client, collection_name, rows)
        self.flush(client, collection_name)
        # assert self.num_entities(client, collection_name)[0] == default_nb
        # 3. search
        vectors_to_search = rng.random((1, default_dim))
        insert_ids = [i for i in range(default_nb)]
        self.search(client, collection_name, vectors_to_search,
                    check_task=CheckTasks.check_search_results,
                    check_items={"enable_milvus_client_api": True,
                                 "nq": len(vectors_to_search),
                                 "ids": insert_ids,
                                 "pk_name": default_primary_key_field_name,
                                 "limit": default_limit})
        # 4. query
        self.query(client, collection_name, filter=default_search_exp,
                   check_task=CheckTasks.check_query_results,
                   check_items={exp_res: rows,
                                "with_vec": True,
                                "pk_name": default_primary_key_field_name})
        # 5. add field
        default_value = "1"
        self.add_collection_field(client, collection_name, field_name="field_new", data_type=new_field_data_type,
                                  nullable=True, max_length=100, default_value=default_value)
        if is_flush:
            self.flush(client, collection_name)
        # 6. check the old search is not impacted after add field
        self.search(client, collection_name, vectors_to_search,
                    check_task=CheckTasks.check_search_results,
                    check_items={"enable_milvus_client_api": True,
                                 "nq": len(vectors_to_search),
                                 "ids": insert_ids,
                                 "pk_name": default_primary_key_field_name,
                                 "limit": default_limit})
        # 7. check the old query is not impacted after add field
        for row in rows:
            row["field_new"] = default_value
        self.query(client, collection_name, filter=default_search_exp,
                   check_task=CheckTasks.check_query_results,
                   check_items={exp_res: rows,
                                "with_vec": True,
                                "pk_name": default_primary_key_field_name})
        # 8. search filtered with the new field
        self.search(client, collection_name, vectors_to_search,
                    filter="field_new >='0'",
                    check_task=CheckTasks.check_search_results,
                    check_items={"enable_milvus_client_api": True,
                                 "nq": len(vectors_to_search),
                                 "ids": insert_ids,
                                 "pk_name": default_primary_key_field_name,
                                 "limit": default_limit})
        self.search(client, collection_name, vectors_to_search,
                    filter="field_new is null",
                    check_task=CheckTasks.check_search_results,
                    check_items={"enable_milvus_client_api": True,
                                 "nq": len(vectors_to_search),
                                 "pk_name": default_primary_key_field_name,
                                 "limit": 0})
        # 9. query filtered with the new field
        self.query(client, collection_name, filter="field_new >='0'",
                   check_task=CheckTasks.check_query_results,
                   check_items={exp_res: rows,
                                "with_vec": True,
                                "pk_name": default_primary_key_field_name})
        self.query(client, collection_name, filter="field_new is null",
                   check_task=CheckTasks.check_query_results,
                   check_items={exp_res: [],
                                "pk_name": default_primary_key_field_name})
        self.release_collection(client, collection_name)
        self.drop_collection(client, collection_name)

    @pytest.mark.tags(CaseLabel.L2)
    @pytest.mark.parametrize("new_field_data_type", [DataType.JSON])
    @pytest.mark.parametrize("is_flush", [True, False])
    def test_milvus_client_search_query_add_new_field_with_default_value_json(self, new_field_data_type, is_flush):
        """
        target: test search with add field using default value
        method: create connection, collection, insert and search
        expected: search/query successfully
        """
        client = self._client()
        collection_name = cf.gen_collection_name_by_testcase_name()
        self.using_database(client, "default")
        # 1. create collection
        self.create_collection(client, collection_name, default_dim, consistency_level="Bounded")
        collections = self.list_collections(client)[0]
        assert collection_name in collections
        self.describe_collection(client, collection_name,
                                 check_task=CheckTasks.check_describe_collection_property,
                                 check_items={"collection_name": collection_name,
                                              "dim": default_dim,
                                              "consistency_level": 0})
        # 2. insert
        rng = np.random.default_rng(seed=19530)
        rows = [{default_primary_key_field_name: i, default_vector_field_name: list(rng.random((1, default_dim))[0]),
                 default_float_field_name: i * 1.0, default_string_field_name: str(i)} for i in range(default_nb)]
        self.insert(client, collection_name, rows)
        self.flush(client, collection_name)
        # assert self.num_entities(client, collection_name)[0] == default_nb
        # 3. search
        vectors_to_search = rng.random((1, default_dim))
        insert_ids = [i for i in range(default_nb)]
        self.search(client, collection_name, vectors_to_search,
                    check_task=CheckTasks.check_search_results,
                    check_items={"enable_milvus_client_api": True,
                                 "nq": len(vectors_to_search),
                                 "ids": insert_ids,
                                 "pk_name": default_primary_key_field_name,
                                 "limit": default_limit})
        # 4. query
        self.query(client, collection_name, filter=default_search_exp,
                   check_task=CheckTasks.check_query_results,
                   check_items={exp_res: rows,
                                "with_vec": True,
                                "pk_name": default_primary_key_field_name})
        # 5. add field
        default_value = None
        self.add_collection_field(client, collection_name, field_name="field_new", data_type=new_field_data_type,
                                  nullable=True, max_length=100, default_value=default_value)
        if is_flush:
            self.flush(client, collection_name)
        # 6. check the old search is not impacted after add field
        self.search(client, collection_name, vectors_to_search,
                    check_task=CheckTasks.check_search_results,
                    check_items={"enable_milvus_client_api": True,
                                 "nq": len(vectors_to_search),
                                 "ids": insert_ids,
                                 "pk_name": default_primary_key_field_name,
                                 "limit": default_limit})
        # 7. check the old query is not impacted after add field
        for row in rows:
            row["field_new"] = default_value
        self.query(client, collection_name, filter=default_search_exp,
                   check_task=CheckTasks.check_query_results,
                   check_items={exp_res: rows,
                                "with_vec": True,
                                "pk_name": default_primary_key_field_name})
        # 8. search filtered with the new field
        self.search(client, collection_name, vectors_to_search,
                    filter="field_new is null",
                    check_task=CheckTasks.check_search_results,
                    check_items={"enable_milvus_client_api": True,
                                 "nq": len(vectors_to_search),
                                 "ids": insert_ids,
                                 "pk_name": default_primary_key_field_name,
                                 "limit": default_limit})
        self.search(client, collection_name, vectors_to_search,
                    filter="field_new is not null",
                    check_task=CheckTasks.check_search_results,
                    check_items={"enable_milvus_client_api": True,
                                 "nq": len(vectors_to_search),
                                 "pk_name": default_primary_key_field_name,
                                 "limit": 0})
        # 9. query filtered with the new field
        self.query(client, collection_name, filter="field_new is null",
                   check_task=CheckTasks.check_query_results,
                   check_items={exp_res: rows,
                                "with_vec": True,
                                "pk_name": default_primary_key_field_name})
        self.query(client, collection_name, filter="field_new is not null",
                   check_task=CheckTasks.check_query_results,
                   check_items={exp_res: [],
                                "pk_name": default_primary_key_field_name})
        self.release_collection(client, collection_name)
        self.drop_collection(client, collection_name)

    @pytest.mark.tags(CaseLabel.L2)
    @pytest.mark.parametrize("new_field_data_type", [DataType.ARRAY])
    @pytest.mark.parametrize("is_flush", [True, False])
    def test_milvus_client_search_query_add_new_field_with_default_value_array(self, new_field_data_type, is_flush):
        """
        target: test search with add field using default value
        method: create connection, collection, insert and search
        expected: search/query successfully
        """
        client = self._client()
        collection_name = cf.gen_collection_name_by_testcase_name()
        self.using_database(client, "default")
        # 1. create collection
        self.create_collection(client, collection_name, default_dim, consistency_level="Bounded")
        collections = self.list_collections(client)[0]
        assert collection_name in collections
        self.describe_collection(client, collection_name,
                                 check_task=CheckTasks.check_describe_collection_property,
                                 check_items={"collection_name": collection_name,
                                              "dim": default_dim,
                                              "consistency_level": 0})
        # 2. insert
        rng = np.random.default_rng(seed=19530)
        rows = [{default_primary_key_field_name: i, default_vector_field_name: list(rng.random((1, default_dim))[0]),
                 default_float_field_name: i * 1.0, default_string_field_name: str(i)} for i in range(default_nb)]
        self.insert(client, collection_name, rows)
        self.flush(client, collection_name)
        # assert self.num_entities(client, collection_name)[0] == default_nb
        # 3. search
        vectors_to_search = rng.random((1, default_dim))
        insert_ids = [i for i in range(default_nb)]
        self.search(client, collection_name, vectors_to_search,
                    check_task=CheckTasks.check_search_results,
                    check_items={"enable_milvus_client_api": True,
                                 "nq": len(vectors_to_search),
                                 "ids": insert_ids,
                                 "pk_name": default_primary_key_field_name,
                                 "limit": default_limit})
        # 4. query
        self.query(client, collection_name, filter=default_search_exp,
                   check_task=CheckTasks.check_query_results,
                   check_items={exp_res: rows,
                                "with_vec": True,
                                "pk_name": default_primary_key_field_name})
        # 5. add field
        default_value = None
        self.add_collection_field(client, collection_name, field_name="field_new", data_type=new_field_data_type,
                                  nullable=True, element_type=DataType.INT64, max_capacity=12, max_length=100,
                                  default_value=default_value)
        if is_flush:
            self.flush(client, collection_name)
        # 6. check the old search is not impacted after add field
        self.search(client, collection_name, vectors_to_search,
                    check_task=CheckTasks.check_search_results,
                    check_items={"enable_milvus_client_api": True,
                                 "nq": len(vectors_to_search),
                                 "ids": insert_ids,
                                 "pk_name": default_primary_key_field_name,
                                 "limit": default_limit})
        # 7. check the old query is not impacted after add field
        for row in rows:
            row["field_new"] = default_value
        self.query(client, collection_name, filter=default_search_exp,
                   check_task=CheckTasks.check_query_results,
                   check_items={exp_res: rows,
                                "with_vec": True,
                                "pk_name": default_primary_key_field_name})
        # 8. search filtered with the new field
        self.search(client, collection_name, vectors_to_search,
                    filter="field_new is null",
                    check_task=CheckTasks.check_search_results,
                    check_items={"enable_milvus_client_api": True,
                                 "nq": len(vectors_to_search),
                                 "ids": insert_ids,
                                 "pk_name": default_primary_key_field_name,
                                 "limit": default_limit})
        self.search(client, collection_name, vectors_to_search,
                    filter="field_new is not null",
                    check_task=CheckTasks.check_search_results,
                    check_items={"enable_milvus_client_api": True,
                                 "nq": len(vectors_to_search),
                                 "pk_name": default_primary_key_field_name,
                                 "limit": 0})
        # 9. query filtered with the new field
        self.query(client, collection_name, filter="field_new is null",
                   check_task=CheckTasks.check_query_results,
                   check_items={exp_res: rows,
                                "with_vec": True,
                                "pk_name": default_primary_key_field_name})
        self.query(client, collection_name, filter="field_new is not null",
                   check_task=CheckTasks.check_query_results,
                   check_items={exp_res: [],
                                "pk_name": default_primary_key_field_name})
        self.release_collection(client, collection_name)
        self.drop_collection(client, collection_name)


    @pytest.mark.tags(CaseLabel.L1)
    @pytest.mark.parametrize("nullable", [True, False])
    def test_milvus_client_search_query_self_creation_default(self, nullable):
        """
        target: test fast create collection normal case
        method: create collection
        expected: create collection with default schema, index, and load successfully
        """
        client = self._client()
        collection_name = cf.gen_collection_name_by_testcase_name()
        dim = 128
        # 1. create collection
        schema = self.create_schema(client, enable_dynamic_field=False)[0]
        schema.add_field(default_primary_key_field_name, DataType.VARCHAR, max_length=64, is_primary=True,
                         auto_id=False)
        schema.add_field(default_vector_field_name, DataType.FLOAT_VECTOR, dim=dim)
        schema.add_field(default_string_field_name, DataType.VARCHAR, max_length=64, is_partition_key=True)
        schema.add_field("nullable_field", DataType.INT64, nullable=True, default_value=10)
        schema.add_field("array_field", DataType.ARRAY, element_type=DataType.INT64, max_capacity=12,
                         max_length=64, nullable=True)
        index_params = self.prepare_index_params(client)[0]
        index_params.add_index(default_vector_field_name, metric_type="COSINE")
        self.create_collection(client, collection_name, dimension=dim, schema=schema, index_params=index_params)
        # 2. insert
        rng = np.random.default_rng(seed=19530)
        rows = [
            {default_primary_key_field_name: str(i), default_vector_field_name: list(rng.random((1, default_dim))[0]),
             default_string_field_name: str(i), "nullable_field": None, "array_field": None} for i in range(default_nb)]
        self.insert(client, collection_name, rows)
        if self.has_collection(client, collection_name)[0]:
            self.drop_collection(client, collection_name)

    @pytest.mark.tags(CaseLabel.L1)
    def test_milvus_client_rename_search_query_default(self):
        """
        target: test search (high level api) normal case
        method: create connection, collection, insert and search
        expected: search/query successfully
        """
        client = self._client()
        collection_name = cf.gen_collection_name_by_testcase_name()
        # 1. create collection
        self.create_collection(client, collection_name, default_dim, consistency_level="Bounded")
        collections = self.list_collections(client)[0]
        assert collection_name in collections
        self.describe_collection(client, collection_name,
                                 check_task=CheckTasks.check_describe_collection_property,
                                 check_items={"collection_name": collection_name,
                                              "dim": default_dim,
                                              "consistency_level": 0})
        old_name = collection_name
        new_name = collection_name + "new"
        self.rename_collection(client, old_name, new_name)
        # 2. insert
        rng = np.random.default_rng(seed=19530)
        rows = [{default_primary_key_field_name: i, default_vector_field_name: list(rng.random((1, default_dim))[0]),
                 default_float_field_name: i * 1.0, default_string_field_name: str(i)} for i in range(default_nb)]
        self.insert(client, new_name, rows)
        self.flush(client, new_name)
        # assert self.num_entities(client, collection_name)[0] == default_nb
        # 3. search
        vectors_to_search = rng.random((1, default_dim))
        insert_ids = [i for i in range(default_nb)]
        self.search(client, new_name, vectors_to_search,
                    check_task=CheckTasks.check_search_results,
                    check_items={"enable_milvus_client_api": True,
                                 "nq": len(vectors_to_search),
                                 "ids": insert_ids,
                                 "pk_name": default_primary_key_field_name,
                                 "limit": default_limit})
        # 4. query
        self.query(client, new_name, filter=default_search_exp,
                   check_task=CheckTasks.check_query_results,
                   check_items={exp_res: rows,
                                "with_vec": True,
                                "pk_name": default_primary_key_field_name})
        self.release_collection(client, new_name)
        self.drop_collection(client, new_name)

    @pytest.mark.tags(CaseLabel.L1)
    def test_milvus_client_array_insert_search(self):
        """
        target: test search (high level api) normal case
        method: create connection, collection, insert and search
        expected: search/query successfully
        """
        client = self._client()
        collection_name = cf.gen_collection_name_by_testcase_name()
        # 1. create collection
        self.create_collection(client, collection_name, default_dim, consistency_level="Strong")
        collections = self.list_collections(client)[0]
        assert collection_name in collections
        # 2. insert
        rng = np.random.default_rng(seed=19530)
        rows = [{
            default_primary_key_field_name: i,
            default_vector_field_name: list(rng.random((1, default_dim))[0]),
            default_float_field_name: i * 1.0,
            default_int32_array_field_name: [i, i + 1, i + 2],
            default_string_array_field_name: [str(i), str(i + 1), str(i + 2)]
        } for i in range(default_nb)]
        self.insert(client, collection_name, rows)
        # 3. search
        vectors_to_search = rng.random((1, default_dim))
        insert_ids = [i for i in range(default_nb)]
        self.search(client, collection_name, vectors_to_search,
                    check_task=CheckTasks.check_search_results,
                    check_items={"enable_milvus_client_api": True,
                                 "nq": len(vectors_to_search),
                                 "ids": insert_ids,
                                 "pk_name": default_primary_key_field_name,
                                 "limit": default_limit})

    @pytest.mark.tags(CaseLabel.L2)
    @pytest.mark.skip(reason="issue 25110")
    def test_milvus_client_search_query_string(self):
        """
        target: test search (high level api) for string primary key
        method: create connection, collection, insert and search
        expected: search/query successfully
        """
        client = self._client()
        collection_name = cf.gen_collection_name_by_testcase_name()
        # 1. create collection
        self.create_collection(client, collection_name, default_dim, id_type="string", max_length=ct.default_length)
        self.describe_collection(client, collection_name,
                                 check_task=CheckTasks.check_describe_collection_property,
                                 check_items={"collection_name": collection_name,
                                              "dim": default_dim})
        # 2. insert
        rng = np.random.default_rng(seed=19530)
        rows = [
            {default_primary_key_field_name: str(i), default_vector_field_name: list(rng.random((1, default_dim))[0]),
             default_float_field_name: i * 1.0, default_string_field_name: str(i)} for i in range(default_nb)]
        self.insert(client, collection_name, rows)
        self.flush(client, collection_name)
        assert self.num_entities(client, collection_name)[0] == default_nb
        # 3. search
        vectors_to_search = rng.random((1, default_dim))
        self.search(client, collection_name, vectors_to_search,
                    check_task=CheckTasks.check_search_results,
                    check_items={"enable_milvus_client_api": True,
                                 "nq": len(vectors_to_search),
                                 "pk_name": default_primary_key_field_name,
                                 "limit": default_limit})
        # 4. query
        self.query(client, collection_name, filter=default_search_exp,
                   check_task=CheckTasks.check_query_results,
                   check_items={exp_res: rows,
                                "with_vec": True,
                                "pk_name": default_primary_key_field_name})
        self.drop_collection(client, collection_name)

    @pytest.mark.tags(CaseLabel.L2)
    def test_milvus_client_search_different_metric_types_not_specifying_in_search_params(self, metric_type, auto_id):
        """
        target: test search (high level api) normal case
        method: create connection, collection, insert and search
        expected: search successfully with limit(topK)
        """
        client = self._client()
        collection_name = cf.gen_collection_name_by_testcase_name()
        # 1. create collection
        self.create_collection(client, collection_name, default_dim, metric_type=metric_type, auto_id=auto_id,
                               consistency_level="Strong")
        # 2. insert
        rng = np.random.default_rng(seed=19530)
        rows = [{default_primary_key_field_name: i, default_vector_field_name: list(rng.random((1, default_dim))[0]),
                 default_float_field_name: i * 1.0, default_string_field_name: str(i)} for i in range(default_nb)]
        if auto_id:
            for row in rows:
                row.pop(default_primary_key_field_name)
        self.insert(client, collection_name, rows)
        # 3. search
        vectors_to_search = rng.random((1, default_dim))
        # search_params = {"metric_type": metric_type}
        self.search(client, collection_name, vectors_to_search, limit=default_limit,
                    output_fields=[default_primary_key_field_name],
                    check_task=CheckTasks.check_search_results,
                    check_items={"enable_milvus_client_api": True,
                                 "nq": len(vectors_to_search),
                                 "pk_name": default_primary_key_field_name,
                                 "limit": default_limit})
        self.drop_collection(client, collection_name)

    @pytest.mark.tags(CaseLabel.L2)
    @pytest.mark.skip("pymilvus issue #1866")
    def test_milvus_client_search_different_metric_types_specifying_in_search_params(self, metric_type, auto_id):
        """
        target: test search (high level api) normal case
        method: create connection, collection, insert and search
        expected: search successfully with limit(topK)
        """
        client = self._client()
        collection_name = cf.gen_collection_name_by_testcase_name()
        # 1. create collection
        self.create_collection(client, collection_name, default_dim, metric_type=metric_type, auto_id=auto_id,
                               consistency_level="Strong")
        # 2. insert
        rng = np.random.default_rng(seed=19530)
        rows = [{default_primary_key_field_name: i, default_vector_field_name: list(rng.random((1, default_dim))[0]),
                 default_float_field_name: i * 1.0, default_string_field_name: str(i)} for i in range(default_nb)]
        if auto_id:
            for row in rows:
                row.pop(default_primary_key_field_name)
        self.insert(client, collection_name, rows)
        # 3. search
        vectors_to_search = rng.random((1, default_dim))
        search_params = {"metric_type": metric_type}
        self.search(client, collection_name, vectors_to_search, limit=default_limit,
                    search_params=search_params,
                    output_fields=[default_primary_key_field_name],
                    check_task=CheckTasks.check_search_results,
                    check_items={"enable_milvus_client_api": True,
                                 "nq": len(vectors_to_search),
                                 "pk_name": default_primary_key_field_name,
                                 "limit": default_limit})
        self.drop_collection(client, collection_name)

    @pytest.mark.tags(CaseLabel.L1)
    def test_milvus_client_delete_with_ids(self):
        """
        target: test delete (high level api)
        method: create connection, collection, insert delete, and search
        expected: search/query successfully without deleted data
        """
        client = self._client()
        collection_name = cf.gen_collection_name_by_testcase_name()
        # 1. create collection
        self.create_collection(client, collection_name, default_dim, consistency_level="Strong")
        # 2. insert
        default_nb = 1000
        rng = np.random.default_rng(seed=19530)
        rows = [{default_primary_key_field_name: i, default_vector_field_name: list(rng.random((1, default_dim))[0]),
                 default_float_field_name: i * 1.0, default_string_field_name: str(i)} for i in range(default_nb)]
        pks = self.insert(client, collection_name, rows)[0]
        # 3. delete
        delete_num = 3
        self.delete(client, collection_name, ids=[i for i in range(delete_num)])
        # 4. search
        vectors_to_search = rng.random((1, default_dim))
        insert_ids = [i for i in range(default_nb)]
        for insert_id in range(delete_num):
            if insert_id in insert_ids:
                insert_ids.remove(insert_id)
        limit = default_nb - delete_num
        self.search(client, collection_name, vectors_to_search, limit=default_nb,
                    check_task=CheckTasks.check_search_results,
                    check_items={"enable_milvus_client_api": True,
                                 "nq": len(vectors_to_search),
                                 "ids": insert_ids,
                                 "pk_name": default_primary_key_field_name,
                                 "limit": limit})
        # 5. query
        self.query(client, collection_name, filter=default_search_exp,
                   check_task=CheckTasks.check_query_results,
                   check_items={exp_res: rows[delete_num:],
                                "with_vec": True,
                                "pk_name": default_primary_key_field_name})
        self.drop_collection(client, collection_name)

    @pytest.mark.tags(CaseLabel.L1)
    def test_milvus_client_delete_after_add_field(self):
        """
        target: test delete (high level api)
        method: create connection, collection, insert delete, and search
        expected: search/query successfully without deleted data
        """
        client = self._client()
        collection_name = cf.gen_collection_name_by_testcase_name()
        # 1. create collection
        self.create_collection(client, collection_name, default_dim, consistency_level="Strong")
        # 2. insert
        default_nb = 1000
        rng = np.random.default_rng(seed=19530)
        rows = [{default_primary_key_field_name: i, default_vector_field_name: list(rng.random((1, default_dim))[0]),
                 default_float_field_name: i * 1.0, default_string_field_name: str(i)} for i in range(default_nb)]
        pks = self.insert(client, collection_name, rows)[0]
        self.add_collection_field(client, collection_name, field_name="field_new", data_type=DataType.INT64,
                                  nullable=True, max_length=100)
        for row in rows:
            row["field_new"] = None
        # 3. delete
        delete_num = 3
        self.delete(client, collection_name, ids=[i for i in range(delete_num)])
        # 4. search
        vectors_to_search = rng.random((1, default_dim))
        insert_ids = [i for i in range(default_nb)]
        for insert_id in range(delete_num):
            if insert_id in insert_ids:
                insert_ids.remove(insert_id)
        limit = default_nb - delete_num
        self.search(client, collection_name, vectors_to_search, limit=default_nb,
                    check_task=CheckTasks.check_search_results,
                    check_items={"enable_milvus_client_api": True,
                                 "nq": len(vectors_to_search),
                                 "ids": insert_ids,
                                 "pk_name": default_primary_key_field_name,
                                 "limit": limit})
        # 5. query
        self.query(client, collection_name, filter=default_search_exp,
                   check_task=CheckTasks.check_query_results,
                   check_items={exp_res: rows[delete_num:],
                                "with_vec": True,
                                "pk_name": default_primary_key_field_name})
        # 6. insert to the new added field
        rows = [{default_primary_key_field_name: i, default_vector_field_name: list(rng.random((1, default_dim))[0]),
                 default_float_field_name: i * 1.0, default_string_field_name: str(i), "field_new": i} for i in
                range(delete_num)]
        pks = self.insert(client, collection_name, rows)[0]
        # 7. flush
        self.flush(client, collection_name)
        limit = default_nb
        insert_ids = [i for i in range(default_nb)]
        self.search(client, collection_name, vectors_to_search, limit=default_nb,
                    check_task=CheckTasks.check_search_results,
                    check_items={"enable_milvus_client_api": True,
                                 "nq": len(vectors_to_search),
                                 "ids": insert_ids,
                                 "pk_name": default_primary_key_field_name,
                                 "limit": limit})
        # 8. delete
        self.delete(client, collection_name, filter=f"field_new >=0 and field_new <={delete_num}")
        for insert_id in range(delete_num):
            if insert_id in insert_ids:
                insert_ids.remove(insert_id)
        limit = default_nb - delete_num
        self.search(client, collection_name, vectors_to_search, limit=default_nb,
                    check_task=CheckTasks.check_search_results,
                    check_items={"enable_milvus_client_api": True,
                                 "nq": len(vectors_to_search),
                                 "ids": insert_ids,
                                 "pk_name": default_primary_key_field_name,
                                 "limit": limit})
        self.drop_collection(client, collection_name)

    @pytest.mark.tags(CaseLabel.L1)
    def test_milvus_client_delete_with_filters(self):
        """
        target: test delete (high level api)
        method: create connection, collection, insert delete, and search
        expected: search/query successfully without deleted data
        """
        client = self._client()
        collection_name = cf.gen_collection_name_by_testcase_name()
        # 1. create collection
        self.create_collection(client, collection_name, default_dim, consistency_level="Strong")
        # 2. insert
        default_nb = 1000
        rng = np.random.default_rng(seed=19530)
        rows = [{default_primary_key_field_name: i, default_vector_field_name: list(rng.random((1, default_dim))[0]),
                 default_float_field_name: i * 1.0, default_string_field_name: str(i)} for i in range(default_nb)]
        pks = self.insert(client, collection_name, rows)[0]
        # 3. delete
        delete_num = 3
        self.delete(client, collection_name, filter=f"id < {delete_num}")
        # 4. search
        vectors_to_search = rng.random((1, default_dim))
        insert_ids = [i for i in range(default_nb)]
        for insert_id in range(delete_num):
            if insert_id in insert_ids:
                insert_ids.remove(insert_id)
        limit = default_nb - delete_num
        self.search(client, collection_name, vectors_to_search, limit=default_nb,
                    check_task=CheckTasks.check_search_results,
                    check_items={"enable_milvus_client_api": True,
                                 "nq": len(vectors_to_search),
                                 "ids": insert_ids,
                                 "pk_name": default_primary_key_field_name,
                                 "limit": limit})
        # 5. query
        self.query(client, collection_name, filter=default_search_exp,
                   check_task=CheckTasks.check_query_results,
                   check_items={exp_res: rows[delete_num:],
                                "with_vec": True,
                                "pk_name": default_primary_key_field_name})
        self.drop_collection(client, collection_name)

    @pytest.mark.tags(CaseLabel.L1)
    def test_client_search_with_iterative_filter(self):
        """
        target: test search with iterative filter
        method: create connection, collection, insert, search with iterative filter
        expected: search successfully
        """
        client = self._client()
        collection_name = cf.gen_collection_name_by_testcase_name()
        # 1. create collection
        schema = self.create_schema(client, enable_dynamic_field=False)[0]
        dim = 32
        pk_field_name = 'id'
        vector_field_name = 'embeddings'
        str_field_name = 'title'
        json_field_name = 'json_field'
        max_length = 16
        schema.add_field(pk_field_name, DataType.INT64, is_primary=True, auto_id=False)
        schema.add_field(vector_field_name, DataType.FLOAT_VECTOR, dim=dim)
        schema.add_field(str_field_name, DataType.VARCHAR, max_length=max_length)
        schema.add_field(json_field_name, DataType.JSON)

        index_params = self.prepare_index_params(client)[0]
        index_params.add_index(field_name=vector_field_name, metric_type="COSINE",
                               index_type="IVF_FLAT", params={"nlist": 128})
        index_params.add_index(field_name=str_field_name)
        self.create_collection(client, collection_name, schema=schema, index_params=index_params)

        rng = np.random.default_rng(seed=19530)
        rows = [{
            pk_field_name: i,
            vector_field_name: list(rng.random((1, dim))[0]),
            str_field_name: cf.gen_str_by_length(max_length),
            json_field_name: {"number": i}
        } for i in range(default_nb)]
        self.insert(client, collection_name, rows)
        self.flush(client, collection_name)
        self.load_collection(client, collection_name)
        self.add_collection_field(client, collection_name, field_name="field_new", data_type=DataType.VARCHAR,
                                  nullable=True, max_length=100)
        # 3. search
        search_vector = list(rng.random((1, dim))[0])
        search_params = {'hints': "iterative_filter",
                         'params': cf.get_search_params_params('IVF_FLAT')}
        self.search(client, collection_name, data=[search_vector], filter='id >= 10',
                    search_params=search_params, limit=default_limit)
        not_supported_hints = "not_supported_hints"
        error = {ct.err_code: 0,
                 ct.err_msg: f"Create Plan by expr failed:  => hints: {not_supported_hints} not supported"}
        search_params = {'hints': not_supported_hints,
                         'params': cf.get_search_params_params('IVF_FLAT')}
        self.search(client, collection_name, data=[search_vector], filter='id >= 10',
                    search_params=search_params, check_task=CheckTasks.err_res, check_items=error)

    @pytest.mark.tags(CaseLabel.L1)
    def test_client_search_with_expr_float_vector(self):
        """
        target: test search using float vector field as filter
        method: create connection, collection, insert, search with float vector field as filter
        expected: raise error
        """
        client = self._client()
        collection_name = cf.gen_collection_name_by_testcase_name()
        # 1. create collection
        schema = self.create_schema(client, enable_dynamic_field=False)[0]
        dim = 5
        pk_field_name = 'id'
        vector_field_name = 'embeddings'
        str_field_name = 'title'
        json_field_name = 'json_field'
        max_length = 16
        schema.add_field(pk_field_name, DataType.INT64, is_primary=True, auto_id=False)
        schema.add_field(vector_field_name, DataType.FLOAT_VECTOR, dim=dim)
        schema.add_field(str_field_name, DataType.VARCHAR, max_length=max_length)
        schema.add_field(json_field_name, DataType.JSON)

        index_params = self.prepare_index_params(client)[0]
        index_params.add_index(field_name=vector_field_name, metric_type="COSINE",
                               index_type="IVF_FLAT", params={"nlist": 128})
        index_params.add_index(field_name=str_field_name)
        self.create_collection(client, collection_name, schema=schema, index_params=index_params)

        rng = np.random.default_rng(seed=19530)
        rows = [{
            pk_field_name: i,
            vector_field_name: list(rng.random((1, dim))[0]),
            str_field_name: cf.gen_str_by_length(max_length),
            json_field_name: {"number": i}
        } for i in range(default_nb)]
        self.insert(client, collection_name, rows)
        self.flush(client, collection_name)
        self.load_collection(client, collection_name)

        # 3. search
        search_vector = list(rng.random((1, dim))[0])
        raw_vector = [random.random() for _ in range(dim)]
        vectors = np.array(raw_vector, dtype=np.float32)
        error = {ct.err_code: 1100,
                 ct.err_msg: f"failed to create query plan: cannot parse expression"}
        self.search(client, collection_name, data=[search_vector], filter=f"{vector_field_name} == {raw_vector}",
                    search_params=default_search_params, limit=default_limit,
                    check_task=CheckTasks.err_res, check_items=error)
        self.search(client, collection_name, data=[search_vector], filter=f"{vector_field_name} == {vectors}",
                    search_params=default_search_params, limit=default_limit,
                    check_task=CheckTasks.err_res, check_items=error)


class TestMilvusClientSearchNullExpr(TestMilvusClientV2Base):
    """ Test case of search interface """

    @pytest.fixture(scope="function", params=[False, True])
    def auto_id(self, request):
        yield request.param

    @pytest.fixture(scope="function", params=["COSINE", "L2"])
    def metric_type(self, request):
        yield request.param

    """
    ******************************************************************
    #  The following are valid base cases
    ******************************************************************
    """

    @pytest.mark.tags(CaseLabel.L0)
    @pytest.mark.parametrize("nullable", [True, False])
    @pytest.mark.parametrize("null_expr_op", ["is null", "IS NULL", "is not null", "IS NOT NULL"])
    def test_milvus_client_search_null_expr(self, nullable, null_expr_op):
        """
        target: test search with null expression on int64 fields
        method: create connection, collection, insert and search
        expected: search/query successfully
        """
        client = self._client()
        collection_name = cf.gen_collection_name_by_testcase_name()
        dim = 5
        # 1. create collection
        nullable_field_name = "nullable_field"
        schema = self.create_schema(client, enable_dynamic_field=False)[0]
        schema.add_field(default_primary_key_field_name, DataType.VARCHAR, max_length=64, is_primary=True,
                         auto_id=False)
        schema.add_field(default_vector_field_name, DataType.FLOAT_VECTOR, dim=dim)
        schema.add_field(default_string_field_name, DataType.VARCHAR, max_length=64)
        schema.add_field(nullable_field_name, DataType.INT64, nullable=nullable)
        index_params = self.prepare_index_params(client)[0]
        index_params.add_index(default_vector_field_name, metric_type="COSINE")
        self.create_collection(client, collection_name, dimension=dim, schema=schema, index_params=index_params)
        # 2. insert
        rng = np.random.default_rng(seed=19530)
        if nullable:
            rows = [{default_primary_key_field_name: str(i), default_vector_field_name: list(rng.random((1, dim))[0]),
                     default_string_field_name: str(i), "nullable_field": None} for i in range(default_nb)]
        else:
            rows = [{default_primary_key_field_name: str(i), default_vector_field_name: list(rng.random((1, dim))[0]),
                     default_string_field_name: str(i), "nullable_field": i} for i in range(default_nb)]
        self.insert(client, collection_name, rows)
        # 3. search
        vectors_to_search = rng.random((1, dim))
        insert_ids = [str(i) for i in range(default_nb)]
        null_expr = nullable_field_name + " " + null_expr_op
        if nullable:
            if "not" in null_expr or "NOT" in null_expr:
                insert_ids = []
                limit = 0

            else:
                limit = default_limit
        else:
            if "not" in null_expr or "NOT" in null_expr:
                limit = default_limit
            else:
                insert_ids = []
                limit = 0
        self.search(client, collection_name, vectors_to_search,
                    filter=null_expr,
                    consistency_level="Strong",
                    check_task=CheckTasks.check_search_results,
                    check_items={"enable_milvus_client_api": True,
                                 "nq": len(vectors_to_search),
                                 "ids": insert_ids,
                                 "pk_name": default_primary_key_field_name,
                                 "limit": limit})
        self.add_collection_field(client, collection_name, field_name="field_new", data_type=DataType.JSON,
                                  nullable=True, max_length=100)
        self.search(client, collection_name, vectors_to_search,
                    filter=null_expr,
                    consistency_level="Strong",
                    check_task=CheckTasks.check_search_results,
                    check_items={"enable_milvus_client_api": True,
                                 "nq": len(vectors_to_search),
                                 "ids": insert_ids,
                                 "pk_name": default_primary_key_field_name,
                                 "limit": limit})
        insert_ids = [str(i) for i in range(default_nb)]
        self.search(client, collection_name, vectors_to_search,
                    filter="field_new is null",
                    consistency_level="Strong",
                    check_task=CheckTasks.check_search_results,
                    check_items={"enable_milvus_client_api": True,
                                 "nq": len(vectors_to_search),
                                 "ids": insert_ids,
                                 "pk_name": default_primary_key_field_name,
                                 "limit": default_limit})
        self.search(client, collection_name, vectors_to_search,
                    filter="field_new is not null",
                    consistency_level="Strong",
                    check_task=CheckTasks.check_search_results,
                    check_items={"enable_milvus_client_api": True,
                                 "nq": len(vectors_to_search),
                                 "pk_name": default_primary_key_field_name,
                                 "limit": 0})

    @pytest.mark.tags(CaseLabel.L2)
    @pytest.mark.parametrize("nullable", [True, False])
    @pytest.mark.parametrize("null_expr_op", ["is null", "IS NULL", "is not null", "IS NOT NULL"])
    def test_milvus_client_search_null_expr_int8(self, nullable, null_expr_op):
        """
        target: test search with null expression on int8 fields
        method: create connection, collection, insert and search
        expected: search/query successfully
        """
        client = self._client()
        collection_name = cf.gen_collection_name_by_testcase_name()
        dim = 5
        # 1. create collection
        nullable_field_name = "nullable_field"
        schema = self.create_schema(client, enable_dynamic_field=False)[0]
        schema.add_field(default_primary_key_field_name, DataType.VARCHAR, max_length=64, is_primary=True,
                         auto_id=False)
        schema.add_field(default_vector_field_name, DataType.FLOAT_VECTOR, dim=dim)
        schema.add_field(default_string_field_name, DataType.VARCHAR, max_length=64)
        schema.add_field(nullable_field_name, DataType.INT8, nullable=nullable)
        # schema.add_field("array_field", DataType.ARRAY, element_type=DataType.INT64, max_capacity=12,
        #                  max_length=64, nullable=nullable)
        index_params = self.prepare_index_params(client)[0]
        index_params.add_index(default_vector_field_name, metric_type="COSINE")
        self.create_collection(client, collection_name, dimension=dim, schema=schema, index_params=index_params)
        # 2. insert
        rng = np.random.default_rng(seed=19530)
        if nullable:
            rows = [{default_primary_key_field_name: str(i), default_vector_field_name: list(rng.random((1, dim))[0]),
                     default_string_field_name: str(i), "nullable_field": None} for i in range(default_nb)]
        else:
            rows = [{default_primary_key_field_name: str(i), default_vector_field_name: list(rng.random((1, dim))[0]),
                     default_string_field_name: str(i), "nullable_field": np.int8(i)} for i in range(default_nb)]
        self.insert(client, collection_name, rows)
        # 3. search
        vectors_to_search = rng.random((1, dim))
        insert_ids = [str(i) for i in range(default_nb)]
        null_expr = nullable_field_name + " " + null_expr_op
        if nullable:
            if "not" in null_expr or "NOT" in null_expr:
                insert_ids = []
                limit = 0

            else:
                limit = default_limit
        else:
            if "not" in null_expr or "NOT" in null_expr:
                limit = default_limit
            else:
                insert_ids = []
                limit = 0
        self.search(client, collection_name, vectors_to_search,
                    filter=null_expr,
                    consistency_level="Strong",
                    check_task=CheckTasks.check_search_results,
                    check_items={"enable_milvus_client_api": True,
                                 "nq": len(vectors_to_search),
                                 "ids": insert_ids,
                                 "pk_name": default_primary_key_field_name,
                                 "limit": limit})

    @pytest.mark.tags(CaseLabel.L2)
    @pytest.mark.parametrize("nullable", [True, False])
    @pytest.mark.parametrize("null_expr_op", ["is null", "IS NULL", "is not null", "IS NOT NULL"])
    def test_milvus_client_search_null_expr_int16(self, nullable, null_expr_op):
        """
        target: test search with null expression on int16 fields
        method: create connection, collection, insert and search
        expected: search/query successfully
        """
        client = self._client()
        collection_name = cf.gen_collection_name_by_testcase_name()
        dim = 5
        # 1. create collection
        nullable_field_name = "nullable_field"
        schema = self.create_schema(client, enable_dynamic_field=False)[0]
        schema.add_field(default_primary_key_field_name, DataType.VARCHAR, max_length=64, is_primary=True,
                         auto_id=False)
        schema.add_field(default_vector_field_name, DataType.FLOAT_VECTOR, dim=dim)
        schema.add_field(default_string_field_name, DataType.VARCHAR, max_length=64)
        schema.add_field(nullable_field_name, DataType.INT16, nullable=nullable)
        # schema.add_field("array_field", DataType.ARRAY, element_type=DataType.INT64, max_capacity=12,
        #                  max_length=64, nullable=nullable)
        index_params = self.prepare_index_params(client)[0]
        index_params.add_index(default_vector_field_name, metric_type="COSINE")
        self.create_collection(client, collection_name, dimension=dim, schema=schema, index_params=index_params)
        # 2. insert
        rng = np.random.default_rng(seed=19530)
        if nullable:
            rows = [{default_primary_key_field_name: str(i), default_vector_field_name: list(rng.random((1, dim))[0]),
                     default_string_field_name: str(i), "nullable_field": None} for i in range(default_nb)]
        else:
            rows = [{default_primary_key_field_name: str(i), default_vector_field_name: list(rng.random((1, dim))[0]),
                     default_string_field_name: str(i), "nullable_field": np.int16(i)} for i in range(default_nb)]
        self.insert(client, collection_name, rows)
        # 3. search
        vectors_to_search = rng.random((1, dim))
        insert_ids = [str(i) for i in range(default_nb)]
        null_expr = nullable_field_name + " " + null_expr_op
        if nullable:
            if "not" in null_expr or "NOT" in null_expr:
                insert_ids = []
                limit = 0

            else:
                limit = default_limit
        else:
            if "not" in null_expr or "NOT" in null_expr:
                limit = default_limit
            else:
                insert_ids = []
                limit = 0
        self.search(client, collection_name, vectors_to_search,
                    filter=null_expr,
                    consistency_level="Strong",
                    check_task=CheckTasks.check_search_results,
                    check_items={"enable_milvus_client_api": True,
                                 "nq": len(vectors_to_search),
                                 "ids": insert_ids,
                                 "pk_name": default_primary_key_field_name,
                                 "limit": limit})

    @pytest.mark.tags(CaseLabel.L2)
    @pytest.mark.parametrize("nullable", [True, False])
    @pytest.mark.parametrize("null_expr_op", ["is null", "IS NULL", "is not null", "IS NOT NULL"])
    def test_milvus_client_search_null_expr_int32(self, nullable, null_expr_op):
        """
        target: test search with null expression on int32 fields
        method: create connection, collection, insert and search
        expected: search/query successfully
        """
        client = self._client()
        collection_name = cf.gen_collection_name_by_testcase_name()
        dim = 5
        # 1. create collection
        nullable_field_name = "nullable_field"
        schema = self.create_schema(client, enable_dynamic_field=False)[0]
        schema.add_field(default_primary_key_field_name, DataType.VARCHAR, max_length=64, is_primary=True,
                         auto_id=False)
        schema.add_field(default_vector_field_name, DataType.FLOAT_VECTOR, dim=dim)
        schema.add_field(default_string_field_name, DataType.VARCHAR, max_length=64)
        schema.add_field(nullable_field_name, DataType.INT32, nullable=nullable)
        # schema.add_field("array_field", DataType.ARRAY, element_type=DataType.INT64, max_capacity=12,
        #                  max_length=64, nullable=nullable)
        index_params = self.prepare_index_params(client)[0]
        index_params.add_index(default_vector_field_name, metric_type="COSINE")
        self.create_collection(client, collection_name, dimension=dim, schema=schema, index_params=index_params)
        # 2. insert
        rng = np.random.default_rng(seed=19530)
        if nullable:
            rows = [{default_primary_key_field_name: str(i), default_vector_field_name: list(rng.random((1, dim))[0]),
                     default_string_field_name: str(i), "nullable_field": None} for i in range(default_nb)]
        else:
            rows = [{default_primary_key_field_name: str(i), default_vector_field_name: list(rng.random((1, dim))[0]),
                     default_string_field_name: str(i), "nullable_field": np.int32(i)} for i in range(default_nb)]
        self.insert(client, collection_name, rows)
        # 3. search
        vectors_to_search = rng.random((1, dim))
        insert_ids = [str(i) for i in range(default_nb)]
        null_expr = nullable_field_name + " " + null_expr_op
        if nullable:
            if "not" in null_expr or "NOT" in null_expr:
                insert_ids = []
                limit = 0

            else:
                limit = default_limit
        else:
            if "not" in null_expr or "NOT" in null_expr:
                limit = default_limit
            else:
                insert_ids = []
                limit = 0
        self.search(client, collection_name, vectors_to_search,
                    filter=null_expr,
                    consistency_level="Strong",
                    check_task=CheckTasks.check_search_results,
                    check_items={"enable_milvus_client_api": True,
                                 "nq": len(vectors_to_search),
                                 "ids": insert_ids,
                                 "pk_name": default_primary_key_field_name,
                                 "limit": limit})

    @pytest.mark.tags(CaseLabel.L2)
    @pytest.mark.parametrize("nullable", [True, False])
    @pytest.mark.parametrize("null_expr_op", ["is null", "IS NULL", "is not null", "IS NOT NULL"])
    def test_milvus_client_search_null_expr_float(self, nullable, null_expr_op):
        """
        target: test search with null expression on float fields
        method: create connection, collection, insert and search
        expected: search/query successfully
        """
        client = self._client()
        collection_name = cf.gen_collection_name_by_testcase_name()
        dim = 5
        # 1. create collection
        nullable_field_name = "nullable_field"
        schema = self.create_schema(client, enable_dynamic_field=False)[0]
        schema.add_field(default_primary_key_field_name, DataType.VARCHAR, max_length=64, is_primary=True,
                         auto_id=False)
        schema.add_field(default_vector_field_name, DataType.FLOAT_VECTOR, dim=dim)
        schema.add_field(default_string_field_name, DataType.VARCHAR, max_length=64)
        schema.add_field(nullable_field_name, DataType.FLOAT, nullable=nullable)
        index_params = self.prepare_index_params(client)[0]
        index_params.add_index(default_vector_field_name, metric_type="COSINE")
        self.create_collection(client, collection_name, dimension=dim, schema=schema, index_params=index_params)
        # 2. insert
        rng = np.random.default_rng(seed=19530)
        if nullable:
            rows = [{default_primary_key_field_name: str(i), default_vector_field_name: list(rng.random((1, dim))[0]),
                     default_string_field_name: str(i), "nullable_field": None} for i in range(default_nb)]
        else:
            rows = [{default_primary_key_field_name: str(i), default_vector_field_name: list(rng.random((1, dim))[0]),
                     default_string_field_name: str(i), "nullable_field": i * 1.0} for i in range(default_nb)]
        self.insert(client, collection_name, rows)
        # 3. search
        vectors_to_search = rng.random((1, dim))
        insert_ids = [str(i) for i in range(default_nb)]
        null_expr = nullable_field_name + " " + null_expr_op
        if nullable:
            if "not" in null_expr or "NOT" in null_expr:
                insert_ids = []
                limit = 0

            else:
                limit = default_limit
        else:
            if "not" in null_expr or "NOT" in null_expr:
                limit = default_limit
            else:
                insert_ids = []
                limit = 0
        self.search(client, collection_name, vectors_to_search,
                    filter=null_expr,
                    consistency_level="Strong",
                    check_task=CheckTasks.check_search_results,
                    check_items={"enable_milvus_client_api": True,
                                 "nq": len(vectors_to_search),
                                 "ids": insert_ids,
                                 "pk_name": default_primary_key_field_name,
                                 "limit": limit})

    @pytest.mark.tags(CaseLabel.L2)
    @pytest.mark.parametrize("nullable", [True, False])
    @pytest.mark.parametrize("null_expr_op", ["is null", "IS NULL", "is not null", "IS NOT NULL"])
    def test_milvus_client_search_null_expr_double(self, nullable, null_expr_op):
        """
        target: test search with null expression on double fields
        method: create connection, collection, insert and search
        expected: search/query successfully
        """
        client = self._client()
        collection_name = cf.gen_collection_name_by_testcase_name()
        dim = 5
        # 1. create collection
        nullable_field_name = "nullable_field"
        schema = self.create_schema(client, enable_dynamic_field=False)[0]
        schema.add_field(default_primary_key_field_name, DataType.VARCHAR, max_length=64, is_primary=True,
                         auto_id=False)
        schema.add_field(default_vector_field_name, DataType.FLOAT_VECTOR, dim=dim)
        schema.add_field(default_string_field_name, DataType.VARCHAR, max_length=64)
        schema.add_field(nullable_field_name, DataType.DOUBLE, nullable=nullable)
        index_params = self.prepare_index_params(client)[0]
        index_params.add_index(default_vector_field_name, metric_type="COSINE")
        self.create_collection(client, collection_name, dimension=dim, schema=schema, index_params=index_params)
        # 2. insert
        rng = np.random.default_rng(seed=19530)
        if nullable:
            rows = [{default_primary_key_field_name: str(i), default_vector_field_name: list(rng.random((1, dim))[0]),
                     default_string_field_name: str(i), "nullable_field": None} for i in range(default_nb)]
        else:
            rows = [{default_primary_key_field_name: str(i), default_vector_field_name: list(rng.random((1, dim))[0]),
                     default_string_field_name: str(i), "nullable_field": np.double(i)} for i in range(default_nb)]
        self.insert(client, collection_name, rows)
        # 3. search
        vectors_to_search = rng.random((1, dim))
        insert_ids = [str(i) for i in range(default_nb)]
        null_expr = nullable_field_name + " " + null_expr_op
        if nullable:
            if "not" in null_expr or "NOT" in null_expr:
                insert_ids = []
                limit = 0

            else:
                limit = default_limit
        else:
            if "not" in null_expr or "NOT" in null_expr:
                limit = default_limit
            else:
                insert_ids = []
                limit = 0
        self.search(client, collection_name, vectors_to_search,
                    filter=null_expr,
                    consistency_level="Strong",
                    check_task=CheckTasks.check_search_results,
                    check_items={"enable_milvus_client_api": True,
                                 "nq": len(vectors_to_search),
                                 "ids": insert_ids,
                                 "pk_name": default_primary_key_field_name,
                                 "limit": limit})

    @pytest.mark.tags(CaseLabel.L2)
    @pytest.mark.parametrize("nullable", [True, False])
    @pytest.mark.parametrize("null_expr_op", ["is null", "IS NULL", "is not null", "IS NOT NULL"])
    def test_milvus_client_search_null_expr_bool(self, nullable, null_expr_op):
        """
        target: test search with null expression on bool fields
        method: create connection, collection, insert and search
        expected: search/query successfully
        """
        client = self._client()
        collection_name = cf.gen_collection_name_by_testcase_name()
        dim = 5
        # 1. create collection
        nullable_field_name = "nullable_field"
        schema = self.create_schema(client, enable_dynamic_field=False)[0]
        schema.add_field(default_primary_key_field_name, DataType.VARCHAR, max_length=64, is_primary=True,
                         auto_id=False)
        schema.add_field(default_vector_field_name, DataType.FLOAT_VECTOR, dim=dim)
        schema.add_field(default_string_field_name, DataType.VARCHAR, max_length=64)
        schema.add_field(nullable_field_name, DataType.BOOL, nullable=nullable)
        index_params = self.prepare_index_params(client)[0]
        index_params.add_index(default_vector_field_name, metric_type="COSINE")
        self.create_collection(client, collection_name, dimension=dim, schema=schema, index_params=index_params)
        # 2. insert
        rng = np.random.default_rng(seed=19530)
        if nullable:
            rows = [{default_primary_key_field_name: str(i), default_vector_field_name: list(rng.random((1, dim))[0]),
                     default_string_field_name: str(i), "nullable_field": None} for i in range(default_nb)]
        else:
            rows = [{default_primary_key_field_name: str(i), default_vector_field_name: list(rng.random((1, dim))[0]),
                     default_string_field_name: str(i), "nullable_field": np.bool_(i)} for i in range(default_nb)]
        self.insert(client, collection_name, rows)
        # 3. search
        vectors_to_search = rng.random((1, dim))
        insert_ids = [str(i) for i in range(default_nb)]
        null_expr = nullable_field_name + " " + null_expr_op
        if nullable:
            if "not" in null_expr or "NOT" in null_expr:
                insert_ids = []
                limit = 0

            else:
                limit = default_limit
        else:
            if "not" in null_expr or "NOT" in null_expr:
                limit = default_limit
            else:
                insert_ids = []
                limit = 0
        self.search(client, collection_name, vectors_to_search,
                    filter=null_expr,
                    consistency_level="Strong",
                    check_task=CheckTasks.check_search_results,
                    check_items={"enable_milvus_client_api": True,
                                 "nq": len(vectors_to_search),
                                 "ids": insert_ids,
                                 "pk_name": default_primary_key_field_name,
                                 "limit": limit})

    @pytest.mark.tags(CaseLabel.L2)
    @pytest.mark.parametrize("nullable", [True, False])
    @pytest.mark.parametrize("null_expr_op", ["is null", "IS NULL", "is not null", "IS NOT NULL"])
    def test_milvus_client_search_null_expr_varchar(self, nullable, null_expr_op):
        """
        target: test search with null expression on varchar fields
        method: create connection, collection, insert and search
        expected: search/query successfully
        """
        client = self._client()
        collection_name = cf.gen_collection_name_by_testcase_name()
        dim = 5
        # 1. create collection
        nullable_field_name = "nullable_field"
        schema = self.create_schema(client, enable_dynamic_field=False)[0]
        schema.add_field(default_primary_key_field_name, DataType.VARCHAR, max_length=64, is_primary=True,
                         auto_id=False)
        schema.add_field(default_vector_field_name, DataType.FLOAT_VECTOR, dim=dim)
        schema.add_field(default_string_field_name, DataType.VARCHAR, max_length=64)
        schema.add_field(nullable_field_name, DataType.VARCHAR, nullable=nullable, max_length=128)
        index_params = self.prepare_index_params(client)[0]
        index_params.add_index(default_vector_field_name, metric_type="COSINE")
        self.create_collection(client, collection_name, dimension=dim, schema=schema, index_params=index_params)
        # 2. insert
        rng = np.random.default_rng(seed=19530)
        if nullable:
            rows = [{default_primary_key_field_name: str(i), default_vector_field_name: list(rng.random((1, dim))[0]),
                     default_string_field_name: str(i), "nullable_field": None} for i in range(default_nb)]
        else:
            rows = [{default_primary_key_field_name: str(i), default_vector_field_name: list(rng.random((1, dim))[0]),
                     default_string_field_name: str(i), "nullable_field": str(i)} for i in range(default_nb)]
        self.insert(client, collection_name, rows)
        # 3. search
        vectors_to_search = rng.random((1, dim))
        insert_ids = [str(i) for i in range(default_nb)]
        null_expr = nullable_field_name + " " + null_expr_op
        if nullable:
            if "not" in null_expr or "NOT" in null_expr:
                insert_ids = []
                limit = 0

            else:
                limit = default_limit
        else:
            if "not" in null_expr or "NOT" in null_expr:
                limit = default_limit
            else:
                insert_ids = []
                limit = 0
        self.search(client, collection_name, vectors_to_search,
                    filter=null_expr,
                    consistency_level="Strong",
                    check_task=CheckTasks.check_search_results,
                    check_items={"enable_milvus_client_api": True,
                                 "nq": len(vectors_to_search),
                                 "ids": insert_ids,
                                 "pk_name": default_primary_key_field_name,
                                 "limit": limit})

    @pytest.mark.tags(CaseLabel.L1)
    @pytest.mark.parametrize("nullable", [True, False])
    @pytest.mark.parametrize("null_expr_op", ["is null", "IS NULL", "is not null", "IS NOT NULL"])
    @pytest.mark.parametrize("json_flat_index", [True, False])
    def test_milvus_client_search_null_expr_json(self, nullable, null_expr_op, json_flat_index):
        """
        target: test search with null expression on json fields
        method: create connection, collection, insert and search
        expected: search/query successfully
        """
        client = self._client()
        collection_name = cf.gen_collection_name_by_testcase_name()
        dim = 5
        # 1. create collection
        nullable_field_name = "nullable_field"
        schema = self.create_schema(client, enable_dynamic_field=False)[0]
        schema.add_field(default_primary_key_field_name, DataType.VARCHAR, max_length=64, is_primary=True,
                         auto_id=False)
        schema.add_field(default_vector_field_name, DataType.FLOAT_VECTOR, dim=dim)
        schema.add_field(default_string_field_name, DataType.VARCHAR, max_length=64)
        schema.add_field(nullable_field_name, DataType.JSON, nullable=nullable)
        index_params = self.prepare_index_params(client)[0]
        index_params.add_index(default_vector_field_name, metric_type="COSINE")
        if json_flat_index:
            index_params.add_index(field_name=nullable_field_name, index_name="json_index", index_type="INVERTED",
                                params={"json_cast_type": "json",
                                        "json_path": f"{nullable_field_name}['a']['b']"})
            index_params.add_index(field_name=nullable_field_name, index_name="json_index_1", index_type="INVERTED",
                                params={"json_cast_type": "json",
                                        "json_path": f"{nullable_field_name}['a']['c']"})
        else:
            index_params.add_index(field_name=nullable_field_name, index_name="json_index", index_type="INVERTED",
                                params={"json_cast_type": "double",
                                        "json_path": f"{nullable_field_name}['a']['b']"})
            index_params.add_index(field_name=nullable_field_name, index_name="json_index_1", index_type="INVERTED",
                                params={"json_cast_type": "varchar",
                                        "json_path": f"{nullable_field_name}['a']['c']"})
        self.create_collection(client, collection_name, dimension=dim, schema=schema, index_params=index_params)
        # 2. insert
        rng = np.random.default_rng(seed=19530)
        if nullable:
            rows = [{default_primary_key_field_name: str(i), default_vector_field_name: list(rng.random((1, dim))[0]),
                     default_string_field_name: str(i), nullable_field_name: None} for i in range(default_nb)]
        else:
            rows = [{default_primary_key_field_name: str(i), default_vector_field_name: list(rng.random((1, dim))[0]),
                     default_string_field_name: str(i), nullable_field_name: {'a': {'b': i, 'c': None}}} for i in
                    range(default_nb)]
        self.insert(client, collection_name, rows)
        self.flush(client, collection_name)
        # 3. search
        vectors_to_search = rng.random((1, dim))
        insert_ids = [str(i) for i in range(default_nb)]
        null_expr = nullable_field_name + " " + null_expr_op
        if nullable:
            if "not" in null_expr or "NOT" in null_expr:
                insert_ids = []
                limit = 0

            else:
                limit = default_limit
        else:
            if "not" in null_expr or "NOT" in null_expr:
                limit = default_limit
            else:
                insert_ids = []
                limit = 0
        self.search(client, collection_name, vectors_to_search,
                    filter=null_expr,
                    output_fields=[nullable_field_name],
                    consistency_level="Strong",
                    check_task=CheckTasks.check_search_results,
                    check_items={"enable_milvus_client_api": True,
                                 "nq": len(vectors_to_search),
                                 "ids": insert_ids,
                                 "pk_name": default_primary_key_field_name,
                                 "limit": limit})

    @pytest.mark.tags(CaseLabel.L1)
    @pytest.mark.parametrize("nullable", [True, False])
    @pytest.mark.parametrize("null_expr_op", ["is null", "IS NULL", "is not null", "IS NOT NULL"])
    def test_milvus_client_search_null_expr_json_after_flush(self, nullable, null_expr_op):
        """
        target: test search with null expression on json fields
        method: create connection, collection, insert and search
        expected: search/query successfully
        """
        client = self._client()
        collection_name = cf.gen_collection_name_by_testcase_name()
        dim = 5
        # 1. create collection
        nullable_field_name = "nullable_field"
        schema = self.create_schema(client, enable_dynamic_field=False)[0]
        schema.add_field(default_primary_key_field_name, DataType.VARCHAR, max_length=64, is_primary=True,
                         auto_id=False)
        schema.add_field(default_vector_field_name, DataType.FLOAT_VECTOR, dim=dim)
        schema.add_field(default_string_field_name, DataType.VARCHAR, max_length=64)
        schema.add_field(nullable_field_name, DataType.JSON, nullable=nullable)
        index_params = self.prepare_index_params(client)[0]
        index_params.add_index(default_vector_field_name, metric_type="COSINE")
        self.create_collection(client, collection_name, dimension=dim, schema=schema, index_params=index_params)
        self.release_collection(client, collection_name)
        self.drop_index(client, collection_name, default_vector_field_name)
        # 2. insert
        rng = np.random.default_rng(seed=19530)
        if nullable:
            rows = [{default_primary_key_field_name: str(i), default_vector_field_name: list(rng.random((1, dim))[0]),
                     default_string_field_name: str(i), nullable_field_name: None} for i in range(default_nb)]
        else:
            rows = [{default_primary_key_field_name: str(i), default_vector_field_name: list(rng.random((1, dim))[0]),
                     default_string_field_name: str(i), nullable_field_name: {'a': {'b': i, 'c': None}}} for i in
                    range(default_nb)]
        self.insert(client, collection_name, rows)
        # 3. flush
        self.flush(client, collection_name)
        # 4. create vector and json index
        index_params = self.prepare_index_params(client)[0]
        index_params.add_index(default_vector_field_name, metric_type="COSINE")
        index_params.add_index(field_name=nullable_field_name, index_name="json_index", index_type="INVERTED",
                               params={"json_cast_type": "DOUBLE",
                                       "json_path": f"{nullable_field_name}['a']['b']"})
        index_params.add_index(field_name=nullable_field_name, index_name="json_index_1", index_type="INVERTED",
                               params={"json_cast_type": "double",
                                       "json_path": f"{nullable_field_name}['a']['c']"})
        self.create_index(client, collection_name, index_params)
        self.load_collection(client, collection_name)
        # 5. search
        vectors_to_search = rng.random((1, dim))
        insert_ids = [str(i) for i in range(default_nb)]
        null_expr = nullable_field_name + " " + null_expr_op
        if nullable:
            if "not" in null_expr or "NOT" in null_expr:
                insert_ids = []
                limit = 0

            else:
                limit = default_limit
        else:
            if "not" in null_expr or "NOT" in null_expr:
                limit = default_limit
            else:
                insert_ids = []
                limit = 0
        self.search(client, collection_name, vectors_to_search,
                    filter=null_expr,
                    output_fields=[nullable_field_name],
                    consistency_level="Strong",
                    check_task=CheckTasks.check_search_results,
                    check_items={"enable_milvus_client_api": True,
                                 "nq": len(vectors_to_search),
                                 "ids": insert_ids,
                                 "pk_name": default_primary_key_field_name,
                                 "limit": limit})

    @pytest.mark.tags(CaseLabel.L1)
    @pytest.mark.parametrize("nullable", [True, False])
    @pytest.mark.parametrize("is_flush", [True, False])
    @pytest.mark.parametrize("is_release", [True, False])
    @pytest.mark.parametrize("is_scalar_index", [True, False])
    @pytest.mark.parametrize("scalar_index_type", ["AUTOINDEX", "INVERTED", "BITMAP"])
    @pytest.mark.parametrize("null_expr_op", ["is null", "IS NULL", "is not null", "IS NOT NULL"])
    def test_milvus_client_search_null_expr_array(self, nullable, null_expr_op, is_flush, is_release,
                                                  is_scalar_index, scalar_index_type):
        """
        target: test search with null expression on array fields
        method: create connection, collection, insert and search
        expected: search/query successfully
        """
        client = self._client()
        collection_name = cf.gen_collection_name_by_testcase_name()
        dim = 128
        # 1. create collection
        nullable_field_name = "nullable_field"
        schema = self.create_schema(client, enable_dynamic_field=False)[0]
        schema.add_field(default_primary_key_field_name, DataType.VARCHAR, max_length=64, is_primary=True,
                         auto_id=False)
        schema.add_field(default_vector_field_name, DataType.FLOAT_VECTOR, dim=dim)
        schema.add_field(default_string_field_name, DataType.VARCHAR, max_length=64)
        schema.add_field(nullable_field_name, DataType.ARRAY, element_type=DataType.INT64, max_capacity=12,
                         max_length=64, nullable=nullable)
        index_params = self.prepare_index_params(client)[0]
        index_params.add_index(default_vector_field_name, metric_type="COSINE")
        if is_scalar_index:
            index_params.add_index(nullable_field_name, index_type=scalar_index_type)
        self.create_collection(client, collection_name, dimension=dim, schema=schema, index_params=index_params)
        # 2. insert
        rng = np.random.default_rng(seed=19530)
        if nullable:
            rows = [{default_primary_key_field_name: str(i), default_vector_field_name: list(rng.random((1, dim))[0]),
                     default_string_field_name: str(i), "nullable_field": None} for i in range(default_nb)]
        else:
            rows = [{default_primary_key_field_name: str(i), default_vector_field_name: list(rng.random((1, dim))[0]),
                     default_string_field_name: str(i), "nullable_field": [1, 2]} for i in range(default_nb)]
        self.insert(client, collection_name, rows)
        if is_flush:
            self.flush(client, collection_name)
        if is_release:
            self.release_collection(client, collection_name)
            self.drop_index(client, collection_name, default_vector_field_name)
            self.drop_index(client, collection_name, nullable_field_name)
            index_params = self.prepare_index_params(client)[0]
            index_params.add_index(default_vector_field_name, metric_type="COSINE")
            if is_scalar_index:
                index_params.add_index(nullable_field_name, index_type=scalar_index_type)
            self.create_index(client, collection_name, index_params)
            self.load_collection(client, collection_name)
        # 3. search
        vectors_to_search = rng.random((1, dim))
        insert_ids = [str(i) for i in range(default_nb)]
        null_expr = nullable_field_name + " " + null_expr_op
        if nullable:
            if "not" in null_expr or "NOT" in null_expr:
                insert_ids = []
                limit = 0
            else:
                limit = default_limit
        else:
            if "not" in null_expr or "NOT" in null_expr:
                limit = default_limit
            else:
                insert_ids = []
                limit = 0
        self.search(client, collection_name, vectors_to_search,
                    filter=null_expr,
                    output_fields=[nullable_field_name],
                    consistency_level="Strong",
                    check_task=CheckTasks.check_search_results,
                    check_items={"enable_milvus_client_api": True,
                                 "nq": len(vectors_to_search),
                                 "ids": insert_ids,
                                 "pk_name": default_primary_key_field_name,
                                 "limit": limit})


class TestMilvusClientSearchJsonPathIndex(TestMilvusClientV2Base):
    """ Test case of search interface """

    @pytest.fixture(scope="function", params=["INVERTED"])
    def supported_varchar_scalar_index(self, request):
        yield request.param

    @pytest.fixture(scope="function", params=["JSON", "VARCHAR", "double", "bool"])
    def supported_json_cast_type(self, request):
        yield request.param

    """
    ******************************************************************
    #  The following are valid base cases
    ******************************************************************
    """

    @pytest.mark.tags(CaseLabel.L0)
    @pytest.mark.parametrize("enable_dynamic_field", [True, False])
    @pytest.mark.parametrize("is_flush", [True, False])
    def test_milvus_client_search_json_path_index_default(self, enable_dynamic_field, supported_json_cast_type,
                                                          supported_varchar_scalar_index, is_flush):
        """
        target: test search after the json path index created
        method: Search after creating json path index
        Step: 1. create schema
              2. prepare index_params with the required vector index params
              3. create collection with the above schema and index params
              4. insert
              5. flush if specified
              6. prepare json path index params
              7. create json path index using the above index params created in step 6
              8. create the same json path index again
              9. search with expressions related with the json paths
        expected: Search successfully
        """
        client = self._client()
        collection_name = cf.gen_collection_name_by_testcase_name()
        # 1. create collection
        json_field_name = "my_json"
        schema = self.create_schema(client, enable_dynamic_field=enable_dynamic_field)[0]
        schema.add_field(default_primary_key_field_name, DataType.INT64, is_primary=True, auto_id=False)
        schema.add_field(default_vector_field_name, DataType.FLOAT_VECTOR, dim=default_dim)
        schema.add_field(default_string_field_name, DataType.VARCHAR, max_length=64)
        if not enable_dynamic_field:
            schema.add_field(json_field_name, DataType.JSON)
        index_params = self.prepare_index_params(client)[0]
        index_params.add_index(default_vector_field_name, index_type="FLAT", metric_type="COSINE")
        self.create_collection(client, collection_name, schema=schema, index_params=index_params)
        # 2. insert with different data distribution
        vectors = cf.gen_vectors(default_nb + 60, default_dim)
        rows = [{default_primary_key_field_name: i, default_vector_field_name: vectors[i],
                 default_string_field_name: str(i), json_field_name: {'a': {"b": i, "b": i}}} for i in
                range(default_nb)]
        self.insert(client, collection_name, rows)
        rows = [{default_primary_key_field_name: i, default_vector_field_name: vectors[i],
                 default_string_field_name: str(i), json_field_name: i} for i in
                range(default_nb, default_nb + 10)]
        self.insert(client, collection_name, rows)
        rows = [{default_primary_key_field_name: i, default_vector_field_name: vectors[i],
                 default_string_field_name: str(i), json_field_name: {}} for i in
                range(default_nb + 10, default_nb + 20)]
        self.insert(client, collection_name, rows)
        rows = [{default_primary_key_field_name: i, default_vector_field_name: vectors[i],
                 default_string_field_name: str(i), json_field_name: {'a': [1, 2, 3]}} for i in
                range(default_nb + 20, default_nb + 30)]
        self.insert(client, collection_name, rows)
        rows = [{default_primary_key_field_name: i, default_vector_field_name: vectors[i],
                 default_string_field_name: str(i), json_field_name: {'a': [{'b': 1}, 2, 3]}} for i in
                range(default_nb + 30, default_nb + 40)]
        self.insert(client, collection_name, rows)
        rows = [{default_primary_key_field_name: i, default_vector_field_name: vectors[i],
                 default_string_field_name: str(i), json_field_name: {'a': [{'b': None}, 2, 3]}} for i in
                range(default_nb + 40, default_nb + 50)]
        self.insert(client, collection_name, rows)
        rows = [{default_primary_key_field_name: i, default_vector_field_name: vectors[i],
                 default_string_field_name: str(i), json_field_name: {'a': 1}} for i in
                range(default_nb + 50, default_nb + 60)]
        self.insert(client, collection_name, rows)
        if is_flush:
            self.flush(client, collection_name)
        # 2. prepare index params
        index_name = "json_index"
        index_params = self.prepare_index_params(client)[0]
        index_params.add_index(field_name=default_vector_field_name, index_type="FLAT", metric_type="COSINE")
        index_params.add_index(field_name=json_field_name, index_name=index_name,
                               index_type=supported_varchar_scalar_index,
                               params={"json_cast_type": supported_json_cast_type,
                                       "json_path": f"{json_field_name}['a']['b']"})
        index_params.add_index(field_name=json_field_name, index_name=index_name + '1',
                               index_type=supported_varchar_scalar_index,
                               params={"json_cast_type": supported_json_cast_type,
                                       "json_path": f"{json_field_name}['a']"})
        index_params.add_index(field_name=json_field_name, index_name=index_name + '2',
                               index_type=supported_varchar_scalar_index,
                               params={"json_cast_type": supported_json_cast_type,
                                       "json_path": f"{json_field_name}"})
        index_params.add_index(field_name=json_field_name, index_name=index_name + '3',
                               index_type=supported_varchar_scalar_index,
                               params={"json_cast_type": supported_json_cast_type,
                                       "json_path": f"{json_field_name}['a'][0]['b']"})
        index_params.add_index(field_name=json_field_name, index_name=index_name + '4',
                               index_type=supported_varchar_scalar_index,
                               params={"json_cast_type": supported_json_cast_type,
                                       "json_path": f"{json_field_name}['a'][0]"})
        # 3. create index
        self.create_index(client, collection_name, index_params)
        # 4. create same json index twice
        self.create_index(client, collection_name, index_params)
        # 5. search without filter
        vectors_to_search = [vectors[0]]
        insert_ids = [i for i in range(default_nb + 60)]
        self.search(client, collection_name, vectors_to_search,
                    output_fields=[json_field_name],
                    consistency_level="Strong",
                    check_task=CheckTasks.check_search_results,
                    check_items={"enable_milvus_client_api": True,
                                 "nq": len(vectors_to_search),
                                 "ids": insert_ids,
                                 "pk_name": default_primary_key_field_name,
                                 "limit": default_limit})
        # 6. search with filter on json without output_fields
        expr = f"{json_field_name}['a']['b'] == {default_nb / 2}"
        insert_ids = [default_nb / 2]
        self.search(client, collection_name, vectors_to_search,
                    filter=expr,
                    consistency_level="Strong",
                    check_task=CheckTasks.check_search_results,
                    check_items={"enable_milvus_client_api": True,
                                 "nq": len(vectors_to_search),
                                 "ids": insert_ids,
                                 "pk_name": default_primary_key_field_name,
                                 "limit": 1})
        expr = f"{json_field_name} == {default_nb + 5}"
        insert_ids = [default_nb + 5]
        self.search(client, collection_name, vectors_to_search,
                    filter=expr,
                    consistency_level="Strong",
                    check_task=CheckTasks.check_search_results,
                    check_items={"enable_milvus_client_api": True,
                                 "nq": len(vectors_to_search),
                                 "ids": insert_ids,
                                 "pk_name": default_primary_key_field_name,
                                 "limit": 1})
        expr = f"{json_field_name}['a'][0] == 1"
        insert_ids = [i for i in range(default_nb + 20, default_nb + 30)]
        self.search(client, collection_name, vectors_to_search,
                    filter=expr,
                    consistency_level="Strong",
                    check_task=CheckTasks.check_search_results,
                    check_items={"enable_milvus_client_api": True,
                                 "nq": len(vectors_to_search),
                                 "ids": insert_ids,
                                 "pk_name": default_primary_key_field_name,
                                 "limit": default_limit})
        expr = f"{json_field_name}['a'][0]['b'] == 1"
        insert_ids = [i for i in range(default_nb + 30, default_nb + 40)]
        self.search(client, collection_name, vectors_to_search,
                    filter=expr,
                    consistency_level="Strong",
                    check_task=CheckTasks.check_search_results,
                    check_items={"enable_milvus_client_api": True,
                                 "nq": len(vectors_to_search),
                                 "ids": insert_ids,
                                 "pk_name": default_primary_key_field_name,
                                 "limit": default_limit})
        expr = f"{json_field_name}['a'] == 1"
        insert_ids = [i for i in range(default_nb + 50, default_nb + 60)]
        self.search(client, collection_name, vectors_to_search,
                    filter=expr,
                    consistency_level="Strong",
                    check_task=CheckTasks.check_search_results,
                    check_items={"enable_milvus_client_api": True,
                                 "nq": len(vectors_to_search),
                                 "ids": insert_ids,
                                 "pk_name": default_primary_key_field_name,
                                 "limit": default_limit})

    @pytest.mark.tags(CaseLabel.L2)
    @pytest.mark.parametrize("enable_dynamic_field", [True, False])
    def test_milvus_client_search_json_path_index_default_index_name(self, enable_dynamic_field,
                                                                     supported_json_cast_type,
                                                                     supported_varchar_scalar_index):
        """
        target: test json path index without specifying the index_name parameter
        method: create json path index without specifying the index_name parameter
        expected: successfully
        """
        client = self._client()
        collection_name = cf.gen_collection_name_by_testcase_name()
        # 1. create collection
        json_field_name = "my_json"
        schema = self.create_schema(client, enable_dynamic_field=enable_dynamic_field)[0]
        schema.add_field(default_primary_key_field_name, DataType.VARCHAR, is_primary=True, auto_id=False,
                         max_length=128)
        schema.add_field(default_vector_field_name, DataType.FLOAT_VECTOR, dim=default_dim)
        schema.add_field(default_string_field_name, DataType.VARCHAR, max_length=64)
        if not enable_dynamic_field:
            schema.add_field(json_field_name, DataType.JSON)
        index_params = self.prepare_index_params(client)[0]
        index_params.add_index(default_vector_field_name, metric_type="COSINE")
        self.create_collection(client, collection_name, schema=schema, index_params=index_params)
        # 2. insert
        vectors = cf.gen_vectors(default_nb, default_dim)
        rows = [{default_primary_key_field_name: str(i), default_vector_field_name: vectors[i],
                 default_string_field_name: str(i), json_field_name: {'a': {"b": i}}} for i in range(default_nb)]
        self.insert(client, collection_name, rows)
        self.flush(client, collection_name)
        # 3. prepare index params
        index_params = self.prepare_index_params(client)[0]
        index_params.add_index(field_name=default_vector_field_name, index_type="AUTOINDEX", metric_type="COSINE")
        index_params.add_index(field_name=json_field_name, index_type=supported_varchar_scalar_index,
                               params={"json_cast_type": supported_json_cast_type,
                                       "json_path": f"{json_field_name}['a']['b']"})
        # 4. create index
        index_name = json_field_name + '/a/b'
        self.create_index(client, collection_name, index_params)
        # 5. search with filter on json with output_fields
        expr = f"{json_field_name}['a']['b'] == {default_nb / 2}"
        vectors_to_search = [vectors[0]]
        insert_ids = [str(int(default_nb / 2))]
        self.search(client, collection_name, vectors_to_search,
                    filter=expr,
                    output_fields=[json_field_name],
                    consistency_level="Strong",
                    check_task=CheckTasks.check_search_results,
                    check_items={"enable_milvus_client_api": True,
                                 "nq": len(vectors_to_search),
                                 "ids": insert_ids,
                                 "pk_name": default_primary_key_field_name,
                                 "limit": 1})

    @pytest.mark.tags(CaseLabel.L2)
    @pytest.mark.skip(reason="issue #40636")
    def test_milvus_client_search_json_path_index_on_non_json_field(self, supported_json_cast_type,
                                                                    supported_varchar_scalar_index):
        """
        target: test json path index on non-json field
        method: create json path index on int64 field
        expected: successfully with original inverted index
        """
        client = self._client()
        collection_name = cf.gen_collection_name_by_testcase_name()
        # 1. create collection
        schema = self.create_schema(client, enable_dynamic_field=False)[0]
        schema.add_field(default_primary_key_field_name, DataType.INT64, is_primary=True, auto_id=False)
        schema.add_field(default_vector_field_name, DataType.FLOAT_VECTOR, dim=default_dim)
        schema.add_field(default_string_field_name, DataType.VARCHAR, max_length=64)
        index_params = self.prepare_index_params(client)[0]
        index_params.add_index(default_vector_field_name, metric_type="COSINE")
        self.create_collection(client, collection_name, schema=schema, index_params=index_params)
        # 2. insert
        vectors = cf.gen_vectors(default_nb, default_dim)
        rows = [{default_primary_key_field_name: i, default_vector_field_name: vectors[i],
                 default_string_field_name: str(i)} for i in range(default_nb)]
        self.insert(client, collection_name, rows)
        self.flush(client, collection_name)
        # 2. prepare index params
        index_params = self.prepare_index_params(client)[0]
        index_params.add_index(field_name=default_vector_field_name, index_type="AUTOINDEX", metric_type="COSINE")
        index_params.add_index(field_name=default_primary_key_field_name, index_type=supported_varchar_scalar_index,
                               params={"json_cast_type": supported_json_cast_type,
                                       "json_path": f"{default_string_field_name}['a']['b']"})
        # 3. create index
        index_name = default_string_field_name
        self.create_index(client, collection_name, index_params)
        self.describe_index(client, collection_name, index_name,
                            check_task=CheckTasks.check_describe_index_property,
                            check_items={
                                # "json_cast_type": supported_json_cast_type, # issue 40426
                                "json_path": f"{default_string_field_name}['a']['b']",
                                "index_type": supported_varchar_scalar_index,
                                "field_name": default_string_field_name,
                                "index_name": index_name})
        self.flush(client, collection_name)
        # 5. search with filter on json with output_fields
        expr = f"{default_primary_key_field_name} >= 0"
        vectors_to_search = [vectors[0]]
        insert_ids = [i for i in range(default_nb)]
        self.search(client, collection_name, vectors_to_search,
                    filter=expr,
                    output_fields=[default_string_field_name],
                    consistency_level="Strong",
                    check_task=CheckTasks.check_search_results,
                    check_items={"enable_milvus_client_api": True,
                                 "nq": len(vectors_to_search),
                                 "ids": insert_ids,
                                 "pk_name": default_primary_key_field_name,
                                 "limit": default_limit})

    @pytest.mark.tags(CaseLabel.L1)
    @pytest.mark.parametrize("enable_dynamic_field", [True, False])
    def test_milvus_client_search_diff_index_same_field_diff_index_name_diff_index_params(self, enable_dynamic_field,
                                                                                          supported_json_cast_type,
                                                                                          supported_varchar_scalar_index):
        """
        target: test search after different json path index with different default index name at the same time
        method: Search after different json path index with different default index name at the same index_params object
        expected: Search successfully
        """
        if enable_dynamic_field:
            pytest.skip('need to fix the field name when enabling dynamic field')
        client = self._client()
        collection_name = cf.gen_collection_name_by_testcase_name()
        # 1. create collection
        json_field_name = "my_json"
        schema = self.create_schema(client, enable_dynamic_field=enable_dynamic_field)[0]
        schema.add_field(default_primary_key_field_name, DataType.INT64, is_primary=True, auto_id=False)
        schema.add_field(default_vector_field_name, DataType.FLOAT_VECTOR, dim=default_dim)
        schema.add_field(default_string_field_name, DataType.VARCHAR, max_length=64)
        if not enable_dynamic_field:
            schema.add_field(json_field_name, DataType.JSON)
        index_params = self.prepare_index_params(client)[0]
        index_params.add_index(default_vector_field_name, metric_type="COSINE")
        self.create_collection(client, collection_name, schema=schema, index_params=index_params)
        self.load_collection(client, collection_name)
        # 2. insert
        vectors = cf.gen_vectors(default_nb, default_dim)
        rows = [{default_primary_key_field_name: i, default_vector_field_name: vectors[i],
                 default_string_field_name: str(i), json_field_name: {'a': {"b": i}}} for i in range(default_nb)]
        self.insert(client, collection_name, rows)
        # 3. prepare index params
        index_params = self.prepare_index_params(client)[0]
        index_params.add_index(field_name=json_field_name, index_type=supported_varchar_scalar_index,
                               params={"json_cast_type": supported_json_cast_type,
                                       "json_path": f"{json_field_name}['a']['b']"})
        self.create_index(client, collection_name, index_params)
        index_params = self.prepare_index_params(client)[0]
        index_params.add_index(field_name=json_field_name,
                               index_type=supported_varchar_scalar_index,
                               params={"json_cast_type": supported_json_cast_type,
                                       "json_path": f"{json_field_name}['a']"})
        self.create_index(client, collection_name, index_params)
        index_params = self.prepare_index_params(client)[0]
        index_params.add_index(field_name=json_field_name,
                               index_type=supported_varchar_scalar_index,
                               params={"json_cast_type": supported_json_cast_type,
                                       "json_path": f"{json_field_name}"})
        self.create_index(client, collection_name, index_params)
        # 4. release and load collection to make sure new index is loaded
        self.release_collection(client, collection_name)
        self.load_collection(client, collection_name)
        # 5. search with filter on json with output_fields
        expr = f"{json_field_name}['a']['b'] >= 0"
        vectors_to_search = [vectors[0]]
        insert_ids = [i for i in range(default_nb)]
        self.search(client, collection_name, vectors_to_search,
                    filter=expr,
                    output_fields=[default_string_field_name],
                    consistency_level="Strong",
                    check_task=CheckTasks.check_search_results,
                    check_items={"enable_milvus_client_api": True,
                                 "nq": len(vectors_to_search),
                                 "ids": insert_ids,
                                 "pk_name": default_primary_key_field_name,
                                 "limit": default_limit})

    @pytest.mark.tags(CaseLabel.L2)
    @pytest.mark.parametrize("enable_dynamic_field", [True, False])
    @pytest.mark.parametrize("is_flush", [True, False])
    @pytest.mark.parametrize("is_release", [True, False])
    def test_milvus_client_json_search_index_same_json_path_diff_field(self, enable_dynamic_field,
                                                                       supported_json_cast_type,
                                                                       supported_varchar_scalar_index, is_flush,
                                                                       is_release):
        """
        target: test search after creating same json path for different field
        method: Search after creating same json path for different field
        expected: Search successfully
        """
        client = self._client()
        collection_name = cf.gen_collection_name_by_testcase_name()
        # 1. create collection
        json_field_name = "my_json"
        schema = self.create_schema(client, enable_dynamic_field=enable_dynamic_field)[0]
        schema.add_field(default_primary_key_field_name, DataType.INT64, is_primary=True, auto_id=False)
        schema.add_field(default_vector_field_name, DataType.FLOAT_VECTOR, dim=default_dim)
        schema.add_field(default_string_field_name, DataType.VARCHAR, max_length=64)
        if not enable_dynamic_field:
            schema.add_field(json_field_name, DataType.JSON)
            schema.add_field(json_field_name + "1", DataType.JSON)
        index_params = self.prepare_index_params(client)[0]
        index_params.add_index(default_vector_field_name, metric_type="COSINE")
        self.create_collection(client, collection_name, schema=schema, index_params=index_params)
        # 2. insert
        vectors = cf.gen_vectors(default_nb, default_dim)
        rows = [{default_primary_key_field_name: i, default_vector_field_name: vectors[i],
                 default_string_field_name: str(i), json_field_name: {'a': {'b': i}},
                 json_field_name + "1": {'a': {'b': i}}} for i in range(default_nb)]
        self.insert(client, collection_name, rows)
        # 3. flush if specified
        if is_flush:
            self.flush(client, collection_name)
        # 3. release and drop index if specified
        if is_release:
            self.release_collection(client, collection_name)
            self.drop_index(client, collection_name, default_vector_field_name)
        # 4. prepare index params
        index_params = self.prepare_index_params(client)[0]
        index_params.add_index(default_vector_field_name, metric_type="COSINE")
        index_params.add_index(field_name=json_field_name, index_type=supported_varchar_scalar_index,
                               params={"json_cast_type": supported_json_cast_type,
                                       "json_path": f"{json_field_name}['a']['b']"})
        self.create_index(client, collection_name, index_params)
        index_params = self.prepare_index_params(client)[0]
        index_params.add_index(field_name=json_field_name + "1",
                               index_type=supported_varchar_scalar_index,
                               params={"json_cast_type": supported_json_cast_type,
                                       "json_path": f"{json_field_name}1['a']['b']"})
        # 5. create index with json path index
        self.create_index(client, collection_name, index_params)
        if is_release:
            self.load_collection(client, collection_name)
        # 6. search with filter on json with output_fields on each json field
        expr = f"{json_field_name}['a']['b'] >= 0"
        vectors_to_search = [vectors[0]]
        insert_ids = [i for i in range(default_nb)]
        self.search(client, collection_name, vectors_to_search,
                    filter=expr,
                    output_fields=[json_field_name],
                    consistency_level="Strong",
                    check_task=CheckTasks.check_search_results,
                    check_items={"enable_milvus_client_api": True,
                                 "nq": len(vectors_to_search),
                                 "ids": insert_ids,
                                 "pk_name": default_primary_key_field_name,
                                 "limit": default_limit})
        expr = f"{json_field_name}1['a']['b'] >= 0"
        vectors_to_search = [vectors[0]]
        insert_ids = [i for i in range(default_nb)]
        self.search(client, collection_name, vectors_to_search,
                    filter=expr,
                    output_fields=[json_field_name + "1"],
                    consistency_level="Strong",
                    check_task=CheckTasks.check_search_results,
                    check_items={"enable_milvus_client_api": True,
                                 "nq": len(vectors_to_search),
                                 "ids": insert_ids,
                                 "pk_name": default_primary_key_field_name,
                                 "limit": default_limit})

    @pytest.mark.tags(CaseLabel.L1)
    @pytest.mark.parametrize("enable_dynamic_field", [True, False])
    @pytest.mark.parametrize("is_flush", [True, False])
    def test_milvus_client_search_json_path_index_before_load(self, enable_dynamic_field, supported_json_cast_type,
                                                              supported_varchar_scalar_index, is_flush):
        """
        target: test search after creating json path index before load
        method: Search after creating json path index before load
        Step: 1. create schema
              2. prepare index_params with vector index params
              3. create collection with the above schema and index params
              4. release collection
              5. insert
              6. flush if specified
              7. prepare json path index params
              8. create index
              9. load collection
              10. search
        expected: Search successfully
        """
        client = self._client()
        collection_name = cf.gen_collection_name_by_testcase_name()
        # 1. create collection
        json_field_name = "my_json"
        schema = self.create_schema(client, enable_dynamic_field=enable_dynamic_field)[0]
        schema.add_field(default_primary_key_field_name, DataType.INT64, is_primary=True, auto_id=False)
        schema.add_field(default_vector_field_name, DataType.FLOAT_VECTOR, dim=default_dim)
        schema.add_field(default_string_field_name, DataType.VARCHAR, max_length=64)
        if not enable_dynamic_field:
            schema.add_field(json_field_name, DataType.JSON)
        index_params = self.prepare_index_params(client)[0]
        index_params.add_index(default_vector_field_name, metric_type="COSINE")
        self.create_collection(client, collection_name, schema=schema, index_params=index_params)
        # 2. release collection
        self.release_collection(client, collection_name)
        # 3. insert with different data distribution
        vectors = cf.gen_vectors(default_nb + 50, default_dim)
        rows = [{default_primary_key_field_name: i, default_vector_field_name: vectors[i],
                 default_string_field_name: str(i), json_field_name: {'a': {"b": i}}} for i in
                range(default_nb)]
        self.insert(client, collection_name, rows)
        rows = [{default_primary_key_field_name: i, default_vector_field_name: vectors[i],
                 default_string_field_name: str(i), json_field_name: i} for i in
                range(default_nb, default_nb + 10)]
        self.insert(client, collection_name, rows)
        rows = [{default_primary_key_field_name: i, default_vector_field_name: vectors[i],
                 default_string_field_name: str(i), json_field_name: {}} for i in
                range(default_nb + 10, default_nb + 20)]
        self.insert(client, collection_name, rows)
        rows = [{default_primary_key_field_name: i, default_vector_field_name: vectors[i],
                 default_string_field_name: str(i), json_field_name: {'a': [1, 2, 3]}} for i in
                range(default_nb + 20, default_nb + 30)]
        self.insert(client, collection_name, rows)
        rows = [{default_primary_key_field_name: i, default_vector_field_name: vectors[i],
                 default_string_field_name: str(i), json_field_name: {'a': [{'b': 1}, 2, 3]}} for i in
                range(default_nb + 30, default_nb + 40)]
        self.insert(client, collection_name, rows)
        rows = [{default_primary_key_field_name: i, default_vector_field_name: vectors[i],
                 default_string_field_name: str(i), json_field_name: {'a': [{'b': None}, 2, 3]}} for i in
                range(default_nb + 40, default_nb + 50)]
        self.insert(client, collection_name, rows)
        # 4. flush if specified
        if is_flush:
            self.flush(client, collection_name)
        # 5. prepare index params
        index_name = "json_index"
        index_params = self.prepare_index_params(client)[0]
        index_params.add_index(field_name=default_vector_field_name, index_type="AUTOINDEX", metric_type="COSINE")
        index_params.add_index(field_name=json_field_name, index_name=index_name,
                               index_type=supported_varchar_scalar_index,
                               params={"json_cast_type": supported_json_cast_type,
                                       "json_path": f"{json_field_name}['a']['b']"})
        index_params.add_index(field_name=json_field_name, index_name=index_name + '1',
                               index_type=supported_varchar_scalar_index,
                               params={"json_cast_type": supported_json_cast_type,
                                       "json_path": f"{json_field_name}['a']"})
        index_params.add_index(field_name=json_field_name, index_name=index_name + '2',
                               index_type=supported_varchar_scalar_index,
                               params={"json_cast_type": supported_json_cast_type,
                                       "json_path": f"{json_field_name}"})
        index_params.add_index(field_name=json_field_name, index_name=index_name + '3',
                               index_type=supported_varchar_scalar_index,
                               params={"json_cast_type": supported_json_cast_type,
                                       "json_path": f"{json_field_name}['a'][0]['b']"})
        index_params.add_index(field_name=json_field_name, index_name=index_name + '4',
                               index_type=supported_varchar_scalar_index,
                               params={"json_cast_type": supported_json_cast_type,
                                       "json_path": f"{json_field_name}['a'][0]"})
        # 5. create index
        self.create_index(client, collection_name, index_params)
        # 6. load collection
        self.load_collection(client, collection_name)
        # 7. search with filter on json without output_fields
        vectors_to_search = [vectors[0]]
        expr = f"{json_field_name}['a']['b'] == {default_nb / 2}"
        insert_ids = [default_nb / 2]
        self.search(client, collection_name, vectors_to_search,
                    filter=expr,
                    consistency_level="Strong",
                    check_task=CheckTasks.check_search_results,
                    check_items={"enable_milvus_client_api": True,
                                 "nq": len(vectors_to_search),
                                 "ids": insert_ids,
                                 "pk_name": default_primary_key_field_name,
                                 "limit": 1})
        expr = f"{json_field_name} == {default_nb + 5}"
        insert_ids = [default_nb + 5]
        self.search(client, collection_name, vectors_to_search,
                    filter=expr,
                    consistency_level="Strong",
                    check_task=CheckTasks.check_search_results,
                    check_items={"enable_milvus_client_api": True,
                                 "nq": len(vectors_to_search),
                                 "ids": insert_ids,
                                 "pk_name": default_primary_key_field_name,
                                 "limit": 1})
        expr = f"{json_field_name}['a'][0] == 1"
        insert_ids = [i for i in range(default_nb + 20, default_nb + 30)]
        self.search(client, collection_name, vectors_to_search,
                    filter=expr,
                    consistency_level="Strong",
                    check_task=CheckTasks.check_search_results,
                    check_items={"enable_milvus_client_api": True,
                                 "nq": len(vectors_to_search),
                                 "ids": insert_ids,
                                 "pk_name": default_primary_key_field_name,
                                 "limit": default_limit})
        expr = f"{json_field_name}['a'][0]['b'] == 1"
        insert_ids = [i for i in range(default_nb + 30, default_nb + 40)]
        self.search(client, collection_name, vectors_to_search,
                    filter=expr,
                    consistency_level="Strong",
                    check_task=CheckTasks.check_search_results,
                    check_items={"enable_milvus_client_api": True,
                                 "nq": len(vectors_to_search),
                                 "ids": insert_ids,
                                 "pk_name": default_primary_key_field_name,
                                 "limit": default_limit})

    @pytest.mark.tags(CaseLabel.L2)
    @pytest.mark.parametrize("enable_dynamic_field", [True, False])
    @pytest.mark.parametrize("is_flush", [True, False])
    def test_milvus_client_search_json_path_index_after_release_load(self, enable_dynamic_field,
                                                                     supported_json_cast_type,
                                                                     supported_varchar_scalar_index, is_flush):
        """
        target: test search after creating json path index after release and load
        method: Search after creating json path index after release and load
        Step: 1. create schema
              2. prepare index_params with vector index params
              3. create collection with the above schema and index params
              4. insert
              5. flush if specified
              6. prepare json path index params
              7. create index
              8. release collection
              9. create index again
              10. load collection
              11. search with expressions related with the json paths
        expected: Search successfully
        """
        client = self._client()
        collection_name = cf.gen_collection_name_by_testcase_name()
        # 1. create collection
        json_field_name = "my_json"
        schema = self.create_schema(client, enable_dynamic_field=enable_dynamic_field)[0]
        schema.add_field(default_primary_key_field_name, DataType.INT64, is_primary=True, auto_id=False)
        schema.add_field(default_vector_field_name, DataType.FLOAT_VECTOR, dim=default_dim)
        schema.add_field(default_string_field_name, DataType.VARCHAR, max_length=64)
        if not enable_dynamic_field:
            schema.add_field(json_field_name, DataType.JSON)
        index_params = self.prepare_index_params(client)[0]
        index_params.add_index(default_vector_field_name, metric_type="COSINE")
        self.create_collection(client, collection_name, schema=schema, index_params=index_params)
        # 2. insert with different data distribution
        vectors = cf.gen_vectors(default_nb + 50, default_dim)
        rows = [{default_primary_key_field_name: i, default_vector_field_name: vectors[i],
                 default_string_field_name: str(i), json_field_name: {'a': {"b": i}}} for i in
                range(default_nb)]
        self.insert(client, collection_name, rows)
        rows = [{default_primary_key_field_name: i, default_vector_field_name: vectors[i],
                 default_string_field_name: str(i), json_field_name: i} for i in
                range(default_nb, default_nb + 10)]
        self.insert(client, collection_name, rows)
        rows = [{default_primary_key_field_name: i, default_vector_field_name: vectors[i],
                 default_string_field_name: str(i), json_field_name: {}} for i in
                range(default_nb + 10, default_nb + 20)]
        self.insert(client, collection_name, rows)
        rows = [{default_primary_key_field_name: i, default_vector_field_name: vectors[i],
                 default_string_field_name: str(i), json_field_name: {'a': [1, 2, 3]}} for i in
                range(default_nb + 20, default_nb + 30)]
        self.insert(client, collection_name, rows)
        rows = [{default_primary_key_field_name: i, default_vector_field_name: vectors[i],
                 default_string_field_name: str(i), json_field_name: {'a': [{'b': 1}, 2, 3]}} for i in
                range(default_nb + 30, default_nb + 40)]
        self.insert(client, collection_name, rows)
        rows = [{default_primary_key_field_name: i, default_vector_field_name: vectors[i],
                 default_string_field_name: str(i), json_field_name: {'a': [{'b': None}, 2, 3]}} for i in
                range(default_nb + 40, default_nb + 50)]
        self.insert(client, collection_name, rows)
        # 3. flush if specified
        if is_flush:
            self.flush(client, collection_name)
        # 4. prepare index params
        index_name = "json_index"
        index_params = self.prepare_index_params(client)[0]
        index_params.add_index(field_name=default_vector_field_name, index_type="AUTOINDEX", metric_type="COSINE")
        index_params.add_index(field_name=json_field_name, index_name=index_name,
                               index_type=supported_varchar_scalar_index,
                               params={"json_cast_type": supported_json_cast_type,
                                       "json_path": f"{json_field_name}['a']['b']"})
        index_params.add_index(field_name=json_field_name, index_name=index_name + '1',
                               index_type=supported_varchar_scalar_index,
                               params={"json_cast_type": supported_json_cast_type,
                                       "json_path": f"{json_field_name}['a']"})
        index_params.add_index(field_name=json_field_name, index_name=index_name + '2',
                               index_type=supported_varchar_scalar_index,
                               params={"json_cast_type": supported_json_cast_type,
                                       "json_path": f"{json_field_name}"})
        index_params.add_index(field_name=json_field_name, index_name=index_name + '3',
                               index_type=supported_varchar_scalar_index,
                               params={"json_cast_type": supported_json_cast_type,
                                       "json_path": f"{json_field_name}['a'][0]['b']"})
        index_params.add_index(field_name=json_field_name, index_name=index_name + '4',
                               index_type=supported_varchar_scalar_index,
                               params={"json_cast_type": supported_json_cast_type,
                                       "json_path": f"{json_field_name}['a'][0]"})
        # 5. create json index
        self.create_index(client, collection_name, index_params)
        # 6. release collection
        self.release_collection(client, collection_name)
        # 7. create json index again
        self.create_index(client, collection_name, index_params)
        # 8. load collection
        self.load_collection(client, collection_name)
        # 9. search with filter on json without output_fields
        vectors_to_search = [vectors[0]]
        expr = f"{json_field_name}['a']['b'] == {default_nb / 2}"
        insert_ids = [default_nb / 2]
        self.search(client, collection_name, vectors_to_search,
                    filter=expr,
                    consistency_level="Strong",
                    check_task=CheckTasks.check_search_results,
                    check_items={"enable_milvus_client_api": True,
                                 "nq": len(vectors_to_search),
                                 "ids": insert_ids,
                                 "pk_name": default_primary_key_field_name,
                                 "limit": 1})
        expr = f"{json_field_name} == {default_nb + 5}"
        insert_ids = [default_nb + 5]
        self.search(client, collection_name, vectors_to_search,
                    filter=expr,
                    consistency_level="Strong",
                    check_task=CheckTasks.check_search_results,
                    check_items={"enable_milvus_client_api": True,
                                 "nq": len(vectors_to_search),
                                 "ids": insert_ids,
                                 "pk_name": default_primary_key_field_name,
                                 "limit": 1})
        expr = f"{json_field_name}['a'][0] == 1"
        insert_ids = [i for i in range(default_nb + 20, default_nb + 30)]
        self.search(client, collection_name, vectors_to_search,
                    filter=expr,
                    consistency_level="Strong",
                    check_task=CheckTasks.check_search_results,
                    check_items={"enable_milvus_client_api": True,
                                 "nq": len(vectors_to_search),
                                 "ids": insert_ids,
                                 "pk_name": default_primary_key_field_name,
                                 "limit": default_limit})
        expr = f"{json_field_name}['a'][0]['b'] == 1"
        insert_ids = [i for i in range(default_nb + 30, default_nb + 40)]
        self.search(client, collection_name, vectors_to_search,
                    filter=expr,
                    consistency_level="Strong",
                    check_task=CheckTasks.check_search_results,
                    check_items={"enable_milvus_client_api": True,
                                 "nq": len(vectors_to_search),
                                 "ids": insert_ids,
                                 "pk_name": default_primary_key_field_name,
                                 "limit": default_limit})


class TestMilvusClientSearchDecayRerank(TestMilvusClientV2Base):
    """ Test case of search interface """

    @pytest.fixture(scope="function", params=[False, True])
    def auto_id(self, request):
        yield request.param

    @pytest.fixture(scope="function", params=["COSINE", "L2"])
    def metric_type(self, request):
        yield request.param

    @pytest.fixture(scope="function", params=[DataType.INT8, DataType.INT16, DataType.INT32,
                                              DataType.FLOAT, DataType.DOUBLE])
    def rerank_fields(self, request):
        tags = request.config.getoption("--tags", default=['L0', 'L1', 'L2'], skip=True)
        if CaseLabel.L2 not in tags:
            if request.param not in [DataType.INT8, DataType.FLOAT]:
                pytest.skip(f"skip rerank field type {request.param}")
        yield request.param

    @pytest.fixture(scope="function", params=["STL_SORT", "INVERTED", "AUTOINDEX", ""])
    def scalar_index(self, request):
        tags = request.config.getoption("--tags", default=['L0', 'L1', 'L2'], skip=True)
        if CaseLabel.L2 not in tags:
            if request.param not in ["INVERTED", ""]:
                pytest.skip(f"skip scalar index type {request.param}")
        yield request.param

    """
    ******************************************************************
    #  The following are valid base cases
    ******************************************************************
    """

    @pytest.mark.tags(CaseLabel.L1)
    @pytest.mark.parametrize("function", ["gauss", "linear", "exp"])
    @pytest.mark.parametrize("scale", [100, 10000, 100.0])
    @pytest.mark.parametrize("origin", [-1, 0, 200, 2000])
    @pytest.mark.parametrize("offset", [0, 10, 1.2, 2000])
    @pytest.mark.parametrize("decay", [0.5])
    @pytest.mark.parametrize("is_flush", [True, False])
    def test_milvus_client_search_with_reranker(self, function, scale, origin, offset, decay, is_flush):
        """
        target: test search with reranker
        method: create connection, collection, insert and search
        expected: search successfully
        """
        client = self._client()
        collection_name = cf.gen_collection_name_by_testcase_name()
        dim = 5
        # 1. create collection
        schema = self.create_schema(client, enable_dynamic_field=False)[0]
        schema.add_field(default_primary_key_field_name, DataType.INT64, is_primary=True,
                         auto_id=False)
        schema.add_field(default_vector_field_name, DataType.FLOAT_VECTOR, dim=dim)
        schema.add_field(ct.default_reranker_field_name, DataType.INT64, nullable=False)
        index_params = self.prepare_index_params(client)[0]
        index_params.add_index(default_vector_field_name, metric_type="COSINE")
        self.create_collection(client, collection_name, dimension=dim, schema=schema, index_params=index_params)
        # 2. insert
        rng = np.random.default_rng(seed=19530)
        rows = [{default_primary_key_field_name: i, default_vector_field_name: list(rng.random((1, dim))[0]),
                 ct.default_reranker_field_name: i} for i in range(default_nb)]
        self.insert(client, collection_name, rows)
        if is_flush:
            self.flush(client, collection_name)
        # 3. search
        my_rerank_fn = Function(
            name="my_reranker",
            input_field_names=[ct.default_reranker_field_name],
            function_type=FunctionType.RERANK,
            params={
                "reranker": "decay",
                "function": function,
                "origin": origin,
                "offset": offset,
                "decay": decay,
                "scale": scale
            }
        )
        vectors_to_search = rng.random((1, dim))
        # search without output_fields
        self.search(client, collection_name, vectors_to_search, ranker=my_rerank_fn,
                    check_task=CheckTasks.check_search_results,
                    check_items={"enable_milvus_client_api": True,
                                 "nq": len(vectors_to_search),
                                 "pk_name": default_primary_key_field_name,
                                 "limit": default_limit}
                    )
        # search with output_fields
        self.search(client, collection_name, vectors_to_search, ranker=my_rerank_fn,
                    output_fields=[ct.default_reranker_field_name],
                    check_task=CheckTasks.check_search_results,
                    check_items={"enable_milvus_client_api": True,
                                 "nq": len(vectors_to_search),
                                 "pk_name": default_primary_key_field_name,
                                 "limit": default_limit}
                    )
        # range search
        params = {"radius": 0, "range_filter": 1}
        self.search(client, collection_name, vectors_to_search, search_params=params, ranker=my_rerank_fn,
                    output_fields=[ct.default_reranker_field_name],
                    check_task=CheckTasks.check_search_results,
                    check_items={"enable_milvus_client_api": True,
                                 "nq": len(vectors_to_search),
                                 "pk_name": default_primary_key_field_name,
                                 "limit": default_limit}
                    )

    @pytest.mark.tags(CaseLabel.L1)
    @pytest.mark.parametrize("function", ["gauss", "linear", "exp"])
    def test_milvus_client_search_with_reranker_default_offset_decay(self, function):
        """
        target: test search with reranker with default offset(0) and decay(0.5) value
        method: create connection, collection, insert and search
        expected: search successfully
        """
        client = self._client()
        collection_name = cf.gen_collection_name_by_testcase_name()
        dim = 5
        # 1. create collection
        schema = self.create_schema(client, enable_dynamic_field=False)[0]
        schema.add_field(default_primary_key_field_name, DataType.INT64, is_primary=True,
                         auto_id=False)
        schema.add_field(default_vector_field_name, DataType.FLOAT_VECTOR, dim=dim)
        schema.add_field(ct.default_reranker_field_name, DataType.INT64, nullable=False)
        index_params = self.prepare_index_params(client)[0]
        index_params.add_index(default_vector_field_name, metric_type="COSINE")
        self.create_collection(client, collection_name, dimension=dim, schema=schema, index_params=index_params)
        # 2. insert
        rng = np.random.default_rng(seed=19530)
        rows = [{default_primary_key_field_name: i, default_vector_field_name: list(rng.random((1, dim))[0]),
                 ct.default_reranker_field_name: i} for i in range(default_nb)]
        self.insert(client, collection_name, rows)
        # 3. search
        my_rerank_fn = Function(
            name="my_reranker",
            input_field_names=[ct.default_reranker_field_name],
            function_type=FunctionType.RERANK,
            params={
                "reranker": "decay",
                "function": function,
                "origin": 0,
                "scale": 100
            }
        )
        vectors_to_search = rng.random((1, dim))
        self.search(client, collection_name, vectors_to_search, ranker=my_rerank_fn,
                    check_task=CheckTasks.check_search_results,
                    check_items={"enable_milvus_client_api": True,
                                 "nq": len(vectors_to_search),
                                 "pk_name": default_primary_key_field_name,
                                 "limit": default_limit}
                    )
        self.search(client, collection_name, vectors_to_search, ranker=my_rerank_fn,
                    filter=f"{ct.default_reranker_field_name}>=9 and {ct.default_reranker_field_name}<=4",
                    check_task=CheckTasks.check_search_results,
                    check_items={"enable_milvus_client_api": True,
                                 "nq": len(vectors_to_search),
                                 "pk_name": default_primary_key_field_name,
                                 "limit": 0}
                    )
        self.search(client, collection_name, vectors_to_search, ranker=my_rerank_fn,
                    filter=f"{ct.default_reranker_field_name}>=0 and {ct.default_reranker_field_name}<=10",
                    check_task=CheckTasks.check_search_results,
                    check_items={"enable_milvus_client_api": True,
                                 "nq": len(vectors_to_search),
                                 "pk_name": default_primary_key_field_name,
                                 "limit": default_limit}
                    )

    @pytest.mark.tags(CaseLabel.L1)
    def test_milvus_client_search_with_reranker_default_value_field(self):
        """
        target: test search with reranker with default offset(0) and decay(0.5) value
        method: create connection, collection, insert and search
        expected: search successfully
        """
        client = self._client()
        collection_name = cf.gen_collection_name_by_testcase_name()
        dim = 5
        # 1. create collection
        schema = self.create_schema(client, enable_dynamic_field=False)[0]
        schema.add_field(default_primary_key_field_name, DataType.INT64, is_primary=True,
                         auto_id=False)
        schema.add_field(default_vector_field_name, DataType.FLOAT_VECTOR, dim=dim)
        schema.add_field(ct.default_reranker_field_name, DataType.INT64, nullable=False, default_value=0)
        index_params = self.prepare_index_params(client)[0]
        index_params.add_index(default_vector_field_name, metric_type="COSINE")
        self.create_collection(client, collection_name, dimension=dim, schema=schema, index_params=index_params)
        # 2. insert
        rng = np.random.default_rng(seed=19530)
        rows = [{default_primary_key_field_name: i, default_vector_field_name: list(rng.random((1, dim))[0]),
                 ct.default_reranker_field_name: i} for i in range(default_nb)]
        self.insert(client, collection_name, rows)
        # 3. search
        my_rerank_fn = Function(
            name="my_reranker",
            input_field_names=[ct.default_reranker_field_name],
            function_type=FunctionType.RERANK,
            params={
                "reranker": "decay",
                "function": "gauss",
                "origin": 0,
                "scale": 100
            }
        )
        vectors_to_search = rng.random((1, dim))
        self.search(client, collection_name, vectors_to_search, ranker=my_rerank_fn,
                    check_task=CheckTasks.check_search_results,
                    check_items={"enable_milvus_client_api": True,
                                 "nq": len(vectors_to_search),
                                 "pk_name": default_primary_key_field_name,
                                 "limit": default_limit}
                    )
        self.search(client, collection_name, vectors_to_search, ranker=my_rerank_fn,
                    filter=f"{ct.default_reranker_field_name}>=9 and {ct.default_reranker_field_name}<=4",
                    check_task=CheckTasks.check_search_results,
                    check_items={"enable_milvus_client_api": True,
                                 "nq": len(vectors_to_search),
                                 "pk_name": default_primary_key_field_name,
                                 "limit": 0}
                    )

    @pytest.mark.tags(CaseLabel.L2)
    @pytest.mark.parametrize("enable_dynamic_field", [True, False])
    @pytest.mark.parametrize("is_clustering", [True, False])
    def test_milvus_client_search_with_reranker_partition_key_field(self, enable_dynamic_field, is_clustering):
        """
        target: test search with reranker with partition key field
        method: create connection, collection, insert and search
        expected: search successfully
        """
        client = self._client()
        collection_name = cf.gen_collection_name_by_testcase_name()
        dim = 5
        # 1. create collection
        schema = self.create_schema(client, enable_dynamic_field=enable_dynamic_field)[0]
        schema.add_field(default_primary_key_field_name, DataType.INT64, is_primary=True,
                         auto_id=False)
        schema.add_field(default_vector_field_name, DataType.FLOAT_VECTOR, dim=dim)
        schema.add_field(ct.default_reranker_field_name, DataType.INT64, nullable=False, is_partition_key=True,
                         is_clustering_key=is_clustering)
        index_params = self.prepare_index_params(client)[0]
        index_params.add_index(default_vector_field_name, metric_type="COSINE")
        self.create_collection(client, collection_name, dimension=dim, schema=schema, index_params=index_params)
        # 2. insert
        rng = np.random.default_rng(seed=19530)
        rows = [{default_primary_key_field_name: i, default_vector_field_name: list(rng.random((1, dim))[0]),
                 ct.default_reranker_field_name: i} for i in range(default_nb)]
        self.insert(client, collection_name, rows)
        # 3. compact
        self.compact(client, collection_name, is_clustering=is_clustering)
        # 4. search
        my_rerank_fn = Function(
            name="my_reranker",
            input_field_names=[ct.default_reranker_field_name],
            function_type=FunctionType.RERANK,
            params={
                "reranker": "decay",
                "function": "gauss",
                "origin": 0,
                "scale": 100
            }
        )
        vectors_to_search = rng.random((1, dim))
        self.search(client, collection_name, vectors_to_search, ranker=my_rerank_fn,
                    check_task=CheckTasks.check_search_results,
                    check_items={"enable_milvus_client_api": True,
                                 "nq": len(vectors_to_search),
                                 "pk_name": default_primary_key_field_name,
                                 "limit": default_limit}
                    )
        self.search(client, collection_name, vectors_to_search, ranker=my_rerank_fn,
                    filter=f"{ct.default_reranker_field_name}>=9 and {ct.default_reranker_field_name}<=4",
                    check_task=CheckTasks.check_search_results,
                    check_items={"enable_milvus_client_api": True,
                                 "nq": len(vectors_to_search),
                                 "pk_name": default_primary_key_field_name,
                                 "limit": 0}
                    )
        self.search(client, collection_name, vectors_to_search, ranker=my_rerank_fn,
                    filter=f"{ct.default_reranker_field_name}>=0 and {ct.default_reranker_field_name}<=10",
                    check_task=CheckTasks.check_search_results,
                    check_items={"enable_milvus_client_api": True,
                                 "nq": len(vectors_to_search),
                                 "pk_name": default_primary_key_field_name,
                                 "limit": default_limit}
                    )

    @pytest.mark.tags(CaseLabel.L2)
    def test_milvus_client_search_with_reranker_all_supported_datatype_field(self, rerank_fields):
        """
        target: test search with reranker with partition key field
        method: create connection, collection, insert and search
        expected: search successfully
        """
        client = self._client()
        collection_name = cf.gen_collection_name_by_testcase_name()
        dim = 5
        # 1. create collection
        schema = self.create_schema(client, enable_dynamic_field=False)[0]
        schema.add_field(default_primary_key_field_name, DataType.INT64, is_primary=True,
                         auto_id=False)
        schema.add_field(default_vector_field_name, DataType.FLOAT_VECTOR, dim=dim)
        schema.add_field(ct.default_reranker_field_name, rerank_fields)
        index_params = self.prepare_index_params(client)[0]
        index_params.add_index(default_vector_field_name, metric_type="COSINE")
        self.create_collection(client, collection_name, dimension=dim, schema=schema, index_params=index_params)
        # 2. insert
        rng = np.random.default_rng(seed=19530)
        rows = []
        for i in range(default_nb):
            if rerank_fields == DataType.INT8:
                value = np.int8(i)
            elif rerank_fields == DataType.INT16:
                value = np.int16(i)
            elif rerank_fields == DataType.INT32:
                value = np.int32(i)
            elif rerank_fields == DataType.FLOAT:
                value = np.float32(i)
            elif rerank_fields == DataType.DOUBLE:
                value = np.float64(i)
            single_row = {default_primary_key_field_name: i, default_vector_field_name: list(rng.random((1, dim))[0]),
                          ct.default_reranker_field_name: value}
            rows.append(single_row)
        self.insert(client, collection_name, rows)
        # 3. compact
        self.compact(client, collection_name)
        # 4. flush
        self.flush(client, collection_name)
        # 5. search
        my_rerank_fn = Function(
            name="my_reranker",
            input_field_names=[ct.default_reranker_field_name],
            function_type=FunctionType.RERANK,
            params={
                "reranker": "decay",
                "function": "gauss",
                "origin": 0,
                "scale": 100
            }
        )
        vectors_to_search = rng.random((1, dim))
        self.search(client, collection_name, vectors_to_search, ranker=my_rerank_fn,
                    check_task=CheckTasks.check_search_results,
                    check_items={"enable_milvus_client_api": True,
                                 "nq": len(vectors_to_search),
                                 "pk_name": default_primary_key_field_name,
                                 "limit": default_limit}
                    )
        self.search(client, collection_name, vectors_to_search, ranker=my_rerank_fn,
                    filter=f"{ct.default_reranker_field_name}>=9 and {ct.default_reranker_field_name}<=4",
                    check_task=CheckTasks.check_search_results,
                    check_items={"enable_milvus_client_api": True,
                                 "nq": len(vectors_to_search),
                                 "pk_name": default_primary_key_field_name,
                                 "limit": 0}
                    )
        self.search(client, collection_name, vectors_to_search, ranker=my_rerank_fn,
                    filter=f"{ct.default_reranker_field_name}>=0 and {ct.default_reranker_field_name}<=10",
                    check_task=CheckTasks.check_search_results,
                    check_items={"enable_milvus_client_api": True,
                                 "nq": len(vectors_to_search),
                                 "pk_name": default_primary_key_field_name,
                                 "limit": default_limit}
                    )

    @pytest.mark.tags(CaseLabel.L1)
    @pytest.mark.parametrize("mmap", [True, False])
    def test_milvus_client_search_with_reranker_scalar_index(self, rerank_fields, scalar_index, mmap):
        """
        Test search functionality with reranker using scalar index in Milvus client.
        
        This test verifies the search operation works correctly when using a reranker with different scalar index types.
        It covers various scenarios including:
        - Different data types for rerank fields (INT8, INT16, INT32, FLOAT, DOUBLE)
        - Different index types (STL_SORT, INVERTED, AUTOINDEX, "")
        - Memory-mapped and non-memory-mapped configurations
        
        The test performs the following steps:
        1. Creates a collection with specified schema and index parameters
        2. Inserts test data with appropriate data types
        3. Builds indexes on both vector and scalar fields
        4. Executes search operations with reranking function
        5. Validates search results with different filter conditions
        6. Cleans up by releasing collection and dropping indexes
        
        Note: This is an L1 (basic functionality) test case.
        target: test search with reranker with scalar index
        method: create connection, collection, insert and search
        expected: search successfully
        """
        client = self._client()
        collection_name = cf.gen_collection_name_by_testcase_name()
        dim = 5
        # 1. create collection
        schema = self.create_schema(client, enable_dynamic_field=False)[0]
        schema.add_field(default_primary_key_field_name, DataType.INT64, is_primary=True,
                         auto_id=False)
        schema.add_field(default_vector_field_name, DataType.FLOAT_VECTOR, dim=dim)
        schema.add_field(ct.default_reranker_field_name, rerank_fields, mmap_enabled=mmap)
        index_params = self.prepare_index_params(client)[0]
        index_params.add_index(default_vector_field_name, index_type='HNSW', metric_type="COSINE")
        self.create_collection(client, collection_name, dimension=dim, schema=schema, index_params=index_params)
        # 2. insert
        rng = np.random.default_rng(seed=19530)
        rows = []
        for i in range(default_nb):
            if rerank_fields == DataType.INT8:
                value = np.int8(i)
            elif rerank_fields == DataType.INT16:
                value = np.int16(i)
            elif rerank_fields == DataType.INT32:
                value = np.int32(i)
            elif rerank_fields == DataType.INT64:
                value = i
            elif rerank_fields == DataType.FLOAT:
                value = np.float32(i)
            elif rerank_fields == DataType.DOUBLE:
                value = np.float64(i)
            single_row = {default_primary_key_field_name: i, default_vector_field_name: list(rng.random((1, dim))[0]),
                          ct.default_reranker_field_name: value}
            rows.append(single_row)
        self.insert(client, collection_name, rows)
        # flush
        self.flush(client, collection_name)
        # 2. prepare index params
        index_params = self.prepare_index_params(client)[0]
        index_params.add_index(field_name=ct.default_reranker_field_name, index_type=scalar_index, params={})
        # 3. create index
        self.create_index(client, collection_name, index_params)
        # 4. compact
        self.compact(client, collection_name)
        self.wait_for_index_ready(client, collection_name, index_name=ct.default_reranker_field_name)
        self.wait_for_index_ready(client, collection_name, index_name=default_vector_field_name)

        # 5. search
        my_rerank_fn = Function(
            name="my_reranker",
            input_field_names=[ct.default_reranker_field_name],
            function_type=FunctionType.RERANK,
            params={
                "reranker": "decay",
                "function": "gauss",
                "origin": 0,
                "scale": 100
            }
        )
        vectors_to_search = rng.random((1, dim))
        self.search(client, collection_name, vectors_to_search, ranker=my_rerank_fn,
                    check_task=CheckTasks.check_search_results,
                    check_items={"enable_milvus_client_api": True,
                                 "nq": len(vectors_to_search),
                                 "pk_name": default_primary_key_field_name,
                                 "limit": default_limit}
                    )
        self.search(client, collection_name, vectors_to_search, ranker=my_rerank_fn,
                    filter=f"{ct.default_reranker_field_name}>=9 and {ct.default_reranker_field_name}<=4",
                    check_task=CheckTasks.check_search_results,
                    check_items={"enable_milvus_client_api": True,
                                 "nq": len(vectors_to_search),
                                 "pk_name": default_primary_key_field_name,
                                 "limit": 0}
                    )
        self.search(client, collection_name, vectors_to_search, ranker=my_rerank_fn,
                    filter=f"{ct.default_reranker_field_name}>=0 and {ct.default_reranker_field_name}<=10",
                    check_task=CheckTasks.check_search_results,
                    check_items={"enable_milvus_client_api": True,
                                 "nq": len(vectors_to_search),
                                 "pk_name": default_primary_key_field_name,
                                 "limit": default_limit}
                    )
        # 5. release collection
        self.release_collection(client, collection_name)
        self.drop_index(client, collection_name, ct.default_reranker_field_name)
        self.drop_index(client, collection_name, default_vector_field_name)
        # 6. create index
        params = {"metric_type": "COSINE"}
        if scalar_index != "STL_SORT":
            params['mmap.enabled'] = mmap
        index_params = self.prepare_index_params(client)[0]
        index_params.add_index(field_name=ct.default_reranker_field_name, index_type=scalar_index, params=params)
        index_params.add_index(field_name=default_vector_field_name, index_type='HNSW', params=params)
        self.create_index(client, collection_name, index_params)
        self.wait_for_index_ready(client, collection_name, index_name=ct.default_reranker_field_name)
        self.wait_for_index_ready(client, collection_name, index_name=default_vector_field_name)
        self.load_collection(client, collection_name)
        # vectors_to_search = rng.random((1, dim))
        self.search(client, collection_name, vectors_to_search, ranker=my_rerank_fn,
                    check_task=CheckTasks.check_search_results,
                    check_items={"enable_milvus_client_api": True,
                                 "nq": len(vectors_to_search),
                                 "pk_name": default_primary_key_field_name,
                                 "limit": default_limit}
                    )
        self.search(client, collection_name, vectors_to_search, ranker=my_rerank_fn,
                    filter=f"{ct.default_reranker_field_name}>=9 and {ct.default_reranker_field_name}<=4",
                    check_task=CheckTasks.check_search_results,
                    check_items={"enable_milvus_client_api": True,
                                 "nq": len(vectors_to_search),
                                 "pk_name": default_primary_key_field_name,
                                 "limit": 0}
                    )
        self.search(client, collection_name, vectors_to_search, ranker=my_rerank_fn,
                    filter=f"{ct.default_reranker_field_name}>=0 and {ct.default_reranker_field_name}<=10",
                    check_task=CheckTasks.check_search_results,
                    check_items={"enable_milvus_client_api": True,
                                 "nq": len(vectors_to_search),
                                 "pk_name": default_primary_key_field_name,
                                 "limit": default_limit}
                    )


class TestMilvusClientSearchModelRerank(TestMilvusClientV2Base):

    @pytest.fixture(scope="function")
    def setup_collection(self):
        """Setup collection for model rerank testing"""
        from faker import Faker
        import random
        client = self._client()
        collection_name = cf.gen_collection_name_by_testcase_name()
        fake = Faker()
        dense_metric_type = "COSINE"

        # 1. create schema with embedding and bm25 functions
        schema = client.create_schema(enable_dynamic_field=False, auto_id=True)
        schema.add_field("id", DataType.INT64, is_primary=True)
        schema.add_field("doc_id", DataType.VARCHAR, max_length=100)
        schema.add_field("document", DataType.VARCHAR, max_length=10000, enable_analyzer=True)
        schema.add_field("sparse", DataType.SPARSE_FLOAT_VECTOR)
        schema.add_field("dense", DataType.FLOAT_VECTOR, dim=768)
        schema.add_field("bm25", DataType.SPARSE_FLOAT_VECTOR)

        # add bm25 function
        bm25_function = Function(
            name="bm25",
            input_field_names=["document"],
            output_field_names="bm25",
            function_type=FunctionType.BM25,
        )
        schema.add_function(bm25_function)

        # 2. prepare index params
        index_params = client.prepare_index_params()
        index_params.add_index(field_name="dense", index_type="FLAT", metric_type=dense_metric_type)
        index_params.add_index(
            field_name="sparse",
            index_type="SPARSE_INVERTED_INDEX",
            metric_type="IP",
        )
        index_params.add_index(
            field_name="bm25",
            index_type="SPARSE_INVERTED_INDEX",
            metric_type="BM25",
            params={"bm25_k1": 1.2, "bm25_b": 0.75},
        )

        # 3. create collection
        client.create_collection(
            collection_name,
            schema=schema,
            index_params=index_params,
            consistency_level="Strong",
        )

        # 4. insert data
        rows = []
        data_size = 3000
        for i in range(data_size):
            rows.append({
                "doc_id": str(i),
                "document": fake.text(),
                "sparse": {random.randint(1, 10000): random.random() for _ in range(100)},
                "dense": [random.random() for _ in range(768)]
            })
        client.insert(collection_name, rows)

        return collection_name

    def merge_and_dedup_hybrid_searchresults(self, result_a, result_b):
        final_result = []
        for i in range(len(result_a)):
            tmp_result = []
            tmp_ids = []
            for j in range(len(result_a[i])):
                tmp_result.append(result_a[i][j])
                tmp_ids.append(result_a[i][j]["id"])
            for j in range(len(result_b[i])):
                if result_b[i][j]["id"] not in tmp_ids:
                    tmp_result.append(result_b[i][j])
            final_result.append(tmp_result)
        return final_result

    def get_tei_rerank_results(self, query_texts, document_texts, tei_reranker_endpoint, enable_truncate=False):
        import requests
        import json

        url = f"{tei_reranker_endpoint}/rerank"

        payload = json.dumps({
            "query": query_texts,
            "texts": document_texts
        })
        if enable_truncate:
            payload = json.dumps({
                "query": query_texts,
                "texts": document_texts,
                "truncate": True,
                "truncation_direction": "Right"
            })
        headers = {
            'Content-Type': 'application/json'
        }

        response = requests.request("POST", url, headers=headers, data=payload)

        res = response.json()
        reranked_results = []
        for r in res:
            tmp = {
                "text": document_texts[r["index"]],
                "score": r["score"]
            }
            reranked_results.append(tmp)

        return reranked_results

    def get_vllm_rerank_results(self, query_texts, document_texts, vllm_reranker_endpoint, enable_truncate=False):
        import requests
        import json

        url = f"{vllm_reranker_endpoint}/v2/rerank"

        payload = json.dumps({
            "query": query_texts,
            "documents": document_texts
        })
        if enable_truncate:
            payload = json.dumps({
                "query": query_texts,
                "documents": document_texts,
                "truncate_prompt_tokens": 512
            })
        headers = {
            'Content-Type': 'application/json'
        }

        response = requests.request("POST", url, headers=headers, data=payload)

        res = response.json()["results"]

        log.debug(f"vllm rerank results:\n")
        for r in res:
            log.debug(f"r: {r}")
        reranked_results = []
        for r in res:
            tmp = {
                "text": r["document"]["text"],
                "score": r["relevance_score"]
            }
            reranked_results.append(tmp)

        return reranked_results

    def display_side_by_side_comparison(self, query_text, milvus_results, gt_results):
        """
        Display side by side comparison of Milvus rerank results and ground truth results
        """
        log.info(f"\n{'=' * 120}")
        log.info(f"Query: {query_text}")
        log.info(f"{'=' * 120}")

        # Display side by side comparison
        log.info(f"\n{'Milvus Rerank Results':<58} | {'Ground Truth Results':<58}")
        log.info(f"{'-' * 58} | {'-' * 58}")

        max_len = max(len(milvus_results), len(gt_results))

        for i in range(max_len):
            log.info(f"\nRank {i + 1}:")

            # Milvus result
            if i < len(milvus_results):
                milvus_doc = milvus_results[i].replace('\n', ' ')[:55] + "..." if len(milvus_results[i]) > 55 else \
                milvus_results[i].replace('\n', ' ')
                log.info(f"{milvus_doc:<58}".ljust(58) + " | " + " " * 58)
            else:
                log.info(f"{'(no more results)':<58}".ljust(58) + " | " + " " * 58)

            # Ground truth result
            if i < len(gt_results):
                gt_doc = gt_results[i].replace('\n', ' ')[:55] + "..." if len(gt_results[i]) > 55 else gt_results[
                    i].replace('\n', ' ')
                log.info(f"{' ' * 58} | {gt_doc:<58}")
            else:
                log.info(f"{' ' * 58} | {'(no more results)':<58}")

            # Check if documents are the same
            if (i < len(milvus_results) and i < len(gt_results) and
                    milvus_results[i] == gt_results[i]):
                log.info(f"{'✓ Same document':<58} | {'✓ Same document':<58}")

            log.info(f"{'-' * 58} | {'-' * 58}")

    def compare_milvus_rerank_with_origin_rerank(self, query_texts, rerank_results, results_without_rerank,
                                                 enable_truncate=False,
                                                 tei_reranker_endpoint=None,
                                                 vllm_reranker_endpoint=None):
        # result length should be the same as nq
        if tei_reranker_endpoint is not None and vllm_reranker_endpoint is not None:
            raise Exception("tei_reranker_endpoint and vllm_reranker_endpoint can not be set at the same time")
        if tei_reranker_endpoint is None and vllm_reranker_endpoint is None:
            raise Exception("tei_reranker_endpoint and vllm_reranker_endpoint can not be None at the same time")
        assert len(results_without_rerank) == len(rerank_results)
        log.debug("results_without_rerank")
        for r in results_without_rerank:
            log.debug(r)
        log.debug("rerank_results")
        for r in rerank_results:
            log.debug(r)
        for i in range(len(results_without_rerank)):
            query_text = query_texts[i]
            document_texts = [x["document"] for x in results_without_rerank[i]]
            distances_without_rerank = [x["distance"] for x in results_without_rerank[i]]

            # Create mapping from document to original data (including pk)
            doc_to_original = {}
            for original_item in results_without_rerank[i]:
                doc_to_original[original_item["document"]] = original_item

            actual_rerank_results = [x["document"] for x in rerank_results[i]]
            distances = [x["distance"] for x in rerank_results[i]]
            log.debug(f"distances: {distances}")
            log.debug(f"distances_without_rerank: {distances_without_rerank}")
            limit = len(actual_rerank_results)
            if tei_reranker_endpoint is not None:
                raw_gt = self.get_tei_rerank_results(query_text, document_texts, tei_reranker_endpoint,
                                                     enable_truncate=enable_truncate)[:limit]
            if vllm_reranker_endpoint is not None:
                raw_gt = self.get_vllm_rerank_results(query_text, document_texts, vllm_reranker_endpoint,
                                                      enable_truncate=enable_truncate)[:limit]

            # Create list of (distance, pk, document) tuples for sorting
            gt_with_info = []
            for doc in raw_gt:
                original_item = doc_to_original.get(doc["text"])
                if original_item:
                    gt_with_info.append((doc["score"], original_item["id"], doc["text"]))

            # Sort by score descending first, then by pk (id) ascending when scores are equal
            gt_with_info.sort(key=lambda x: (-x[0], x[1]))

            # Extract the sorted documents
            gt = [item[2] for item in gt_with_info]

            # Side by side comparison of documents
            self.display_side_by_side_comparison(query_text, actual_rerank_results, gt)
            assert gt == actual_rerank_results, "Rerank result is different from ground truth rerank result"

    @pytest.mark.parametrize("ranker_model", [
        pytest.param("tei", marks=pytest.mark.tags(CaseLabel.L1)),
        pytest.param("vllm", marks=pytest.mark.tags(CaseLabel.L3))
    ])  # vllm set as L3 because it needs GPU resources, so not run in CI and nightly test
    @pytest.mark.parametrize("enable_truncate", [False, True])
    def test_milvus_client_single_vector_search_with_model_rerank(self, setup_collection, ranker_model, enable_truncate,
                                                                  tei_reranker_endpoint, vllm_reranker_endpoint):
        """
        target: test single vector search with model rerank using SciFact dataset
        method: test dense/sparse/bm25 search with model reranker separately and compare results with origin reranker
        expected: result should be the same
        """
        from faker import Faker
        import random
        client = self._client()
        collection_name = setup_collection
        fake = Faker()

        # 5. prepare search parameters for reranker
        nq = 2
        query_texts = [fake.text() for _ in range(nq)]
        if enable_truncate:
            # make query texts larger
            query_texts = [" ".join([fake.word() for _ in range(1024)]) for _ in range(nq)]
        tei_ranker = Function(
            name="rerank_model",
            input_field_names=["document"],
            function_type=FunctionType.RERANK,
            params={
                "reranker": "model",
                "provider": "tei",
                "queries": query_texts,
                "endpoint": tei_reranker_endpoint,
                "truncate": enable_truncate,
                "truncation_direction": "Right"
            },
        )
        vllm_ranker = Function(
            name="rerank_model",
            input_field_names=["document"],
            function_type=FunctionType.RERANK,
            params={
                "reranker": "model",
                "provider": "vllm",
                "queries": query_texts,
                "endpoint": vllm_reranker_endpoint,
                "truncate": enable_truncate,
                "truncate_prompt_tokens": 512

            },
        )

        # 6. execute search with reranker
        if ranker_model == "tei":
            ranker = tei_ranker
        else:
            ranker = vllm_ranker
        for search_type in ["dense", "sparse", "bm25"]:
            log.info(f"Executing {search_type} search with model reranker")
            rerank_results = []
            results_without_rerank = None
            if search_type == "dense":

                data = [[random.random() for _ in range(768)] for _ in range(nq)]
                rerank_results = client.search(
                    collection_name,
                    data=data,
                    anns_field="dense",
                    limit=10,
                    output_fields=["doc_id", "document"],
                    ranker=ranker,
                    consistency_level="Strong",
                )
                results_without_rerank = client.search(
                    collection_name,
                    data=data,
                    anns_field="dense",
                    limit=10,
                    output_fields=["doc_id", "document"],
                )

            elif search_type == "sparse":
                data = [{random.randint(1, 10000): random.random() for _ in range(100)} for _ in range(nq)]
                rerank_results = client.search(
                    collection_name,
                    data=data,
                    anns_field="sparse",
                    limit=10,
                    output_fields=["doc_id", "document"],
                    ranker=ranker,
                    consistency_level="Strong",
                )
                results_without_rerank = client.search(
                    collection_name,
                    data=data,
                    anns_field="sparse",
                    limit=10,
                    output_fields=["doc_id", "document"],
                )
            elif search_type == "bm25":
                rerank_results = client.search(
                    collection_name,
                    data=query_texts,
                    anns_field="bm25",
                    limit=10,
                    output_fields=["doc_id", "document"],
                    ranker=ranker,
                    consistency_level="Strong",
                    search_params={"metric_type": "BM25"}
                )
                results_without_rerank = client.search(
                    collection_name,
                    data=query_texts,
                    anns_field="bm25",
                    limit=10,
                    output_fields=["doc_id", "document"],
                )
            if ranker_model == "tei":
                self.compare_milvus_rerank_with_origin_rerank(query_texts, rerank_results, results_without_rerank,
                                                              enable_truncate=enable_truncate,
                                                              tei_reranker_endpoint=tei_reranker_endpoint)
            if ranker_model == "vllm":
                self.compare_milvus_rerank_with_origin_rerank(query_texts, rerank_results, results_without_rerank,
                                                              enable_truncate=enable_truncate,
                                                              vllm_reranker_endpoint=vllm_reranker_endpoint)

    @pytest.mark.parametrize("ranker_model", [
        pytest.param("tei", marks=pytest.mark.tags(CaseLabel.L1)),
        pytest.param("vllm", marks=pytest.mark.tags(CaseLabel.L3))
    ])  # vllm set as L3 because it needs GPU resources, so not run in CI and nightly test
    def test_milvus_client_hybrid_vector_search_with_model_rerank(self, setup_collection, ranker_model,
                                                                  tei_reranker_endpoint, vllm_reranker_endpoint):
        """
        target: test hybrid vector search with model rerank
        method: test dense+sparse/dense+bm25/sparse+bm25 search with model reranker
        expected: search successfully with model reranker
        """
        from faker import Faker
        import random
        client = self._client()
        collection_name = setup_collection
        fake = Faker()

        # 5. prepare search parameters for reranker
        nq = 2
        query_texts = [fake.text() for _ in range(nq)]
        tei_ranker = Function(
            name="rerank_model",
            input_field_names=["document"],
            function_type=FunctionType.RERANK,
            params={
                "reranker": "model",
                "provider": "tei",
                "queries": query_texts,
                "endpoint": tei_reranker_endpoint,
            },
        )
        vllm_ranker = Function(
            name="rerank_model",
            input_field_names=["document"],
            function_type=FunctionType.RERANK,
            params={
                "reranker": "model",
                "provider": "vllm",
                "queries": query_texts,
                "endpoint": vllm_reranker_endpoint,
            },
        )
        if ranker_model == "tei":
            ranker = tei_ranker
        else:
            ranker = vllm_ranker
        # 6. execute search with reranker
        for search_type in ["dense+sparse", "dense+bm25", "sparse+bm25"]:
            log.info(f"Executing {search_type} search with model reranker")
            rerank_results = []
            dense_search_param = {
                "data": [[random.random() for _ in range(768)] for _ in range(nq)],
                "anns_field": "dense",
                "param": {},
                "limit": 5,
            }
            dense = AnnSearchRequest(**dense_search_param)

            sparse_search_param = {
                "data": [{random.randint(1, 10000): random.random() for _ in range(100)} for _ in range(nq)],
                "anns_field": "sparse",
                "param": {},
                "limit": 5,
            }
            bm25_search_param = {
                "data": query_texts,
                "anns_field": "bm25",
                "param": {},
                "limit": 5,
            }
            bm25 = AnnSearchRequest(**bm25_search_param)

            sparse = AnnSearchRequest(**sparse_search_param)
            results_without_rerank = None
            if search_type == "dense+sparse":

                rerank_results = client.hybrid_search(
                    collection_name,
                    reqs=[dense, sparse],
                    limit=10,
                    output_fields=["doc_id", "document"],
                    ranker=ranker,
                    consistency_level="Strong",
                )
                # Get results without rerank by using search separately and merging them
                dense_results = client.search(
                    collection_name,
                    data=dense_search_param["data"],
                    anns_field="dense",
                    limit=5,
                    output_fields=["doc_id", "document"],
                )
                sparse_results = client.search(
                    collection_name,
                    data=sparse_search_param["data"],
                    anns_field="sparse",
                    limit=5,
                    output_fields=["doc_id", "document"],
                )
                results_without_rerank = self.merge_and_dedup_hybrid_searchresults(dense_results, sparse_results)
            elif search_type == "dense+bm25":
                rerank_results = client.hybrid_search(
                    collection_name,
                    reqs=[dense, bm25],
                    limit=10,
                    output_fields=["doc_id", "document"],
                    ranker=ranker,
                    consistency_level="Strong",
                )
                # Get results without rerank by using search separately and merging them
                dense_results = client.search(
                    collection_name,
                    data=dense_search_param["data"],
                    anns_field="dense",
                    limit=5,
                    output_fields=["doc_id", "document"],
                )
                bm25_results = client.search(
                    collection_name,
                    data=bm25_search_param["data"],
                    anns_field="bm25",
                    limit=5,
                    output_fields=["doc_id", "document"],
                    search_params={"metric_type": "BM25"}
                )
                results_without_rerank = self.merge_and_dedup_hybrid_searchresults(dense_results, bm25_results)
            elif search_type == "sparse+bm25":
                rerank_results = client.hybrid_search(
                    collection_name,
                    reqs=[sparse, bm25],
                    limit=10,
                    output_fields=["doc_id", "document"],
                    ranker=ranker,
                    consistency_level="Strong",
                    search_params={"metric_type": "BM25"}
                )
                # Get results without rerank by using search separately and merging them
                sparse_results = client.search(
                    collection_name,
                    data=sparse_search_param["data"],
                    anns_field="sparse",
                    limit=5,
                    output_fields=["doc_id", "document"],
                )
                bm25_results = client.search(
                    collection_name,
                    data=bm25_search_param["data"],
                    anns_field="bm25",
                    limit=5,
                    output_fields=["doc_id", "document"],
                    search_params={"metric_type": "BM25"}
                )
                results_without_rerank = self.merge_and_dedup_hybrid_searchresults(sparse_results, bm25_results)
            if ranker_model == "tei":
                self.compare_milvus_rerank_with_origin_rerank(query_texts, rerank_results, results_without_rerank,
                                                              tei_reranker_endpoint=tei_reranker_endpoint)
            if ranker_model == "vllm":
                self.compare_milvus_rerank_with_origin_rerank(query_texts, rerank_results, results_without_rerank,
                                                              vllm_reranker_endpoint=vllm_reranker_endpoint)


class TestMilvusClientSearchModelRerankNegative(TestMilvusClientV2Base):
    """ Test case of model rerank negative scenarios """

    @pytest.fixture(scope="function")
    def setup_collection(self):
        """Setup collection for negative testing"""
        from faker import Faker
        import random
        client = self._client()
        collection_name = cf.gen_collection_name_by_testcase_name()
        fake = Faker()

        # 1. create schema
        schema = client.create_schema(enable_dynamic_field=False, auto_id=True)
        schema.add_field("id", DataType.INT64, is_primary=True)
        schema.add_field("doc_id", DataType.VARCHAR, max_length=100)
        schema.add_field("document", DataType.VARCHAR, max_length=10000)
        schema.add_field("dense", DataType.FLOAT_VECTOR, dim=128)

        # 2. prepare index params
        index_params = client.prepare_index_params()
        index_params.add_index(field_name="dense", index_type="FLAT", metric_type="L2")

        # 3. create collection
        client.create_collection(
            collection_name,
            schema=schema,
            index_params=index_params,
            consistency_level="Strong",
        )

        # 4. insert data
        rows = []
        for i in range(100):
            rows.append({
                "doc_id": str(i),
                "document": fake.text()[:500],
                "dense": [random.random() for _ in range(128)]
            })
        client.insert(collection_name, rows)

        yield client, collection_name

        # cleanup
        client.drop_collection(collection_name)

    @pytest.mark.tags(CaseLabel.L1)
    @pytest.mark.parametrize("invalid_provider", ["invalid_provider", "openai", "huggingface", "", None, 123])
    def test_milvus_client_search_with_model_rerank_invalid_provider(self, setup_collection, invalid_provider,
                                                                     tei_reranker_endpoint):
        """
        target: test model rerank with invalid provider
        method: use invalid provider values
        expected: raise exception
        """
        client, collection_name = setup_collection
        query_texts = ["test query"]

        ranker = Function(
            name="rerank_model",
            input_field_names=["document"],
            function_type=FunctionType.RERANK,
            params={
                "reranker": "model",
                "provider": invalid_provider,
                "queries": query_texts,
                "endpoint": tei_reranker_endpoint,
            },
        )

        data = [[random.random() for _ in range(128)]]
        error = {ct.err_code: 65535, ct.err_msg: "Unknow rerank provider"}
        self.search(client, collection_name, data, anns_field="dense", limit=5,
                    ranker=ranker, check_task=CheckTasks.err_res, check_items=error)

    @pytest.mark.tags(CaseLabel.L1)
    @pytest.mark.parametrize("invalid_endpoint", ["", "invalid_url", "ftp://invalid.com", "localhost", None])
    def test_milvus_client_search_with_model_rerank_invalid_endpoint(self, setup_collection, invalid_endpoint):
        """
        target: test model rerank with invalid endpoint
        method: use invalid endpoint values
        expected: raise exception
        """
        client, collection_name = setup_collection
        query_texts = ["test query"]

        ranker = Function(
            name="rerank_model",
            input_field_names=["document"],
            function_type=FunctionType.RERANK,
            params={
                "reranker": "model",
                "provider": "tei",
                "queries": query_texts,
                "endpoint": invalid_endpoint,
            },
        )

        data = [[0.1] * 128]
        error = {ct.err_code: 65535, ct.err_msg: "not a valid http/https link"}
        self.search(client, collection_name, data, anns_field="dense", limit=5,
                    ranker=ranker, check_task=CheckTasks.err_res, check_items=error)

    @pytest.mark.tags(CaseLabel.L1)
    def test_milvus_client_search_with_model_rerank_unreachable_endpoint(self, setup_collection):
        """
        target: test model rerank with unreachable endpoint
        method: use unreachable endpoint
        expected: raise connection error
        """
        client, collection_name = setup_collection
        query_texts = ["test query"]

        ranker = Function(
            name="rerank_model",
            input_field_names=["document"],
            function_type=FunctionType.RERANK,
            params={
                "reranker": "model",
                "provider": "tei",
                "queries": query_texts,
                "endpoint": "http://192.168.999.999:8080",  # unreachable IP
            },
        )

        data = [[0.1] * 128]
        error = {ct.err_code: 65535, ct.err_msg: "Call rerank model failed"}
        self.search(client, collection_name, data, anns_field="dense", limit=5,
                    ranker=ranker, check_task=CheckTasks.err_res, check_items=error)

    @pytest.mark.tags(CaseLabel.L1)
    @pytest.mark.parametrize("invalid_queries", [None, "", 123, {"key": "value"}])
    def test_milvus_client_search_with_model_rerank_invalid_queries(self, setup_collection, invalid_queries,
                                                                    tei_reranker_endpoint):
        """
        target: test model rerank with invalid queries parameter
        method: use invalid queries values
        expected: raise exception
        """
        client, collection_name = setup_collection

        ranker = Function(
            name="rerank_model",
            input_field_names=["document"],
            function_type=FunctionType.RERANK,
            params={
                "reranker": "model",
                "provider": "tei",
                "queries": invalid_queries,
                "endpoint": tei_reranker_endpoint,
            },
        )

        data = [[0.1] * 128]
        error = {ct.err_code: 65535, ct.err_msg: "Parse rerank params [queries] failed"}
        self.search(client, collection_name, data, anns_field="dense", limit=5,
                    ranker=ranker, check_task=CheckTasks.err_res, check_items=error)

    @pytest.mark.tags(CaseLabel.L1)
    def test_milvus_client_search_with_model_rerank_missing_queries(self, setup_collection, tei_reranker_endpoint):
        """
        target: test model rerank without queries parameter
        method: omit queries parameter
        expected: raise exception for missing required parameter
        """
        client, collection_name = setup_collection

        ranker = Function(
            name="rerank_model",
            input_field_names=["document"],
            function_type=FunctionType.RERANK,
            params={
                "reranker": "model",
                "provider": "tei",
                "endpoint": tei_reranker_endpoint,
                # missing "queries" parameter
            },
        )

        data = [[0.1] * 128]
        error = {ct.err_code: 65535, ct.err_msg: "Rerank function lost params queries"}
        self.search(client, collection_name, data, anns_field="dense", limit=5,
                    ranker=ranker, check_task=CheckTasks.err_res, check_items=error)

    @pytest.mark.tags(CaseLabel.L1)
    def test_milvus_client_search_with_model_rerank_missing_endpoint(self, setup_collection):
        """
        target: test model rerank without endpoint parameter
        method: omit endpoint parameter
        expected: raise exception for missing required parameter
        """
        client, collection_name = setup_collection
        query_texts = ["test query"]

        ranker = Function(
            name="rerank_model",
            input_field_names=["document"],
            function_type=FunctionType.RERANK,
            params={
                "reranker": "model",
                "provider": "tei",
                "queries": query_texts,
                # missing "endpoint" parameter
            },
        )

        data = [[0.1] * 128]
        error = {ct.err_code: 65535, ct.err_msg: "Rerank function lost params endpoint"}
        self.search(client, collection_name, data, anns_field="dense", limit=5,
                    ranker=ranker, check_task=CheckTasks.err_res, check_items=error)

    @pytest.mark.tags(CaseLabel.L1)
    @pytest.mark.parametrize("invalid_reranker_type", ["invalid", "", None, 123])
    def test_milvus_client_search_with_invalid_reranker_type(self, setup_collection, invalid_reranker_type,
                                                             tei_reranker_endpoint):
        """
        target: test model rerank with invalid reranker type
        method: use invalid reranker type values
        expected: raise exception
        """
        client, collection_name = setup_collection
        query_texts = ["test query"]

        ranker = Function(
            name="rerank_model",
            input_field_names=["document"],
            function_type=FunctionType.RERANK,
            params={
                "reranker": invalid_reranker_type,
                "provider": "tei",
                "queries": query_texts,
                "endpoint": tei_reranker_endpoint,
            },
        )

        data = [[0.1] * 128]
        error = {ct.err_code: 65535, ct.err_msg: "Unsupported rerank function"}
        self.search(client, collection_name, data, anns_field="dense", limit=5,
                    ranker=ranker, check_task=CheckTasks.err_res, check_items=error)

    @pytest.mark.tags(CaseLabel.L1)
    def test_milvus_client_search_with_model_rerank_query_mismatch(self, setup_collection, tei_reranker_endpoint):
        """
        target: test model rerank with query count mismatch
        method: provide multiple queries but single search data
        expected: raise exception for query mismatch
        """
        client, collection_name = setup_collection
        query_texts = ["query1", "query2", "query3"]  # 3 queries

        ranker = Function(
            name="rerank_model",
            input_field_names=["document"],
            function_type=FunctionType.RERANK,
            params={
                "reranker": "model",
                "provider": "tei",
                "queries": query_texts,
                "endpoint": tei_reranker_endpoint,
            },
        )

        data = [[0.1] * 128]  # single search data
        error = {ct.err_code: 65535, ct.err_msg: "nq must equal to queries size"}
        self.search(client, collection_name, data, anns_field="dense", limit=5,
                    ranker=ranker, check_task=CheckTasks.err_res, check_items=error)

    @pytest.mark.tags(CaseLabel.L1)
    def test_milvus_client_search_with_model_rerank_non_text_field(self, setup_collection, tei_reranker_endpoint):
        """
        target: test model rerank with non-text input field
        method: use numeric field for reranking input
        expected: raise exception for unsupported field type
        """
        client, collection_name = setup_collection
        query_texts = ["test query"]

        ranker = Function(
            name="rerank_model",
            input_field_names=["id"],  # numeric field instead of text
            function_type=FunctionType.RERANK,
            params={
                "reranker": "model",
                "provider": "tei",
                "queries": query_texts,
                "endpoint": tei_reranker_endpoint,
            },
        )

        data = [[0.1] * 128]
        error = {ct.err_code: 65535, ct.err_msg: "Rerank model only support varchar"}
        self.search(client, collection_name, data, anns_field="dense", limit=5, output_fields=["doc_id", "document"],
                    ranker=ranker, check_task=CheckTasks.err_res, check_items=error)

    @pytest.mark.tags(CaseLabel.L1)
    def test_milvus_client_search_with_model_rerank_nonexistent_field(self, setup_collection, tei_reranker_endpoint):
        """
        target: test model rerank with non-existent input field
        method: use field that doesn't exist in collection
        expected: raise exception for field not found
        """
        client, collection_name = setup_collection
        query_texts = ["test query"]

        ranker = Function(
            name="rerank_model",
            input_field_names=["nonexistent_field"],
            function_type=FunctionType.RERANK,
            params={
                "reranker": "model",
                "provider": "tei",
                "queries": query_texts,
                "endpoint": tei_reranker_endpoint,
            },
        )

        data = [[0.1] * 128]
        error = {ct.err_code: 1, ct.err_msg: "field not found"}
        self.search(client, collection_name, data, anns_field="dense", limit=5,
                    ranker=ranker, check_task=CheckTasks.err_res, check_items=error)

    @pytest.mark.tags(CaseLabel.L1)
    def test_milvus_client_search_with_model_rerank_multiple_input_fields(self, setup_collection,
                                                                          tei_reranker_endpoint):
        """
        target: test model rerank with multiple input fields
        method: specify multiple fields for reranking input
        expected: raise exception for multiple input fields not supported
        """
        client, collection_name = setup_collection
        query_texts = ["test query"]

        ranker = Function(
            name="rerank_model",
            input_field_names=["document", "doc_id"],  # multiple fields
            function_type=FunctionType.RERANK,
            params={
                "reranker": "model",
                "provider": "tei",
                "queries": query_texts,
                "endpoint": tei_reranker_endpoint,
            },
        )

        data = [[0.1] * 128]
        error = {ct.err_code: 65535, ct.err_msg: "Rerank model only supports single input"}
        self.search(client, collection_name, data, anns_field="dense", limit=5,
                    ranker=ranker, check_task=CheckTasks.err_res, check_items=error)

    @pytest.mark.tags(CaseLabel.L1)
    def test_milvus_client_search_with_model_rerank_extra_params(self, setup_collection, tei_reranker_endpoint):
        """
        target: test model rerank with extra unknown parameters
        method: add unknown parameters to params
        expected: search should work but ignore unknown parameters or raise warning
        """
        client, collection_name = setup_collection
        query_texts = ["test query"]

        ranker = Function(
            name="rerank_model",
            input_field_names=["document"],
            function_type=FunctionType.RERANK,
            params={
                "reranker": "model",
                "provider": "tei",
                "queries": query_texts,
                "endpoint": tei_reranker_endpoint,
                "unknown_param": "value",  # extra parameter
                "another_param": 123,
            },
        )

        data = [[0.1] * 128]
        # This might succeed with warning, or fail depending on implementation
        res, result = self.search(
            client,
            collection_name,
            data=data,
            anns_field="dense",
            limit=5,
            ranker=ranker,
        )
        assert result is True


class TestMilvusClientSearchRRFWeightedRerank(TestMilvusClientV2Base):

    @pytest.fixture(scope="function")
    def setup_collection(self):
        """Setup collection for rrf/weighted rerank testing"""
        from faker import Faker
        import random
        client = self._client()
        collection_name = cf.gen_collection_name_by_testcase_name()
        fake = Faker()
        dense_metric_type = "COSINE"

        # 1. create schema with embedding and bm25 functions
        schema = client.create_schema(enable_dynamic_field=False, auto_id=True)
        schema.add_field("id", DataType.INT64, is_primary=True)
        schema.add_field("doc_id", DataType.VARCHAR, max_length=100)
        schema.add_field("document", DataType.VARCHAR, max_length=10000, enable_analyzer=True)
        schema.add_field("sparse", DataType.SPARSE_FLOAT_VECTOR)
        schema.add_field("dense", DataType.FLOAT_VECTOR, dim=768)
        schema.add_field("bm25", DataType.SPARSE_FLOAT_VECTOR)

        # add bm25 function
        bm25_function = Function(
            name="bm25",
            input_field_names=["document"],
            output_field_names="bm25",
            function_type=FunctionType.BM25,
        )
        schema.add_function(bm25_function)

        # 2. prepare index params
        index_params = client.prepare_index_params()
        index_params.add_index(field_name="dense", index_type="FLAT", metric_type=dense_metric_type)
        index_params.add_index(
            field_name="sparse",
            index_type="SPARSE_INVERTED_INDEX",
            metric_type="IP",
        )
        index_params.add_index(
            field_name="bm25",
            index_type="SPARSE_INVERTED_INDEX",
            metric_type="BM25",
            params={"bm25_k1": 1.2, "bm25_b": 0.75},
        )

        # 3. create collection
        client.create_collection(
            collection_name,
            schema=schema,
            index_params=index_params,
            consistency_level="Strong",
        )

        # 4. insert data
        rows = []
        data_size = 3000
        for i in range(data_size):
            rows.append({
                "doc_id": str(i),
                "document": fake.text(),
                "sparse": {random.randint(1, 10000): random.random() for _ in range(100)},
                "dense": [random.random() for _ in range(768)]
            })
        client.insert(collection_name, rows)

        return collection_name

    @pytest.mark.tags(CaseLabel.L1)
    @pytest.mark.parametrize("ranker_model", ["rrf", "weight"])
    def test_milvus_client_hybrid_vector_search_with_rrf_weight_rerank(self, setup_collection, ranker_model):
        """
        target: test hybrid vector search with rrf/weight rerank
        method: test dense+sparse/dense+bm25/sparse+bm25 search with rrf/weight reranker
        expected: search successfully with rrf/weight reranker
        """
        from faker import Faker
        import random
        from pymilvus import WeightedRanker, RRFRanker
        client = self._client()
        collection_name = setup_collection
        fake = Faker()

        # 5. prepare search parameters for reranker
        query_texts = [fake.text() for _ in range(10)]
        rrf_func_ranker = Function(
            name="rrf_ranker",
            input_field_names=[],
            function_type=FunctionType.RERANK,
            params={
                "reranker": "rrf",
                "k": 100
            },
        )
        weight_func_ranker = Function(
            name="weight_ranker",
            input_field_names=[],
            function_type=FunctionType.RERANK,
            params={
                "reranker": "weighted",
                "weights": [0.1, 0.9],
                "norm_score": True
            },
        )
        func_ranker = None
        original_ranker = None
        if ranker_model == "rrf":
            func_ranker = rrf_func_ranker
            original_ranker = RRFRanker(k=100)

        if ranker_model == "weight":
            func_ranker = weight_func_ranker
            original_ranker = WeightedRanker(0.1, 0.9, norm_score=True)
        # 6. execute search with reranker
        for search_type in ["dense+sparse", "dense+bm25", "sparse+bm25"]:
            log.info(f"Executing {search_type} search with rrf/weight reranker")
            rerank_results = []
            dense_search_param = {
                "data": [[random.random() for _ in range(768)] for _ in range(10)],
                "anns_field": "dense",
                "param": {},
                "limit": 5,
            }
            dense = AnnSearchRequest(**dense_search_param)

            sparse_search_param = {
                "data": [{random.randint(1, 10000): random.random() for _ in range(100)} for _ in range(10)],
                "anns_field": "sparse",
                "param": {},
                "limit": 5,
            }
            bm25_search_param = {
                "data": query_texts,
                "anns_field": "bm25",
                "param": {},
                "limit": 5,
            }
            bm25 = AnnSearchRequest(**bm25_search_param)

            sparse = AnnSearchRequest(**sparse_search_param)
            if search_type == "dense+sparse":

                function_rerank_results = client.hybrid_search(
                    collection_name,
                    reqs=[dense, sparse],
                    limit=10,
                    output_fields=["doc_id", "document"],
                    ranker=func_ranker,
                    consistency_level="Strong",
                )
                original_rerank_results = client.hybrid_search(
                    collection_name,
                    reqs=[dense, sparse],
                    limit=10,
                    output_fields=["doc_id", "document"],
                    ranker=original_ranker,
                    consistency_level="Strong",
                )
            elif search_type == "dense+bm25":
                function_rerank_results = client.hybrid_search(
                    collection_name,
                    reqs=[dense, bm25],
                    limit=10,
                    output_fields=["doc_id", "document"],
                    ranker=func_ranker,
                    consistency_level="Strong",
                )
                original_rerank_results = client.hybrid_search(
                    collection_name,
                    reqs=[dense, bm25],
                    limit=10,
                    output_fields=["doc_id", "document"],
                    ranker=original_ranker,
                    consistency_level="Strong",
                )
            elif search_type == "sparse+bm25":
                function_rerank_results = client.hybrid_search(
                    collection_name,
                    reqs=[sparse, bm25],
                    limit=10,
                    output_fields=["doc_id", "document"],
                    ranker=func_ranker,
                    consistency_level="Strong",
                    search_params={"metric_type": "BM25"}
                )
                original_rerank_results = client.hybrid_search(
                    collection_name,
                    reqs=[sparse, bm25],
                    limit=10,
                    output_fields=["doc_id", "document"],
                    ranker=original_ranker,
                    consistency_level="Strong",
                    search_params={"metric_type": "BM25"}
                )
            assert function_rerank_results == original_rerank_results<|MERGE_RESOLUTION|>--- conflicted
+++ resolved
@@ -1595,12 +1595,9 @@
         vectors_to_search = rng.random((1, dim))
         self.search(client, collection_name, vectors_to_search, ranker=my_rerank_fn,
                     group_by_field=ct.default_reranker_field_name)
-<<<<<<< HEAD
         self.add_collection_field(client, collection_name, field_name=ct.default_new_field_name, data_type=DataType.INT64,
                                   nullable=True)
         self.search(client, collection_name, vectors_to_search, ranker=my_rerank_fn, group_by_field=ct.default_new_field_name)
-=======
->>>>>>> d41eec6f
 
     @pytest.mark.tags(CaseLabel.L1)
     def test_milvus_client_search_with_reranker_on_dynamic_fields(self):
