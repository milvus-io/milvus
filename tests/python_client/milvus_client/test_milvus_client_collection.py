import pytest
import numpy

from base.client_v2_base import TestMilvusClientV2Base
from common import common_func as cf
from common import common_type as ct
from common.common_type import CaseLabel, CheckTasks
from utils.util_pymilvus import *
from pymilvus.client.types import LoadState

prefix = "client_collection"
epsilon = ct.epsilon
default_nb = ct.default_nb
default_nb_medium = ct.default_nb_medium
default_nq = ct.default_nq
default_dim = ct.default_dim
default_limit = ct.default_limit
default_search_exp = "id >= 0"
exp_res = "exp_res"
default_search_string_exp = "varchar >= \"0\""
default_search_mix_exp = "int64 >= 0 && varchar >= \"0\""
default_invaild_string_exp = "varchar >= 0"
default_json_search_exp = "json_field[\"number\"] >= 0"
perfix_expr = 'varchar like "0%"'
default_search_field = ct.default_float_vec_field_name
default_search_params = ct.default_search_params
default_primary_key_field_name = "id"
default_vector_field_name = "vector"
default_float_field_name = ct.default_float_field_name
default_bool_field_name = ct.default_bool_field_name
default_string_field_name = ct.default_string_field_name
default_int32_array_field_name = ct.default_int32_array_field_name
default_string_array_field_name = ct.default_string_array_field_name


class TestMilvusClientCollectionInvalid(TestMilvusClientV2Base):
    """ Test case of create collection interface """

    @pytest.fixture(scope="function", params=[False, True])
    def auto_id(self, request):
        yield request.param

    @pytest.fixture(scope="function", params=["COSINE", "L2"])
    def metric_type(self, request):
        yield request.param

    """
    ******************************************************************
    #  The following are invalid base cases
    ******************************************************************
    """

    @pytest.mark.tags(CaseLabel.L1)
    @pytest.mark.parametrize("collection_name", ["12-s", "12 s", "(mn)", "中文", "%$#", "español", "عربي", "हिंदी", "Русский"])
    def test_milvus_client_collection_invalid_collection_name(self, collection_name):
        """
        target: test fast create collection with invalid collection name
        method: create collection with invalid collection
        expected: raise exception
        """
        client = self._client()
        # 1. create collection
        if collection_name == "español":
            expected_msg = "collection name can only contain numbers, letters and underscores"
        else:
            expected_msg = "the first character of a collection name must be an underscore or letter"
        
        error = {ct.err_code: 1100, ct.err_msg: f"Invalid collection name: {collection_name}. {expected_msg}: invalid parameter"}
        self.create_collection(client, collection_name, default_dim,
                               check_task=CheckTasks.err_res, check_items=error)

    @pytest.mark.tags(CaseLabel.L1)
    def test_milvus_client_collection_name_over_max_length(self):
        """
        target: test fast create collection with over max collection name length
        method: create collection with over max collection name length
        expected: raise exception
        """
        client = self._client()
        # 1. create collection
        collection_name = "a".join("a" for i in range(256))
        error = {ct.err_code: 1100, ct.err_msg: f"the length of a collection name must be less than 255 characters"}
        self.create_collection(client, collection_name, default_dim,
                               check_task=CheckTasks.err_res, check_items=error)

    @pytest.mark.tags(CaseLabel.L1)
    def test_milvus_client_collection_name_empty(self):
        """
        target: test fast create collection name with empty
        method: create collection name with empty
        expected: raise exception
        """
        client = self._client()
        # 1. create collection
        collection_name = "  "
        error = {ct.err_code: 1100, ct.err_msg: "Invalid collection name"}
        self.create_collection(client, collection_name, default_dim,
                               check_task=CheckTasks.err_res, check_items=error)

    @pytest.mark.tags(CaseLabel.L1)
    @pytest.mark.parametrize("invalid_dim", ct.invalid_dims)
    def test_milvus_client_collection_vector_invalid_dim_default_schema(self, invalid_dim):
        """
        target: Test collection with invalid vector dimension
        method: Create collection with vector field having invalid dimension
        expected: Raise exception with appropriate error message
        """
        client = self._client()
        collection_name = cf.gen_collection_name_by_testcase_name()
        # Determine expected error based on invalid dimension type
        if isinstance(invalid_dim, int) and (invalid_dim > 32768):
            expected_msg = f"invalid dimension: {invalid_dim} of field {default_vector_field_name}. float vector dimension should be in range 2 ~ 32768"
        elif isinstance(invalid_dim, int) and (invalid_dim < 2):  # range errors: 1, -32
            expected_msg = f"invalid dimension: {invalid_dim}. should be in range 2 ~ 32768"
        elif isinstance(invalid_dim, str):  # type conversion errors: "vii", "十六"
            expected_msg = f"wrong type of argument [dimension], expected type: [int], got type: [str]"
        elif isinstance(invalid_dim, float):  # type conversion errors: 32.1
            expected_msg = f"wrong type of argument [dimension], expected type: [int], got type: [float]"
        # Try to create collection and expect error
        error = {ct.err_code: 65535, ct.err_msg: expected_msg}
        self.create_collection(client, collection_name, invalid_dim,
                               check_task=CheckTasks.err_res, check_items=error)

    @pytest.mark.tags(CaseLabel.L2)
    @pytest.mark.skip(reason="pymilvus issue 1554")
    def test_milvus_client_collection_invalid_primary_field(self):
        """
        target: test fast create collection name with invalid primary field
        method: create collection name with invalid primary field
        expected: raise exception
        """
        client = self._client()
        collection_name = cf.gen_unique_str(prefix)
        # 1. create collection
        error = {ct.err_code: 1, ct.err_msg: f"Param id_type must be int or string"}
        self.create_collection(client, collection_name, default_dim, id_type="invalid",
                               check_task=CheckTasks.err_res, check_items=error)

    @pytest.mark.tags(CaseLabel.L2)
    def test_milvus_client_collection_string_auto_id(self):
        """
        target: test creating a collection with string primary key and auto_id but without specifying max_length
        method: attempt to create collection with string primary key and auto_id=True, omitting max_length
        expected: raise exception due to missing max_length for string primary key
        """
        client = self._client()
        collection_name = cf.gen_collection_name_by_testcase_name()
        # 1. create collection
        error = {ct.err_code: 65535, ct.err_msg: f"type param(max_length) should be specified for the field(id) "
                                                 f"of collection {collection_name}"}
        self.create_collection(client, collection_name, default_dim, id_type="string", auto_id=True,
                               check_task=CheckTasks.err_res, check_items=error)

    @pytest.mark.tags(CaseLabel.L2)
    @pytest.mark.parametrize("auto_id", [None, 1, "string"])
    def test_collection_auto_id_invalid_types(self, auto_id):
        """
        target: test collection creation with invalid auto_id types
        method: attempt to create a collection with auto_id set to non-bool values
        expected: raise exception indicating auto_id must be bool
        """
        client = self._client()
        collection_name = cf.gen_collection_name_by_testcase_name()
        # Attempt to create a collection with invalid auto_id
        error = {ct.err_code: 0, ct.err_msg: "Param auto_id must be bool type"}
        self.create_collection(client, collection_name, default_dim, auto_id=auto_id,
                               check_task=CheckTasks.err_res, check_items=error)

    @pytest.mark.tags(CaseLabel.L2)
    def test_milvus_client_collection_auto_id_none_in_field(self):
        """
        target: test collection with auto_id set to None in field definition
        method: try to create a collection with a primary key field where auto_id=None
        expected: raise exception indicating auto_id must be bool
        """
        client = self._client()
        # Create schema and try to add field with auto_id=None - this should raise exception
        schema = self.create_schema(client, enable_dynamic_field=False)[0]
        error = {ct.err_code: 0, ct.err_msg: "Param auto_id must be bool type"}
        self.add_field(schema, ct.default_int64_field_name, DataType.INT64, is_primary=True, auto_id=None,
                       check_task=CheckTasks.err_res, check_items=error)

    @pytest.mark.tags(CaseLabel.L2)
    def test_milvus_client_collection_multi_fields_auto_id(self):
        """
        target: test collection auto_id with multi fields (non-primary field with auto_id)
        method: specify auto_id=True for a non-primary int64 field
        expected: raise exception indicating auto_id can only be specified on primary key field
        """
        client = self._client()        
        # Create schema and try to add non-primary field with auto_id=True - this should raise exception
        schema = self.create_schema(client, enable_dynamic_field=False)[0]
        # Add primary key field
        schema.add_field(ct.default_int64_field_name, DataType.INT64, is_primary=True, auto_id=True)
        # Test that adding a non-primary field with auto_id=True raises exception
        error = {ct.err_code: 0, ct.err_msg: "auto_id can only be specified on the primary key field"}
        self.add_field(schema, "int_field", DataType.INT64, auto_id=True,
                       check_task=CheckTasks.err_res, check_items=error)

    @pytest.mark.tags(CaseLabel.L2)
    def test_milvus_client_collection_auto_id_non_primary_field(self):
        """
        target: test collection set auto_id in non-primary field
        method: set auto_id=True in non-primary field directly
        expected: raise exception indicating auto_id can only be specified on primary key field
        """
        client = self._client()
        # Create schema and try to add non-primary field with auto_id=True - this should raise exception
        schema = self.create_schema(client, enable_dynamic_field=False)[0]
        # Test that creating a non-primary field with auto_id=True raises exception
        error = {ct.err_code: 999, ct.err_msg: "auto_id can only be specified on the primary key field"}
        self.add_field(schema, ct.default_int64_field_name, DataType.INT64, auto_id=True,
                       check_task=CheckTasks.err_res, check_items=error)

    @pytest.mark.tags(CaseLabel.L1)
    def test_milvus_client_create_collection_dup_name_different_params(self):
        """
        target: test create same collection with different parameters
        method: create same collection with different dims, schemas, and primary fields
        expected: raise exception for all different parameter cases
        """
        client = self._client()
        collection_name = cf.gen_collection_name_by_testcase_name()
        self.create_collection(client, collection_name, default_dim)
        # Test 1: Different dimensions
        error = {ct.err_code: 1, ct.err_msg: f"create duplicate collection with different parameters, "
                                             f"collection: {collection_name}"}
        self.create_collection(client, collection_name, default_dim + 1,
                               check_task=CheckTasks.err_res, check_items=error)
        # Test 2: Different schemas  
        schema_diff = self.create_schema(client, enable_dynamic_field=False)[0]
        schema_diff.add_field("new_id", DataType.VARCHAR, max_length=64, is_primary=True, auto_id=False)
        schema_diff.add_field("new_vector", DataType.FLOAT_VECTOR, dim=128)
        self.create_collection(client, collection_name, schema=schema_diff,
                               check_task=CheckTasks.err_res, check_items=error)
        # Test 3: Different primary fields
        schema2 = self.create_schema(client, enable_dynamic_field=False)[0]
        schema2.add_field("id_2", DataType.INT64, is_primary=True, auto_id=False)
        schema2.add_field("vector", DataType.FLOAT_VECTOR, dim=default_dim)
        self.create_collection(client, collection_name, schema=schema2,
                               check_task=CheckTasks.err_res, check_items=error)
        # Verify original collection's primary field is unchanged
        self.describe_collection(client, collection_name,
                                check_task=CheckTasks.check_describe_collection_property,
                                check_items={"collection_name": collection_name,
                                             "dim": default_dim,
                                             "id_name": "id"})
        self.drop_collection(client, collection_name)


    @pytest.mark.tags(CaseLabel.L2)
    @pytest.mark.parametrize("metric_type", [1, " ", "invalid"])
    def test_milvus_client_collection_invalid_metric_type(self, metric_type):
        """
        target: test create same collection with invalid metric type
        method: create same collection with invalid metric type
        expected: raise exception
        """
        client = self._client()
        collection_name = cf.gen_collection_name_by_testcase_name()
        # 1. create collection
        error = {ct.err_code: 1100, ct.err_msg: f"float vector index does not support metric type: {metric_type}: "
                                                f"invalid parameter[expected=valid index params][actual=invalid index params"}
        self.create_collection(client, collection_name, default_dim, metric_type=metric_type,
                               check_task=CheckTasks.err_res, check_items=error)

    @pytest.mark.tags(CaseLabel.L2)
    @pytest.mark.skip(reason="pymilvus issue 1864")
    def test_milvus_client_collection_invalid_schema_field_name(self):
        """
        target: test create collection with invalid schema field name
        method: create collection with invalid schema field name
        expected: raise exception
        """
        client = self._client()
        collection_name = cf.gen_unique_str(prefix)
        schema = self.create_schema(client, enable_dynamic_field=False)[0]
        schema.add_field("%$#", DataType.VARCHAR, max_length=64,
                         is_primary=True, auto_id=False)
        schema.add_field("embeddings", DataType.FLOAT_VECTOR, dim=128)
        # 1. create collection
        error = {ct.err_code: 65535,
                 ct.err_msg: "metric type not found or not supported, supported: [L2 IP COSINE HAMMING JACCARD]"}
        self.create_collection(client, collection_name, schema=schema,
                               check_task=CheckTasks.err_res, check_items=error)

    @pytest.mark.tags(CaseLabel.L2)
    @pytest.mark.parametrize("dtype", [6, [[]], "int64", 5.1, (), "", "a", DataType.UNKNOWN])
    def test_milvus_client_collection_invalid_field_type(self, dtype):
        """
        target: test collection with invalid field type
        method: try to add a field with an invalid DataType to schema
        expected: raise exception
        """
        client = self._client()
        schema = self.create_schema(client, enable_dynamic_field=False)[0]
        # Try to add a field with invalid dtype
        error = {ct.err_code: 999, ct.err_msg: "Field dtype must be of DataType"}
        # The add_field method should raise an error for invalid dtype
        self.add_field(schema, field_name="test", datatype=dtype,
                       check_task=CheckTasks.err_res, check_items=error)

    @pytest.mark.tags(CaseLabel.L2)
    @pytest.mark.parametrize("unsupported_field_type", [
        DataType.NONE, DataType.BOOL, DataType.INT8, DataType.INT16, DataType.INT32, 
        DataType.FLOAT, DataType.DOUBLE, DataType.STRING, DataType.JSON,
        DataType.ARRAY, DataType.GEOMETRY,
        DataType.FLOAT_VECTOR, DataType.BINARY_VECTOR, DataType.SPARSE_FLOAT_VECTOR,
        DataType.INT8_VECTOR, DataType.FLOAT16_VECTOR, DataType.BFLOAT16_VECTOR
    ])
    def test_milvus_client_collection_unsupported_primary_field(self, unsupported_field_type):
        """
        target: test collection with unsupported primary field type
        method: create collection with unsupported primary field type
        expected: raise exception when creating collection
        """
        client = self._client()
        collection_name = cf.gen_collection_name_by_testcase_name()
        # Create schema with unsupported primary field type
        schema = self.create_schema(client, enable_dynamic_field=False)[0]
        if unsupported_field_type in [DataType.FLOAT_VECTOR, DataType.BINARY_VECTOR, 
                                     DataType.INT8_VECTOR, DataType.FLOAT16_VECTOR, 
                                     DataType.BFLOAT16_VECTOR]:
            schema.add_field("unsupported_primary", unsupported_field_type, is_primary=True, dim=default_dim)
        elif unsupported_field_type == DataType.SPARSE_FLOAT_VECTOR:
            schema.add_field("unsupported_primary", unsupported_field_type, is_primary=True)
        elif unsupported_field_type == DataType.ARRAY:
            schema.add_field("unsupported_primary", unsupported_field_type, is_primary=True, 
                           element_type=DataType.INT64, max_capacity=100)
        else:
            schema.add_field("unsupported_primary", unsupported_field_type, is_primary=True)
        schema.add_field("vector_field", DataType.FLOAT_VECTOR, dim=default_dim)
        # Try to create collection - should fail here
        error = {ct.err_code: 1100, ct.err_msg: "Primary key type must be DataType.INT64 or DataType.VARCHAR"}
        self.create_collection(client, collection_name, schema=schema,
                              check_task=CheckTasks.err_res, check_items=error)

    @pytest.mark.tags(CaseLabel.L2)
    @pytest.mark.parametrize("invalid_name", ["中文", "español", "عربي", "हिंदी", "Русский", "!@#$%^&*()", "123abc"])
    def test_milvus_client_collection_schema_with_invalid_field_name(self, invalid_name):
        """
        target: test create collection schema with invalid field names
        method: try to create a schema with a field name
        expected: raise exception
        """
        client = self._client()
        collection_name = cf.gen_collection_name_by_testcase_name()
        schema = self.create_schema(client, enable_dynamic_field=False)[0]
        schema.add_field("id", DataType.INT64, is_primary=True, auto_id=False)
        schema.add_field("vector", DataType.FLOAT_VECTOR, dim=default_dim)
        # Add a field with an invalid name
        schema.add_field(invalid_name, DataType.VARCHAR, max_length=128)
        # Determine expected error message based on invalid field name type
        if invalid_name == "español":
            expected_msg = "Field name can only contain numbers, letters, and underscores."
        else:
            expected_msg = "The first character of a field name must be an underscore or letter."
        error = {ct.err_code: 1701, ct.err_msg: f"Invalid field name: {invalid_name}. {expected_msg}: field name invalid[field={invalid_name}]"}
        self.create_collection(client, collection_name, schema=schema,
                              check_task=CheckTasks.err_res, check_items=error)

    @pytest.mark.tags(CaseLabel.L1)
    @pytest.mark.parametrize("keyword", [
        "$meta", "like", "exists", "EXISTS", "and", "or", "not", "in",
        "json_contains", "JSON_CONTAINS", "json_contains_all", "JSON_CONTAINS_ALL",
        "json_contains_any", "JSON_CONTAINS_ANY", "array_contains", "ARRAY_CONTAINS",
        "array_contains_all", "ARRAY_CONTAINS_ALL", "array_contains_any", "ARRAY_CONTAINS_ANY",
        "array_length", "ARRAY_LENGTH", "true", "True", "TRUE", "false", "False", "FALSE",
        "text_match", "TEXT_MATCH", "phrase_match", "PHRASE_MATCH", "random_sample", "RANDOM_SAMPLE"
    ])
    def test_milvus_client_collection_field_name_with_keywords(self, keyword):
        """
        target: test collection creation with field name using Milvus keywords
        method: create collection with field name using reserved keywords
        expected: raise exception
        """
        client = self._client()
        collection_name = cf.gen_collection_name_by_testcase_name()
        # Create schema with field name using reserved keyword
        schema = self.create_schema(client, enable_dynamic_field=False)[0]
        schema.add_field("id", DataType.INT64, is_primary=True, auto_id=False)
        schema.add_field(keyword, DataType.FLOAT_VECTOR, dim=default_dim)
        # Attempt to create collection with invalid field name - should fail
        error = {ct.err_code: 1701, ct.err_msg: f"Invalid field name: {keyword}"}
        self.create_collection(client, collection_name, schema=schema,
                             check_task=CheckTasks.err_res, check_items=error)
    
    @pytest.mark.tags(CaseLabel.L2)
    def test_milvus_client_collection_empty_fields(self):
        """
        target: test create collection with empty fields
        method: create collection with schema that has no fields
        expected: raise exception
        """
        client = self._client()
        collection_name = cf.gen_collection_name_by_testcase_name()
        # Create an empty schema (no fields added)
        schema = self.create_schema(client, enable_dynamic_field=False)[0]
        error = {ct.err_code: 1100, ct.err_msg: "Schema must have a primary key field"}
        self.create_collection(client, collection_name, schema=schema,
                               check_task=CheckTasks.err_res, check_items=error)

    @pytest.mark.tags(CaseLabel.L2)
    def test_milvus_client_collection_over_maximum_limits(self):
        """
        target: combine validations for all over-maximum scenarios
        method:
          - Scenario 1: over maximum total fields
          - Scenario 2: over maximum vector fields
          - Scenario 3: multiple vector fields and over maximum total fields
          - Scenario 4: over maximum vector fields and over maximum total fields
        expected: each scenario raises the same errors as in the original individual tests
        """
        client = self._client()
        collection_name = cf.gen_collection_name_by_testcase_name()
        # ========== Scenario 1: over maximum total fields ==========
        schema_1 = self.create_schema(client, enable_dynamic_field=False)[0]
        schema_1.add_field(ct.default_int64_field_name, DataType.INT64, is_primary=True)
        schema_1.add_field(default_vector_field_name, DataType.FLOAT_VECTOR, dim=default_dim)
        limit_num = ct.max_field_num - 2
        for _ in range(limit_num):
            schema_1.add_field(cf.gen_unique_str("field_name"), DataType.INT64)
        schema_1.add_field(cf.gen_unique_str("extra_field"), DataType.INT64)
        error_fields_over = {ct.err_code: 1, ct.err_msg: "maximum field's number should be limited to 64"}
        self.create_collection(client, collection_name, default_dim, schema=schema_1,
                               check_task=CheckTasks.err_res, check_items=error_fields_over)
        # ========== Scenario 2: over maximum vector fields ==========
        schema_2 = self.create_schema(client, enable_dynamic_field=False)[0]
        for _ in range(ct.max_vector_field_num + 1):
            schema_2.add_field(cf.gen_unique_str("vector_field_name"), DataType.FLOAT_VECTOR, dim=default_dim)
        schema_2.add_field(ct.default_int64_field_name, DataType.INT64, is_primary=True)
        error_vector_over = {ct.err_code: 65535, ct.err_msg: "maximum vector field's number should be limited to 4"}
        self.create_collection(client, collection_name, default_dim, schema=schema_2,
                               check_task=CheckTasks.err_res, check_items=error_vector_over)
        # ========== Scenario 3: multiple vector fields and over maximum total fields ==========
        schema_3 = self.create_schema(client, enable_dynamic_field=False)[0]
        vector_limit_num = ct.max_vector_field_num - 2
        for _ in range(vector_limit_num):
            schema_3.add_field(cf.gen_unique_str("field_name"), DataType.FLOAT_VECTOR, dim=default_dim)
        for _ in range(ct.max_field_num):
            schema_3.add_field(cf.gen_unique_str("field_name"), DataType.INT64)
        schema_3.add_field(ct.default_int64_field_name, DataType.INT64, is_primary=True)
        error_fields_over_64 = {ct.err_code: 65535, ct.err_msg: "maximum field's number should be limited to 64"}
        self.create_collection(client, collection_name, default_dim, schema=schema_3,
                               check_task=CheckTasks.err_res, check_items=error_fields_over_64)
        # ========== Scenario 4: over maximum vector fields and over maximum total fields ==========
        schema_4 = self.create_schema(client, enable_dynamic_field=False)[0]
        for _ in range(ct.max_vector_field_num + 1):
            schema_4.add_field(cf.gen_unique_str("field_name"), DataType.FLOAT_VECTOR, dim=default_dim)
        for _ in range(limit_num - 4):
            schema_4.add_field(cf.gen_unique_str("field_name"), DataType.INT64)
        schema_4.add_field(cf.gen_unique_str("field_name"), DataType.FLOAT_VECTOR, dim=default_dim)
        schema_4.add_field(ct.default_int64_field_name, DataType.INT64, is_primary=True)
        self.create_collection(client, collection_name, default_dim, schema=schema_4,
                               check_task=CheckTasks.err_res, check_items=error_fields_over_64)


    @pytest.mark.tags(CaseLabel.L0)
    def test_milvus_client_collection_without_vectors(self):
        """
        target: test create collection without vectors
        method: create collection only with int field
        expected: raise exception
        """
        client = self._client()
        collection_name = cf.gen_collection_name_by_testcase_name()
        # Create schema with only non-vector fields
        schema = self.create_schema(client, enable_dynamic_field=False)[0]
        schema.add_field("int_field", DataType.INT64, is_primary=True, auto_id=False)
        error = {ct.err_code: 1100, ct.err_msg: "schema does not contain vector field: invalid parameter"}
        self.create_collection(client, collection_name, schema=schema,
                               check_task=CheckTasks.err_res, check_items=error)

    @pytest.mark.tags(CaseLabel.L2)
    @pytest.mark.parametrize("vector_type", [DataType.FLOAT_VECTOR, DataType.BINARY_VECTOR])
    def test_milvus_client_collection_vector_without_dim(self, vector_type):
        """
        target: test creating a collection with a vector field missing the dimension
        method: define a vector field without specifying dim and attempt to create the collection
        expected: raise exception
        """
        client = self._client()
        collection_name = cf.gen_collection_name_by_testcase_name()
        # Create schema with a vector field missing the dim parameter
        schema = self.create_schema(client, enable_dynamic_field=False)[0]
        schema.add_field("id", DataType.INT64, is_primary=True, auto_id=False)
        # Add vector field without dim
        schema.add_field("vector_field", vector_type)
        error = {ct.err_code: 1, ct.err_msg: "dimension is not defined in field type params"}
        self.create_collection(client, collection_name, schema=schema,
                              check_task=CheckTasks.err_res, check_items=error)

    @pytest.mark.tags(CaseLabel.L1)
    @pytest.mark.parametrize("vector_type", [DataType.FLOAT_VECTOR, DataType.INT8_VECTOR, DataType.BINARY_VECTOR])
    def test_milvus_client_collection_without_primary_field(self, vector_type):
        """
        target: test create collection without primary field
        method: no primary field specified in collection schema and fields
        expected: raise exception
        """
        client = self._client()
        collection_name = cf.gen_collection_name_by_testcase_name()
        # Create schema with fields but no primary key
        schema1 = self.create_schema(client, enable_dynamic_field=False)[0]
        schema1.add_field("int_field", DataType.INT64)  # Not primary
        schema1.add_field("vector_field", vector_type, dim=default_dim)
        error = {ct.err_code: 1100, ct.err_msg: "Schema must have a primary key field"}
        self.create_collection(client, collection_name, schema=schema1,
                               check_task=CheckTasks.err_res, check_items=error)
        # Create schema with only vector field
        schema2 = self.create_schema(client, enable_dynamic_field=False)[0]
        schema2.add_field("vector_field", vector_type, dim=default_dim)
        error = {ct.err_code: 1100, ct.err_msg: "Schema must have a primary key field"}
        self.create_collection(client, collection_name, schema=schema2,
                               check_task=CheckTasks.err_res, check_items=error)

    @pytest.mark.tags(CaseLabel.L2)
    @pytest.mark.parametrize("primary_field", [[], 1, [1, "2", 3], (1,), {1: 1}])
    def test_milvus_client_collection_non_string_primary_field(self, primary_field):
        """
        target: test collection with non-string primary_field
        method: pass a non-string/non-int value as primary_field to schema creation
        expected: raise exception
        """
        client = self._client()
        # Test at schema creation level - create schema with invalid primary_field parameter
        error = {ct.err_code: 999, ct.err_msg: "Param primary_field must be int or str type"}
        # This should fail when creating schema with invalid primary_field type
        self.create_schema(client, enable_dynamic_field=False, primary_field=primary_field,
                          check_task=CheckTasks.err_res, check_items=error)


    @pytest.mark.tags(CaseLabel.L2)
    @pytest.mark.parametrize("is_primary", [None, 2, "string"])
    def test_milvus_client_collection_invalid_is_primary(self, is_primary):
        """
        target: test collection with invalid is_primary value
        method: define a field with is_primary set to a non-bool value and attempt to create a collection
        expected: raise exception indicating is_primary must be bool type
        """
        client = self._client()
        # Create schema and attempt to add a field with invalid is_primary value
        schema = self.create_schema(client, enable_dynamic_field=False)[0]
        error = {ct.err_code: 999, ct.err_msg: "Param is_primary must be bool type"}
        # Attempt to add a field with invalid is_primary value, expect error
        self.add_field(schema, "id", DataType.INT64, is_primary=is_primary,
                       check_task=CheckTasks.err_res, check_items=error)


    @pytest.mark.tags(CaseLabel.L1)
    def test_milvus_client_collection_dup_field(self):
        """
        target: test create collection with duplicate field names
        method: create schema with two fields having the same name
        expected: raise exception
        """
        client = self._client()
        collection_name = cf.gen_collection_name_by_testcase_name()
        # Create schema with duplicate field names
        schema = self.create_schema(client, enable_dynamic_field=False)[0]
        schema.add_field("int64_field", DataType.INT64, is_primary=True, auto_id=False, max_length=1000)
        schema.add_field("float_field", DataType.FLOAT, max_length=1000)
        schema.add_field("float_field", DataType.INT64, max_length=1000)
        schema.add_field("vector_field", DataType.FLOAT_VECTOR, dim=default_dim)

        error = {ct.err_code: 1100, ct.err_msg: "duplicated field name"}
        self.create_collection(client, collection_name, schema=schema,
                               check_task=CheckTasks.err_res, check_items=error)
        has_collection = self.has_collection(client, collection_name)[0]
        assert not has_collection

    @pytest.mark.tags(CaseLabel.L2)
    def test_milvus_client_collection_add_field_as_primary(self):
        """
        target: test fast create collection with add new field as primary
        method: create collection name with add new field as primary
        expected: raise exception
        """
        client = self._client()
        collection_name = cf.gen_collection_name_by_testcase_name()
        # 1. create collection
        dim, field_name = 8, "field_new"
        error = {ct.err_code: 1100, ct.err_msg: f"not support to add pk field, "
                                                f"field name = {field_name}: invalid parameter"}
        self.create_collection(client, collection_name, dim)
        collections = self.list_collections(client)[0]
        assert collection_name in collections
        self.add_collection_field(client, collection_name, field_name=field_name, data_type=DataType.INT64,
                                  nullable=True, is_primary=True, check_task=CheckTasks.err_res, check_items=error)

    @pytest.mark.tags(CaseLabel.L2)
    def test_milvus_client_collection_none_desc(self):
        """
        target: test create collection with none description
        method: create collection with none description in schema
        expected: raise exception due to invalid description type
        """
        client = self._client()
        collection_name = cf.gen_collection_name_by_testcase_name()
        
        # Try to create schema with None description
        schema = self.create_schema(client, enable_dynamic_field=False, description=None)[0]
        schema.add_field("id", DataType.INT64, is_primary=True, auto_id=False)
        schema.add_field("embeddings", DataType.FLOAT_VECTOR, dim=default_dim)
        
        error = {ct.err_code: 1100, ct.err_msg: "description [None] has type NoneType, but expected one of: bytes, str"}
        self.create_collection(client, collection_name, schema=schema,
                                   check_task=CheckTasks.err_res, check_items=error)

    @pytest.mark.tags(CaseLabel.L2)
    def test_milvus_client_collection_invalid_schema_multi_pk(self):
        """
        target: test create collection with schema containing multiple primary key fields
        method: create schema with two primary key fields and use it to create collection
        expected: raise exception due to multiple primary keys
        """
        client = self._client()
        collection_name = cf.gen_collection_name_by_testcase_name()
        # Create schema with multiple primary key fields
        schema_1 = self.create_schema(client, enable_dynamic_field=False)[0]
        schema_1.add_field("field1", DataType.INT64, is_primary=True, auto_id=False)
        schema_1.add_field("field2", DataType.INT64, is_primary=True, auto_id=False)  # Second primary key
        schema_1.add_field("vector_field", DataType.FLOAT_VECTOR, dim=32)
        # Try to create collection with multiple primary keys
        error = {ct.err_code: 999, ct.err_msg: "Expected only one primary key field"}
        self.create_collection(client, collection_name, schema=schema_1,
                               check_task=CheckTasks.err_res, check_items=error)

        schema_2 = self.create_schema(client, enable_dynamic_field=False, primary_field="field2")[0]
        schema_2.add_field("field1", DataType.INT64, is_primary=True, auto_id=False)
        schema_2.add_field("field2", DataType.INT64)  # Second primary key
        schema_2.add_field("vector_field", DataType.FLOAT_VECTOR, dim=32)
        # Try to create collection with multiple primary keys
        error = {ct.err_code: 999, ct.err_msg: "Expected only one primary key field"}
        self.create_collection(client, collection_name, schema=schema_2,
                               check_task=CheckTasks.err_res, check_items=error)

    @pytest.mark.tags(CaseLabel.L2)
    @pytest.mark.parametrize("shards_num,error_type", [(ct.max_shards_num + 1, "range"), (257, "range"), (1.0, "type"), ("2", "type")])
    def test_milvus_client_collection_invalid_shards(self, shards_num, error_type):
        """
        target: test collection with invalid shards_num values
        method: create collection with shards_num that are out of valid range or wrong type
        expected: raise exception with appropriate error message
        """
        client = self._client()
        collection_name = cf.gen_collection_name_by_testcase_name()
        if error_type == "range":
            error = {ct.err_code: 1, ct.err_msg: f"maximum shards's number should be limited to {ct.max_shards_num}"}
        else:  # error_type == "type"
            error = {ct.err_code: 999, ct.err_msg: "invalid num_shards type"}
        # Try to create collection with invalid shards_num (should fail)
        self.create_collection(client, collection_name, default_dim, shards_num=shards_num,
                               check_task=CheckTasks.err_res, check_items=error)

class TestMilvusClientCollectionValid(TestMilvusClientV2Base):
    """ Test case of create collection interface """

    @pytest.fixture(scope="function", params=[False, True])
    def auto_id(self, request):
        yield request.param

    @pytest.fixture(scope="function", params=["COSINE", "L2", "IP"])
    def metric_type(self, request):
        yield request.param

    @pytest.fixture(scope="function", params=["int", "string"])
    def id_type(self, request):
        yield request.param

    """
    ******************************************************************
    #  The following are valid base cases
    ******************************************************************
    """

    @pytest.mark.tags(CaseLabel.L0)
    @pytest.mark.parametrize("dim", [ct.min_dim, default_dim, ct.max_dim])
    def test_milvus_client_collection_fast_creation_default(self, dim):
        """
        target: test fast create collection normal case
        method: create collection
        expected: create collection with default schema, index, and load successfully
        """
        client = self._client()
        collection_name = cf.gen_unique_str(prefix)
        self.using_database(client, "default")
        # 1. create collection
        self.create_collection(client, collection_name, dim)
        collections = self.list_collections(client)[0]
        assert collection_name in collections
        self.describe_collection(client, collection_name,
                                 check_task=CheckTasks.check_describe_collection_property,
                                 check_items={"collection_name": collection_name,
                                              "dim": dim,
                                              "consistency_level": 0})
        index = self.list_indexes(client, collection_name)[0]
        assert index == ['vector']
        # load_state = self.get_load_state(collection_name)[0]
        self.load_partitions(client, collection_name, "_default")
        self.release_partitions(client, collection_name, "_default")
        if self.has_collection(client, collection_name)[0]:
            self.drop_collection(client, collection_name)

    @pytest.mark.tags(CaseLabel.L1)
    @pytest.mark.parametrize("dim", [ct.min_dim, default_dim, ct.max_dim])
    def test_milvus_client_collection_fast_creation_all_params(self, dim, metric_type, id_type, auto_id):
        """
        target: test fast create collection normal case
        method: create collection
        expected: create collection with default schema, index, and load successfully
        """
        client = self._client()
        collection_name = cf.gen_unique_str(prefix)
        max_length = 100
        # 1. create collection
        self.create_collection(client, collection_name, dim, id_type=id_type, metric_type=metric_type,
                               auto_id=auto_id, max_length=max_length)
        collections = self.list_collections(client)[0]
        assert collection_name in collections
        self.describe_collection(client, collection_name,
                                 check_task=CheckTasks.check_describe_collection_property,
                                 check_items={"collection_name": collection_name,
                                              "dim": dim,
                                              "auto_id": auto_id,
                                              "consistency_level": 0})
        index = self.list_indexes(client, collection_name)[0]
        assert index == ['vector']
        # load_state = self.get_load_state(collection_name)[0]
        self.release_collection(client, collection_name)
        self.drop_collection(client, collection_name)

    @pytest.mark.tags(CaseLabel.L0)
    @pytest.mark.parametrize("nullable", [True, False])
    @pytest.mark.parametrize("vector_type", [DataType.FLOAT_VECTOR, DataType.INT8_VECTOR])
    @pytest.mark.parametrize("add_field", [True, False])
    def test_milvus_client_collection_self_creation_default(self, nullable, vector_type, add_field):
        """
        target: test self create collection normal case
        method: create collection
        expected: create collection with default schema, index, and load successfully
        """
        client = self._client()
        collection_name = cf.gen_unique_str(prefix)
        dim = 128
        # 1. create collection
        schema = self.create_schema(client, enable_dynamic_field=False)[0]
        schema.add_field("id_string", DataType.VARCHAR, max_length=64, is_primary=True, auto_id=False)
        schema.add_field("embeddings", vector_type, dim=dim)
        schema.add_field("title", DataType.VARCHAR, max_length=64, is_partition_key=True)
        schema.add_field("nullable_field", DataType.INT64, nullable=nullable, default_value=10)
        schema.add_field("array_field", DataType.ARRAY, element_type=DataType.INT64, max_capacity=12,
                         max_length=64, nullable=nullable)
        index_params = self.prepare_index_params(client)[0]
        index_params.add_index("embeddings", metric_type="COSINE")
        # index_params.add_index("title")
        self.create_collection(client, collection_name, dimension=dim, schema=schema, index_params=index_params)
        collections = self.list_collections(client)[0]
        assert collection_name in collections
        check_items = {"collection_name": collection_name,
                       "dim": dim,
                       "consistency_level": 0,
                       "enable_dynamic_field": False,
                       "num_partitions": 16,
                       "id_name": "id_string",
                       "vector_name": "embeddings"}
        if nullable:
            check_items["nullable_fields"] = ["nullable_field", "array_field"]
        if add_field:
            self.add_collection_field(client, collection_name, field_name="field_new_int64", data_type=DataType.INT64,
                                      nullable=True, is_cluster_key=True)
            self.add_collection_field(client, collection_name, field_name="field_new_var", data_type=DataType.VARCHAR,
                                      nullable=True, default_vaule="field_new_var", max_length=64)
            check_items["add_fields"] = ["field_new_int64", "field_new_var"]
        self.describe_collection(client, collection_name,
                                 check_task=CheckTasks.check_describe_collection_property,
                                 check_items=check_items)
        index = self.list_indexes(client, collection_name)[0]
        assert index == ['embeddings']
        if self.has_collection(client, collection_name)[0]:
            self.drop_collection(client, collection_name)

    @pytest.mark.tags(CaseLabel.L2)
    def test_milvus_client_collection_self_creation_multiple_vectors(self):
        """
        target: test self create collection with multiple vectors
        method: create collection with multiple vectors
        expected: create collection with default schema, index, and load successfully
        """
        client = self._client()
        collection_name = cf.gen_unique_str(prefix)
        dim = 128
        # 1. create collection
        schema = self.create_schema(client, enable_dynamic_field=False)[0]
        schema.add_field("id_int64", DataType.INT64, is_primary=True, auto_id=False)
        schema.add_field("embeddings", DataType.FLOAT_VECTOR, dim=dim)
        schema.add_field("embeddings_1", DataType.INT8_VECTOR, dim=dim * 2)
        schema.add_field("embeddings_2", DataType.FLOAT16_VECTOR, dim=int(dim / 2))
        schema.add_field("embeddings_3", DataType.BFLOAT16_VECTOR, dim=int(dim / 2))
        index_params = self.prepare_index_params(client)[0]
        index_params.add_index("embeddings", metric_type="COSINE")
        index_params.add_index("embeddings_1", metric_type="IP")
        index_params.add_index("embeddings_2", metric_type="L2")
        index_params.add_index("embeddings_3", metric_type="COSINE")
        # index_params.add_index("title")
        self.create_collection(client, collection_name, dimension=dim, schema=schema, index_params=index_params)
        collections = self.list_collections(client)[0]
        assert collection_name in collections
        check_items = {"collection_name": collection_name,
                       "dim": [dim, dim * 2, int(dim / 2), int(dim / 2)],
                       "consistency_level": 0,
                       "enable_dynamic_field": False,
                       "id_name": "id_int64",
                       "vector_name": ["embeddings", "embeddings_1", "embeddings_2", "embeddings_3"]}
        self.describe_collection(client, collection_name,
                                 check_task=CheckTasks.check_describe_collection_property,
                                 check_items=check_items)
        index = self.list_indexes(client, collection_name)[0]
        assert sorted(index) == sorted(['embeddings', 'embeddings_1', 'embeddings_2', 'embeddings_3'])
        if self.has_collection(client, collection_name)[0]:
            self.drop_collection(client, collection_name)

    @pytest.mark.tags(CaseLabel.L2)
    @pytest.mark.parametrize("primary_key_type", ["int64", "varchar"])
    def test_milvus_client_collection_max_fields_and_max_vector_fields(self, primary_key_type):
        """
        target: merge validations for maximum total fields and maximum vector fields in one case
        method: 
          - Scenario A: create collection with maximum total fields (1 vector + scalars)
          - Scenario B: create collection with maximum vector fields and maximum total fields
        expected: collections created successfully and properties verified for both scenarios
        """
        client = self._client()
        # ===================== Scenario A: maximum total fields (single vector field) =====================
        collection_name_a = cf.gen_collection_name_by_testcase_name()
        schema_a = self.create_schema(client, enable_dynamic_field=False)[0]
        schema_a.add_field(ct.default_int64_field_name, DataType.INT64, is_primary=True)
        # Add one vector field
        schema_a.add_field(default_vector_field_name, DataType.FLOAT_VECTOR, dim=default_dim)
        # Fill remaining fields with scalars to reach the maximum field number
        remaining_scalar_a = ct.max_field_num - 2
        for _ in range(remaining_scalar_a):
            schema_a.add_field(cf.gen_unique_str("field_name"), DataType.INT64)
        # Create collection and verify
        self.create_collection(client, collection_name_a, default_dim, schema=schema_a)
        assert collection_name_a in self.list_collections(client)[0]
        self.describe_collection(client, collection_name_a,
            check_task=CheckTasks.check_describe_collection_property,
            check_items={
                "collection_name": collection_name_a,
                "fields_num": ct.max_field_num,
                "enable_dynamic_field": False,})
        self.drop_collection(client, collection_name_a)
        # ===================== Scenario B: maximum vector fields + maximum total fields =====================
        collection_name_b = cf.gen_collection_name_by_testcase_name()
        schema_b = self.create_schema(client, enable_dynamic_field=False)[0]
        if primary_key_type == "int64":
            schema_b.add_field(ct.default_int64_field_name, DataType.INT64, is_primary=True)
        else:
            schema_b.add_field("pk_string", DataType.VARCHAR, max_length=100, is_primary=True)
        # Add maximum number of vector fields
        vector_field_names = []
        for _ in range(ct.max_vector_field_num):
            vector_field_name = cf.gen_unique_str("vector_field")
            vector_field_names.append(vector_field_name)
            schema_b.add_field(vector_field_name, DataType.FLOAT_VECTOR, dim=default_dim)
        # Fill remaining with scalars to reach maximum fields
        remaining_scalar_b = ct.max_field_num - ct.max_vector_field_num - 1
        for _ in range(remaining_scalar_b):
            schema_b.add_field(cf.gen_unique_str("scalar_field"), DataType.INT64)
        # Create collection and verify
        self.create_collection(client, collection_name_b, default_dim, schema=schema_b)
        assert collection_name_b in self.list_collections(client)[0]
        self.describe_collection(client, collection_name_b,
            check_task=CheckTasks.check_describe_collection_property,
            check_items={
                "collection_name": collection_name_b,
                "dim": [default_dim] * ct.max_vector_field_num,
                "enable_dynamic_field": False,
                "id_name": ct.default_int64_field_name if primary_key_type == "int64" else "pk_string",
                "vector_name": vector_field_names,
                "fields_num": ct.max_field_num,
            }
        )
        self.drop_collection(client, collection_name_b)

    @pytest.mark.tags(CaseLabel.L0)
    def test_milvus_client_collection_primary_in_schema(self):
        """
        target: test collection with primary field
        method: specify primary field in CollectionSchema
        expected: collection.primary_field
        """
        client = self._client()
        collection_name = cf.gen_collection_name_by_testcase_name()
        # Create schema with primary field specified in CollectionSchema
        schema = self.create_schema(client, enable_dynamic_field=False, primary_field=ct.default_int64_field_name)[0]
        schema.add_field(ct.default_int64_field_name, DataType.INT64)
        schema.add_field("vector", DataType.FLOAT_VECTOR, dim=default_dim)
        self.create_collection(client, collection_name, schema=schema)
        self.describe_collection(client, collection_name,
            check_task=CheckTasks.check_describe_collection_property,
            check_items={"collection_name": collection_name,
                         "id_name": ct.default_int64_field_name,
                         "enable_dynamic_field": False}
                         )
        self.drop_collection(client, collection_name)

    @pytest.mark.tags(CaseLabel.L0)
    def test_milvus_client_collection_primary_in_field(self):
        """
        target: test collection with primary field
        method: specify primary field in FieldSchema
        expected: collection.primary_field
        """
        client = self._client()
        collection_name = cf.gen_collection_name_by_testcase_name()
        # Create schema and specify primary field in FieldSchema
        schema = self.create_schema(client, enable_dynamic_field=False)[0]
        schema.add_field(ct.default_int64_field_name, DataType.INT64, is_primary=True)
        schema.add_field("float_field", DataType.FLOAT)
        schema.add_field("vector", DataType.FLOAT_VECTOR, dim=default_dim)
        self.create_collection(client, collection_name, schema=schema)
        self.describe_collection(client, collection_name,
            check_task=CheckTasks.check_describe_collection_property,
            check_items={"collection_name": collection_name,
                         "id_name": ct.default_int64_field_name,
                         "enable_dynamic_field": False})
        self.drop_collection(client, collection_name)

    @pytest.mark.tags(CaseLabel.L0)
    def test_milvus_client_collection_primary_field_consistency(self):
        """
        target: Test collection with both CollectionSchema and FieldSchema primary field specification
        method: Specify primary field in CollectionSchema and also set is_primary=True in FieldSchema
        expected: The collection's primary field is set correctly and matches the expected field name
        """
        client = self._client()
        collection_name = cf.gen_collection_name_by_testcase_name()
        # Create schema with primary field specified in CollectionSchema
        schema = self.create_schema(client, enable_dynamic_field=False, primary_field="primary_field")[0]
        schema.add_field("primary_field", DataType.INT64, is_primary=True)
        schema.add_field("vector", DataType.FLOAT_VECTOR, dim=default_dim)
        self.create_collection(client, collection_name, schema=schema)
        self.describe_collection(client, collection_name,
            check_task=CheckTasks.check_describe_collection_property,
            check_items={"collection_name": collection_name,
                         "id_name": "primary_field",
                         "enable_dynamic_field": False}
                         )
        self.drop_collection(client, collection_name)

    @pytest.mark.tags(CaseLabel.L0)
    @pytest.mark.parametrize("auto_id", [True, False])
    @pytest.mark.parametrize("set_in", ["field", "schema", "both"])
    def test_milvus_client_collection_auto_id(self, auto_id, set_in):
        """
        target: Test auto_id setting in field schema, collection schema, and both
        method: Set auto_id in different ways and verify the behavior
        expected: auto_id is correctly applied and collection behavior matches expectation
        """
        client = self._client()
        collection_name = cf.gen_collection_name_by_testcase_name()
        if set_in == "field":
            # Test setting auto_id in field schema only
            schema = self.create_schema(client, enable_dynamic_field=False)[0]
            schema.add_field("id", DataType.INT64, is_primary=True, auto_id=auto_id)
            schema.add_field("vector", DataType.FLOAT_VECTOR, dim=default_dim)
        elif set_in == "schema":
            # Test setting auto_id in collection schema only
            schema = self.create_schema(client, enable_dynamic_field=False, auto_id=auto_id)[0]
            schema.add_field("id", DataType.INT64, is_primary=True)
            schema.add_field("vector", DataType.FLOAT_VECTOR, dim=default_dim)
        else:  # both
            # Test setting auto_id in both field schema and collection schema (should be consistent)
            schema = self.create_schema(client, enable_dynamic_field=False, auto_id=auto_id)[0]
            schema.add_field("id", DataType.INT64, is_primary=True, auto_id=auto_id)
            schema.add_field("vector", DataType.FLOAT_VECTOR, dim=default_dim)
        # Create collection
        self.create_collection(client, collection_name, schema=schema)
        # Verify collection properties
        res = self.describe_collection(client, collection_name,
                                     check_task=CheckTasks.check_describe_collection_property,
                                     check_items={"collection_name": collection_name,
                                                  "auto_id": auto_id,
                                                  "enable_dynamic_field": False})
        self.drop_collection(client, collection_name)

    @pytest.mark.tags(CaseLabel.L2)
    def test_milvus_client_collection_auto_id_true_on_primary_and_false_on_non_primary(self):
        """
        target: Test collection with auto_id=True on primary field and auto_id=False on non-primary field
        method: Set auto_id=True on primary key field and auto_id=False on a non-primary field, then verify schema auto_id is True
        expected: Collection schema auto_id should be True when primary key field has auto_id=True, regardless of non-primary field auto_id setting
        """
        client = self._client()
        collection_name = cf.gen_collection_name_by_testcase_name()
        # Create schema with primary key field (auto_id=True) and a non-primary field (auto_id=False)
        schema = self.create_schema(client, enable_dynamic_field=False)[0]
        schema.add_field("id", DataType.INT64, is_primary=True, auto_id=True)
        schema.add_field("field2", DataType.INT64, auto_id=False)
        schema.add_field("vector", DataType.FLOAT_VECTOR, dim=default_dim)
        # Create collection
        self.create_collection(client, collection_name, schema=schema)
        # Verify collection properties: auto_id should be True
        res = self.describe_collection(client, collection_name,
                                     check_task=CheckTasks.check_describe_collection_property,
                                     check_items={"collection_name": collection_name,
                                                  "auto_id": True,
                                                  "enable_dynamic_field": False})
        self.drop_collection(client, collection_name)

    @pytest.mark.tags(CaseLabel.L2)
    @pytest.mark.parametrize("field_auto_id", [True, False])
    @pytest.mark.parametrize("schema_auto_id", [True, False])
    def test_milvus_client_collection_auto_id_inconsistent(self, field_auto_id, schema_auto_id):
        """
        target: Test collection auto_id with different settings between field schema and collection schema
        method: Set different auto_id values in field schema and collection schema
        expected: If either field or schema has auto_id=True, final result is True
        """
        client = self._client()
        collection_name = cf.gen_collection_name_by_testcase_name()
        # Create schema with auto_id setting
        schema = self.create_schema(client, enable_dynamic_field=False, auto_id=schema_auto_id)[0]
        schema.add_field("id", DataType.INT64, is_primary=True, auto_id=field_auto_id)
        schema.add_field("vector", DataType.FLOAT_VECTOR, dim=default_dim)
        # Create collection
        self.create_collection(client, collection_name, schema=schema)
        # Determine expected auto_id: True if either field or schema has auto_id=True
        expected_auto_id = field_auto_id or schema_auto_id
        # Verify that the final auto_id follows OR logic
        self.describe_collection(client, collection_name,
                                check_task=CheckTasks.check_describe_collection_property,
                                check_items={"collection_name": collection_name,
                                             "auto_id": expected_auto_id,
                                             "enable_dynamic_field": False})
        self.drop_collection(client, collection_name)

    @pytest.mark.tags(CaseLabel.L1)
    def test_milvus_client_create_collection_dup_name(self):
        """
        target: test create collection with same name
        method: create collection with same name with same default params
        expected: collection properties consistent
        """
        client = self._client()
        collection_name = cf.gen_collection_name_by_testcase_name()
        # 1. create collection
        self.create_collection(client, collection_name, default_dim)
        # 2. create collection with same params
        self.create_collection(client, collection_name, default_dim)
        
        collections = self.list_collections(client)[0]
        collection_count = collections.count(collection_name)
        assert collection_name in collections
        assert collection_count == 1, f"Expected only 1 collection named '{collection_name}', but found {collection_count}"
        
        self.drop_collection(client, collection_name)

    @pytest.mark.tags(CaseLabel.L1)
    def test_milvus_client_create_collection_dup_name_same_schema(self):
        """
        target: test create collection with dup name and same schema
        method: create collection with dup name and same schema
        expected: two collection object is available and properties consistent
        """
        client = self._client()
        collection_name = cf.gen_collection_name_by_testcase_name()
        dim = 128
        description = "test collection description"
        # Create schema
        schema = self.create_schema(client, enable_dynamic_field=False, description=description)[0]
        schema.add_field("id", DataType.INT64, is_primary=True, auto_id=False)
        schema.add_field("float_field", DataType.FLOAT)
        schema.add_field("varchar_field", DataType.VARCHAR, max_length=100)
        schema.add_field("embeddings", DataType.FLOAT_VECTOR, dim=dim)
        # 1. Create collection with specific schema
        self.create_collection(client, collection_name, schema=schema)
        # Get first collection info
        collection_info_1 = self.describe_collection(client, collection_name)[0]
        description_1 = collection_info_1.get("description", "")
        # 2. Create collection again with same name and same schema
        self.create_collection(client, collection_name, schema=schema)
        # Verify collection still exists and properties are consistent
        collections = self.list_collections(client)[0]
        assert collection_name in collections
        # Get second collection info and compare
        collection_info_2 = self.describe_collection(client, collection_name)[0]
        description_2 = collection_info_2.get("description", "")
        # Verify collection properties are consistent
        assert collection_info_1["collection_name"] == collection_info_2["collection_name"]
        assert description_1 == description_2 == description
        assert len(collection_info_1["fields"]) == len(collection_info_2["fields"])
        # Verify field names and types are the same
        fields_1 = {field["name"]: field["type"] for field in collection_info_1["fields"]}
        fields_2 = {field["name"]: field["type"] for field in collection_info_2["fields"]}
        assert fields_1 == fields_2
        collection_count = collections.count(collection_name)
        assert collection_count == 1, f"Expected only 1 collection named '{collection_name}', but found {collection_count}"
        self.drop_collection(client, collection_name)

    @pytest.mark.tags(CaseLabel.L1)
    def test_milvus_client_array_insert_search(self):
        """
        target: test search (high level api) normal case
        method: create connection, collection, insert and search
        expected: search/query successfully
        """
        client = self._client()
        collection_name = cf.gen_unique_str(prefix)
        # 1. create collection
        self.create_collection(client, collection_name, default_dim, consistency_level="Strong")
        collections = self.list_collections(client)[0]
        assert collection_name in collections
        # 2. insert
        rng = np.random.default_rng(seed=19530)
        rows = [{
            default_primary_key_field_name: i,
            default_vector_field_name: list(rng.random((1, default_dim))[0]),
            default_float_field_name: i * 1.0,
            default_int32_array_field_name: [i, i + 1, i + 2],
            default_string_array_field_name: [str(i), str(i + 1), str(i + 2)]
        } for i in range(default_nb)]
        self.insert(client, collection_name, rows)
        # 3. search
        vectors_to_search = rng.random((1, default_dim))
        insert_ids = [i for i in range(default_nb)]
        self.search(client, collection_name, vectors_to_search,
                    check_task=CheckTasks.check_search_results,
                    check_items={"enable_milvus_client_api": True,
                                 "nq": len(vectors_to_search),
                                 "ids": insert_ids,
                                 "limit": default_limit,
                                 "pk_name": default_primary_key_field_name})

    @pytest.mark.tags(CaseLabel.L2)
    @pytest.mark.skip(reason="issue 25110")
    def test_milvus_client_search_query_string(self):
        """
        target: test search (high level api) for string primary key
        method: create connection, collection, insert and search
        expected: search/query successfully
        """
        client = self._client()
        collection_name = cf.gen_unique_str(prefix)
        # 1. create collection
        self.create_collection(client, collection_name, default_dim, id_type="string", max_length=ct.default_length)
        self.describe_collection(client, collection_name,
                                 check_task=CheckTasks.check_describe_collection_property,
                                 check_items={"collection_name": collection_name,
                                              "dim": default_dim,
                                              "consistency_level": 0})
        # 2. insert
        rng = np.random.default_rng(seed=19530)
        rows = [
            {default_primary_key_field_name: str(i), default_vector_field_name: list(rng.random((1, default_dim))[0]),
             default_float_field_name: i * 1.0, default_string_field_name: str(i)} for i in range(default_nb)]
        self.insert(client, collection_name, rows)
        # self.flush(client, collection_name)
        # assert self.num_entities(client, collection_name)[0] == default_nb
        # 3. search
        vectors_to_search = rng.random((1, default_dim))
        self.search(client, collection_name, vectors_to_search,
                    check_task=CheckTasks.check_search_results,
                    check_items={"enable_milvus_client_api": True,
                                 "nq": len(vectors_to_search),
                                 "pk_name": default_primary_key_field_name,
                                 "limit": default_limit})
        # 4. query
        self.query(client, collection_name, filter="id in [0, 1]",
                   check_task=CheckTasks.check_query_results,
                   check_items={exp_res: rows,
                                "with_vec": True,
                                "pk_name": default_primary_key_field_name})
        self.drop_collection(client, collection_name)

    @pytest.mark.tags(CaseLabel.L2)
    def test_milvus_client_search_different_metric_types_not_specifying_in_search_params(self, metric_type, auto_id):
        """
        target: test search (high level api) normal case
        method: create connection, collection, insert and search
        expected: search successfully with limit(topK)
        """
        client = self._client()
        collection_name = cf.gen_unique_str(prefix)
        # 1. create collection
        self.create_collection(client, collection_name, default_dim, metric_type=metric_type, auto_id=auto_id,
                               consistency_level="Strong")
        # 2. insert
        rng = np.random.default_rng(seed=19530)
        rows = [{default_primary_key_field_name: i, default_vector_field_name: list(rng.random((1, default_dim))[0]),
                 default_float_field_name: i * 1.0, default_string_field_name: str(i)} for i in range(default_nb)]
        if auto_id:
            for row in rows:
                row.pop(default_primary_key_field_name)
        self.insert(client, collection_name, rows)
        # 3. search
        vectors_to_search = rng.random((1, default_dim))
        # search_params = {"metric_type": metric_type}
        self.search(client, collection_name, vectors_to_search, limit=default_limit,
                    output_fields=[default_primary_key_field_name],
                    check_task=CheckTasks.check_search_results,
                    check_items={"enable_milvus_client_api": True,
                                 "nq": len(vectors_to_search),
                                 "pk_name": default_primary_key_field_name,
                                 "limit": default_limit})
        self.drop_collection(client, collection_name)

    @pytest.mark.tags(CaseLabel.L2)
    @pytest.mark.skip("pymilvus issue #1866")
    def test_milvus_client_search_different_metric_types_specifying_in_search_params(self, metric_type, auto_id):
        """
        target: test search (high level api) normal case
        method: create connection, collection, insert and search
        expected: search successfully with limit(topK)
        """
        client = self._client()
        collection_name = cf.gen_unique_str(prefix)
        # 1. create collection
        self.create_collection(client, collection_name, default_dim, metric_type=metric_type, auto_id=auto_id,
                               consistency_level="Strong")
        # 2. insert
        rng = np.random.default_rng(seed=19530)
        rows = [{default_primary_key_field_name: i, default_vector_field_name: list(rng.random((1, default_dim))[0]),
                 default_float_field_name: i * 1.0, default_string_field_name: str(i)} for i in range(default_nb)]
        if auto_id:
            for row in rows:
                row.pop(default_primary_key_field_name)
        self.insert(client, collection_name, rows)
        # 3. search
        vectors_to_search = rng.random((1, default_dim))
        search_params = {"metric_type": metric_type}
        self.search(client, collection_name, vectors_to_search, limit=default_limit,
                    search_params=search_params,
                    output_fields=[default_primary_key_field_name],
                    check_task=CheckTasks.check_search_results,
                    check_items={"enable_milvus_client_api": True,
                                 "nq": len(vectors_to_search),
                                 "pk_name": default_primary_key_field_name,
                                 "limit": default_limit})
        self.drop_collection(client, collection_name)

    @pytest.mark.tags(CaseLabel.L1)
    def test_milvus_client_delete_with_ids(self):
        """
        target: test delete (high level api)
        method: create connection, collection, insert delete, and search
        expected: search/query successfully without deleted data
        """
        client = self._client()
        collection_name = cf.gen_unique_str(prefix)
        # 1. create collection
        self.create_collection(client, collection_name, default_dim, consistency_level="Strong")
        # 2. insert
        default_nb = 1000
        rng = np.random.default_rng(seed=19530)
        rows = [{default_primary_key_field_name: i, default_vector_field_name: list(rng.random((1, default_dim))[0]),
                 default_float_field_name: i * 1.0, default_string_field_name: str(i)} for i in range(default_nb)]
        pks = self.insert(client, collection_name, rows)[0]
        # 3. delete
        delete_num = 3
        self.delete(client, collection_name, ids=[i for i in range(delete_num)])
        # 4. search
        vectors_to_search = rng.random((1, default_dim))
        insert_ids = [i for i in range(default_nb)]
        for insert_id in range(delete_num):
            if insert_id in insert_ids:
                insert_ids.remove(insert_id)
        limit = default_nb - delete_num
        self.search(client, collection_name, vectors_to_search, limit=default_nb,
                    check_task=CheckTasks.check_search_results,
                    check_items={"enable_milvus_client_api": True,
                                 "nq": len(vectors_to_search),
                                 "ids": insert_ids,
                                 "limit": limit,
                                 "pk_name": default_primary_key_field_name})
        # 5. query
        self.query(client, collection_name, filter=default_search_exp,
                   check_task=CheckTasks.check_query_results,
                   check_items={exp_res: rows[delete_num:],
                                "with_vec": True,
                                "pk_name": default_primary_key_field_name})
        self.drop_collection(client, collection_name)

    @pytest.mark.tags(CaseLabel.L1)
    def test_milvus_client_delete_with_filters(self):
        """
        target: test delete (high level api)
        method: create connection, collection, insert delete, and search
        expected: search/query successfully without deleted data
        """
        client = self._client()
        collection_name = cf.gen_unique_str(prefix)
        # 1. create collection
        self.create_collection(client, collection_name, default_dim, consistency_level="Strong")
        # 2. insert
        default_nb = 1000
        rng = np.random.default_rng(seed=19530)
        rows = [{default_primary_key_field_name: i, default_vector_field_name: list(rng.random((1, default_dim))[0]),
                 default_float_field_name: i * 1.0, default_string_field_name: str(i)} for i in range(default_nb)]
        pks = self.insert(client, collection_name, rows)[0]
        # 3. delete
        delete_num = 3
        self.delete(client, collection_name, filter=f"id < {delete_num}")
        # 4. search
        vectors_to_search = rng.random((1, default_dim))
        insert_ids = [i for i in range(default_nb)]
        for insert_id in range(delete_num):
            if insert_id in insert_ids:
                insert_ids.remove(insert_id)
        limit = default_nb - delete_num
        self.search(client, collection_name, vectors_to_search, limit=default_nb,
                    check_task=CheckTasks.check_search_results,
                    check_items={"enable_milvus_client_api": True,
                                 "nq": len(vectors_to_search),
                                 "ids": insert_ids,
                                 "limit": limit,
                                 "pk_name": default_primary_key_field_name})
        # 5. query
        self.query(client, collection_name, filter=default_search_exp,
                   check_task=CheckTasks.check_query_results,
                   check_items={exp_res: rows[delete_num:],
                                "with_vec": True,
                                "pk_name": default_primary_key_field_name})
        self.drop_collection(client, collection_name)

    @pytest.mark.tags(CaseLabel.L1)
    def test_milvus_client_collection_rename_collection(self):
        """
        target: test fast create collection normal case
        method: create collection
        expected: create collection with default schema, index, and load successfully
        """
        client = self._client()
        collection_name = cf.gen_unique_str(prefix)
        # 1. create collection
        self.create_collection(client, collection_name, default_dim)
        collections = self.list_collections(client)[0]
        assert collection_name in collections
        old_name = collection_name
        new_name = collection_name + "new"
        self.rename_collection(client, old_name, new_name)
        collections = self.list_collections(client)[0]
        assert new_name in collections
        assert old_name not in collections
        self.describe_collection(client, new_name,
                                 check_task=CheckTasks.check_describe_collection_property,
                                 check_items={"collection_name": new_name,
                                              "dim": default_dim,
                                              "consistency_level": 0})
        index = self.list_indexes(client, new_name)[0]
        assert index == ['vector']
        # load_state = self.get_load_state(collection_name)[0]
        error = {ct.err_code: 100, ct.err_msg: f"collection not found"}
        self.load_partitions(client, old_name, "_default",
                             check_task=CheckTasks.err_res, check_items=error)
        self.load_partitions(client, new_name, "_default")
        self.release_partitions(client, new_name, "_default")
        if self.has_collection(client, collection_name)[0]:
            self.drop_collection(client, new_name)

    @pytest.mark.tags(CaseLabel.L1)
    @pytest.mark.skip(reason="db not ready")
    def test_milvus_client_collection_rename_collection_target_db(self):
        """
        target: test fast create collection normal case
        method: create collection
        expected: create collection with default schema, index, and load successfully
        """
        client = self._client()
        collection_name = cf.gen_unique_str(prefix)
        # 1. create collection
        self.create_collection(client, collection_name, default_dim)
        collections = self.list_collections(client)[0]
        assert collection_name in collections
        db_name = "new_db"
        self.using_database(client, db_name)
        old_name = collection_name
        new_name = collection_name + "new"
        self.rename_collection(client, old_name, new_name, target_db=db_name)
        collections = self.list_collections(client)[0]
        assert new_name in collections
        assert old_name not in collections
        self.describe_collection(client, new_name,
                                 check_task=CheckTasks.check_describe_collection_property,
                                 check_items={"collection_name": new_name,
                                              "dim": default_dim,
                                              "consistency_level": 0})
        index = self.list_indexes(client, new_name)[0]
        assert index == ['vector']
        # load_state = self.get_load_state(collection_name)[0]
        error = {ct.err_code: 100, ct.err_msg: f"collection not found"}
        self.load_partitions(client, old_name, "_default",
                             check_task=CheckTasks.err_res, check_items=error)
        self.load_partitions(client, new_name, "_default")
        self.release_partitions(client, new_name, "_default")
        if self.has_collection(client, collection_name)[0]:
            self.drop_collection(client, new_name)

    @pytest.mark.tags(CaseLabel.L1)
    def test_milvus_client_collection_dup_name_drop(self):
        """
        target: test collection with dup name, and drop
        method: 1. create collection with client1
                2. create collection with client2 with same name
                3. use client2 to drop collection
                4. verify collection is dropped and client1 operations fail
        expected: collection is successfully dropped and subsequent operations from the first client should fail with collection not found error
        """
        client1 = self._client(alias="client1")
        client2 = self._client(alias="client2") 
        collection_name = cf.gen_collection_name_by_testcase_name()
        # 1. Create collection with client1
        self.create_collection(client1, collection_name, default_dim)
        # 2. Create collection with client2 using same name
        self.create_collection(client2, collection_name, default_dim)
        # 3. Use client2 to drop collection
        self.drop_collection(client2, collection_name)
        # 4. Verify collection is deleted
        has_collection = self.has_collection(client1, collection_name)[0]
        assert not has_collection
        error = {ct.err_code: 100, ct.err_msg:  f"can't find collection[database=default]"
                                                f"[collection={collection_name}]"}
        self.describe_collection(client1, collection_name, check_task=CheckTasks.err_res, check_items=error)

    @pytest.mark.tags(CaseLabel.L2)
    def test_milvus_client_collection_long_desc(self):
        """
        target: test create collection with long description
        method: create collection with description longer than 255 characters
        expected: collection created successfully with long description
        """
        client = self._client()
        collection_name = cf.gen_collection_name_by_testcase_name()
        # Create long description
        long_desc = "a".join("a" for _ in range(256))
        # Create schema with long description
        schema = self.create_schema(client, enable_dynamic_field=False, description=long_desc)[0]
        schema.add_field("id", DataType.INT64, is_primary=True, auto_id=False)
        schema.add_field("embeddings", DataType.FLOAT_VECTOR, dim=default_dim)
        # Create collection with long description
        self.create_collection(client, collection_name, schema=schema)
        collection_info = self.describe_collection(client, collection_name)[0]
        actual_desc = collection_info.get("description", "")
        assert actual_desc == long_desc
        self.drop_collection(client, collection_name)

    @pytest.mark.tags(CaseLabel.L2)
    @pytest.mark.parametrize("collection_name", ct.valid_resource_names)
    def test_milvus_client_collection_valid_naming_rules(self, collection_name):
        """
        target: test create collection with valid names following naming rules
        method: 1. create collection using names that follow all supported naming rule elements
                2. create fields with names that also use naming rule elements
                3. verify collection is created successfully with correct properties
        expected: collection created successfully for all valid names
        """
        client = self._client()
        
        # Create schema with fields that also use naming rule elements
        schema = self.create_schema(client, enable_dynamic_field=False)[0]
        schema.add_field(ct.default_int64_field_name, DataType.INT64, is_primary=True, auto_id=False)
        schema.add_field("_1nt", DataType.INT64)  # field name using naming rule elements
        schema.add_field("f10at_", DataType.FLOAT_VECTOR, dim=default_dim)  # vector field with naming elements
        
        # Create collection with valid name
        self.create_collection(client, collection_name, schema=schema)
        collections = self.list_collections(client)[0]
        assert collection_name in collections
        
        collection_info = self.describe_collection(client, collection_name)[0]
        assert collection_info["collection_name"] == collection_name
        
        field_names = [field["name"] for field in collection_info["fields"]]
        assert ct.default_int64_field_name in field_names
        assert "_1nt" in field_names
        assert "f10at_" in field_names
        
        self.drop_collection(client, collection_name)

    @pytest.mark.tags(CaseLabel.L0)
    def test_milvus_client_collection_binary(self):
        """
        target: test collection with binary-vec
        method: create collection with binary vector field
        expected: collection created successfully with binary vector field
        """
        client = self._client()
        collection_name = cf.gen_collection_name_by_testcase_name()
        # Create schema with binary vector field
        schema = self.create_schema(client, enable_dynamic_field=False)[0]
        schema.add_field(ct.default_int64_field_name, DataType.INT64, is_primary=True, auto_id=False)
        schema.add_field(ct.default_binary_vec_field_name, DataType.BINARY_VECTOR, dim=default_dim)
        self.create_collection(client, collection_name, schema=schema)

        collections = self.list_collections(client)[0]
        assert collection_name in collections
        collection_info = self.describe_collection(client, collection_name)[0]
        field_names = [field["name"] for field in collection_info["fields"]]
        assert ct.default_int64_field_name in field_names
        assert ct.default_binary_vec_field_name in field_names

        self.drop_collection(client, collection_name)

    @pytest.mark.tags(CaseLabel.L1)
    def test_milvus_client_collection_multi_create_drop(self):
        """
        target: test cycle creation and deletion of multiple collections
        method: in a loop, collections are created and deleted sequentially
        expected: no exception, each collection is created and dropped successfully
        """
        client = self._client()
        c_num = 20

        for i in range(c_num):
            collection_name = cf.gen_collection_name_by_testcase_name() + f"_{i}"
            self.create_collection(client, collection_name, default_dim)
            collections = self.list_collections(client)[0]
            assert collection_name in collections
            # Drop the collection
            self.drop_collection(client, collection_name)
            collections_after_drop = self.list_collections(client)[0]
            assert collection_name not in collections_after_drop

    @pytest.mark.tags(CaseLabel.L1)
    def test_milvus_client_collection_after_drop(self):
        """
        target: test create collection after create and drop
        method: 1. create a collection 2. drop the collection 3. re-create with same name
        expected: no exception, collection can be recreated with the same name after dropping
        """
        client = self._client()
        collection_name = cf.gen_collection_name_by_testcase_name()
        self.create_collection(client, collection_name, default_dim)        
        self.drop_collection(client, collection_name)
        assert not self.has_collection(client, collection_name)[0]
        
        self.create_collection(client, collection_name, default_dim)
        assert self.has_collection(client, collection_name)[0]

        self.drop_collection(client, collection_name)

    @pytest.mark.tags(CaseLabel.L1)
    def test_milvus_client_create_collection_multithread(self):
        """
        target: Test create collection with multi-thread
        method: Create collection using multi-thread
        expected: Collections are created successfully
        """
        client = self._client()
        threads_num = 8
        threads = []
        collection_names = []

        def create():
            """Create collection in separate thread"""
            collection_name = cf.gen_collection_name_by_testcase_name() + "_" + cf.gen_unique_str()
            collection_names.append(collection_name)
            self.create_collection(client, collection_name, default_dim)
        # Start multiple threads to create collections
        for i in range(threads_num):
            t = MyThread(target=create, args=())
            threads.append(t)
            t.start()
            time.sleep(0.2)
        # Wait for all threads to complete
        for t in threads:
            t.join()
        # Verify all collections were created successfully
        collections_list = self.list_collections(client)[0]
        for collection_name in collection_names:
            assert collection_name in collections_list
            # Clean up: drop the created collection
            self.drop_collection(client, collection_name)

    @pytest.mark.tags(CaseLabel.L1)
    def test_milvus_client_create_drop_collection_multithread(self):
        """
        target: test create and drop collection with multi-thread
        method: create and drop collection using multi-thread
        expected: collections are created and dropped successfully
        """
        client = self._client()
        threads_num = 8
        threads = []
        collection_names = []

        def create():
            collection_name = cf.gen_collection_name_by_testcase_name()
            collection_names.append(collection_name)
            self.create_collection(client, collection_name, default_dim)
            self.drop_collection(client, collection_name)

        for i in range(threads_num):
            t = MyThread(target=create, args=())
            threads.append(t)
            t.start()
            time.sleep(0.2)
        
        for t in threads:
            t.join()

        # Verify all collections have been dropped
        for collection_name in collection_names:
            assert not self.has_collection(client, collection_name)[0]

    @pytest.mark.tags(CaseLabel.L2)
    def test_milvus_client_collection_count_no_vectors(self):
        """
        target: test collection rows_count is correct or not, if collection is empty
        method: create collection and no vectors in it,
                assert the value returned by get_collection_stats is equal to 0
        expected: the count is equal to 0
        """
        client = self._client()
        collection_name = cf.gen_collection_name_by_testcase_name()
        self.create_collection(client, collection_name, default_dim)
        # Get collection stats for empty collection
        stats = self.get_collection_stats(client, collection_name)[0]
        assert stats['row_count'] == 0
        self.drop_collection(client, collection_name)

    @pytest.mark.tags(CaseLabel.L1)
    def test_milvus_client_collection_non_vector_field_dim(self):
        """
        target: test collection with dim for non-vector field
        method: define int64 field with dim parameter
        expected: no exception
        """
        client = self._client()
        collection_name = cf.gen_collection_name_by_testcase_name()
        # Create schema with non-vector field having dim parameter
        schema = self.create_schema(client, enable_dynamic_field=False)[0]
        # Add INT64 field with dim parameter
        schema.add_field(ct.default_int64_field_name, DataType.INT64, is_primary=True, dim=ct.default_dim)
        schema.add_field(default_vector_field_name, DataType.FLOAT_VECTOR, dim=default_dim)
        # Create collection
        self.create_collection(client, collection_name, default_dim, schema=schema)
        # Verify collection was created successfully
        collections = self.list_collections(client)[0]
        assert collection_name in collections
        # Verify schema properties
        collection_desc = self.describe_collection(client, collection_name)[0]
        assert collection_desc['collection_name'] == collection_name
        self.drop_collection(client, collection_name)

    @pytest.mark.tags(CaseLabel.L2)
    def test_milvus_client_collection_multi_sparse_vectors(self):
        """
        target: Test multiple sparse vectors in a collection
        method: create 2 sparse vectors in a collection 
        expected: successful creation of a collection
        """
        client = self._client()
        collection_name = cf.gen_collection_name_by_testcase_name()
        # Create schema with multiple vector fields including sparse vector
        schema = self.create_schema(client, enable_dynamic_field=False)[0]
        schema.add_field(ct.default_int64_field_name, DataType.INT64, is_primary=True)
        schema.add_field(ct.default_float_field_name, DataType.FLOAT)
        schema.add_field(ct.default_float_vec_field_name, DataType.FLOAT_VECTOR, dim=default_dim)
        schema.add_field("vec_sparse", DataType.SPARSE_FLOAT_VECTOR)
        # Create collection
        self.create_collection(client, collection_name, default_dim, schema=schema)
        # Verify collection was created successfully
        collections = self.list_collections(client)[0]
        assert collection_name in collections
        self.drop_collection(client, collection_name)




class TestMilvusClientDropCollectionInvalid(TestMilvusClientV2Base):
    """ Test case of drop collection interface """
    """
    ******************************************************************
    #  The following are invalid base cases
    ******************************************************************
    """

    @pytest.mark.tags(CaseLabel.L1)
    @pytest.mark.parametrize("name", ["12-s", "12 s", "(mn)", "中文", "%$#"])
    @pytest.mark.skip(reason="https://github.com/milvus-io/milvus/pull/43064 change drop alias restraint")
    def test_milvus_client_drop_collection_invalid_collection_name(self, name):
        """
        target: Test drop collection with invalid params
        method: drop collection with invalid collection name
        expected: raise exception
        """
        client = self._client()
        error = {ct.err_code: 1100, ct.err_msg: f"Invalid collection name: {name}. "
                                                f"the first character of a collection name must be an underscore or letter"}
        self.drop_collection(client, name,
                             check_task=CheckTasks.err_res, check_items=error)

    @pytest.mark.tags(CaseLabel.L2)
    def test_milvus_client_drop_collection_not_existed(self):
        """
        target: test fast create collection normal case
        method: create collection
        expected: drop successfully
        """
        client = self._client()
        collection_name = cf.gen_unique_str("nonexisted")
        self.drop_collection(client, collection_name)

    @pytest.mark.tags(CaseLabel.L2)
    @pytest.mark.parametrize("collection_name", ['', None])
    def test_milvus_client_drop_collection_with_empty_or_None_collection_name(self, collection_name):
        """
        target: test drop invalid collection
        method: drop collection with empty or None collection name
        expected: raise exception
        """
        client = self._client()
        # Set different error messages based on collection_name value
        error = {ct.err_code: 1, ct.err_msg: f"`collection_name` value {collection_name} is illegal"}
        self.drop_collection(client, collection_name, check_task=CheckTasks.err_res, check_items=error)

    @pytest.mark.tags(CaseLabel.L2)
    def test_milvus_client_drop_collection_after_disconnect(self):
        """
        target: test drop collection operation after connection is closed
        method: 1. create collection with client
                2. close the client connection
                3. try to drop_collection with disconnected client
        expected: operation should raise appropriate connection error
        """
        client_temp = self._client(alias="client_drop_collection")
        collection_name = cf.gen_collection_name_by_testcase_name()
        self.create_collection(client_temp, collection_name, default_dim)
        self.close(client_temp)
        error = {ct.err_code: 1, ct.err_msg: 'should create connection first'}
        self.drop_collection(client_temp, collection_name,
                           check_task=CheckTasks.err_res, check_items=error)


class TestMilvusClientReleaseCollectionInvalid(TestMilvusClientV2Base):
    """ Test case of release collection interface """
    """
    ******************************************************************
    #  The following are invalid base cases
    ******************************************************************
    """

    @pytest.mark.tags(CaseLabel.L1)
    @pytest.mark.parametrize("name", ["12-s", "12 s", "(mn)", "中文", "%$#"])
    def test_milvus_client_release_collection_invalid_collection_name(self, name):
        """
        target: test fast create collection normal case
        method: create collection
        expected: create collection with default schema, index, and load successfully
        """
        client = self._client()
        error = {ct.err_code: 1100,
                 ct.err_msg: f"Invalid collection name: {name}. "
                             f"the first character of a collection name must be an underscore or letter"}
        self.release_collection(client, name,
                                check_task=CheckTasks.err_res, check_items=error)

    @pytest.mark.tags(CaseLabel.L2)
    def test_milvus_client_release_collection_not_existed(self):
        """
        target: test fast create collection normal case
        method: create collection
        expected: drop successfully
        """
        client = self._client()
        collection_name = cf.gen_unique_str("nonexisted")
        error = {ct.err_code: 1100, ct.err_msg: f"collection not found[database=default]"
                                                f"[collection={collection_name}]"}
        self.release_collection(client, collection_name,
                                check_task=CheckTasks.err_res, check_items=error)

    @pytest.mark.tags(CaseLabel.L1)
    def test_milvus_client_release_collection_name_over_max_length(self):
        """
        target: test fast create collection normal case
        method: create collection
        expected: create collection with default schema, index, and load successfully
        """
        client = self._client()
        # 1. create collection
        collection_name = "a".join("a" for i in range(256))
        error = {ct.err_code: 1100, ct.err_msg: f"the length of a collection name must be less than 255 characters"}
        self.release_collection(client, collection_name, default_dim,
                                check_task=CheckTasks.err_res, check_items=error)


class TestMilvusClientReleaseCollectionValid(TestMilvusClientV2Base):
    """ Test case of release collection interface """

    @pytest.fixture(scope="function", params=[False, True])
    def auto_id(self, request):
        yield request.param

    @pytest.fixture(scope="function", params=["COSINE", "L2", "IP"])
    def metric_type(self, request):
        yield request.param

    @pytest.fixture(scope="function", params=["int", "string"])
    def id_type(self, request):
        yield request.param

    """
    ******************************************************************
    #  The following are valid base cases
    ******************************************************************
    """

    @pytest.mark.tags(CaseLabel.L2)
    def test_milvus_client_release_unloaded_collection(self):
        """
        target: Test releasing a collection that has not been loaded
        method: Create a collection and call release_collection multiple times without loading
        expected: No raising errors, and the collection can still be dropped
        """
        client = self._client()
        collection_name = cf.gen_unique_str(prefix)
        # 1. create collection
        self.create_collection(client, collection_name, default_dim)
        self.release_collection(client, collection_name)
        self.release_collection(client, collection_name)
        if self.has_collection(client, collection_name)[0]:
            self.drop_collection(client, collection_name)

    @pytest.mark.tags(CaseLabel.L2)
    def test_milvus_client_release_partition_after_load_collection(self):
        """
        target: test releasing specific partitions after loading entire collection
        method: 1. create collection and partition
                2. load entire collection 
                3. attempt to release specific partition while collection is loaded
        expected: partition release operations work correctly with loaded collection
        """
        client = self._client()
        collection_name = cf.gen_unique_str(prefix)
        partition_name = cf.gen_unique_str("partition")
        # 1. create collection and partition
        self.create_collection(client, collection_name, default_dim)
        self.create_partition(client, collection_name, partition_name)
        self.release_partitions(client, collection_name, ["_default", partition_name])
        self.release_collection(client, collection_name)
        self.load_collection(client, collection_name)
        self.release_partitions(client, collection_name, [partition_name])
        self.release_collection(client, collection_name)
        if self.has_collection(client, collection_name)[0]:
            self.drop_collection(client, collection_name)


class TestMilvusClientLoadCollectionInvalid(TestMilvusClientV2Base):
    """ Test case of search interface """
    """
    ******************************************************************
    #  The following are invalid base cases
    ******************************************************************
    """

    @pytest.mark.tags(CaseLabel.L1)
    @pytest.mark.parametrize("name", ["12-s", "12 s", "(mn)", "中文", "%$#"])
    def test_milvus_client_load_collection_invalid_collection_name(self, name):
        """
        target: test fast create collection normal case
        method: create collection
        expected: create collection with default schema, index, and load successfully
        """
        client = self._client()
        error = {ct.err_code: 1100,
                 ct.err_msg: f"Invalid collection name: {name}. "
                             f"the first character of a collection name must be an underscore or letter"}
        self.load_collection(client, name,
                             check_task=CheckTasks.err_res, check_items=error)

    @pytest.mark.tags(CaseLabel.L2)
    def test_milvus_client_load_collection_not_existed(self):
        """
        target: test fast create collection normal case
        method: create collection
        expected: drop successfully
        """
        client = self._client()
        collection_name = cf.gen_unique_str("nonexisted")
        error = {ct.err_code: 1100, ct.err_msg: f"collection not found[database=default]"
                                                f"[collection={collection_name}]"}
        self.load_collection(client, collection_name,
                             check_task=CheckTasks.err_res, check_items=error)

    @pytest.mark.tags(CaseLabel.L2)
    def test_milvus_client_load_collection_after_drop(self):
        """
        target: test load collection after it has been dropped
        method: 1. create collection
                2. drop the collection
                3. try to load the dropped collection
        expected: raise exception indicating collection not found
        """
        client = self._client()
        collection_name = cf.gen_collection_name_by_testcase_name()
        self.create_collection(client, collection_name, default_dim)
        self.drop_collection(client, collection_name)
        error = {ct.err_code: 999, ct.err_msg: "collection not found"}
        self.load_collection(client, collection_name,
                             check_task=CheckTasks.err_res, check_items=error)
    
    @pytest.mark.tags(CaseLabel.L2)
    def test_milvus_client_load_release_collection(self):
        """
        target: test load, release non-exist collection
        method: 1. load, release and drop collection
                2. load and release dropped collection
        expected: raise exception
        """
        client = self._client()
        collection_name = cf.gen_collection_name_by_testcase_name()
        # Create collection
        self.create_collection(client, collection_name, default_dim, consistency_level="Strong")
        self.release_collection(client, collection_name)
        self.drop_index(client, collection_name, "vector")
        # Prepare and create index
        index_params = self.prepare_index_params(client)[0]
        index_params.add_index(field_name="vector", index_type="HNSW", metric_type="L2")
        self.create_index(client, collection_name, index_params)
        # Load, release and drop collection
        self.load_collection(client, collection_name)
        self.release_collection(client, collection_name)
        self.drop_collection(client, collection_name)
        # Try to load and release dropped collection - should raise exception
        error = {ct.err_code: 100, ct.err_msg: "collection not found"}
        self.load_collection(client, collection_name, check_task=CheckTasks.err_res, check_items=error)
        self.release_collection(client, collection_name, check_task=CheckTasks.err_res, check_items=error)

    @pytest.mark.tags(CaseLabel.L2)
    def test_milvus_client_load_collection_over_max_length(self):
        """
        target: test fast create collection normal case
        method: create collection
        expected: drop successfully
        """
        client = self._client()
        collection_name = "a".join("a" for i in range(256))
        error = {ct.err_code: 1100, ct.err_msg: f"Invalid collection name: {collection_name}. "
                                                f"the length of a collection name must be less than 255 characters: "
                                                f"invalid parameter"}
        self.load_collection(client, collection_name,
                             check_task=CheckTasks.err_res, check_items=error)

    @pytest.mark.tags(CaseLabel.L1)
    def test_milvus_client_load_collection_without_index(self):
        """
        target: test loading a collection without an index
        method: create a collection, drop its index, then attempt to load the collection
        expected: loading should fail with an 'index not found' error
        """
        client = self._client()
        collection_name = cf.gen_unique_str(prefix)
        # 1. create collection
        self.create_collection(client, collection_name, default_dim)
        self.release_collection(client, collection_name)
        self.drop_index(client, collection_name, "vector")
        error = {ct.err_code: 700, ct.err_msg: f"index not found[collection={collection_name}]"}
        self.load_collection(client, collection_name,
                             check_task=CheckTasks.err_res, check_items=error)
        if self.has_collection(client, collection_name)[0]:
            self.drop_collection(client, collection_name)

    @pytest.mark.tags(CaseLabel.L1)
    @pytest.mark.parametrize("partition_names", [[], None])
    def test_milvus_client_load_partition_names_empty(self, partition_names):
        """
        target: test load partitions with empty partition names list
        method: 1. create collection and partition
                2. insert data into both default partition and custom partition
                3. create index
                4. attempt to load with empty partition_names list
        expected: should raise exception indicating no partition specified
        """
        client = self._client()
        collection_name = cf.gen_collection_name_by_testcase_name()
        partition_name = cf.gen_unique_str("partition")
        # 1. Create collection and partition
        self.create_collection(client, collection_name, default_dim)
        self.create_partition(client, collection_name, partition_name)
        self.release_collection(client, collection_name)
        self.drop_index(client, collection_name, "vector")
        # 2. Insert data into both partitions
        rng = np.random.default_rng(seed=19530)
        half = default_nb // 2
        # Insert into default partition  
        data_default = [{
            default_primary_key_field_name: i,
            default_vector_field_name: list(rng.random((1, default_dim))[0]),
            default_float_field_name: i * 1.0
        } for i in range(half)]
        self.insert(client, collection_name, data_default, partition_name="_default")
        # Insert into custom partition
        data_partition = [{
            default_primary_key_field_name: i + half,
            default_vector_field_name: list(rng.random((1, default_dim))[0]),
            default_float_field_name: (i + half) * 1.0
        } for i in range(half)]
        self.insert(client, collection_name, data_partition, partition_name=partition_name)
        # 3. Create index
        self.flush(client, collection_name)
        index_params = self.prepare_index_params(client)[0]
        index_params.add_index(field_name="vector", index_type="HNSW", metric_type="L2")
        self.create_index(client, collection_name, index_params)
        # 4. Attempt to load with empty partition_names list
        error = {ct.err_code: 0, ct.err_msg: "due to no partition specified"}
        self.load_partitions(client, collection_name, partition_names=partition_names,
                           check_task=CheckTasks.err_res, check_items=error)
        self.drop_collection(client, collection_name)

    @pytest.mark.tags(CaseLabel.L2)
    @pytest.mark.parametrize("invalid_num_replica", [0.2, "not-int"])
    def test_milvus_client_load_replica_non_number(self, invalid_num_replica):
        """
        target: test load collection with non-number replicas
        method: load with non-number replicas
        expected: raise exceptions
        """
        client = self._client()
        collection_name = cf.gen_collection_name_by_testcase_name()
        # 1. Create collection and insert data
        self.create_collection(client, collection_name, default_dim)
        self.release_collection(client, collection_name)
        self.drop_index(client, collection_name, "vector")
        # 2. Insert data
        rng = np.random.default_rng(seed=19530)
        rows = [{default_primary_key_field_name: i, default_vector_field_name: list(rng.random((1, default_dim))[0]),
                 default_float_field_name: i * 1.0, default_string_field_name: str(i)} for i in range(default_nb)]
        self.insert(client, collection_name, rows)
        # Verify entity count
        self.flush(client, collection_name)
        stats = self.get_collection_stats(client, collection_name)[0]
        assert stats['row_count'] == default_nb
        # 3. Create index
        index_params = self.prepare_index_params(client)[0]
        index_params.add_index(field_name="vector", index_type="HNSW", metric_type="L2")
        self.create_index(client, collection_name, index_params)
        # 4. Attempt to load with invalid replica_number
        error = {ct.err_code: 999, ct.err_msg: f"`replica_number` value {invalid_num_replica} is illegal"}
        self.load_collection(client, collection_name, replica_number=invalid_num_replica,
                           check_task=CheckTasks.err_res, check_items=error)
        self.drop_collection(client, collection_name)

    @pytest.mark.tags(CaseLabel.L2)
    @pytest.mark.parametrize("replicas", [None, -1, 0])
    def test_milvus_client_load_replica_invalid_input(self, replicas):
        """
        target: test load partition with invalid replica number or None
        method: load with invalid replica number or None
        expected: load successfully as replica = 1
        """
        client = self._client()
        collection_name = cf.gen_collection_name_by_testcase_name()
        # 1. Create collection and prepare
        self.create_collection(client, collection_name, default_dim)
        self.release_collection(client, collection_name)
        self.drop_index(client, collection_name, "vector")
        # 2. Insert data
        rng = np.random.default_rng(seed=19530)
        rows = [{default_primary_key_field_name: i, default_vector_field_name: list(rng.random((1, default_dim))[0]),
                 default_float_field_name: i * 1.0, default_string_field_name: str(i)} for i in range(default_nb)]
        self.insert(client, collection_name, rows)
        # Verify entity count
        self.flush(client, collection_name)
        stats = self.get_collection_stats(client, collection_name)[0]
        assert stats['row_count'] == default_nb
        # 3. Create index
        index_params = self.prepare_index_params(client)[0]
        index_params.add_index(field_name="vector", index_type="HNSW", metric_type="L2")
        self.create_index(client, collection_name, index_params)
        # 4. Load with invalid replica_number (should succeed as replica=1)
        self.load_collection(client, collection_name, replica_number=replicas)
        # 5. Verify replicas
        load_state = self.get_load_state(client, collection_name)[0]
        assert load_state["state"] == LoadState.Loaded, f"Expected Loaded after loading collection, but got {load_state['state']}"
        self.drop_collection(client, collection_name)

    @pytest.mark.tags(CaseLabel.L2)
    def test_milvus_client_load_replica_greater_than_querynodes(self):
        """
        target: test load with replicas that greater than querynodes
        method: load with 3 replicas (2 querynode)
        expected: Raise exception
        """
        client = self._client()
        collection_name = cf.gen_collection_name_by_testcase_name()
        # 1. Create collection
        self.create_collection(client, collection_name, default_dim)
        self.release_collection(client, collection_name)
        self.drop_index(client, collection_name, "vector")
        # 2. Insert data
        rng = np.random.default_rng(seed=19530)
        rows = [{default_primary_key_field_name: i, default_vector_field_name: list(rng.random((1, default_dim))[0]),
                 default_float_field_name: i * 1.0, default_string_field_name: str(i)} for i in range(default_nb)]
        self.insert(client, collection_name, rows)
        # 3. Verify entity count
        self.flush(client, collection_name)
        stats = self.get_collection_stats(client, collection_name)[0]
        assert stats['row_count'] == default_nb
        # 4. Create index
        index_params = self.prepare_index_params(client)[0]
        index_params.add_index(field_name="vector", index_type="HNSW", metric_type="L2")
        self.create_index(client, collection_name, index_params)
        # 5. Load with replica_number=3 (should fail if only 2 querynodes available)
        error = {ct.err_code: 999,
                 ct.err_msg: "call query coordinator LoadCollection: when load 3 replica count: "
                             "service resource insufficient[currentStreamingNode=2][expectedStreamingNode=3]"}
        self.load_collection(client, collection_name, replica_number=3,
                           check_task=CheckTasks.err_res, check_items=error)
        self.drop_collection(client, collection_name)


    @pytest.mark.tags(CaseLabel.L2)
    def test_milvus_client_create_collection_without_connection(self):
        """
        target: test create collection without connection
        method: 1. create collection after connection removed
        expected: raise exception
        """
        client_temp = self._client(alias="client_temp")
        collection_name = cf.gen_collection_name_by_testcase_name()
        # Remove connection
        self.close(client_temp)
        error = {ct.err_code: 1, ct.err_msg: 'should create connection first'}
        self.create_collection(client_temp, collection_name, default_dim,
                              check_task=CheckTasks.err_res, check_items=error)

    @pytest.mark.tags(CaseLabel.L2)
    def test_milvus_client_load_collection_after_disconnect(self):
        """
        target: test load/release collection operations after connection is closed
        method: 1. create collection with client
                2. close the client connection
                3. try to load collection with disconnected client
        expected: operations should raise appropriate connection errors
        """
        client_temp = self._client(alias="client_temp")
        collection_name = cf.gen_collection_name_by_testcase_name()
        self.create_collection(client_temp, collection_name, default_dim)
        self.close(client_temp)
        error = {ct.err_code: 1, ct.err_msg: 'should create connection first'}
        self.load_collection(client_temp, collection_name,
                            check_task=CheckTasks.err_res, check_items=error)
        
    @pytest.mark.tags(CaseLabel.L2)
    def test_milvus_client_release_collection_after_disconnect(self):
        """
        target: test load/release collection operations after connection is closed
        method: 1. create collection with client
                2. close the client connection
                3. try to release collection with disconnected client
        expected: operations should raise appropriate connection errors
        """
        client_temp = self._client(alias="client_temp2")
        collection_name = cf.gen_collection_name_by_testcase_name()
        self.create_collection(client_temp, collection_name, default_dim)
        self.close(client_temp)
        error = {ct.err_code: 999, ct.err_msg: 'should create connection first'}
        self.release_collection(client_temp, collection_name,
                            check_task=CheckTasks.err_res, check_items=error)



class TestMilvusClientLoadCollectionValid(TestMilvusClientV2Base):
    """ Test case of search interface """

    @pytest.fixture(scope="function", params=[False, True])
    def auto_id(self, request):
        yield request.param

    @pytest.fixture(scope="function", params=["COSINE", "L2", "IP"])
    def metric_type(self, request):
        yield request.param

    @pytest.fixture(scope="function", params=["int", "string"])
    def id_type(self, request):
        yield request.param

    """
    ******************************************************************
    #  The following are valid base cases
    ******************************************************************
    """

    @pytest.mark.tags(CaseLabel.L2)
    def test_milvus_client_load_loaded_collection(self):
        """
        target: test fast create collection normal case
        method: create collection
        expected: create collection with default schema, index, and load successfully
        """
        client = self._client()
        collection_name = cf.gen_unique_str(prefix)
        # 1. create collection
        self.create_collection(client, collection_name, default_dim)
        self.load_collection(client, collection_name)
        if self.has_collection(client, collection_name)[0]:
            self.drop_collection(client, collection_name)

    @pytest.mark.tags(CaseLabel.L2)
    def test_milvus_client_load_partition_after_release_collection(self):
        """
        target: test mixed loading scenarios with partial partitions and full collection
        method: 1. create collection and partition
                2. load specific partition first
                3. then load entire collection  
                4. release and load again
        expected: all loading operations work correctly without conflicts
        """
        client = self._client()
        collection_name = cf.gen_unique_str(prefix)
        partition_name = cf.gen_unique_str("partition")
        # Step 1: Create collection and partition
        self.create_collection(client, collection_name, default_dim)
        self.create_partition(client, collection_name, partition_name)
        # Step 2: Release collection and verify state NotLoad
        self.release_collection(client, collection_name)
        load_state = self.get_load_state(client, collection_name)[0]
        assert load_state["state"] == LoadState.NotLoad, f"Expected NotLoad after release, but got {load_state['state']}"
        # Step 3: Load specific partition and verify state changes to Loaded
        self.load_partitions(client, collection_name, [partition_name])
        load_state = self.get_load_state(client, collection_name)[0]
        assert load_state["state"] == LoadState.Loaded, f"Expected Loaded after loading partition, but got {load_state['state']}"
        # Step 4: Load entire collection and verify state remains Loaded
        self.load_collection(client, collection_name)
        load_state = self.get_load_state(client, collection_name)[0]
        assert load_state["state"] == LoadState.Loaded, f"Expected Loaded after loading collection, but got {load_state['state']}"
        # Step 5: Release collection and verify state changes to NotLoad
        self.release_collection(client, collection_name)
        load_state = self.get_load_state(client, collection_name)[0]
        assert load_state["state"] == LoadState.NotLoad, f"Expected NotLoad after release, but got {load_state['state']}"
        # Step 6: Load multiple partitions and verify state changes to Loaded
        self.load_partitions(client, collection_name, ["_default", partition_name])
        load_state = self.get_load_state(client, collection_name)[0]
        assert load_state["state"] == LoadState.Loaded, f"Expected Loaded after loading partitions, but got {load_state['state']}"
        # Step 7: Load collection again and verify state remains Loaded
        self.load_collection(client, collection_name)
        load_state = self.get_load_state(client, collection_name)[0]
        assert load_state["state"] == LoadState.Loaded, f"Expected Loaded after final load collection, but got {load_state['state']}"
        # Step 8: Cleanup - drop collection if it exists
        if self.has_collection(client, collection_name)[0]:
            self.drop_collection(client, collection_name)

    @pytest.mark.tags(CaseLabel.L1)
    def test_milvus_client_load_partitions_after_load_collection(self):
        """
        target: test load partitions after load collection
        method: 1. load collection
                2. load partitions
                3. search on one partition
        expected: No exception
        """
        client = self._client()
        collection_name = cf.gen_collection_name_by_testcase_name()
        partition_name_1 = cf.gen_unique_str("partition1")
        partition_name_2 = cf.gen_unique_str("partition2")
        # Create collection and partitions
        self.create_collection(client, collection_name, default_dim)
        self.create_partition(client, collection_name, partition_name_1)
        self.create_partition(client, collection_name, partition_name_2)
        # Verify initial state is Loaded
        load_state = self.get_load_state(client, collection_name)[0]
        assert load_state["state"] == LoadState.Loaded, f"Expected Loaded after loading collection, but got {load_state['state']}"
        # Load collection and verify state
        self.load_collection(client, collection_name)
        load_state = self.get_load_state(client, collection_name)[0]
        assert load_state["state"] == LoadState.Loaded, f"Expected Loaded after loading collection, but got {load_state['state']}"
        # Load partitions and verify state (should remain Loaded)
        self.load_partitions(client, collection_name, [partition_name_1, partition_name_2])
        load_state = self.get_load_state(client, collection_name)[0]
        assert load_state["state"] == LoadState.Loaded, f"Expected Loaded after loading partitions, but got {load_state['state']}"
        # Search on one partition
        vectors_to_search = np.random.default_rng(seed=19530).random((1, default_dim))
        self.search(client, collection_name, vectors_to_search, 
                   limit=default_limit, partition_names=[partition_name_1])
        # Verify state remains Loaded after search
        load_state = self.get_load_state(client, collection_name)[0]
        assert load_state["state"] == LoadState.Loaded, f"Expected Loaded after search, but got {load_state['state']}"
        self.drop_collection(client, collection_name)

    @pytest.mark.tags(CaseLabel.L0)
    def test_milvus_client_collection_load_release_comprehensive(self):
        """
        target: comprehensive test for collection load/release operations with search/query validation
        method: 1. test collection load -> search/query (should work)
                2. test collection release -> search/query (should fail)
                3. test repeated load/release operations
                4. test load after release
        expected: proper search/query behavior based on collection load/release state
        """
        client = self._client()
        collection_name = cf.gen_collection_name_by_testcase_name()
        # Step 1: Create collection with data for testing
        self.create_collection(client, collection_name, default_dim)
        # Step 2: Test point 1 - loaded collection can be searched/queried
        self.load_collection(client, collection_name)
        load_state = self.get_load_state(client, collection_name)[0]
        assert load_state["state"] == LoadState.Loaded, f"Expected Loaded, but got {load_state['state']}"
        vectors_to_search = np.random.default_rng(seed=19530).random((1, default_dim))
        self.search(client, collection_name, vectors_to_search, limit=default_limit)
        self.query(client, collection_name, filter=default_search_exp)        
        # Step 3: Test point 2 - loaded collection can be loaded again
        self.load_collection(client, collection_name)
        load_state = self.get_load_state(client, collection_name)[0]
        assert load_state["state"] == LoadState.Loaded, f"Expected Loaded after repeated load, but got {load_state['state']}"
        # Step 4: Test point 3 - released collection cannot be searched/queried
        self.release_collection(client, collection_name)
        load_state = self.get_load_state(client, collection_name)[0]
        assert load_state["state"] == LoadState.NotLoad, f"Expected NotLoad, but got {load_state['state']}"
        error_search = {ct.err_code: 101, ct.err_msg: "collection not loaded"}
        self.search(client, collection_name, vectors_to_search, limit=default_limit,
                   check_task=CheckTasks.err_res, check_items=error_search)
        error_query = {ct.err_code: 101, ct.err_msg: "collection not loaded"}
        self.query(client, collection_name, filter=default_search_exp,
                  check_task=CheckTasks.err_res, check_items=error_query)
        # Step 5: Test point 4 - released collection can be released again
        self.release_collection(client, collection_name)
        load_state = self.get_load_state(client, collection_name)[0]
        assert load_state["state"] == LoadState.NotLoad, f"Expected NotLoad after repeated release, but got {load_state['state']}"
        # Step 6: Test point 5 - released collection can be loaded again
        self.load_collection(client, collection_name)
        load_state = self.get_load_state(client, collection_name)[0]
        assert load_state["state"] == LoadState.Loaded, f"Expected Loaded after reload, but got {load_state['state']}"
        self.search(client, collection_name, vectors_to_search, limit=default_limit)
        # Step 7: Cleanup
        self.drop_collection(client, collection_name)

    @pytest.mark.tags(CaseLabel.L0)
    def test_milvus_client_partition_load_release_comprehensive(self):
        """
        target: comprehensive test for partition load/release operations with search/query validation
        method: 1. test partition load -> search/query
                2. test partition release -> search/query (should fail)
                3. test repeated load/release operations
                4. test load after release
        expected: proper search/query behavior based on partition load/release state
        """
        client = self._client()
        collection_name = cf.gen_collection_name_by_testcase_name()
        partition_name_1 = cf.gen_unique_str("partition1")
        partition_name_2 = cf.gen_unique_str("partition2")
        # Step 1: Create collection with partitions
        self.create_collection(client, collection_name, default_dim)
        self.create_partition(client, collection_name, partition_name_1)
        self.create_partition(client, collection_name, partition_name_2)
        # Step 2: Test point 1 - loaded partitions can be searched/queried
        self.release_collection(client, collection_name)
        self.load_partitions(client, collection_name, [partition_name_1, partition_name_2])
        load_state = self.get_load_state(client, collection_name)[0]
        assert load_state["state"] == LoadState.Loaded, f"Expected Loaded, but got {load_state['state']}"
        vectors_to_search = np.random.default_rng(seed=19530).random((1, default_dim))
        self.search(client, collection_name, vectors_to_search, limit=default_limit, partition_names=[partition_name_1, partition_name_2])
        self.query(client, collection_name, filter=default_search_exp, partition_names=[partition_name_1, partition_name_2])
        # Step 3: Test point 2 - loaded partitions can be loaded again
        self.load_partitions(client, collection_name, [partition_name_1, partition_name_2])
        self.search(client, collection_name, vectors_to_search, limit=default_limit, partition_names=[partition_name_1, partition_name_2])
        self.query(client, collection_name, filter=default_search_exp, partition_names=[partition_name_1, partition_name_2])
        # Step 4: Test point 3 - released partitions cannot be searched/queried
        self.release_partitions(client, collection_name, [partition_name_1])
        error_search = {ct.err_code: 201, ct.err_msg: "partition not loaded"}
        self.search(client, collection_name, vectors_to_search, limit=default_limit, partition_names=[partition_name_1],
                   check_task=CheckTasks.err_res, check_items=error_search)
        error_query = {ct.err_code: 201, ct.err_msg: "partition not loaded"}
        self.query(client, collection_name, filter=default_search_exp, partition_names=[partition_name_1],
                  check_task=CheckTasks.err_res, check_items=error_query)
        # Non-released partition should still work
        self.search(client, collection_name, vectors_to_search, limit=default_limit, partition_names=[partition_name_2])
        # Step 5: Test point 4 - released partitions can be released again
        self.release_partitions(client, collection_name, [partition_name_1])  # Release again
        error_search = {ct.err_code: 201, ct.err_msg: "partition not loaded"}
        self.search(client, collection_name, vectors_to_search, limit=default_limit, partition_names=[partition_name_1],
                   check_task=CheckTasks.err_res, check_items=error_search)
        # Step 6: Test point 5 - released partitions can be loaded again
        self.load_partitions(client, collection_name, [partition_name_1])
        self.search(client, collection_name, vectors_to_search, limit=default_limit, partition_names=[partition_name_1])
        # Step 8: Cleanup
        self.drop_collection(client, collection_name)

    @pytest.mark.tags(CaseLabel.L1)
    def test_milvus_client_mixed_collection_partition_operations_comprehensive(self):
        """
        target: comprehensive test for mixed collection/partition load/release operations
        method: 1. test collection load -> partition release -> mixed behavior
                2. test partition load -> collection load -> behavior
                3. test collection release -> partition load -> behavior
        expected: consistent behavior across mixed operations
        """
        client = self._client()
        collection_name = cf.gen_collection_name_by_testcase_name()
        partition_name_1 = cf.gen_unique_str("partition1")
        partition_name_2 = cf.gen_unique_str("partition2")
        # Step 1: Setup collection with partitions
        self.create_collection(client, collection_name, default_dim)
        self.create_partition(client, collection_name, partition_name_1)
        self.create_partition(client, collection_name, partition_name_2)
        vectors_to_search = np.random.default_rng(seed=19530).random((1, default_dim))
        # Step 2: Test Release partition after collection release
        self.release_collection(client, collection_name)
        load_state = self.get_load_state(client, collection_name)[0]
        assert load_state["state"] == LoadState.NotLoad, f"Expected NotLoad after collection release, but got {load_state['state']}"
        self.release_partitions(client, collection_name, ["_default"])
        load_state = self.get_load_state(client, collection_name)[0]
        assert load_state["state"] == LoadState.NotLoad, f"Expected NotLoad after default partition release, but got {load_state['state']}"
        # Step 3: Load specific partitions
        self.load_partitions(client, collection_name, [partition_name_1])
        load_state = self.get_load_state(client, collection_name)[0]
        assert load_state["state"] == LoadState.Loaded, f"Expected Loaded after partition load, but got {load_state['state']}"
        # Search should work on loaded partitions
        self.search(client, collection_name, vectors_to_search, limit=default_limit, partition_names=[partition_name_1])
        self.query(client, collection_name, filter=default_search_exp, partition_names=[partition_name_1])
        # Step 4: Test load collection after partition load
        self.load_collection(client, collection_name)
        self.search(client, collection_name, vectors_to_search, limit=default_limit, partition_names=[partition_name_1, partition_name_2])
        self.query(client, collection_name, filter=default_search_exp, partition_names=[partition_name_1, partition_name_2])
        # Step 5: Test edge case - release all partitions individually
        self.release_partitions(client, collection_name, ["_default", partition_name_1, partition_name_2])
        load_state = self.get_load_state(client, collection_name)[0]
        assert load_state["state"] == LoadState.NotLoad, f"Expected NotLoad after releasing all partitions, but got {load_state['state']}"
        error_search = {ct.err_code: 101, ct.err_msg: "collection not loaded"}
        self.search(client, collection_name, vectors_to_search, limit=default_limit,
                   check_task=CheckTasks.err_res, check_items=error_search)
        # Step 6: Test release collection after partition release
        self.release_collection(client, collection_name)
        assert load_state["state"] == LoadState.NotLoad, f"Expected NotLoad after releasing all partitions, but got {load_state['state']}"
        error = {ct.err_code: 101, ct.err_msg: "collection not loaded"}
        self.search(client, collection_name, vectors_to_search, limit=default_limit,
                   check_task=CheckTasks.err_res, check_items=error)
        self.query(client, collection_name, filter=default_search_exp,
                  check_task=CheckTasks.err_res, check_items=error)
        # Step 7: Cleanup
        self.drop_collection(client, collection_name)

    @pytest.mark.tags(CaseLabel.L2)
    def test_milvus_client_load_collection_after_drop_partition_and_release_another(self):
        """
        target: test load collection after drop a partition and release another
        method: 1. load collection
                2. drop a partition
                3. release left partition
                4. query on the left partition
                5. load collection
        expected: No exception
        """
        client = self._client()
        collection_name = cf.gen_collection_name_by_testcase_name()
        partition_name_1 = cf.gen_unique_str("partition1")
        partition_name_2 = cf.gen_unique_str("partition2")
        self.create_collection(client, collection_name, default_dim)
        self.create_partition(client, collection_name, partition_name_1)
        self.create_partition(client, collection_name, partition_name_2)
        
        self.load_collection(client, collection_name)
        self.release_partitions(client, collection_name, [partition_name_1])
        self.drop_partition(client, collection_name, partition_name_1)
        self.release_partitions(client, collection_name, [partition_name_2])
        error = {ct.err_code: 65538, ct.err_msg: 'partition not loaded'}
        self.query(client, collection_name, filter=default_search_exp,
                   partition_names=[partition_name_2],
                   check_task=CheckTasks.err_res, check_items=error)
    
        self.load_collection(client, collection_name)
        self.query(client, collection_name, filter=default_search_exp,
                   partition_names=[partition_name_2])
        self.drop_collection(client, collection_name)

    @pytest.mark.tags(CaseLabel.L2)
    def test_milvus_client_load_partition_after_drop_partition_and_release_another(self):
        """
        target: test load partition after drop a partition and release another
        method: 1. load collection
                2. drop a partition
                3. release left partition
                4. load partition
                5. query on the partition
        expected: No exception
        """
        client = self._client()
        collection_name = cf.gen_collection_name_by_testcase_name()
        partition_name_1 = cf.gen_unique_str("partition1")
        partition_name_2 = cf.gen_unique_str("partition2")
        self.create_collection(client, collection_name, default_dim)
        self.create_partition(client, collection_name, partition_name_1)
        self.create_partition(client, collection_name, partition_name_2)
        
        self.load_collection(client, collection_name)
        self.release_partitions(client, collection_name, [partition_name_1])
        self.drop_partition(client, collection_name, partition_name_1)
        self.release_partitions(client, collection_name, [partition_name_2])
        error = {ct.err_code: 65538, ct.err_msg: 'partition not loaded'}
        self.query(client, collection_name, filter=default_search_exp,
                   partition_names=[partition_name_2],
                   check_task=CheckTasks.err_res, check_items=error)
        self.load_partitions(client, collection_name, [partition_name_2])
        self.query(client, collection_name, filter=default_search_exp,
                   partition_names=[partition_name_2])
        self.drop_collection(client, collection_name)

    @pytest.mark.tags(CaseLabel.L2)
    def test_milvus_client_load_another_partition_after_drop_one_partition(self):
        """
        target: test load another partition after drop a partition
        method: 1. load collection
                2. drop a partition
                3. load another partition
                4. query on the partition
        expected: No exception
        """
        client = self._client()
        collection_name = cf.gen_collection_name_by_testcase_name()
        partition_name_1 = cf.gen_unique_str("partition1")
        partition_name_2 = cf.gen_unique_str("partition2")
        self.create_collection(client, collection_name, default_dim)
        self.create_partition(client, collection_name, partition_name_1)
        self.create_partition(client, collection_name, partition_name_2)
        
        self.load_collection(client, collection_name)
        self.release_partitions(client, collection_name, [partition_name_1])
        self.drop_partition(client, collection_name, partition_name_1)
        self.load_partitions(client, collection_name, [partition_name_2])
        self.query(client, collection_name, filter=default_search_exp,
                   partition_names=[partition_name_2])
        self.drop_collection(client, collection_name)

    @pytest.mark.tags(CaseLabel.L2)
    def test_milvus_client_load_collection_after_drop_one_partition(self):
        """
        target: test load collection after drop a partition
        method: 1. load collection
                2. drop a partition
                3. load collection
                4. query on the partition
        expected: No exception
        """
        client = self._client()
        collection_name = cf.gen_collection_name_by_testcase_name()
        partition_name_1 = cf.gen_unique_str("partition1")
        partition_name_2 = cf.gen_unique_str("partition2")
        
        self.create_collection(client, collection_name, default_dim)
        self.create_partition(client, collection_name, partition_name_1)
        self.create_partition(client, collection_name, partition_name_2)
        
        self.load_collection(client, collection_name)
        self.release_partitions(client, collection_name, [partition_name_1])
        self.drop_partition(client, collection_name, partition_name_1)
        self.load_collection(client, collection_name)
        
        # Query on the remaining partition
        self.query(client, collection_name, filter=default_search_exp,
                   partition_names=[partition_name_2])
        
        self.drop_collection(client, collection_name)

    @pytest.mark.tags(CaseLabel.L0)
    @pytest.mark.parametrize("vector_type", [DataType.FLOAT_VECTOR, DataType.BINARY_VECTOR])
    def test_milvus_client_load_collection_after_index(self, vector_type):
        """
        target: test load collection after index created
        method: insert data and create index, load collection with correct params
        expected: no error raised
        """
        client = self._client()
        collection_name = cf.gen_collection_name_by_testcase_name()

        schema = self.create_schema(client, enable_dynamic_field=False)[0]
        schema.add_field("id", DataType.INT64, is_primary=True, auto_id=False)
        if vector_type == DataType.FLOAT_VECTOR:
            schema.add_field("vector", DataType.FLOAT_VECTOR, dim=default_dim)
        elif vector_type == DataType.BINARY_VECTOR:
            schema.add_field("binary_vector", DataType.BINARY_VECTOR, dim=default_dim)
        self.create_collection(client, collection_name, schema=schema, consistency_level="Strong")
        self.release_collection(client, collection_name)
        self.drop_index(client, collection_name, "vector")
        rows = cf.gen_row_data_by_schema(nb=default_nb, schema=schema)
        self.insert(client, collection_name, rows)
        self.flush(client, collection_name)
        
        index_params = self.prepare_index_params(client)[0]
        if vector_type == DataType.FLOAT_VECTOR:
            index_params.add_index(field_name="vector", index_type="IVF_SQ8", metric_type="L2")
        elif vector_type == DataType.BINARY_VECTOR:
            index_params.add_index(field_name="binary_vector", index_type="BIN_IVF_FLAT", metric_type="JACCARD")
        self.create_index(client, collection_name, index_params)
        self.load_collection(client, collection_name)
        self.release_collection(client, collection_name)
        self.drop_collection(client, collection_name)

    @pytest.mark.tags(CaseLabel.ClusterOnly)
    def test_milvus_client_load_replica_change(self):
        """
        target: test load replica change
                2.load with a new replica number
                3.release collection
                4.load with a new replica
                5.verify replica changes and query functionality
        expected: The second time successfully loaded with a new replica number
        """
        client = self._client()
        collection_name = cf.gen_collection_name_by_testcase_name()
        # Create collection and insert data
        self.create_collection(client, collection_name, default_dim)
        self.release_collection(client, collection_name)
        self.drop_index(client, collection_name, "vector")
        schema_info = self.describe_collection(client, collection_name)[0]
        rows = cf.gen_row_data_by_schema(nb=default_nb, schema=schema_info)
        self.insert(client, collection_name, rows)
        self.flush(client, collection_name)
        stats = self.get_collection_stats(client, collection_name)[0]
        assert stats['row_count'] == default_nb
        # Create index and load with replica_number=1
        index_params = self.prepare_index_params(client)[0]
        index_params.add_index(field_name="vector", index_type="FLAT", metric_type="L2")
        self.create_index(client, collection_name, index_params)
        self.load_collection(client, collection_name, replica_number=1)
        # Verify initial load state
        load_state = self.get_load_state(client, collection_name)[0]
        assert load_state["state"] == LoadState.Loaded
        # Query to verify functionality
        self.query(client, collection_name, filter=f"{default_primary_key_field_name} in [0]",
                  check_task=CheckTasks.check_query_results,
                  check_items={"exp_res": [rows[0]], "with_vec": True})
        # Load with replica_number=2 (should work)
        self.load_collection(client, collection_name, replica_number=2)
        load_state = self.get_load_state(client, collection_name)[0]
        assert load_state["state"] == LoadState.Loaded
        # Release and reload with replica_number=2
        self.release_collection(client, collection_name)
        self.load_collection(client, collection_name, replica_number=2)
        load_state = self.get_load_state(client, collection_name)[0]
        assert load_state["state"] == LoadState.Loaded
        # Verify query still works after replica change
        self.query(client, collection_name, filter=f"{default_primary_key_field_name} in [0]",
                  check_task=CheckTasks.check_query_results,
                  check_items={"exp_res": [rows[0]], "with_vec": True})
        # Cleanup
        self.drop_collection(client, collection_name)

    @pytest.mark.tags(CaseLabel.ClusterOnly)
    def test_milvus_client_load_replica_multi(self):
        """
        target: test load with multiple replicas
        method: 1.create collection with one shard
                2.insert multiple segments
                3.load with multiple replicas
                4.query and search
        expected: Query and search successfully
        """
        client = self._client()
        collection_name = cf.gen_collection_name_by_testcase_name()
        # Create collection with one shard
        self.create_collection(client, collection_name, default_dim, shards_num=1)
        self.release_collection(client, collection_name)
        self.drop_index(client, collection_name, "vector")
        schema_info = self.describe_collection(client, collection_name)[0]
        # Insert multiple segments
        replica_number = 2
        total_entities = 0
        all_rows = []
        for i in range(replica_number):
            rows = cf.gen_row_data_by_schema(nb=default_nb, schema=schema_info, start=i * default_nb)
            self.insert(client, collection_name, rows)
            total_entities += default_nb
            all_rows.extend(rows)
        # Verify entity count
        self.flush(client, collection_name)
        stats = self.get_collection_stats(client, collection_name)[0]
        assert stats['row_count'] == total_entities
        # Create index and load with multiple replicas
        index_params = self.prepare_index_params(client)[0]
        index_params.add_index(field_name="vector", index_type="FLAT", metric_type="L2")
        self.create_index(client, collection_name, index_params)
        self.load_collection(client, collection_name, replica_number=replica_number)
        # Verify load state
        load_state = self.get_load_state(client, collection_name)[0]
        assert load_state["state"] == LoadState.Loaded
        # Query test
        query_res, _ = self.query(client, collection_name, filter=f"{default_primary_key_field_name} in [0, {default_nb}]",
                  check_task=CheckTasks.check_query_results,
                  check_items={"exp_res": [all_rows[0], all_rows[default_nb]], "with_vec": True})
        assert len(query_res) == 2
        # Search test
        vectors_to_search = cf.gen_vectors(default_nq, default_dim)
        self.search(client, collection_name, vectors_to_search,
                   check_task=CheckTasks.check_search_results,
                   check_items={"enable_milvus_client_api": True,
                               "nq": len(vectors_to_search),
                               "limit": default_limit,
                               "pk_name": default_primary_key_field_name})
        # Cleanup
        self.drop_collection(client, collection_name)

    @pytest.mark.tags(CaseLabel.ClusterOnly)
    def test_milvus_client_load_replica_partitions(self):
        """
        target: test load replica with partitions
        method: 1.Create collection and one partition
                2.Insert data into collection and partition
                3.Load multi replicas with partition
                4.Query
        expected: Verify query result
        """
        client = self._client()
        collection_name = cf.gen_collection_name_by_testcase_name()
        partition_name = cf.gen_unique_str("partition")
        # Create collection
        self.create_collection(client, collection_name, default_dim)
        self.release_collection(client, collection_name)
        self.drop_index(client, collection_name, "vector")
        # Insert data into collection and partition
        schema_info = self.describe_collection(client, collection_name)[0]
        rows_1 = cf.gen_row_data_by_schema(nb=default_nb, schema=schema_info)
        rows_2 = cf.gen_row_data_by_schema(nb=default_nb, schema=schema_info, start=default_nb)
        self.insert(client, collection_name, rows_1)
        self.create_partition(client, collection_name, partition_name)
        self.insert(client, collection_name, rows_2, partition_name=partition_name)
        # Verify entity count
        self.flush(client, collection_name)
        stats = self.get_collection_stats(client, collection_name)[0]
        assert stats['row_count'] == default_nb * 2
        # Create index and load partition with multiple replicas
        index_params = self.prepare_index_params(client)[0]
        index_params.add_index(field_name="vector", index_type="FLAT", metric_type="L2")
        self.create_index(client, collection_name, index_params)
        self.load_partitions(client, collection_name, [partition_name], replica_number=2)
        # Verify load state
        load_state = self.get_load_state(client, collection_name)[0]
        assert load_state["state"] == LoadState.Loaded
        # Query on loaded partition (should succeed)
        self.query(client, collection_name, filter=f"{default_primary_key_field_name} in [{default_nb}]",
                  partition_names=[partition_name],
                  check_task=CheckTasks.check_query_results,
                  check_items={"exp_res": [rows_2[0]], "with_vec": True})
        # Query on non-loaded partition (should fail)
        error = {ct.err_code: 65538, ct.err_msg: "partition not loaded"}
        self.query(client, collection_name, filter=f"{default_primary_key_field_name} in [0]",
                  partition_names=[ct.default_partition_name, partition_name],
                  check_task=CheckTasks.err_res, check_items=error)
        # Cleanup
        self.drop_collection(client, collection_name)

    @pytest.mark.tags(CaseLabel.L3)
    def test_milvus_client_count_multi_replicas(self):
        """
        target: test count multi replicas
        method: 1. load data with multi replicas
                2. count
        expected: verify count
        """
        client = self._client()
        collection_name = cf.gen_collection_name_by_testcase_name()
        # Create collection and insert data
        self.create_collection(client, collection_name, default_dim)
        self.release_collection(client, collection_name)
        self.drop_index(client, collection_name, "vector")
        schema_info = self.describe_collection(client, collection_name)[0]
        rows = cf.gen_row_data_by_schema(nb=default_nb, schema=schema_info)
        self.insert(client, collection_name, rows)
        # Verify entity count
        self.flush(client, collection_name)
        stats = self.get_collection_stats(client, collection_name)[0]
        assert stats['row_count'] == default_nb
        # Create index and load with multiple replicas
        index_params = self.prepare_index_params(client)[0]
        index_params.add_index(field_name="vector", index_type="FLAT", metric_type="L2")
        self.create_index(client, collection_name, index_params)
        self.load_collection(client, collection_name, replica_number=2)
        # Verify load state
        load_state = self.get_load_state(client, collection_name)[0]
        assert load_state["state"] == LoadState.Loaded
        # Count with multi replicas
        self.query(client, collection_name, filter=f"{default_primary_key_field_name} >= 0",
                  output_fields=["count(*)"],
                  check_task=CheckTasks.check_query_results,
                  check_items={"exp_res": [{"count(*)": default_nb}]})
        
        # Cleanup
        self.drop_collection(client, collection_name)


    @pytest.mark.tags(CaseLabel.L0)
    def test_milvus_client_load_collection_after_load_release(self):
        """
        target: test load collection after load and release
        method: 1.load and release collection after entities flushed
                2.re-load collection
        expected: No exception
        """
        client = self._client()
        collection_name = cf.gen_collection_name_by_testcase_name()
        # Create collection
        self.create_collection(client, collection_name, default_dim, consistency_level="Strong")
        self.release_collection(client, collection_name)
        self.drop_index(client, collection_name, "vector")
        # Insert data
        rng = np.random.default_rng(seed=19530)
        rows = [{default_primary_key_field_name: i, default_vector_field_name: list(rng.random((1, default_dim))[0]),
                 default_float_field_name: i * 1.0, default_string_field_name: str(i)} for i in range(default_nb)]
        self.insert(client, collection_name, rows)
        # Verify entity count
        self.flush(client, collection_name)
        stats = self.get_collection_stats(client, collection_name)[0]
        assert stats['row_count'] == default_nb
        # Prepare and create index
        index_params = self.prepare_index_params(client)[0]
        index_params.add_index(field_name="vector", index_type="HNSW", metric_type="L2")
        self.create_index(client, collection_name, index_params)
        # Load, release, and re-load collection
        self.load_collection(client, collection_name)
        self.release_collection(client, collection_name)
        self.load_collection(client, collection_name)
        self.drop_collection(client, collection_name)

    @pytest.mark.tags(CaseLabel.L2)
    def test_milvus_client_load_collection_repeatedly(self):
        """
        target: test load collection repeatedly
        method: load collection twice
        expected: No exception
        """
        client = self._client()
        collection_name = cf.gen_collection_name_by_testcase_name()
        # Create collection
        self.create_collection(client, collection_name, default_dim, consistency_level="Strong")
        self.release_collection(client, collection_name)
        self.drop_index(client, collection_name, "vector")
        # Insert data
        rng = np.random.default_rng(seed=19530)
        rows = [{default_primary_key_field_name: i, default_vector_field_name: list(rng.random((1, default_dim))[0]),
                 default_float_field_name: i * 1.0, default_string_field_name: str(i)} for i in range(default_nb)]
        self.insert(client, collection_name, rows)
        # Verify entity count
        self.flush(client, collection_name)
        stats = self.get_collection_stats(client, collection_name)[0]
        assert stats['row_count'] == default_nb
        # Prepare and create index
        index_params = self.prepare_index_params(client)[0]
        index_params.add_index(field_name="vector", index_type="HNSW", metric_type="L2")
        self.create_index(client, collection_name, index_params)
        # Load collection twice (test repeated loading)
        self.load_collection(client, collection_name)
        self.load_collection(client, collection_name)
        self.drop_collection(client, collection_name)


class TestMilvusClientLoadPartition(TestMilvusClientV2Base):
    """ Test case of load partition interface """

    @pytest.mark.tags(CaseLabel.L2)
    def test_milvus_client_load_collection_after_load_loaded_partition(self):
        """
        target: test load partition after load partition
        method: 1. create collection and two partitions
                4. release collection and load one partition twice
                5. query on the non-loaded partition (should fail)
                6. load the whole collection (should succeed)
        expected: No exception on repeated partition load, error on querying non-loaded partition, success on collection load
        """
        client = self._client()
        collection_name = cf.gen_collection_name_by_testcase_name()
        partition_name_1 = cf.gen_unique_str("partition1")
        partition_name_2 = cf.gen_unique_str("partition2")
        # 1. create collection
        self.create_collection(client, collection_name, default_dim)
        self.release_collection(client, collection_name)
        # 2. create partitions
        self.create_partition(client, collection_name, partition_name_1)
        self.create_partition(client, collection_name, partition_name_2)
        # 5. load partition1 twice
        self.load_partitions(client, collection_name, [partition_name_1])
        self.load_partitions(client, collection_name, [partition_name_1])
        # 6. query on the non-loaded partition2 (should fail)
        error = {ct.err_code: 65538, ct.err_msg: 'partition not loaded'}
        self.query(client, collection_name, filter=default_search_exp, partition_names=[partition_name_2],
                   check_task=CheckTasks.err_res, check_items=error)
        # 7. load partition2 twice
        self.load_partitions(client, collection_name, [partition_name_2])
        self.load_partitions(client, collection_name, [partition_name_2])
        self.query(client, collection_name, filter=default_search_exp, partition_names=[partition_name_2])
        # 8. load the whole collection (should succeed)
        self.load_collection(client, collection_name)
        self.query(client, collection_name, filter=default_search_exp)
        self.drop_collection(client, collection_name)

    @pytest.mark.tags(CaseLabel.L2)
    def test_milvus_client_release_load_collection_after_load_partition_drop_another(self):
        """
        target: test release/load collection after loading one partition and dropping another
        method: 1) load partitions 2) drop one partition 3) release another partition 4) load collection 5) query
        expected: no exception
        """
        client = self._client()
        collection_name = cf.gen_collection_name_by_testcase_name()
        partition_name_1 = cf.gen_unique_str("partition1")
        partition_name_2 = cf.gen_unique_str("partition2")
        # Create collection and partitions
        self.create_collection(client, collection_name, default_dim)
        self.release_collection(client, collection_name)
        self.create_partition(client, collection_name, partition_name_1)
        self.create_partition(client, collection_name, partition_name_2)
        # Load one partition, drop the other, then release the loaded partition
        self.load_partitions(client, collection_name, [partition_name_1])
        self.release_partitions(client, collection_name, [partition_name_2])
        self.drop_partition(client, collection_name, partition_name_2)
        self.release_partitions(client, collection_name, [partition_name_1])
        # Load the whole collection and run a query
        self.load_collection(client, collection_name)
        self.query(client, collection_name, filter=default_search_exp)
        # Cleanup
        self.drop_collection(client, collection_name)

    @pytest.mark.tags(CaseLabel.L2)
    def test_milvus_client_load_collection_after_partition_operations(self):
        """
        target: comprehensive test for load collection after various partition operations
        method: combines three V1 test scenarios:
                1. load partition -> release partition -> load collection -> search
                2. load partition -> release partitions -> query (should fail) -> load collection -> query
                3. load partition -> drop partition -> query (should fail) -> drop another -> load collection -> query
        expected: all operations should work correctly with proper error handling
        """
        client = self._client()
        collection_name = cf.gen_collection_name_by_testcase_name()
        partition_name_1 = cf.gen_unique_str("partition1")
        partition_name_2 = cf.gen_unique_str("partition2")
        
        # Create collection and partitions
        self.create_collection(client, collection_name, default_dim)
        self.create_partition(client, collection_name, partition_name_1)
        self.create_partition(client, collection_name, partition_name_2)
        self.release_collection(client, collection_name)
        
        # Scenario 1: load partition -> release partition -> load collection -> search
        self.load_partitions(client, collection_name, [partition_name_1])
        self.release_partitions(client, collection_name, [partition_name_1])
        self.load_collection(client, collection_name)
        vectors_to_search = np.random.default_rng(seed=19530).random((1, default_dim))
        self.search(client, collection_name, vectors_to_search, limit=default_limit,
                   partition_names=[partition_name_1, partition_name_2])
        
        # Scenario 2: load partition -> release partitions -> query (should fail) -> load collection -> query
        self.release_collection(client, collection_name)
        self.load_partitions(client, collection_name, [partition_name_1])
        self.release_partitions(client, collection_name, [partition_name_1])
        self.release_partitions(client, collection_name, [partition_name_2])
        error = {ct.err_code: 65535, ct.err_msg: 'collection not loaded'}
        self.query(client, collection_name, filter=default_search_exp,
                  partition_names=[partition_name_1, partition_name_2],
                  check_task=CheckTasks.err_res, check_items=error)
        self.load_collection(client, collection_name)
        self.query(client, collection_name, filter=default_search_exp,
                  partition_names=[partition_name_1, partition_name_2])
        
        # Scenario 3: load partition -> drop partition -> query (should fail) -> drop another -> load collection -> query
        self.release_collection(client, collection_name)
        self.load_partitions(client, collection_name, [partition_name_1])
        self.release_partitions(client, collection_name, [partition_name_1])
        self.drop_partition(client, collection_name, partition_name_1)
        error = {ct.err_code: 65535, ct.err_msg: f'partition name {partition_name_1} not found'}
        self.query(client, collection_name, filter=default_search_exp,
                  partition_names=[partition_name_1, partition_name_2],
                  check_task=CheckTasks.err_res, check_items=error)
        self.drop_partition(client, collection_name, partition_name_2)
        self.load_collection(client, collection_name)
        self.query(client, collection_name, filter=default_search_exp)
        
        # Cleanup
        self.drop_collection(client, collection_name)



class TestMilvusClientDescribeCollectionInvalid(TestMilvusClientV2Base):
    """ Test case of search interface """
    """
    ******************************************************************
    #  The following are invalid base cases
    ******************************************************************
    """

    @pytest.mark.tags(CaseLabel.L1)
    @pytest.mark.parametrize("name", ["12-s", "12 s", "(mn)", "中文", "%$#"])
    def test_milvus_client_describe_collection_invalid_collection_name(self, name):
        """
        target: test fast create collection normal case
        method: create collection
        expected: create collection with default schema, index, and load successfully
        """
        client = self._client()
        error = {ct.err_code: 1100,
                 ct.err_msg: f"Invalid collection name: {name}. "
                             f"the first character of a collection name must be an underscore or letter"}
        self.describe_collection(client, name,
                                 check_task=CheckTasks.err_res, check_items=error)

    @pytest.mark.tags(CaseLabel.L2)
    def test_milvus_client_describe_collection_not_existed(self):
        """
        target: test fast create collection normal case
        method: create collection
        expected: drop successfully
        """
        client = self._client()
        collection_name = "nonexisted"
        error = {ct.err_code: 100, ct.err_msg: "can't find collection[database=default][collection=nonexisted]"}
        self.describe_collection(client, collection_name,
                                 check_task=CheckTasks.err_res, check_items=error)

    @pytest.mark.tags(CaseLabel.L2)
    def test_milvus_client_describe_collection_deleted_collection(self):
        """
        target: test fast create collection normal case
        method: create collection
        expected: drop successfully
        """
        client = self._client()
        collection_name = cf.gen_unique_str(prefix)
        # 1. create collection
        self.create_collection(client, collection_name, default_dim)
        self.drop_collection(client, collection_name)
        error = {ct.err_code: 100, ct.err_msg: f"can't find collection[database=default][collection={collection_name}]"}
        self.describe_collection(client, collection_name,
                                 check_task=CheckTasks.err_res, check_items=error)


class TestMilvusClientDescribeCollectionValid(TestMilvusClientV2Base):
    """
    ******************************************************************
      The following cases are used to test `describe_collection` function
    ******************************************************************
    """

    @pytest.mark.tags(CaseLabel.L2)
    def test_milvus_client_collection_describe(self):
        """
        target: test describe collection
        method: create a collection and check its information when describe
        expected: return correct information
        """
        client = self._client()
        collection_name = cf.gen_collection_name_by_testcase_name()
        self.create_collection(client, collection_name, default_dim, consistency_level="Strong")
        # Expected description structure 
        expected_description = {
            'collection_name': collection_name, 
            'auto_id': False, 
            'num_shards': ct.default_shards_num, 
            'description': '',
            'fields': [
                {'field_id': 100, 'name': 'id', 'description': '', 'type': DataType.INT64, 'params': {},
                 'is_primary': True},
                {'field_id': 101, 'name': 'vector', 'description': '', 'type': DataType.FLOAT_VECTOR,
                 'params': {'dim': default_dim}}
            ],
            'functions': [], 
            'aliases': [], 
            'consistency_level': 0, 
            'properties': {'timezone': 'UTC'},
            'num_partitions': 1, 
            'enable_dynamic_field': True
        }
        # Get actual description
        res = self.describe_collection(client, collection_name)[0]
        # Remove dynamic fields that vary between runs (like V1 test)
        assert isinstance(res['collection_id'], int) and isinstance(res['created_timestamp'], int)
        del res['collection_id']
        del res['created_timestamp']
        del res['update_timestamp']
        # Exact comparison
        assert expected_description == res, f"Description mismatch:\nExpected: {expected_description}\nActual: {res}"
        self.drop_collection(client, collection_name)

    @pytest.mark.tags(CaseLabel.L1)
    def test_milvus_client_collection_describe_nullable_default_value(self):
        """
        target: test describe collection with nullable and default_value fields
        method: create a collection with nullable and default_value fields, then check its information when describe
        expected: return correct information
        """
        client = self._client()
        collection_name = cf.gen_collection_name_by_testcase_name()
        # Create collection with nullable and default_value fields
        schema = self.create_schema(client, enable_dynamic_field=False)[0]
        schema.add_field("id", DataType.INT64, is_primary=True, auto_id=False)
        schema.add_field("float_field", DataType.FLOAT, nullable=True)
        schema.add_field("varchar_field", DataType.VARCHAR, max_length=65535, default_value="default_string")
        schema.add_field("vector", DataType.FLOAT_VECTOR, dim=default_dim)
        self.create_collection(client, collection_name, schema=schema)
        # Describe collection and verify nullable and default_value properties
        res = self.describe_collection(client, collection_name)[0]
        # Check fields for nullable and default_value properties
        for field in res["fields"]:
            if field["name"] == "float_field":
                assert field.get("nullable") is True, f"Expected nullable=True for float_field, got {field.get('nullable')}"
            if field["name"] == "varchar_field":
                assert field["default_value"].string_data == "default_string", f"Expected 'default_string', got {field['default_value'].string_data}"
        self.drop_collection(client, collection_name)


class TestMilvusClientHasCollectionValid(TestMilvusClientV2Base):
    """ Test case of has collection interface """
    """
    ******************************************************************
    #  The following are valid base cases
    ******************************************************************
    """
    @pytest.mark.tags(CaseLabel.L2)
    def test_milvus_client_has_collection_multithread(self):
        """
        target: test has collection with multi-thread
        method: create collection and use multi-thread to check if collection exists
        expected: all threads should correctly identify that collection exists
        """
        client = self._client()
        collection_name = cf.gen_collection_name_by_testcase_name()
        self.create_collection(client, collection_name, default_dim)
        threads_num = 4
        threads = []

        def has():
            result = self.has_collection(client, collection_name)[0]
            assert result == True
        
        for i in range(threads_num):
            t = MyThread(target=has, args=())
            threads.append(t)
            t.start()
            time.sleep(0.2)
        
        for t in threads:
            t.join()

        # Cleanup
        self.drop_collection(client, collection_name)



class TestMilvusClientHasCollectionInvalid(TestMilvusClientV2Base):
    """ Test case of has collection interface """
    """
    ******************************************************************
    #  The following are invalid base cases
    ******************************************************************
    """

    @pytest.mark.tags(CaseLabel.L1)
    @pytest.mark.parametrize("name", ["12-s", "12 s", "(mn)", "中文", "%$#", "a".join("a" for i in range(256))])
    def test_milvus_client_has_collection_invalid_collection_name(self, name):
        """
        target: test fast create collection normal case
        method: create collection
        expected: create collection with default schema, index, and load successfully
        """
        client = self._client()
        if name == "a".join("a" for i in range(256)):
            error = {ct.err_code: 1100, ct.err_msg: f"Invalid collection name: {name}. "
                                                f"the length of a collection name must be less than 255 characters: "
                                                f"invalid parameter"}
        else:
            error = {ct.err_code: 1100,
                     ct.err_msg: f"Invalid collection name: {name}. "
                                 f"the first character of a collection name must be an underscore or letter"}
        self.has_collection(client, name,
                            check_task=CheckTasks.err_res, check_items=error)
    
    @pytest.mark.tags(CaseLabel.L2)
    @pytest.mark.parametrize("collection_name", ['', None])
    def test_milvus_client_has_collection_with_empty_or_none_collection_name(self, collection_name):
        """
        target: test has collection with empty or None collection name
        method: call has_collection with empty string or None as collection name
        expected: raise exception with appropriate error message
        """
        client = self._client()
        if collection_name is None:
            error = {ct.err_code: -1, ct.err_msg: '`collection_name` value None is illegal'}
        else:  # empty string
            error = {ct.err_code: -1, ct.err_msg: '`collection_name` value  is illegal'}
        self.has_collection(client, collection_name,
                          check_task=CheckTasks.err_res, check_items=error)

    @pytest.mark.tags(CaseLabel.L2)
    def test_milvus_client_has_collection_not_existed(self):
        """
        target: test fast create collection normal case
        method: create collection
        expected: drop successfully
        """
        client = self._client()
        collection_name = "nonexisted"
        result = self.has_collection(client, collection_name)[0]
        assert result == False

    @pytest.mark.tags(CaseLabel.L2)
    def test_milvus_client_has_collection_deleted_collection(self):
        """
        target: test fast create collection normal case
        method: create collection
        expected: drop successfully
        """
        client = self._client()
        collection_name = cf.gen_unique_str(prefix)
        # 1. create collection
        self.create_collection(client, collection_name, default_dim)
        self.drop_collection(client, collection_name)
        result = self.has_collection(client, collection_name)[0]
        assert result == False

    @pytest.mark.tags(CaseLabel.L2)
    def test_milvus_client_has_collection_after_disconnect(self):
        """
        target: test has collection operation after connection is closed
        method: 1. create collection with client
                2. close the client connection
                3. try to has_collection with disconnected client
        expected: operation should raise appropriate connection error
        """
        client_temp = self._client(alias="client_has_collection")
        collection_name = cf.gen_collection_name_by_testcase_name()
        self.create_collection(client_temp, collection_name, default_dim)
        self.close(client_temp)
        error = {ct.err_code: 1, ct.err_msg: 'should create connection first'}
        self.has_collection(client_temp, collection_name,
                          check_task=CheckTasks.err_res, check_items=error)


class TestMilvusClientListCollection(TestMilvusClientV2Base):
    """ Test case of list collection interface """
    """
    ******************************************************************
    #  The following are valid base cases
    ******************************************************************
    """

    @pytest.mark.tags(CaseLabel.L0)
    def test_milvus_client_list_collections_multi_collections(self):
        """
        target: test list collections with multiple collections
        method: create multiple collections, assert each collection appears in list_collections result
        expected: all created collections are listed correctly
        """
        client = self._client()
        collection_num = 50
        collection_names = []
        # Create multiple collections and verify each collection in list_collections
        for i in range(collection_num):
            collection_name = cf.gen_collection_name_by_testcase_name() + f"_{i}"
            collection_names.append(collection_name)
            self.create_collection(client, collection_name, default_dim)
            assert collection_names[i] in self.list_collections(client)[0]
        # Cleanup - drop all created collections
        for collection_name in collection_names:
            self.drop_collection(client, collection_name)

    @pytest.mark.tags(CaseLabel.L2)
    def test_milvus_client_list_collections_after_disconnect(self):
        """
        target: test list collections operation after connection is closed
        method: 1. create collection with client
                2. close the client connection
                3. try to list_collections with disconnected client
        expected: operation should raise appropriate connection error
        """
        client_temp = self._client(alias="client_list_collections")
        collection_name = cf.gen_collection_name_by_testcase_name()
        self.create_collection(client_temp, collection_name, default_dim)
        self.close(client_temp)
        error = {ct.err_code: 999, ct.err_msg: 'should create connection first'}
        self.list_collections(client_temp,
                            check_task=CheckTasks.err_res, check_items=error)

    @pytest.mark.tags(CaseLabel.L2)
    def test_milvus_client_list_collections_multithread(self):
        """
        target: test list collections with multi-threads
        method: create collection and use multi-threads to list collections
        expected: all threads should correctly identify that collection exists in list
        """        
        client = self._client()
        collection_name = cf.gen_collection_name_by_testcase_name()
        # Create collection first
        self.create_collection(client, collection_name, default_dim)
        threads_num = 10
        threads = []
        def _list():
            collections_list = self.list_collections(client)[0]
            assert collection_name in collections_list
        
        for i in range(threads_num):
            t = MyThread(target=_list)
            threads.append(t)
            t.start()
            time.sleep(0.2)
        for t in threads:
            t.join()
            
        # Cleanup
        self.drop_collection(client, collection_name)



class TestMilvusClientRenameCollectionInValid(TestMilvusClientV2Base):
    """ Test case of rename collection interface """

    """
    ******************************************************************
    #  The following are valid base cases
    ******************************************************************
    """

    @pytest.mark.tags(CaseLabel.L1)
    @pytest.mark.parametrize("name", ["12-s", "12 s", "(mn)", "中文", "%$#"])
    def test_milvus_client_rename_collection_invalid_collection_name(self, name):
        """
        target: test fast create collection normal case
        method: create collection
        expected: create collection with default schema, index, and load successfully
        """
        client = self._client()
        error = {ct.err_code: 100, ct.err_msg: "collection not found"}
        self.rename_collection(client, name, "new_collection",
                               check_task=CheckTasks.err_res, check_items=error)

    @pytest.mark.tags(CaseLabel.L2)
    def test_milvus_client_rename_collection_not_existed_collection(self):
        """
        target: test fast create collection normal case
        method: create collection
        expected: drop successfully
        """
        client = self._client()
        collection_name = "nonexisted"
        error = {ct.err_code: 100, ct.err_msg: "collection not found"}
        self.rename_collection(client, collection_name, "new_collection",
                               check_task=CheckTasks.err_res, check_items=error)

    @pytest.mark.tags(CaseLabel.L2)
    def test_milvus_client_rename_collection_duplicated_collection(self):
        """
        target: test fast create collection normal case
        method: create collection
        expected: drop successfully
        """
        client = self._client()
        collection_name = cf.gen_unique_str(prefix)
        # 1. create collection
        self.create_collection(client, collection_name, default_dim)
<<<<<<< HEAD
        error = {ct.err_code: 65535, ct.err_msg: f"collection name or database name should be different"}
=======
        error = {ct.err_code: 1100, ct.err_msg: f"collection name or database name should be different"}
>>>>>>> 8b01af55
        self.rename_collection(client, collection_name, collection_name,
                               check_task=CheckTasks.err_res, check_items=error)

    @pytest.mark.tags(CaseLabel.L2)
    def test_milvus_client_rename_deleted_collection(self):
        """
        target: test fast create collection normal case
        method: create collection
        expected: drop successfully
        """
        client = self._client()
        collection_name = cf.gen_unique_str(prefix)
        # 1. create collection
        self.create_collection(client, collection_name, default_dim)
        self.drop_collection(client, collection_name)
        error = {ct.err_code: 100, ct.err_msg: "collection not found"}
        self.rename_collection(client, collection_name, "new_collection",
                               check_task=CheckTasks.err_res, check_items=error)


class TestMilvusClientRenameCollectionValid(TestMilvusClientV2Base):
    """ Test case of rename collection interface """

    """
    ******************************************************************
    #  The following are valid base cases
    ******************************************************************
    """

    @pytest.mark.tags(CaseLabel.L1)
    def test_milvus_client_rename_collection_multiple_times(self):
        """
        target: test fast create collection normal case
        method: create collection
        expected: create collection with default schema, index, and load successfully
        """
        client = self._client()
        collection_name = cf.gen_unique_str(prefix)
        # 2. rename with invalid new_name
        new_name = "new_name_rename"
        self.create_collection(client, collection_name, default_dim)
        times = 3
        for _ in range(times):
            self.rename_collection(client, collection_name, new_name)
            self.rename_collection(client, new_name, collection_name)

    @pytest.mark.tags(CaseLabel.L2)
    def test_milvus_client_rename_collection_deleted_collection(self):
        """
        target: test fast create collection normal case
        method: create collection
        expected: drop successfully
        """
        client = self._client()
        collection_name = cf.gen_unique_str(prefix)
        another_collection_name = cf.gen_unique_str("another_collection")
        # 1. create 2 collections
        self.create_collection(client, collection_name, default_dim)
        self.create_collection(client, another_collection_name, default_dim)
        # 2. drop one collection
        self.drop_collection(client, another_collection_name)
        # 3. rename to dropped collection
        self.rename_collection(client, collection_name, another_collection_name)


class TestMilvusClientUsingDatabaseInvalid(TestMilvusClientV2Base):
    """ Test case of using database interface """

    """
    ******************************************************************
    #  The following are invalid base cases
    ******************************************************************
    """

    @pytest.mark.tags(CaseLabel.L2)
    @pytest.mark.skip(reason="pymilvus issue 1900")
    @pytest.mark.parametrize("db_name", ["12-s", "12 s", "(mn)", "中文", "%$#"])
    def test_milvus_client_using_database_not_exist_db_name(self, db_name):
        """
        target: test fast create collection normal case
        method: create collection
        expected: drop successfully
        """
        client = self._client()
        # db_name = cf.gen_unique_str("nonexisted")
        error = {ct.err_code: 999, ct.err_msg: f"database not found[database={db_name}]"}
        self.using_database(client, db_name,
                            check_task=CheckTasks.err_res, check_items=error)

    @pytest.mark.tags(CaseLabel.L2)
    @pytest.mark.skip(reason="# this case is dup to using a non exist db name, try to add one for create database")
    def test_milvus_client_using_database_db_name_over_max_length(self):
        """
        target: test fast create collection normal case
        method: create collection
        expected: drop successfully
        """
        pass

class TestMilvusClientCollectionPropertiesInvalid(TestMilvusClientV2Base):
    """ Test case of alter/drop collection properties """
    """
    ******************************************************************
    #  The following are invalid base cases
    ******************************************************************
    """

    @pytest.mark.tags(CaseLabel.L2)
    @pytest.mark.parametrize("alter_name", ["%$#", "test", " "])
    def test_milvus_client_alter_collection_properties_invalid_collection_name(self, alter_name):
        """
        target: test alter collection properties with invalid collection name
        method: alter collection properties with non-existent collection name
        expected: raise exception
        """
        client = self._client()
        # alter collection properties
        properties = {'mmap.enabled': True}
        error = {ct.err_code: 100, ct.err_msg: f"collection not found[database=default][collection={alter_name}]"}
        self.alter_collection_properties(client, alter_name, properties,
                                     check_task=CheckTasks.err_res,
                                     check_items=error)

    @pytest.mark.tags(CaseLabel.L2)
    @pytest.mark.parametrize("properties", [""])
    def test_milvus_client_alter_collection_properties_invalid_properties(self, properties):
        """
        target: test alter collection properties with invalid properties
        method: alter collection properties with invalid properties
        expected: raise exception
        """
        client = self._client()
        collection_name = cf.gen_unique_str(prefix)
        # 1. create collection
        self.create_collection(client, collection_name, default_dim, id_type="string", max_length=ct.default_length)
        self.describe_collection(client, collection_name,
                                     check_task=CheckTasks.check_describe_collection_property,
                                     check_items={"collection_name": collection_name,
                                                  "dim": default_dim,
                                                  "consistency_level": 0})
        error = {ct.err_code: 1, ct.err_msg: f"`properties` value {properties} is illegal"}
        self.alter_collection_properties(client, collection_name, properties,
                                     check_task=CheckTasks.err_res,
                                     check_items=error)

        self.drop_collection(client, collection_name)

    #TODO properties with non-existent params

    @pytest.mark.tags(CaseLabel.L2)
    @pytest.mark.parametrize("drop_name", ["%$#", "test", " "])
    def test_milvus_client_drop_collection_properties_invalid_collection_name(self, drop_name):
        """
        target: test drop collection properties with invalid collection name
        method: drop collection properties with non-existent collection name
        expected: raise exception
        """
        client = self._client()
        # drop collection properties
        properties = {'mmap.enabled': True}
        error = {ct.err_code: 100, ct.err_msg: f"collection not found[database=default][collection={drop_name}]"}
        self.drop_collection_properties(client, drop_name, properties,
                                        check_task=CheckTasks.err_res,
                                        check_items=error)

    @pytest.mark.tags(CaseLabel.L2)
    @pytest.mark.parametrize("property_keys", ["", {}, []])
    def test_milvus_client_drop_collection_properties_invalid_properties(self, property_keys):
        """
        target: test drop collection properties with invalid properties
        method: drop collection properties with invalid properties
        expected: raise exception
        """
        client = self._client()
        collection_name = cf.gen_unique_str(prefix)
        # 1. create collection
        self.create_collection(client, collection_name, default_dim, id_type="string", max_length=ct.default_length)
        self.describe_collection(client, collection_name,
                                 check_task=CheckTasks.check_describe_collection_property,
                                 check_items={"collection_name": collection_name,
                                              "dim": default_dim,
                                              "consistency_level": 0})
<<<<<<< HEAD
        error = {ct.err_code: 65535, ct.err_msg: f"no properties or delete keys provided"}
=======
        error = {ct.err_code: 1100, ct.err_msg: f"no properties or delete keys provided"}
>>>>>>> 8b01af55
        self.drop_collection_properties(client, collection_name, property_keys,
                                        check_task=CheckTasks.err_res,
                                        check_items=error)

        self.drop_collection(client, collection_name)

    # TODO properties with non-existent params


class TestMilvusClientCollectionPropertiesValid(TestMilvusClientV2Base):
    """ Test case of alter/drop collection properties """

    """
    ******************************************************************
    #  The following are valid base cases
    ******************************************************************
    """
    @pytest.mark.tags(CaseLabel.L1)
    def test_milvus_client_collection_alter_collection_properties(self):
        """
        target: test alter collection
        method: alter collection
        expected: alter successfully
        """
        client = self._client()
        collection_name = cf.gen_unique_str(prefix)
        self.using_database(client, "default")
        # 1. create collection
        self.create_collection(client, collection_name, default_dim)
        collections = self.list_collections(client)[0]
        assert collection_name in collections
        self.release_collection(client, collection_name)
        properties = {"mmap.enabled": True}
        self.alter_collection_properties(client, collection_name, properties)
        describe = self.describe_collection(client, collection_name)[0].get("properties")
        assert describe["mmap.enabled"] == 'True'
        self.release_collection(client, collection_name)
        properties = {"mmap.enabled": False}
        self.alter_collection_properties(client, collection_name, properties)
        describe = self.describe_collection(client, collection_name)[0].get("properties")
        assert describe["mmap.enabled"] == 'False'
        #TODO add case that confirm the parameter is actually valid
        self.drop_collection(client, collection_name)

    @pytest.mark.tags(CaseLabel.L1)
    def test_milvus_client_collection_drop_collection_properties(self):
        """
        target: test drop collection
        method: drop collection
        expected: drop successfully
        """
        client = self._client()
        collection_name = cf.gen_unique_str(prefix)
        self.using_database(client, "default")
        # 1. create collection
        self.create_collection(client, collection_name, default_dim)
        collections = self.list_collections(client)[0]
        assert collection_name in collections
        self.release_collection(client, collection_name)
        properties = {"mmap.enabled": True}
        self.alter_collection_properties(client, collection_name, properties)
        describe = self.describe_collection(client, collection_name)[0].get("properties")
        assert describe["mmap.enabled"] == 'True'
        property_keys = ["mmap.enabled"]
        self.drop_collection_properties(client, collection_name, property_keys)
        describe = self.describe_collection(client, collection_name)[0].get("properties")
        assert "mmap.enabled" not in describe
        #TODO add case that confirm the parameter is actually invalid
        self.drop_collection(client, collection_name)


class TestMilvusClientCollectionNullInvalid(TestMilvusClientV2Base):
    """ Test case of collection interface """

    """
    ******************************************************************
    #  The followings are invalid cases
    ******************************************************************
    """
    @pytest.mark.tags(CaseLabel.L1)
    @pytest.mark.parametrize("vector_type", ct.all_float_vector_dtypes)
    def test_milvus_client_collection_set_nullable_on_pk_field(self, vector_type):
        """
        target: test create collection with nullable=True on primary key field
        method: create collection schema with primary key field set as nullable
        expected: raise exception
        """
        client = self._client()
        collection_name = cf.gen_collection_name_by_testcase_name()
        # Create schema with nullable primary key field
        schema = self.create_schema(client, enable_dynamic_field=False)[0]
        schema.add_field("id", DataType.INT64, is_primary=True, auto_id=False, nullable=True)
        if vector_type == DataType.SPARSE_FLOAT_VECTOR:
            schema.add_field("vector", vector_type)
        else:
            schema.add_field("vector", vector_type, dim=default_dim)
        error = {ct.err_code: 1100, ct.err_msg: "primary field not support null"}
        self.create_collection(client, collection_name, schema=schema, check_task=CheckTasks.err_res, check_items=error)

    @pytest.mark.tags(CaseLabel.L1)
    @pytest.mark.parametrize("vector_type", ct.all_float_vector_dtypes)
    def test_milvus_client_collection_set_nullable_on_vector_field(self, vector_type):
        """
        target: test create collection with nullable=True on vector field
        method: create collection schema with vector field set as nullable
        expected: raise exception
        """
        client = self._client()
        collection_name = cf.gen_collection_name_by_testcase_name()
        # Create schema with nullable vector field
        schema = self.create_schema(client, enable_dynamic_field=False)[0]
        schema.add_field("id", DataType.INT64, is_primary=True, auto_id=False)
        if vector_type == DataType.SPARSE_FLOAT_VECTOR:
            schema.add_field("vector", vector_type, nullable=True)
        else:
            schema.add_field("vector", vector_type, dim=default_dim, nullable=True)
        error = {ct.err_code: 1100, ct.err_msg: "vector type not support null"}
        self.create_collection(client, collection_name, schema=schema, check_task=CheckTasks.err_res, check_items=error)

    @pytest.mark.tags(CaseLabel.L1)
    def test_milvus_client_collection_set_nullable_on_partition_key_field(self):
        """
        target: test create collection with nullable=True on partition key field
        method: create collection schema with partition key field set as nullable
        expected: raise exception
        """
        client = self._client()
        collection_name = cf.gen_collection_name_by_testcase_name()
        # Create schema with nullable partition key field
        schema = self.create_schema(client, enable_dynamic_field=False)[0]
        schema.add_field("id", DataType.INT64, is_primary=True, auto_id=False)
        schema.add_field("partition_key", DataType.VARCHAR, max_length=64, is_partition_key=True, nullable=True)
        schema.add_field("vector", DataType.FLOAT_VECTOR, dim=default_dim)
        error = {ct.err_code: 1100, ct.err_msg: "partition key field not support nullable: invalid parameter"}
        self.create_collection(client, collection_name, schema=schema, check_task=CheckTasks.err_res, check_items=error)



class TestMilvusClientCollectionDefaultValueInvalid(TestMilvusClientV2Base):
    """ Test case of collection interface """

    """
    ******************************************************************
    #  The followings are invalid cases
    ******************************************************************
    """

    @pytest.mark.tags(CaseLabel.L1)
    @pytest.mark.parametrize("vector_type", ct.all_float_vector_dtypes)
    def test_milvus_client_create_collection_default_value_on_pk_field(self, vector_type):
        """
        target: test create collection with set default value on pk field
        method: create collection with default value on primary key field
        expected: raise exception
        """
        client = self._client()
        collection_name = cf.gen_collection_name_by_testcase_name()
        # Create schema with primary key field that has default value
        schema = self.create_schema(client, enable_dynamic_field=False)[0]
        schema.add_field("id", DataType.INT64, is_primary=True, auto_id=False, default_value=10)
        if vector_type == DataType.SPARSE_FLOAT_VECTOR:
            schema.add_field("vector", vector_type)
        else:
            schema.add_field("vector", vector_type, dim=default_dim)
        error = {ct.err_code: 1100, ct.err_msg: "primary field not support default_value"}
        self.create_collection(client, collection_name, schema=schema,
                             check_task=CheckTasks.err_res, check_items=error)

    @pytest.mark.tags(CaseLabel.L1)
    @pytest.mark.parametrize("vector_type", ct.all_float_vector_dtypes)
    def test_milvus_client_create_collection_default_value_on_vector_field(self, vector_type):
        """
        target: test create collection with set default value on vector field
        method: create collection with default value on vector field
        expected: raise exception
        """
        client = self._client()
        collection_name = cf.gen_collection_name_by_testcase_name()
        # Create schema with vector field that has default value
        schema = self.create_schema(client, enable_dynamic_field=False)[0]
        schema.add_field("id", DataType.INT64, is_primary=True, auto_id=False)
        if vector_type == DataType.SPARSE_FLOAT_VECTOR:
            schema.add_field("vector", vector_type, default_value=10)
        else:
            schema.add_field("vector", vector_type, dim=default_dim, default_value=10)
        error = {ct.err_code: 1100, ct.err_msg: f"type not support default_value"}
        self.create_collection(client, collection_name, schema=schema,
                             check_task=CheckTasks.err_res, check_items=error)
    
    @pytest.mark.tags(CaseLabel.L1)
    @pytest.mark.parametrize("scalar_type", ["JSON", "Array"])
    def test_milvus_client_create_collection_default_value_on_not_support_scalar_field(self, scalar_type):
        """
        target: test create collection with set default value on not supported scalar field
        method: create collection with default value on json and array field
        expected: raise exception
        """
        client = self._client()
        collection_name = cf.gen_collection_name_by_testcase_name()
        # Create schema with scalar field that has default value
        schema = self.create_schema(client, enable_dynamic_field=False)[0]
        schema.add_field("id", DataType.INT64, is_primary=True, auto_id=False)
        # Add scalar field with default value based on type
        if scalar_type == "JSON":
            schema.add_field("json_field", DataType.JSON, default_value=10)
        elif scalar_type == "Array":
            schema.add_field("array_field", DataType.ARRAY, element_type=DataType.INT64, 
                           max_capacity=ct.default_max_capacity, default_value=10)
        # Add vector field
        schema.add_field("vector", DataType.FLOAT_VECTOR, dim=default_dim)
        
        error = {ct.err_code: 1100, ct.err_msg: f"type not support default_value, type:{scalar_type}"}
        self.create_collection(client, collection_name, schema=schema,
                             check_task=CheckTasks.err_res, check_items=error)

    @pytest.mark.tags(CaseLabel.L1)
    @pytest.mark.parametrize("default_value", ["abc", 9.09, 1, False])
    @pytest.mark.parametrize("field_type", [DataType.INT8, DataType.FLOAT])
    def test_milvus_client_create_collection_non_match_default_value(self, default_value, field_type):
        """
        target: test create collection with set data type not matched default value
        method: create collection with data type not matched default value
        expected: raise exception
        """
        client = self._client()
        collection_name = cf.gen_collection_name_by_testcase_name()
        # Create schema with field that has mismatched default value type
        schema = self.create_schema(client, enable_dynamic_field=False)[0]
        schema.add_field("id", DataType.INT64, is_primary=True, auto_id=False)
        schema.add_field("vector", DataType.FLOAT_VECTOR, dim=default_dim)
        # Add field with mismatched default value type based on field_type
        if field_type == DataType.INT8:
            schema.add_field("int8_field", DataType.INT8, default_value=default_value)
            field_name = "int8_field"
            field_type_str = "Int8"
        elif field_type == DataType.FLOAT:
            schema.add_field("float_field", DataType.FLOAT, default_value=default_value)
            field_name = "float_field"
            field_type_str = "Float"
        # Determine expected error message based on default_value type
        if isinstance(default_value, str):
            expected_type = "DataType_VarChar"
        elif isinstance(default_value, bool):
            expected_type = "DataType_Bool"
        elif isinstance(default_value, float):
            expected_type = "DataType_Double"
        elif isinstance(default_value, int):
            expected_type = "DataType_Int64"
        error = {ct.err_code: 1100,
                 ct.err_msg: f"type ({field_type_str}) of field ({field_name}) is not equal to the type({expected_type}) of default_value"}
        self.create_collection(client, collection_name, schema=schema,
                             check_task=CheckTasks.err_res, check_items=error)

    @pytest.mark.tags(CaseLabel.L1)
    @pytest.mark.parametrize("nullable", [True, False])
    def test_milvus_client_create_collection_default_value_none(self, nullable):
        """
        target: test create field with None as default value when nullable is False or True
        method: create collection with default_value=None on one field
        expected: 1. raise exception when nullable=False and default_value=None
                  2. create field successfully when nullable=True and default_value=None
        """
        client = self._client()
        collection_name = cf.gen_collection_name_by_testcase_name()
        schema = self.create_schema(client, enable_dynamic_field=False)[0]
        schema.add_field("id", DataType.INT64, is_primary=True, auto_id=False)
        schema.add_field("vector", DataType.FLOAT_VECTOR, dim=default_dim)
        
        if nullable:
            schema.add_field("int8_field", DataType.INT8, nullable=nullable, default_value=None)
            self.create_collection(client, collection_name, schema=schema)
        else:
            error = {ct.err_code: 1,
                     ct.err_msg: "Default value cannot be None for a field that is defined as nullable == false"}
            self.add_field(schema, "int8_field", DataType.INT8, nullable=nullable, default_value=None,
                           check_task=CheckTasks.err_res, check_items=error)
        self.drop_collection(client, collection_name)

    @pytest.mark.tags(CaseLabel.L2)
    @pytest.mark.parametrize("default_value", ["abc"])
    def test_milvus_client_create_collection_with_invalid_default_value_string(self, default_value):
        """
        target: Test create collection with invalid default_value for string field
        method: Create collection with string field where default_value exceeds max_length
        expected: Raise exception with appropriate error message
        """
        client = self._client()
        collection_name = cf.gen_collection_name_by_testcase_name()
        max_length = 2
        # Create schema with string field having default_value longer than max_length
        schema = self.create_schema(client, enable_dynamic_field=False)[0]
        schema.add_field("pk", DataType.INT64, is_primary=True)
        schema.add_field(ct.default_float_vec_field_name, DataType.FLOAT_VECTOR, dim=default_dim)
        schema.add_field("string_field", DataType.VARCHAR, max_length=max_length, default_value=default_value)
        error = {ct.err_code: 1100, ct.err_msg: f"the length ({len(default_value)}) of string exceeds max length ({max_length}): "
                                                f"invalid parameter[expected=valid length string][actual=string length exceeds max length]"}
        self.create_collection(client, collection_name, schema=schema,
                              check_task=CheckTasks.err_res, check_items=error)


class TestMilvusClientCollectionDefaultValueValid(TestMilvusClientV2Base):
    """ Test case of collection interface """

    """
    ******************************************************************
    #  The followings are valid cases
    ******************************************************************
    """
    @pytest.mark.tags(CaseLabel.L1)
    def test_milvus_client_create_collection_default_value_twice(self):
        """
        target: test create collection with set default value twice
        method: create collection with default value twice
        expected: successfully
        """
        client = self._client()
        collection_name = cf.gen_collection_name_by_testcase_name()
        # Create schema with float field that has default value
        schema = self.create_schema(client, enable_dynamic_field=False)[0]
        schema.add_field("id", DataType.INT64, is_primary=True, auto_id=False)
        schema.add_field("float_field", DataType.FLOAT, default_value=numpy.float32(10.0))
        schema.add_field("vector", DataType.FLOAT_VECTOR, dim=default_dim)
        # Create collection twice with same schema and name
        collection_1 = self.create_collection(client, collection_name, schema=schema)[0]
        collection_2 = self.create_collection(client, collection_name, schema=schema)[0]
        # Verify both collections are the same
        assert collection_1 == collection_2
        # Clean up: drop the collection
        self.drop_collection(client, collection_name)
    
    @pytest.mark.tags(CaseLabel.L1)
    def test_milvus_client_create_collection_none_twice(self):
        """
        target: test create collection with nullable field twice
        method: create collection with nullable field twice
        expected: successfully
        """
        client = self._client()
        collection_name = cf.gen_collection_name_by_testcase_name()
        # Create schema with nullable float field
        schema = self.create_schema(client, enable_dynamic_field=False)[0]
        schema.add_field("id", DataType.INT64, is_primary=True, auto_id=False)
        schema.add_field("float_field", DataType.FLOAT, nullable=True)
        schema.add_field("vector", DataType.FLOAT_VECTOR, dim=default_dim)
        # Create collection twice with same schema and name
        collection_1 = self.create_collection(client, collection_name, schema=schema)[0]
        collection_2 = self.create_collection(client, collection_name, schema=schema)[0]
        # Verify both collections are the same
        assert collection_1 == collection_2
        # Clean up: drop the collection
        self.drop_collection(client, collection_name)

    @pytest.mark.tags(CaseLabel.L1)
    @pytest.mark.parametrize("auto_id", [True, False])
    def test_milvus_client_create_collection_using_default_value(self, auto_id):
        """
        target: Test create collection with default_value fields
        method: Create a schema with various fields using default values
        expected: Collection is created successfully with default values
        """
        client = self._client()
        collection_name = cf.gen_collection_name_by_testcase_name()
        schema = self.create_schema(client, enable_dynamic_field=False, auto_id=auto_id)[0]
        schema.add_field("pk", DataType.INT64, is_primary=True)
        schema.add_field("vector", DataType.FLOAT_VECTOR, dim=default_dim)
        # Add various scalar fields with default values
        schema.add_field(ct.default_int8_field_name, DataType.INT8, default_value=numpy.int8(8))
        schema.add_field(ct.default_int16_field_name, DataType.INT16, default_value=numpy.int16(16))
        schema.add_field(ct.default_int32_field_name, DataType.INT32, default_value=numpy.int32(32))
        schema.add_field(ct.default_int64_field_name, DataType.INT64, default_value=numpy.int64(64))
        schema.add_field(ct.default_float_field_name, DataType.FLOAT, default_value=numpy.float32(3.14))
        schema.add_field(ct.default_double_field_name, DataType.DOUBLE, default_value=numpy.double(3.1415))
        schema.add_field(ct.default_bool_field_name, DataType.BOOL, default_value=False)
        schema.add_field(ct.default_string_field_name, DataType.VARCHAR, max_length=100, default_value="abc")
        # Create collection with default value fields
        self.create_collection(client, collection_name, schema=schema)
        self.describe_collection(client, collection_name,
                                check_task=CheckTasks.check_describe_collection_property,
                                check_items={"collection_name": collection_name,
                                             "auto_id": auto_id,
                                             "enable_dynamic_field": False,
                                             "schema": schema})
        self.drop_collection(client, collection_name)


class TestMilvusClientCollectionCountIP(TestMilvusClientV2Base):
    """
    Test collection count functionality with different entity counts
    params means different nb, the nb value may trigger merge, or not
    """

    @pytest.mark.tags(CaseLabel.L1)
    @pytest.mark.parametrize("insert_count", [1, 1000, 2001])
    def test_milvus_client_collection_count_after_index_created(self, insert_count):
        """
        target: test count_entities, after index have been created
        method: add vectors in db, and create index, then calling get_collection_stats with correct params
        expected: count_entities returns correct count
        """
        client = self._client()
        collection_name = cf.gen_collection_name_by_testcase_name()
        # Create collection
        self.create_collection(client, collection_name, default_dim, consistency_level="Strong")
        self.release_collection(client, collection_name)
        self.drop_index(client, collection_name, default_vector_field_name)
        # Prepare and insert data
        schema_info = self.describe_collection(client, collection_name)[0]
        rows = cf.gen_row_data_by_schema(nb=insert_count, schema=schema_info)
        self.insert(client, collection_name, rows)
        self.flush(client, collection_name)
        # Create index
        index_params = self.prepare_index_params(client)[0]
        index_params.add_index(field_name=default_vector_field_name, index_type="HNSW", metric_type="L2")
        self.create_index(client, collection_name, index_params)
        # Verify entity count
        stats = self.get_collection_stats(client, collection_name)[0]
        assert stats['row_count'] == insert_count
        self.drop_collection(client, collection_name)


class TestMilvusClientCollectionCountBinary(TestMilvusClientV2Base):
    """
    Test collection count functionality with binary vectors
    Params means different nb, the nb value may trigger merge, or not
    """

    @pytest.mark.tags(CaseLabel.L1)
    @pytest.mark.parametrize("insert_count", [8, 1000, 2001])
    def test_milvus_client_collection_count_after_index_created_binary(self, insert_count):
        """
        target: Test collection count after binary index is created
        method: Create binary collection, insert data, create index, then verify count
        expected: Collection count equals entities count just inserted
        """
        client = self._client()
        collection_name = cf.gen_collection_name_by_testcase_name()
        # Create binary collection schema
        schema = self.create_schema(client, enable_dynamic_field=False)[0]
        schema.add_field(ct.default_int64_field_name, DataType.INT64, is_primary=True)
        schema.add_field(ct.default_binary_vec_field_name, DataType.BINARY_VECTOR, dim=default_dim)
        # Create collection
        self.create_collection(client, collection_name, schema=schema)
        # Generate and insert binary data
        data = cf.gen_row_data_by_schema(nb=insert_count, schema=schema)
        self.insert(client, collection_name, data)
        self.flush(client, collection_name)
        # Create index
        index_params = self.prepare_index_params(client)[0]
        index_params.add_index(field_name=ct.default_binary_vec_field_name, index_type="BIN_IVF_FLAT", metric_type="JACCARD")
        self.create_index(client, collection_name, index_params)
        # Verify entity count
        stats = self.get_collection_stats(client, collection_name)[0]
        assert stats['row_count'] == insert_count
        self.drop_collection(client, collection_name)

    @pytest.mark.tags(CaseLabel.L1)
    @pytest.mark.parametrize("auto_id", [True, False])
    def test_milvus_client_binary_collection_with_min_dim(self, auto_id):
        """
        target: Test binary collection when dim=1 (invalid for binary vectors)
        method: Create collection with binary vector field having dim=1
        expected: Raise exception with appropriate error message
        """
        client = self._client()
        collection_name = cf.gen_collection_name_by_testcase_name()
        # Create schema with invalid binary vector dimension
        schema = self.create_schema(client, enable_dynamic_field=False, auto_id=auto_id)[0]
        schema.add_field(ct.default_int64_field_name, DataType.INT64, is_primary=True)
        # Try to add binary vector field with invalid dimension
        error = {ct.err_code: 1, 
                 ct.err_msg: f"invalid dimension: {ct.min_dim} of field {ct.default_binary_vec_field_name}. "
                             f"binary vector dimension should be multiple of 8."}
        schema.add_field(ct.default_binary_vec_field_name, DataType.BINARY_VECTOR, dim=ct.min_dim)
        # Try to create collection
        self.create_collection(client, collection_name, schema=schema,
                              check_task=CheckTasks.err_res, check_items=error)

    @pytest.mark.tags(CaseLabel.L2)
    def test_milvus_client_collection_count_no_entities(self):
        """
        target: Test collection count when collection is empty
        method: Create binary collection with binary vector field but insert no data
        expected: The count should be equal to 0
        """
        client = self._client()
        collection_name = cf.gen_collection_name_by_testcase_name()
        # Create binary collection schema
        schema = self.create_schema(client, enable_dynamic_field=False)[0]
        schema.add_field(ct.default_int64_field_name, DataType.INT64, is_primary=True)
        schema.add_field(ct.default_binary_vec_field_name, DataType.BINARY_VECTOR, dim=default_dim)
        # Create collection without inserting any data
        self.create_collection(client, collection_name, schema=schema)
        # Verify entity count is 0
        stats = self.get_collection_stats(client, collection_name)[0]
        assert stats['row_count'] == 0
        self.drop_collection(client, collection_name)


class TestMilvusClientCollectionMultiCollections(TestMilvusClientV2Base):
    """
    Test collection count functionality with multiple collections
    Params means different nb, the nb value may trigger merge, or not
    """

    @pytest.mark.tags(CaseLabel.L1)
    @pytest.mark.parametrize("insert_count", [1, 1000, 2001])
    def test_milvus_client_collection_count_multi_collections_l2(self, insert_count):
        """
        target: Test collection rows_count with multiple float vector collections (L2 metric)
        method: Create multiple collections, insert entities, and verify count for each
        expected: The count equals the length of entities for each collection
        """
        client = self._client()
        collection_list = []
        collection_num = 10
        # Create multiple collections and insert data
        for i in range(collection_num):
            collection_name = cf.gen_collection_name_by_testcase_name() + f"_{i}"
            self.create_collection(client, collection_name, default_dim)
            schema_info = self.describe_collection(client, collection_name)[0]
            data = cf.gen_row_data_by_schema(nb=insert_count, schema=schema_info)
            self.insert(client, collection_name, data)
            self.flush(client, collection_name)
            collection_list.append(collection_name)
        # Verify count for each collection
        for collection_name in collection_list:
            stats = self.get_collection_stats(client, collection_name)[0]
            assert stats['row_count'] == insert_count
        # Cleanup
        for collection_name in collection_list:
            self.drop_collection(client, collection_name)

    @pytest.mark.tags(CaseLabel.L2)
    @pytest.mark.parametrize("insert_count", [1, 1000, 2001])
    def test_milvus_client_collection_count_multi_collections_binary(self, insert_count):
        """
        target: Test collection rows_count with multiple binary vector collections (JACCARD metric)
        method: Create multiple binary collections, insert entities, and verify count for each
        expected: The count equals the length of entities for each collection
        """
        client = self._client()
        collection_list = []
        collection_num = 20
        # Create multiple binary collections and insert data
        for i in range(collection_num):
            collection_name = cf.gen_collection_name_by_testcase_name() + f"_{i}"
            # Create binary collection schema
            schema = self.create_schema(client, enable_dynamic_field=False)[0]
            schema.add_field(ct.default_int64_field_name, DataType.INT64, is_primary=True)
            schema.add_field(ct.default_binary_vec_field_name, DataType.BINARY_VECTOR, dim=default_dim)
            # Create collection
            self.create_collection(client, collection_name, schema=schema)
            # Generate and insert binary data
            data = cf.gen_row_data_by_schema(nb=insert_count, schema=schema)
            self.insert(client, collection_name, data)
            self.flush(client, collection_name)
            collection_list.append(collection_name)
        # Verify count for each collection
        for collection_name in collection_list:
            stats = self.get_collection_stats(client, collection_name)[0]
            assert stats['row_count'] == insert_count
        # Cleanup
        for collection_name in collection_list:
            self.drop_collection(client, collection_name)

    @pytest.mark.tags(CaseLabel.L2)
    def test_milvus_client_collection_count_multi_collections_mix(self):
        """
        target: Test collection rows_count with mixed float and binary vector collections
        method: Create both float and binary collections, insert entities, and verify count for each
        expected: The count equals the length of entities for each collection
        """
        client = self._client()
        collection_list = []
        collection_num = 20
        insert_count = ct.default_nb
        # Create half float vector collections and half binary vector collections
        for i in range(0, int(collection_num / 2)):
            # Create float vector collection
            collection_name = cf.gen_collection_name_by_testcase_name() + f"_float_{i}"
            self.create_collection(client, collection_name, default_dim)
            schema_info = self.describe_collection(client, collection_name)[0]
            data = cf.gen_row_data_by_schema(nb=insert_count, schema=schema_info)
            self.insert(client, collection_name, data)
            self.flush(client, collection_name)
            collection_list.append(collection_name)
        for i in range(int(collection_num / 2), collection_num):
            # Create binary vector collection
            collection_name = cf.gen_collection_name_by_testcase_name() + f"_binary_{i}"
            schema = self.create_schema(client, enable_dynamic_field=False)[0]
            schema.add_field(ct.default_int64_field_name, DataType.INT64, is_primary=True)
            schema.add_field(ct.default_binary_vec_field_name, DataType.BINARY_VECTOR, dim=default_dim)
            self.create_collection(client, collection_name, schema=schema)
            # Generate and insert binary data
            data = cf.gen_row_data_by_schema(nb=insert_count, schema=schema)
            self.insert(client, collection_name, data)
            self.flush(client, collection_name)
            collection_list.append(collection_name)
        # Verify count for each collection
        for collection_name in collection_list:
            stats = self.get_collection_stats(client, collection_name)[0]
            assert stats['row_count'] == insert_count
        # Cleanup
        for collection_name in collection_list:
            self.drop_collection(client, collection_name)


class TestMilvusClientCollectionString(TestMilvusClientV2Base):
    """
    ******************************************************************
    #  The following cases are used to test about string fields
    ******************************************************************
    """

    @pytest.mark.tags(CaseLabel.L1)
    def test_milvus_client_collection_string_field_is_primary(self):
        """
        target: test create collection with string field as primary key
        method: create collection with id_type="string" using fast creation method
        expected: Create collection successfully
        """
        client = self._client()
        collection_name = cf.gen_collection_name_by_testcase_name()
        # Use fast creation method with string primary key
        self.create_collection(client, collection_name, default_dim, id_type="string", max_length=100)
        # Verify collection properties
        self.describe_collection(client, collection_name,
                                check_task=CheckTasks.check_describe_collection_property,
                                check_items={"collection_name": collection_name,
                                           "id_name": "id"})  
        self.drop_collection(client, collection_name)

    @pytest.mark.tags(CaseLabel.L1)
    def test_milvus_client_collection_string_field_primary_auto_id(self):
        """
        target: test create collection with string primary field and auto_id=True
        method: create collection with string field, the string field primary and auto id are true
        expected: Create collection successfully
        """
        client = self._client()
        collection_name = cf.gen_collection_name_by_testcase_name()
        # Create schema with VARCHAR primary key and auto_id=True
        schema = self.create_schema(client, enable_dynamic_field=False)[0]
        schema.add_field("string_pk", DataType.VARCHAR, max_length=100, is_primary=True, auto_id=True)
        schema.add_field("vector", DataType.FLOAT_VECTOR, dim=default_dim)
        # Create collection
        self.create_collection(client, collection_name, schema=schema)
        # Verify collection properties
        self.describe_collection(client, collection_name,
                                check_task=CheckTasks.check_describe_collection_property,
                                check_items={"collection_name": collection_name,
                                           "id_name": "string_pk",
                                           "auto_id": True,
                                           "enable_dynamic_field": False})
        self.drop_collection(client, collection_name)

    @pytest.mark.tags(CaseLabel.L1)
    def test_milvus_client_collection_only_string_field(self):
        """
        target: test create collection with only string field (no vector field)
        method: create collection with only string field
        expected: Raise exception
        """
        client = self._client()
        collection_name = cf.gen_collection_name_by_testcase_name()
        # Create schema with only string field
        schema = self.create_schema(client, enable_dynamic_field=False)[0]
        schema.add_field("string_pk", DataType.VARCHAR, max_length=100, is_primary=True, auto_id=False)
        # Try to create collection
        error = {ct.err_code: 1100, ct.err_msg: "schema does not contain vector field: invalid parameter"}
        self.create_collection(client, collection_name, schema=schema,
                              check_task=CheckTasks.err_res, check_items=error)

    @pytest.mark.tags(CaseLabel.L1)
    def test_milvus_client_collection_string_field_over_max_length(self):
        """
        target: test create collection with string field exceeding max length
        method: 1. create collection with string field
                2. String field max_length exceeds maximum (65535)
        expected: Raise exception
        """
        client = self._client()
        collection_name = cf.gen_collection_name_by_testcase_name()
        # Create schema with string field exceeding max length
        schema = self.create_schema(client, enable_dynamic_field=False)[0]
        schema.add_field("int64_pk", DataType.INT64, is_primary=True, auto_id=False)
        schema.add_field("vector", DataType.FLOAT_VECTOR, dim=default_dim)
        # Try to add string field with max_length > 65535
        max_length = 65535 + 1
        schema.add_field("string_field", DataType.VARCHAR, max_length=max_length)
        error = {ct.err_code: 1100, ct.err_msg: f"the maximum length specified for the field(string_field) should be in (0, 65535], "
                                                f"but got {max_length} instead: invalid parameter"}
        self.create_collection(client, collection_name, schema=schema,
                              check_task=CheckTasks.err_res, check_items=error)

    @pytest.mark.tags(CaseLabel.L1)
    def test_milvus_client_collection_invalid_string_field_dtype(self):
        """
        target: test create collection with invalid string field datatype
        method: create collection with string field using DataType.STRING (deprecated)
        expected: Raise exception
        """
        client = self._client()
        collection_name = cf.gen_collection_name_by_testcase_name()
        # Create schema
        schema = self.create_schema(client, enable_dynamic_field=False)[0]
        schema.add_field("int64_pk", DataType.INT64, is_primary=True, auto_id=False)
        schema.add_field("vector", DataType.FLOAT_VECTOR, dim=default_dim)
        # Try to add field with deprecated DataType.STRING
        error = {ct.err_code: 1100, ct.err_msg: "string data type not supported yet, please use VarChar type instead"}
        schema.add_field("string_field", DataType.STRING)
        self.create_collection(client, collection_name, schema=schema,
                              check_task=CheckTasks.err_res, check_items=error)


class TestMilvusClientCollectionJSON(TestMilvusClientV2Base):
    """
    ******************************************************************
    #  The following cases are used to test about JSON fields
    ******************************************************************
    """

    @pytest.mark.tags(CaseLabel.L1)
    @pytest.mark.parametrize("auto_id", [True, False])
    def test_milvus_client_collection_json_field_as_primary_key(self, auto_id):
        """
        target: test create collection with JSON field as primary key
        method: 1. create collection with one JSON field, and vector field
                2. set json field is_primary=true
                3. set auto_id as true
        expected: Raise exception
        """
        client = self._client()
        collection_name = cf.gen_collection_name_by_testcase_name()
        # Test 1: create json field as primary key through field
        schema1 = self.create_schema(client, enable_dynamic_field=False)[0]
        schema1.add_field("json_field", DataType.JSON, is_primary=True, auto_id=auto_id)
        schema1.add_field("vector_field", DataType.FLOAT_VECTOR, dim=default_dim)
        error = {ct.err_code: 1100, ct.err_msg: "Primary key type must be DataType.INT64 or DataType.VARCHAR"}
        self.create_collection(client, collection_name, schema=schema1,
                              check_task=CheckTasks.err_res, check_items=error)
        # Test 2: create json field as primary key through schema
        schema2 = self.create_schema(client, enable_dynamic_field=False, primary_field="json_field", auto_id=auto_id)[0]
        schema2.add_field("json_field", DataType.JSON)
        schema2.add_field("vector_field", DataType.FLOAT_VECTOR, dim=default_dim)
        self.create_collection(client, collection_name, schema=schema2, primary_field="json_field",
                              check_task=CheckTasks.err_res, check_items=error)


class TestMilvusClientCollectionARRAY(TestMilvusClientV2Base):
    """
    ******************************************************************
    #  The following cases are used to test about ARRAY fields
    ******************************************************************
    """

    @pytest.mark.tags(CaseLabel.L2)
    def test_milvus_client_collection_array_field_element_type_not_exist(self):
        """
        target: test create collection with ARRAY field without element type
        method: create collection with one array field without element type
        expected: Raise exception
        """
        client = self._client()
        collection_name = cf.gen_collection_name_by_testcase_name()
        schema = self.create_schema(client, enable_dynamic_field=False)[0]
        schema.add_field("int64_pk", DataType.INT64, is_primary=True, auto_id=False)
        schema.add_field("vector_field", DataType.FLOAT_VECTOR, dim=default_dim)
        schema.add_field("array_field", DataType.ARRAY, element_type=None)
        # Try to add array field without element_type
        error = {ct.err_code: 1100, ct.err_msg: "element data type None is not valid"}
        self.create_collection(client, collection_name, schema=schema,
                               check_task=CheckTasks.err_res, check_items=error)

    @pytest.mark.tags(CaseLabel.L2)
    @pytest.mark.parametrize("element_type", [1001, 'a', [], (), {1}, DataType.BINARY_VECTOR,
                                              DataType.FLOAT_VECTOR, DataType.JSON, DataType.ARRAY])
    def test_milvus_client_collection_array_field_element_type_invalid(self, element_type):
        """
        target: Create a field with invalid element_type
        method: Create a field with invalid element_type
                1. Type not in DataType: 1, 'a', ...
                2. Type in DataType: binary_vector, float_vector, json_field, array_field
        expected: Raise exception
        """
        client = self._client()
        collection_name = cf.gen_collection_name_by_testcase_name()
        schema = self.create_schema(client, enable_dynamic_field=False)[0]
        schema.add_field("int64_pk", DataType.INT64, is_primary=True, auto_id=False)
        schema.add_field("vector_field", DataType.FLOAT_VECTOR, dim=default_dim)
        # Determine expected error based on element_type
        error = {ct.err_code: 1100, ct.err_msg: f"element type {element_type} is not supported"}
        if element_type in ['a', {1}]:
            error = {ct.err_code: 1100, ct.err_msg: "Unexpected error"}
        elif element_type == []:
            error = {ct.err_code: 1100, ct.err_msg: "'list' object cannot be interpreted as an integer"}
        elif element_type == ():
            error = {ct.err_code: 1100, ct.err_msg: "'tuple' object cannot be interpreted as an integer"}
        elif element_type in [DataType.BINARY_VECTOR, DataType.FLOAT_VECTOR, DataType.JSON, DataType.ARRAY]:
            data_type = element_type.name
            if element_type == DataType.BINARY_VECTOR:
                data_type = "BinaryVector"
            elif element_type == DataType.FLOAT_VECTOR:
                data_type = "FloatVector"
            elif element_type == DataType.ARRAY:
                data_type = "Array"
            error = {ct.err_code: 1100, ct.err_msg: f"element type {data_type} is not supported"}
        # Try to add array field with invalid element_type
        schema.add_field("array_field", DataType.ARRAY, element_type=element_type)
        self.create_collection(client, collection_name, schema=schema,
                              check_task=CheckTasks.err_res, check_items=error)

    @pytest.mark.tags(CaseLabel.L2)
    @pytest.mark.parametrize("max_capacity", [None, [], 'a', (), -1, 4097])
    def test_milvus_client_collection_array_field_invalid_capacity(self, max_capacity):
        """
        target: Create a field with invalid max_capacity
        method: Create a field with invalid max_capacity
                1. Type invalid: [], 'a', (), None
                2. Value invalid: <0, >max_capacity(4096)
        expected: Raise exception
        """
        client = self._client()
        collection_name = cf.gen_collection_name_by_testcase_name()
        
        schema = self.create_schema(client, enable_dynamic_field=False)[0]
        schema.add_field("int64_pk", DataType.INT64, is_primary=True, auto_id=False)
        schema.add_field("vector_field", DataType.FLOAT_VECTOR, dim=default_dim)
        # Determine expected error based on max_capacity type and value
        if max_capacity in [[], 'a', (), None]:
            error = {ct.err_code: 1100, ct.err_msg: "the value for max_capacity of field array_field must be an integer"}
        else:
            error = {ct.err_code: 1100, ct.err_msg: "the maximum capacity specified for a Array should be in (0, 4096]"}
        # Try to add array field with invalid max_capacity
        schema.add_field("array_field", DataType.ARRAY, element_type=DataType.INT64, max_capacity=max_capacity)
        self.create_collection(client, collection_name, schema=schema,
                              check_task=CheckTasks.err_res, check_items=error)

    @pytest.mark.tags(CaseLabel.L2)
    def test_milvus_client_collection_string_array_without_max_length(self):
        """
        target: Create string array without giving max length
        method: Create string array without giving max length
        expected: Raise exception
        """
        client = self._client()
        collection_name = cf.gen_collection_name_by_testcase_name()
        schema = self.create_schema(client, enable_dynamic_field=False)[0]
        schema.add_field("int64_pk", DataType.INT64, is_primary=True, auto_id=False)
        schema.add_field("vector_field", DataType.FLOAT_VECTOR, dim=default_dim)
        # Try to add string array field without max_length - should fail at add_field stage
        error = {ct.err_code: 1100, ct.err_msg: "type param(max_length) should be specified for the field(array_field)"}
        schema.add_field("array_field", DataType.ARRAY, element_type=DataType.VARCHAR)
        self.create_collection(client, collection_name, schema=schema,
                      check_task=CheckTasks.err_res, check_items=error)

    @pytest.mark.tags(CaseLabel.L2)
    @pytest.mark.parametrize("max_length", [-1, 65536])
    def test_milvus_client_collection_string_array_max_length_invalid(self, max_length):
        """
        target: Create string array with invalid max length
        method: Create string array with invalid max length
                Value invalid: <0, >max_length(65535)
        expected: Raise exception
        """
        client = self._client()
        collection_name = cf.gen_collection_name_by_testcase_name()
        schema = self.create_schema(client, enable_dynamic_field=False)[0]
        schema.add_field("int64_pk", DataType.INT64, is_primary=True, auto_id=False)
        schema.add_field("vector_field", DataType.FLOAT_VECTOR, dim=default_dim)
        # Try to add string array field with invalid max_length
        schema.add_field("array_field", DataType.ARRAY, element_type=DataType.VARCHAR, max_length=max_length)
        error = {ct.err_code: 1100, ct.err_msg: f"the maximum length specified for the field(array_field) should be in (0, 65535], "
                                                f"but got {max_length} instead: invalid parameter"}
        self.create_collection(client, collection_name, schema=schema,
                      check_task=CheckTasks.err_res, check_items=error)


    @pytest.mark.tags(CaseLabel.L2)
    def test_milvus_client_collection_array_field_all_datatype(self):
        """
        target: test create collection with ARRAY field all data type
        method: 1. Create field respectively: int8, int16, int32, int64, varchar, bool, float, double
                2. Insert data respectively: int8, int16, int32, int64, varchar, bool, float, double
        expected: Create collection successfully and insert data successfully
        """
        client = self._client()
        collection_name = cf.gen_collection_name_by_testcase_name()
        # Create schema with all supported array data types
        nb = default_nb
        schema = self.create_schema(client, enable_dynamic_field=False)[0]
        schema.add_field("int64", DataType.INT64, is_primary=True, auto_id=False)
        schema.add_field("vector", DataType.FLOAT_VECTOR, dim=default_dim)
        schema.add_field("int8_array", DataType.ARRAY, element_type=DataType.INT8, max_capacity=nb)
        schema.add_field("int16_array", DataType.ARRAY, element_type=DataType.INT16, max_capacity=nb)
        schema.add_field("int32_array", DataType.ARRAY, element_type=DataType.INT32, max_capacity=nb)
        schema.add_field("int64_array", DataType.ARRAY, element_type=DataType.INT64, max_capacity=nb)
        schema.add_field("bool_array", DataType.ARRAY, element_type=DataType.BOOL, max_capacity=nb)
        schema.add_field("float_array", DataType.ARRAY, element_type=DataType.FLOAT, max_capacity=nb)
        schema.add_field("double_array", DataType.ARRAY, element_type=DataType.DOUBLE, max_capacity=nb)
        schema.add_field("string_array", DataType.ARRAY, element_type=DataType.VARCHAR, max_capacity=nb, max_length=100)
        # Create collection
        self.create_collection(client, collection_name, schema=schema)
        # Verify collection properties and all fields
        expected_fields = [
            {"field_id": 100, "name": "int64", "description": "", "type": DataType.INT64, "params": {}, "element_type": 0, "is_primary": True},
            {"field_id": 101, "name": "vector", "description": "", "type": DataType.FLOAT_VECTOR, "params": {"dim": default_dim}, "element_type": 0},
            {"field_id": 102, "name": "int8_array", "description": "", "type": DataType.ARRAY, "params": {"max_capacity": nb}, "element_type": DataType.INT8},
            {"field_id": 103, "name": "int16_array", "description": "", "type": DataType.ARRAY, "params": {"max_capacity": nb}, "element_type": DataType.INT16},
            {"field_id": 104, "name": "int32_array", "description": "", "type": DataType.ARRAY, "params": {"max_capacity": nb}, "element_type": DataType.INT32},
            {"field_id": 105, "name": "int64_array", "description": "", "type": DataType.ARRAY, "params": {"max_capacity": nb}, "element_type": DataType.INT64},
            {"field_id": 106, "name": "bool_array", "description": "", "type": DataType.ARRAY, "params": {"max_capacity": nb}, "element_type": DataType.BOOL},
            {"field_id": 107, "name": "float_array", "description": "", "type": DataType.ARRAY, "params": {"max_capacity": nb}, "element_type": DataType.FLOAT},
            {"field_id": 108, "name": "double_array", "description": "", "type": DataType.ARRAY, "params": {"max_capacity": nb}, "element_type": DataType.DOUBLE},
            {"field_id": 109, "name": "string_array", "description": "", "type": DataType.ARRAY, "params": {"max_length": 100, "max_capacity": nb}, "element_type": DataType.VARCHAR}
        ]
        self.describe_collection(client, collection_name,
                                check_task=CheckTasks.check_describe_collection_property,
                                check_items={"collection_name": collection_name,
                                           "id_name": "int64",
                                           "enable_dynamic_field": False,
                                           "fields": expected_fields})
        # Generate and insert test data manually
        insert_nb = 10
        pk_values = [i for i in range(insert_nb)]
        float_vec = cf.gen_vectors(insert_nb, default_dim)
        int8_values = [[numpy.int8(j) for j in range(insert_nb)] for i in range(insert_nb)]
        int16_values = [[numpy.int16(j) for j in range(insert_nb)] for i in range(insert_nb)]
        int32_values = [[numpy.int32(j) for j in range(insert_nb)] for i in range(insert_nb)]
        int64_values = [[numpy.int64(j) for j in range(insert_nb)] for i in range(insert_nb)]
        bool_values = [[numpy.bool_(j) for j in range(insert_nb)] for i in range(insert_nb)]
        float_values = [[numpy.float32(j) for j in range(insert_nb)] for i in range(insert_nb)]
        double_values = [[numpy.double(j) for j in range(insert_nb)] for i in range(insert_nb)]
        string_values = [[str(j) for j in range(insert_nb)] for i in range(insert_nb)]
        # Prepare data as list format
        data = []
        for i in range(insert_nb):
            row = {
                "int64": pk_values[i],
                "vector": float_vec[i],
                "int8_array": int8_values[i],
                "int16_array": int16_values[i],
                "int32_array": int32_values[i],
                "int64_array": int64_values[i],
                "bool_array": bool_values[i],
                "float_array": float_values[i],
                "double_array": double_values[i],
                "string_array": string_values[i]
            }
            data.append(row)
        self.insert(client, collection_name, data)
        self.flush(client, collection_name)
        stats = self.get_collection_stats(client, collection_name)[0]
        assert stats['row_count'] == insert_nb
        self.drop_collection(client, collection_name)


class TestMilvusClientCollectionMultipleVectorValid(TestMilvusClientV2Base):
    """
    ******************************************************************
    #  Test case for collection with multiple vector fields - Valid cases
    ******************************************************************
    """

    @pytest.mark.tags(CaseLabel.L1)
    @pytest.mark.parametrize("primary_key_type", ["int64", "varchar"])
    @pytest.mark.parametrize("auto_id", [True, False])
    @pytest.mark.parametrize("shards_num", [1, 3])
    def test_milvus_client_collection_multiple_vectors_all_supported_field_type(self, primary_key_type, auto_id, shards_num):
        """
        target: test create collection with multiple vector fields and all supported field types
        method: create collection with multiple vector fields and all supported field types
        expected: collection created successfully with all field types
        """
        client = self._client()
        collection_name = cf.gen_collection_name_by_testcase_name()
        # Create schema with multiple vector fields and all supported scalar types
        schema = self.create_schema(client, enable_dynamic_field=False, auto_id=auto_id)[0]
        # Add primary key field
        if primary_key_type == "int64":
            schema.add_field("id", DataType.INT64, is_primary=True, auto_id=auto_id)
        else:
            schema.add_field("id", DataType.VARCHAR, max_length=100, is_primary=True, auto_id=auto_id)
        # Add multiple vector fields
        schema.add_field(default_vector_field_name, DataType.FLOAT_VECTOR, dim=default_dim)
        schema.add_field(ct.default_binary_vec_field_name, DataType.BINARY_VECTOR, dim=default_dim)
        schema.add_field(ct.default_float16_vec_field_name, DataType.FLOAT16_VECTOR, dim=default_dim)
        schema.add_field(ct.default_bfloat16_vec_field_name, DataType.BFLOAT16_VECTOR, dim=default_dim)
        # Add all supported scalar data types from DataType.__members__
        supported_types = []
        for k, v in DataType.__members__.items():
            if (v and v != DataType.UNKNOWN and v != DataType.STRING 
                and v != DataType.VARCHAR and v != DataType.FLOAT_VECTOR 
                and v != DataType.BINARY_VECTOR and v != DataType.ARRAY 
                and v != DataType.FLOAT16_VECTOR and v != DataType.BFLOAT16_VECTOR 
                and v != DataType.INT8_VECTOR and v != DataType.SPARSE_FLOAT_VECTOR):
                supported_types.append((k.lower(), v))
        for field_name, data_type in supported_types:
            if field_name.lower().startswith("_"):
                # skip private fields           
                continue
            if data_type == DataType.STRUCT:
                # add struct field
                struct_schema = client.create_struct_field_schema()
                struct_schema.add_field("struct_scalar_field", DataType.INT64)
                schema.add_field(field_name, DataType.ARRAY, element_type=DataType.STRUCT, struct_schema=struct_schema, max_capacity=10)
                continue
            # Skip INT64 and VARCHAR as they're already added as primary key  
            if data_type != DataType.INT64 and data_type != DataType.VARCHAR: 
                schema.add_field(field_name, data_type)
        # Add ARRAY field separately with required parameters
        schema.add_field("array_field", DataType.ARRAY, element_type=DataType.INT64, max_capacity=10)
        # Create collection
        self.create_collection(client, collection_name, schema=schema, shards_num=shards_num)
        # Verify collection properties
        expected_field_count = len([name for name in supported_types]) + 5
        self.describe_collection(client, collection_name,
                                 check_task=CheckTasks.check_describe_collection_property,
                                 check_items={"collection_name": collection_name,
                                              "enable_dynamic_field": False,
                                              "auto_id": auto_id,
                                              "num_shards": shards_num,
                                              "fields_num": expected_field_count})
        # Create same collection again
        self.create_collection(client, collection_name, schema=schema, shards_num=shards_num)
        self.drop_collection(client, collection_name)

    @pytest.mark.tags(CaseLabel.L2)
    @pytest.mark.parametrize("primary_key_type", ["int64", "varchar"])
    @pytest.mark.parametrize("auto_id", [True, False])
    @pytest.mark.parametrize("enable_dynamic_field", [True, False])
    def test_milvus_client_collection_multiple_vectors_different_dim(self, primary_key_type, auto_id, enable_dynamic_field):
        """
        target: test create collection with multiple vector fields having different dimensions
        method: create collection with multiple vector fields with different dims
        expected: collection created successfully with different vector dimensions
        """
        client = self._client()
        collection_name = cf.gen_collection_name_by_testcase_name()
        # Create schema with different vector dimensions
        schema = self.create_schema(client, enable_dynamic_field=enable_dynamic_field, auto_id=auto_id)[0]
        # Add primary key field
        if primary_key_type == "int64":
            schema.add_field("id", DataType.INT64, is_primary=True, auto_id=auto_id)
        else:
            schema.add_field("id", DataType.VARCHAR, max_length=100, is_primary=True, auto_id=auto_id)
        # Add vector fields with different dimensions
        schema.add_field("float_vec_max_dim", DataType.FLOAT_VECTOR, dim=ct.max_dim)
        schema.add_field("float_vec_min_dim", DataType.FLOAT_VECTOR, dim=ct.min_dim)
        schema.add_field("float_vec_default_dim", DataType.FLOAT_VECTOR, dim=default_dim)
        # Create collection
        self.create_collection(client, collection_name, schema=schema)
        # Verify collection properties
        expected_dims = [ct.max_dim, ct.min_dim, default_dim]
        expected_vector_names = ["float_vec_max_dim", "float_vec_min_dim", "float_vec_default_dim"]
        self.describe_collection(client, collection_name,
                                check_task=CheckTasks.check_describe_collection_property,
                                check_items={"collection_name": collection_name,
                                           "auto_id": auto_id,
                                           "enable_dynamic_field": enable_dynamic_field,
                                           "dim": expected_dims,
                                           "vector_name": expected_vector_names})
        self.drop_collection(client, collection_name)

    @pytest.mark.tags(CaseLabel.L2)
    @pytest.mark.parametrize("primary_key_type", ["int64", "varchar"])
    def test_milvus_client_collection_multiple_vectors_maximum_dim(self, primary_key_type):
        """
        target: test create collection with multiple vector fields at maximum dimension
        method: create collection with multiple vector fields all using max dimension
        expected: collection created successfully with maximum dimensions
        """
        client = self._client()
        collection_name = cf.gen_collection_name_by_testcase_name()
        # Create schema with maximum dimension vectors
        schema = self.create_schema(client, enable_dynamic_field=False)[0]
        # Add primary key field
        if primary_key_type == "int64":
            schema.add_field("id", DataType.INT64, is_primary=True)
        else:
            schema.add_field("id", DataType.VARCHAR, max_length=100, is_primary=True)
        # Add multiple vector fields with maximum dimension (up to max_vector_field_num)
        vector_field_names = []
        for i in range(ct.max_vector_field_num):
            vector_field_name = f"float_vec_{i+1}"
            vector_field_names.append(vector_field_name)
            schema.add_field(vector_field_name, DataType.FLOAT_VECTOR, dim=ct.max_dim)
        # Create collection
        self.create_collection(client, collection_name, schema=schema)
        # Verify collection properties
        expected_dims = [ct.max_dim] * ct.max_vector_field_num
        expected_vector_names = vector_field_names
        self.describe_collection(client, collection_name,
                                check_task=CheckTasks.check_describe_collection_property,
                                check_items={"collection_name": collection_name,
                                           "enable_dynamic_field": False,
                                           "dim": expected_dims,
                                           "vector_name": expected_vector_names})
        self.drop_collection(client, collection_name)

    @pytest.mark.tags(CaseLabel.L2)
    @pytest.mark.parametrize("primary_key_type", ["int64", "varchar"])
    @pytest.mark.parametrize("auto_id", [True, False])
    @pytest.mark.parametrize("partition_key_type", ["int64", "varchar"])
    def test_milvus_client_collection_multiple_vectors_partition_key(self, primary_key_type, auto_id, partition_key_type):
        """
        target: test create collection with multiple vector fields and partition key
        method: create collection with multiple vector fields and partition key
        expected: collection created successfully with partition key and multiple partitions
        """
        client = self._client()
        collection_name = cf.gen_collection_name_by_testcase_name()
        # Create schema with multiple vector fields and partition key
        schema = self.create_schema(client, enable_dynamic_field=False, auto_id=auto_id)[0]
        # Add primary key field
        if primary_key_type == "int64":
            schema.add_field("id", DataType.INT64, is_primary=True, auto_id=auto_id)
        else:
            schema.add_field("id", DataType.VARCHAR, max_length=100, is_primary=True, auto_id=auto_id)
        schema.add_field(default_vector_field_name, DataType.FLOAT_VECTOR, dim=default_dim)
        schema.add_field("vector_2", DataType.FLOAT_VECTOR, dim=default_dim)
        # Add scalar fields
        schema.add_field("int8_field", DataType.INT8)
        schema.add_field("int16_field", DataType.INT16)
        schema.add_field("int32_field", DataType.INT32)
        schema.add_field("float_field", DataType.FLOAT)
        schema.add_field("double_field", DataType.DOUBLE)
        schema.add_field("json_field", DataType.JSON)
        schema.add_field("bool_field", DataType.BOOL)
        schema.add_field("array_field", DataType.ARRAY, element_type=DataType.INT64, max_capacity=10)
        schema.add_field("binary_vec_field", DataType.BINARY_VECTOR, dim=default_dim)
        # Add partition key field
        if partition_key_type == "int64":
            schema.add_field("partition_key_int", DataType.INT64, is_partition_key=True)
        else:
            schema.add_field("partition_key_varchar", DataType.VARCHAR, max_length=100, is_partition_key=True)
        # Create collection
        self.create_collection(client, collection_name, schema=schema)
        # Verify collection properties
        self.describe_collection(client, collection_name,
                                check_task=CheckTasks.check_describe_collection_property,
                                check_items={"collection_name": collection_name,
                                           "auto_id": auto_id,
                                           "enable_dynamic_field": False,
                                           "num_partitions": ct.default_partition_num})
        self.drop_collection(client, collection_name)


class TestMilvusClientCollectionMultipleVectorInvalid(TestMilvusClientV2Base):
    """
    ******************************************************************
    #  Test case for collection with multiple vector fields - Invalid cases
    ******************************************************************
    """

    @pytest.fixture(scope="function", params=ct.invalid_dims)
    def get_invalid_dim(self, request):
        yield request.param

    @pytest.mark.tags(CaseLabel.L1)
    @pytest.mark.parametrize("primary_key_type", ["int64", "varchar"])
    def test_milvus_client_collection_multiple_vectors_same_vector_field_name(self, primary_key_type):
        """
        target: test create collection with multiple vector fields having duplicate names
        method: create collection with multiple vector fields using same field name
        expected: raise exception for duplicated field name
        """
        client = self._client()
        collection_name = cf.gen_collection_name_by_testcase_name()
        # Create schema with duplicate vector field names
        schema = self.create_schema(client, enable_dynamic_field=False)[0]
        # Add primary key field
        if primary_key_type == "int64":
            schema.add_field("id", DataType.INT64, is_primary=True)
        else:
            schema.add_field("id", DataType.VARCHAR, max_length=100, is_primary=True)
        # Add multiple vector fields with same name
        schema.add_field("vector_field", DataType.FLOAT_VECTOR, dim=default_dim)
        schema.add_field("vector_field", DataType.FLOAT_VECTOR, dim=default_dim)
        # Add other fields
        schema.add_field("int8_field", DataType.INT8)
        schema.add_field("int16_field", DataType.INT16)
        schema.add_field("int32_field", DataType.INT32)
        schema.add_field("float_field", DataType.FLOAT)
        schema.add_field("double_field", DataType.DOUBLE)
        schema.add_field("varchar_field", DataType.VARCHAR, max_length=100)
        schema.add_field("json_field", DataType.JSON)
        schema.add_field("bool_field", DataType.BOOL)
        schema.add_field("array_field", DataType.ARRAY, element_type=DataType.INT64, max_capacity=10)
        schema.add_field("binary_vec_field", DataType.BINARY_VECTOR, dim=default_dim)
        # Try to create collection with duplicate field names
        error = {ct.err_code: 1100, ct.err_msg: "duplicated field name"}
        self.create_collection(client, collection_name, schema=schema,
                              check_task=CheckTasks.err_res, check_items=error)

    @pytest.mark.tags(CaseLabel.L1)
    @pytest.mark.parametrize("invalid_vector_name", ["12-s", "12 s", "(mn)", "中文", "%$#", "a".join("a" for i in range(256))])
    def test_milvus_client_collection_multiple_vectors_invalid_all_vector_field_name(self, invalid_vector_name):
        """
        target: test create collection with multiple vector fields where all have invalid names
        method: create collection with multiple vector fields, all with invalid names
        expected: raise exception for invalid field name
        """
        client = self._client()
        collection_name = cf.gen_collection_name_by_testcase_name()
        # Create schema with all invalid vector field names
        schema = self.create_schema(client, enable_dynamic_field=False)[0]
        schema.add_field("id", DataType.INT64, is_primary=True)
        # Add vector fields - all with invalid names
        schema.add_field(invalid_vector_name, DataType.FLOAT_VECTOR, dim=default_dim)
        schema.add_field(invalid_vector_name + " ", DataType.FLOAT_VECTOR, dim=default_dim)
        # Try to create collection with invalid field names
        error = {ct.err_code: 1100, ct.err_msg: f"Invalid field name: {invalid_vector_name}"}
        self.create_collection(client, collection_name, schema=schema,
                              check_task=CheckTasks.err_res, check_items=error)

    @pytest.mark.tags(CaseLabel.L1)
    @pytest.mark.skip("issue #37543")
    def test_milvus_client_collection_multiple_vectors_invalid_dim(self, get_invalid_dim):
        """
        target: test create collection with multiple vector fields where one has invalid dimension
        method: create collection with multiple vector fields, one with invalid dimension
        expected: raise exception for invalid dimension
        """
        client = self._client()
        collection_name = cf.gen_collection_name_by_testcase_name()
        # Create schema with one invalid vector dimension
        schema = self.create_schema(client, enable_dynamic_field=False)[0]
        schema.add_field("id", DataType.INT64, is_primary=True)
        # Add vector fields - one with invalid dimension, one with valid dimension
        schema.add_field("vector_field_1", DataType.FLOAT_VECTOR, dim=get_invalid_dim)
        schema.add_field("vector_field_2", DataType.FLOAT_VECTOR, dim=default_dim)
        # Try to create collection with invalid dimension
        error = {ct.err_code: 65535, ct.err_msg: "invalid dimension"}
        self.create_collection(client, collection_name, schema=schema,
                              check_task=CheckTasks.err_res, check_items=error)


class TestMilvusClientCollectionMmap(TestMilvusClientV2Base):
    """
    ******************************************************************
    #  Test case for collection mmap functionality
    ******************************************************************
    """

    @pytest.mark.tags(CaseLabel.L1)
    def test_milvus_client_describe_collection_mmap(self):
        """
        target: enable or disable mmap in the collection
        method: enable or disable mmap in the collection
        expected: description information contains mmap
        """
        client = self._client()
        collection_name = cf.gen_collection_name_by_testcase_name()
        self.create_collection(client, collection_name, default_dim)
        self.release_collection(client, collection_name)
        # Test enable mmap
        self.alter_collection_properties(client, collection_name, properties={"mmap.enabled": True})
        describe_res = self.describe_collection(client, collection_name)[0]
        properties = describe_res.get("properties")
        assert "mmap.enabled" in properties.keys()
        assert properties["mmap.enabled"] == 'True'
        # Test disable mmap
        self.alter_collection_properties(client, collection_name, properties={"mmap.enabled": False})
        describe_res = self.describe_collection(client, collection_name)[0]
        properties = describe_res.get("properties")
        assert properties["mmap.enabled"] == 'False'
        # Test enable mmap again
        self.alter_collection_properties(client, collection_name, properties={"mmap.enabled": True})
        describe_res = self.describe_collection(client, collection_name)[0]
        properties = describe_res.get("properties")
        assert properties["mmap.enabled"] == 'True'
        self.drop_collection(client, collection_name)

    @pytest.mark.tags(CaseLabel.L1)
    def test_milvus_client_load_mmap_collection(self):
        """
        target: after loading, enable mmap for the collection
        method: 1. data preparation and create index
        2. load collection
        3. enable mmap on collection
        expected: raise exception
        """
        client = self._client()
        collection_name = cf.gen_collection_name_by_testcase_name()
        # Create collection with data and index
        self.create_collection(client, collection_name, default_dim)
        self.release_collection(client, collection_name)
        self.drop_index(client, collection_name, "vector")
        # Get collection schema to generate compatible data
        collection_info = self.describe_collection(client, collection_name)[0]
        data = cf.gen_row_data_by_schema(nb=ct.default_nb, schema=collection_info)
        self.insert(client, collection_name, data)
        self.flush(client, collection_name)
        index_params = self.prepare_index_params(client)[0]
        index_params.add_index(field_name="vector", index_type="HNSW", metric_type="L2")
        self.create_index(client, collection_name, index_params)
        
        self.release_collection(client, collection_name)
        # Set mmap enabled before loading
        self.alter_collection_properties(client, collection_name, properties={"mmap.enabled": True})
        describe_res = self.describe_collection(client, collection_name)[0]
        properties = describe_res.get("properties")
        assert properties["mmap.enabled"] == 'True'
        # Load collection
        self.load_collection(client, collection_name)
        # Try to alter mmap after loading - should raise exception
        error = {ct.err_code: 999, ct.err_msg: "can not alter mmap properties if collection loaded"}
        self.alter_collection_properties(client, collection_name, properties={"mmap.enabled": True},
                                        check_task=CheckTasks.err_res, check_items=error)
        
        self.drop_collection(client, collection_name)

    @pytest.mark.tags(CaseLabel.L2)
    def test_milvus_client_drop_mmap_collection(self):
        """
        target: set mmap on collection and then drop it
        method: 1. set mmap on collection
        2. drop collection
        3. recreate collection with same name
        expected: new collection doesn't inherit mmap settings
        """
        client = self._client()
        collection_name = "coll_mmap_test"
        # Create collection and set mmap
        self.create_collection(client, collection_name, default_dim)
        self.release_collection(client, collection_name)
        self.alter_collection_properties(client, collection_name, properties={"mmap.enabled": True})
        describe_res = self.describe_collection(client, collection_name)[0]
        properties = describe_res.get("properties")
        assert properties["mmap.enabled"] == 'True'
        # Drop collection
        self.drop_collection(client, collection_name)
        # Recreate collection with same name
        self.create_collection(client, collection_name, default_dim)
        describe_res = self.describe_collection(client, collection_name)[0]
        properties = describe_res.get("properties")
        assert "mmap.enabled" not in properties.keys()
        self.drop_collection(client, collection_name)

    @pytest.mark.tags(CaseLabel.L2)
    def test_milvus_client_multiple_collections_enable_mmap(self):
        """
        target: enabling mmap for multiple collections in a single instance
        method: enabling mmap for multiple collections in a single instance
        expected: the collection description message for mmap is normal
        """
        client = self._client()
        collection_name_1 = cf.gen_collection_name_by_testcase_name() + "_1"
        collection_name_2 = cf.gen_collection_name_by_testcase_name() + "_2"
        collection_name_3 = cf.gen_collection_name_by_testcase_name() + "_3"
        # Create multiple collections
        self.create_collection(client, collection_name_1, default_dim)
        self.create_collection(client, collection_name_2, default_dim)
        self.create_collection(client, collection_name_3, default_dim)
        # Release collections before setting mmap
        self.release_collection(client, collection_name_1)
        self.release_collection(client, collection_name_2)
        self.release_collection(client, collection_name_3)
        # Enable mmap for first two collections
        self.alter_collection_properties(client, collection_name_1, properties={"mmap.enabled": True})
        self.alter_collection_properties(client, collection_name_2, properties={"mmap.enabled": True})
        # Verify mmap settings
        describe_res_1 = self.describe_collection(client, collection_name_1)[0]
        describe_res_2 = self.describe_collection(client, collection_name_2)[0]
        properties_1 = describe_res_1.get("properties")
        properties_2 = describe_res_2.get("properties")
        assert properties_1["mmap.enabled"] == 'True'
        assert properties_2["mmap.enabled"] == 'True'
        # Enable mmap for third collection
        self.alter_collection_properties(client, collection_name_3, properties={"mmap.enabled": True})
        describe_res_3 = self.describe_collection(client, collection_name_3)[0]
        properties_3 = describe_res_3.get("properties")
        assert properties_3["mmap.enabled"] == 'True'
        # Clean up
        self.drop_collection(client, collection_name_1)
        self.drop_collection(client, collection_name_2)
        self.drop_collection(client, collection_name_3)

    @pytest.mark.tags(CaseLabel.L2)
    def test_milvus_client_flush_collection_mmap(self):
        """
        target: after flush, collection enables mmap
        method: after flush, collection enables mmap
        expected: the collection description message for mmap is normal
        """
        client = self._client()
        collection_name = cf.gen_collection_name_by_testcase_name()
        # Create collection and insert data
        self.create_collection(client, collection_name, default_dim)
        # Get collection schema to generate compatible data
        collection_info = self.describe_collection(client, collection_name)[0]
        data = cf.gen_row_data_by_schema(nb=ct.default_nb, schema=collection_info)
        self.insert(client, collection_name, data)
        # Create index
        self.release_collection(client, collection_name)
        self.drop_index(client, collection_name, "vector")
        index_params = self.prepare_index_params(client)[0]
        index_params.add_index(field_name="vector", index_type="FLAT", metric_type="L2")
        self.create_index(client, collection_name, index_params)
        # Set index mmap to False
        self.alter_index_properties(client, collection_name, "vector", properties={"mmap.enabled": False})
        # Flush data
        self.flush(client, collection_name)
        # Set collection mmap to True
        self.alter_collection_properties(client, collection_name, properties={"mmap.enabled": True})
        describe_res = self.describe_collection(client, collection_name)[0]
        properties = describe_res.get("properties")
        assert properties["mmap.enabled"] == 'True'
        # Set index mmap to True
        self.alter_index_properties(client, collection_name, "vector", properties={"mmap.enabled": True})
        # Load collection and perform search to verify functionality
        self.load_collection(client, collection_name)
        # Generate search vectors 
        search_data = cf.gen_vectors(default_nq, default_dim)
        self.search(client, collection_name, search_data, 
                               check_task=CheckTasks.check_search_results,
                               check_items={"nq": default_nq, "limit": default_limit})
        self.drop_collection(client, collection_name)

    @pytest.mark.tags(CaseLabel.L2)
    def test_milvus_client_enable_mmap_after_drop_collection(self):
        """
        target: enable mmap after deleting a collection
        method: enable mmap after deleting a collection
        expected: raise exception
        """
        client = self._client()
        collection_name = cf.gen_collection_name_by_testcase_name()
        # Create and drop collection
        self.create_collection(client, collection_name, default_dim)
        self.drop_collection(client, collection_name)
        # Try to enable mmap on dropped collection - should raise exception
        error = {ct.err_code: 100, ct.err_msg: "collection not found"}
        self.alter_collection_properties(client, collection_name, properties={"mmap.enabled": True},
                                        check_task=CheckTasks.err_res, check_items=error)


<|MERGE_RESOLUTION|>--- conflicted
+++ resolved
@@ -3345,11 +3345,7 @@
         collection_name = cf.gen_unique_str(prefix)
         # 1. create collection
         self.create_collection(client, collection_name, default_dim)
-<<<<<<< HEAD
-        error = {ct.err_code: 65535, ct.err_msg: f"collection name or database name should be different"}
-=======
         error = {ct.err_code: 1100, ct.err_msg: f"collection name or database name should be different"}
->>>>>>> 8b01af55
         self.rename_collection(client, collection_name, collection_name,
                                check_task=CheckTasks.err_res, check_items=error)
 
@@ -3532,11 +3528,7 @@
                                  check_items={"collection_name": collection_name,
                                               "dim": default_dim,
                                               "consistency_level": 0})
-<<<<<<< HEAD
-        error = {ct.err_code: 65535, ct.err_msg: f"no properties or delete keys provided"}
-=======
         error = {ct.err_code: 1100, ct.err_msg: f"no properties or delete keys provided"}
->>>>>>> 8b01af55
         self.drop_collection_properties(client, collection_name, property_keys,
                                         check_task=CheckTasks.err_res,
                                         check_items=error)
