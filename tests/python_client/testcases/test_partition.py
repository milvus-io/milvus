import threading
import pytest
import time

from base.partition_wrapper import ApiPartitionWrapper
from base.client_base import TestcaseBase
from common import common_func as cf
from common import common_type as ct
from utils.util_log import test_log as log
from common.common_type import CaseLabel, CheckTasks
from common.code_mapping import PartitionErrorMessage

prefix = "partition_"


class TestPartitionParams(TestcaseBase):
    """ Test case of partition interface in parameters"""

    @pytest.mark.tags(CaseLabel.L0)
    def test_partition_default(self):
        """
        target: verify create a partition
        method: create a partition
        expected: create successfully
        """
        # create collection
        collection_w = self.init_collection_wrap()

        # create partition
        partition_name = cf.gen_unique_str(prefix)
        description = cf.gen_unique_str("desc_")
        self.init_partition_wrap(collection_w, partition_name,
                                 description=description,
                                 check_task=CheckTasks.check_partition_property,
                                 check_items={"name": partition_name, "description": description,
                                              "is_empty": True, "num_entities": 0}
                                 )

        # check that the partition has been created
        assert collection_w.has_partition(partition_name)[0]

    @pytest.mark.tags(CaseLabel.L2)
    @pytest.mark.parametrize("partition_name", [""])
    def test_partition_empty_name(self, partition_name):
        """
        target: verify create a partition with empty name
        method: create a partition with empty name
        expected: raise exception
        """
        # create a collection
        collection_w = self.init_collection_wrap()

        # create partition
        self.partition_wrap.init_partition(collection_w.collection, partition_name,
                                           check_task=CheckTasks.err_res,
                                           check_items={ct.err_code: 1,
                                                        ct.err_msg: "Partition name should not be empty"})

    @pytest.mark.tags(CaseLabel.L2)
    def test_partition_empty_description(self):
        """
        target: verify create a partition with empty description
        method: create a partition with empty description
        expected: create successfully
        """
        # create collection
        collection_w = self.init_collection_wrap()

        # init partition
        partition_name = cf.gen_unique_str(prefix)
        description = ""
        self.init_partition_wrap(collection_w, partition_name,
                                 description=description,
                                 check_task=CheckTasks.check_partition_property,
                                 check_items={"name": partition_name, "description": description,
                                              "is_empty": True, "num_entities": 0}
                                 )

        # check that the partition has been created
        assert collection_w.has_partition(partition_name)[0]

    @pytest.mark.tags(CaseLabel.L2)
    def test_partition_max_description_length(self):
        """
        target: verify create a partition with 255 length name and 1024 length description
        method: create a partition with 255 length name and 1024 length description
        expected: create successfully
        """
        # create collection
        collection_w = self.init_collection_wrap()

        # init partition
        partition_name = cf.gen_str_by_length(255)
        description = cf.gen_str_by_length(2048)
        self.init_partition_wrap(collection_w, partition_name,
                                 description=description,
                                 check_task=CheckTasks.check_partition_property,
                                 check_items={"name": partition_name, "description": description,
                                              "is_empty": True}
                                 )

    @pytest.mark.tags(CaseLabel.L1)
    def test_partition_dup_name(self):
        """
        target: verify create partitions with duplicate names
        method: create partitions with duplicate names
        expected: 1. create successfully
                  2. the same partition returned with diff object ids
        """
        # create a collection
        collection_w = self.init_collection_wrap()

        # create two partitions
        partition_name = cf.gen_unique_str(prefix)
        description = cf.gen_unique_str()
        partition_w1 = self.init_partition_wrap(collection_w, partition_name, description)
        partition_w2 = self.init_partition_wrap(collection_w, partition_name, description)

        # public check func to be extracted
        assert id(partition_w1.partition) != id(partition_w2.partition)
        assert partition_w1.name == partition_w2.name
        assert partition_w1.description == partition_w2.description

    @pytest.mark.tags(CaseLabel.L2)
    def test_partition_special_chars_description(self):
        """
        target: verify create a partition with special characters in description
        method: create a partition with special characters in description
        expected: create successfully
        """
        # create collection
        collection_w = self.init_collection_wrap()

        # create partition
        partition_name = cf.gen_unique_str(prefix)
        description = "！@#￥%……&*（"
        self.init_partition_wrap(collection_w, partition_name,
                                 description=description,
                                 check_task=CheckTasks.check_partition_property,
                                 check_items={"name": partition_name, "description": description,
                                              "is_empty": True, "num_entities": 0}
                                 )
        assert collection_w.has_partition(partition_name)[0]

    @pytest.mark.tags(CaseLabel.L0)
    def test_partition_default_name(self):
        """
        target: verify create a partition with default name
        method: 1. get the _default partition
                2. create a partition with _default name
        expected: the same partition returned
        """
        # create collection
        collection_w = self.init_collection_wrap()

        # check that the default partition exists
        assert collection_w.has_partition(ct.default_partition_name)[0]

        # check that can get the _default partition
        collection, _ = collection_w.partition(ct.default_partition_name)

        # check that init the _default partition object
        partition_w = self.init_partition_wrap(collection_w, ct.default_partition_name)
        assert collection.name == partition_w.name

    @pytest.mark.tags(CaseLabel.L2)
    def test_partition_max_length_name(self):
        """
        target: verify create a partition with max length(256) name
        method: create a partition with max length name
        expected: raise exception
        """
        # create collection
        collection_w = self.init_collection_wrap()

        # create partition
        partition_name = cf.gen_str_by_length(256)
        self.partition_wrap.init_partition(collection_w.collection, partition_name,
                                           check_task=CheckTasks.err_res,
                                           check_items={ct.err_code: 65535,
                                                        ct.err_msg: f"Invalid partition name: {partition_name}. "
                                                                    f"The length of a partition name must be less "
                                                                    f"than 255 characters."})

    @pytest.mark.tags(CaseLabel.L2)
    @pytest.mark.parametrize("partition_name", ["_Partiti0n", "pArt1_ti0n"])
    def test_partition_naming_rules(self, partition_name):
        """
        target: test partition naming rules
        method: 1. connect milvus
                2. Create a collection
                3. Create a partition with a name which uses all the supported elements in the naming rules
        expected: Partition create successfully
        """
        self._connect()
        collection_w = self.init_collection_wrap()
        self.partition_wrap.init_partition(collection_w.collection, partition_name,
                                           check_task=CheckTasks.check_partition_property,
                                           check_items={"name": partition_name})

    @pytest.mark.tags(CaseLabel.L2)
    @pytest.mark.parametrize("partition_name", ct.invalid_resource_names)
    def test_partition_invalid_name(self, partition_name):
        """
        target: verify create a partition with invalid name
        method: create a partition with invalid names
        expected: raise exception
        """
        if partition_name == "12name":
            pytest.skip(reason="won't fix issue #32998")
        # create collection
        collection_w = self.init_collection_wrap()

        # create partition
        if partition_name is not None:
            error = {ct.err_code: 999, ct.err_msg: f"Invalid partition name: {partition_name.strip()}"}
        else:
            error = {ct.err_code: 999, ct.err_msg: f"`partition_name` value {partition_name} is illegal"}
        self.partition_wrap.init_partition(collection_w.collection, partition_name,
                                           check_task=CheckTasks.err_res,
                                           check_items=error)

    @pytest.mark.tags(CaseLabel.L2)
    def test_partition_none_collection(self):
        """
        target: verify create a partition with none collection
        method: create a partition with none collection
        expected: raise exception
        """
        # create partition with collection is None
        partition_name = cf.gen_unique_str(prefix)
        self.partition_wrap.init_partition(collection=None, name=partition_name,
                                           check_task=CheckTasks.err_res,
                                           check_items={ct.err_code: 1,
                                                        ct.err_msg: "must be pymilvus.Collection"})

    @pytest.mark.tags(CaseLabel.L1)
    def test_partition_drop(self):
        """
        target: verify drop a partition in one collection
        method: 1. create a partition in one collection
                2. drop the partition
        expected: drop successfully
        """
        # create collection
        collection_w = self.init_collection_wrap()

        # create partition
        partition_name = cf.gen_unique_str(prefix)
        partition_w = self.init_partition_wrap(collection_w, partition_name)

        # check that the partition exists
        assert collection_w.has_partition(partition_name)[0]

        # drop partition
        partition_w.drop()

        # check that the partition not exists
        assert not collection_w.has_partition(partition_name)[0]

    @pytest.mark.tags(CaseLabel.L2)
    def test_load_partiton_respectively(self):
        """
        target: test release the partition after load partition
        method: load partition1 and load another partition
        expected: raise no exception
        """
        self._connect()
        collection_w = self.init_collection_wrap()
        partition_w1 = self.init_partition_wrap(collection_w)
        partition_w2 = self.init_partition_wrap(collection_w)
        partition_w1.insert(cf.gen_default_list_data())
        partition_w2.insert(cf.gen_default_list_data())
        collection_w.create_index(ct.default_float_vec_field_name, index_params=ct.default_flat_index)
        partition_w1.load()
        partition_w2.load()

    @pytest.mark.tags(CaseLabel.L2)
    def test_load_partitions_after_release(self):
        """
        target: test release the partition after load partition
        method: load partitions and release partitions
        expected: no exception
        """
        self._connect()
        collection_w = self.init_collection_wrap()
        partition_w1 = self.init_partition_wrap(collection_w, name="partition_w1")
        partition_w2 = self.init_partition_wrap(collection_w, name="partition_w2")
        partition_w1.insert(cf.gen_default_list_data())
        partition_w2.insert(cf.gen_default_list_data())
        partition_names = ["partition_w1", "partition_w2"]
        collection_w.create_index(ct.default_float_vec_field_name, index_params=ct.default_flat_index)
        collection_w.load(partition_names)
        collection_w.release(partition_names)

    @pytest.mark.tags(CaseLabel.L2)
    def test_load_partition_after_load_partition(self):
        """
        target: test release the partition after load partition
        method: load partition1 and release the partition1
                load partition2
        expected: no exception
        """
        self._connect()
        collection_w = self.init_collection_wrap()
        partition_w1 = self.init_partition_wrap(collection_w)
        partition_w2 = self.init_partition_wrap(collection_w)
        partition_w1.insert(cf.gen_default_list_data())
        partition_w2.insert(cf.gen_default_list_data())
        collection_w.create_index(ct.default_float_vec_field_name, index_params=ct.default_flat_index)
        partition_w1.load()
        partition_w1.release()
        partition_w2.load()

    @pytest.mark.tags(CaseLabel.L2)
    @pytest.mark.parametrize("replicas", [1.2, "not-int"])
    def test_load_partition_replica_non_number(self, replicas):
        """
        target: test load partition with non-number replicas
        method: load with non-number replicas
        expected: raise exceptions
        """
        # create, insert
        self._connect()
        collection_w = self.init_collection_wrap()
        partition_w = self.init_partition_wrap(collection_w)
        partition_w.insert(cf.gen_default_list_data(nb=100))

        # load with non-number replicas
        error = {ct.err_code: 0, ct.err_msg: f"`replica_number` value {replicas} is illegal"}
        collection_w.create_index(ct.default_float_vec_field_name, index_params=ct.default_flat_index)
        partition_w.load(replica_number=replicas, check_task=CheckTasks.err_res, check_items=error)

    @pytest.mark.tags(CaseLabel.L2)
    @pytest.mark.parametrize("replicas", [0, -1])
    def test_load_replica_invalid_number(self, replicas):
        """
        target: test load partition with 0 and negative number
        method: load with 0 or -1
        expected: load successful
        """
        # create, insert
        self._connect()
        collection_w = self.init_collection_wrap()
        partition_w = self.init_partition_wrap(collection_w)
        partition_w.insert(cf.gen_default_list_data())
        assert partition_w.num_entities == ct.default_nb

        collection_w.create_index(ct.default_float_vec_field_name, index_params=ct.default_flat_index)
        partition_w.load(replica_number=replicas)
        p_replicas = partition_w.get_replicas()[0]
        assert len(p_replicas.groups) == 1
        query_res, _ = partition_w.query(expr=f"{ct.default_int64_field_name} in [0]")
        assert len(query_res) == 1

    @pytest.mark.tags(CaseLabel.L2)
    def test_load_replica_greater_than_querynodes(self):
        """
        target: test load with replicas that greater than querynodes
        method: load with 3 replicas (2 querynode)
        expected: Verify load successfully and 1 available replica
        """
        # create, insert
        self._connect()
        collection_w = self.init_collection_wrap()
        partition_w = self.init_partition_wrap(collection_w)
        partition_w.insert(cf.gen_default_list_data())
        assert partition_w.num_entities == ct.default_nb

        # load with 2 replicas
        error = {ct.err_code: 65535,
                 ct.err_msg: "failed to load partitions: failed to spawn replica for collection: nodes not enough"}
        collection_w.create_index(ct.default_float_vec_field_name, index_params=ct.default_flat_index)
        partition_w.load(replica_number=3, check_task=CheckTasks.err_res, check_items=error)

    @pytest.mark.tags(CaseLabel.ClusterOnly)
    def test_load_replica_change(self):
        """
        target: test load replica change
        method: 1.load with replica 1
                2.load with a new replica number
                3.release partition
                4.load with a new replica
                5.create index is a must because get_query_segment_info could
                  only return indexed and loaded segment
        expected: The second time successfully loaded with a new replica number
        """
        # create, insert
        self._connect()
        collection_w = self.init_collection_wrap()
        partition_w = self.init_partition_wrap(collection_w)
        partition_w.insert(cf.gen_default_list_data())
        assert partition_w.num_entities == ct.default_nb
        collection_w.create_index(ct.default_float_vec_field_name, ct.default_index)

        partition_w.load(replica_number=1)
        collection_w.query(expr=f"{ct.default_int64_field_name} in [0]", check_task=CheckTasks.check_query_results,
                           check_items={'exp_res': [{'int64': 0}]})
        error = {ct.err_code: 1100, ct.err_msg: "failed to load partitions: can't change the replica number for "
                                                "loaded partitions: expected=1, actual=2: invalid parameter"}
        partition_w.load(replica_number=2, check_task=CheckTasks.err_res, check_items=error)

        partition_w.release()
        partition_w.load(replica_number=2)
        collection_w.query(expr=f"{ct.default_int64_field_name} in [0]", check_task=CheckTasks.check_query_results,
                           check_items={'exp_res': [{'int64': 0}]})

        two_replicas, _ = collection_w.get_replicas()
        assert len(two_replicas.groups) == 2

        # verify loaded segments included 2 replicas and twice num entities
        seg_info = self.utility_wrap.get_query_segment_info(collection_w.name)[0]
        num_entities = 0
        for seg in seg_info:
            assert len(seg.nodeIds) == 2
            num_entities += seg.num_rows
        assert num_entities == ct.default_nb

    @pytest.mark.tags(CaseLabel.ClusterOnly)
    def test_partition_replicas_change_cross_partitions(self):
        """
        target: test load with different replicas between partitions
        method: 1.Create two partitions and insert data
                2.Create index is a must because get_query_segment_info could
                  only return indexed and loaded segment
                3.Load two partitions with different replicas
        expected: Raise an exception
        """
        # Create two partitions and insert data
        collection_w = self.init_collection_wrap()
        partition_w1 = self.init_partition_wrap(collection_w)
        partition_w2 = self.init_partition_wrap(collection_w)
        partition_w1.insert(cf.gen_default_dataframe_data())
        partition_w2.insert(cf.gen_default_dataframe_data(start=ct.default_nb))
        assert collection_w.num_entities == ct.default_nb * 2
        collection_w.create_index(ct.default_float_vec_field_name, ct.default_index)

        # load with different replicas
        partition_w1.load(replica_number=1)
        partition_w1.release()
        partition_w2.load(replica_number=2)

        # verify different have same replicas
        replicas_1, _ = partition_w1.get_replicas()
        replicas_2, _ = partition_w2.get_replicas()
        group1_ids = list(map(lambda g: g.id, replicas_1.groups))
        group2_ids = list(map(lambda g: g.id, replicas_1.groups))
        assert group1_ids.sort() == group2_ids.sort()

        # verify loaded segments included 2 replicas and 1 partition
        seg_info = self.utility_wrap.get_query_segment_info(collection_w.name)[0]
        num_entities = 0
        for seg in seg_info:
            assert len(seg.nodeIds) == 2
            num_entities += seg.num_rows
        assert num_entities == ct.default_nb

    @pytest.mark.tags(CaseLabel.L1)
    def test_partition_release(self):
        """
        target: verify release partition
        method: 1. create a collection and two partitions
                2. insert data into each partition
                3. flush and load the partition1
                4. release partition1
                5. release partition2
        expected: 1. the 1st partition is released
                  2. the 2nd partition is released
        """
        # create collection

        collection_w = self.init_collection_wrap()
        collection_w.create_index(ct.default_float_vec_field_name, index_params=ct.default_flat_index)

        # create two partitions
        partition_w1 = self.init_partition_wrap(collection_w)
        partition_w2 = self.init_partition_wrap(collection_w)

        # insert data to two partition
        partition_w1.insert(cf.gen_default_list_data())
        partition_w2.insert(cf.gen_default_list_data())

        # load two partitions
        partition_w1.load()

        # search  partition1
        search_vectors = cf.gen_vectors(1, ct.default_dim)
        res1, _ = partition_w1.search(data=search_vectors,
                                      anns_field=ct.default_float_vec_field_name,
                                      params={"nprobe": 32}, limit=1)
        assert len(res1) == 1

        # release the first partition
        partition_w1.release()
        partition_w2.release()

        # check result
        res1, _ = partition_w1.search(data=search_vectors,
                                      anns_field=ct.default_float_vec_field_name,
                                      params={"nprobe": 32}, limit=1,
                                      check_task=ct.CheckTasks.err_res,
                                      check_items={ct.err_code: 65535,
                                                   ct.err_msg: "collection not loaded"})

    @pytest.mark.tags(CaseLabel.L1)
    @pytest.mark.parametrize("data", [cf.gen_default_dataframe_data(10),
                                      cf.gen_default_list_data(10)])
    def test_partition_insert(self, data):
        """
        target: verify insert entities multiple times
        method: 1. create a collection and a partition
                2. partition.insert(data)
                3. insert data again
        expected: insert data successfully
        """
        nums = 10
        # create collection
        collection_w = self.init_collection_wrap()

        # create partition
        partition_name = cf.gen_unique_str(prefix)
        partition_w = self.init_partition_wrap(collection_w, partition_name,
                                               check_task=CheckTasks.check_partition_property,
                                               check_items={"name": partition_name,
                                                            "is_empty": True, "num_entities": 0}
                                               )

        # insert data
        partition_w.insert(data)
        # self._connect().flush([collection_w.name])     # don't need flush for issue #5737
        assert not partition_w.is_empty
        assert partition_w.num_entities == nums

        # insert data
        partition_w.insert(data)
        # self._connect().flush([collection_w.name])
        assert not partition_w.is_empty
        assert partition_w.num_entities == (nums + nums)

    @pytest.mark.tags(CaseLabel.L1)
    @pytest.mark.skip(reason="not stable")
    def test_partition_upsert(self):
        """
        target: verify upsert entities multiple times
        method: 1. create a collection and a partition
                2. partition.upsert(data)
                3. upsert data again
        expected: upsert data successfully
        """
        # create collection and a partition
        collection_w = self.init_collection_wrap()
        partition_name = cf.gen_unique_str(prefix)
        partition_w = self.init_partition_wrap(collection_w, partition_name)

        # insert data and load
        cf.insert_data(collection_w)
        collection_w.create_index(ct.default_float_vec_field_name, ct.default_index)
        collection_w.load()

        # upsert data
        upsert_nb = 1000
        data, values = cf.gen_default_data_for_upsert(nb=upsert_nb, start=2000)
        partition_w.upsert(data)
        res = partition_w.query("int64 >= 2000 && int64 < 3000", [ct.default_float_field_name])[0]
        time.sleep(5)
        assert partition_w.num_entities == ct.default_nb // 2
        assert [res[i][ct.default_float_field_name] for i in range(upsert_nb)] == values.to_list()

        # upsert data
        data, values = cf.gen_default_data_for_upsert(nb=upsert_nb, start=ct.default_nb)
        partition_w.upsert(data)
        res = partition_w.query("int64 >= 3000 && int64 < 4000", [ct.default_float_field_name])[0]
        time.sleep(5)
        assert partition_w.num_entities == upsert_nb + ct.default_nb // 2
        assert [res[i][ct.default_float_field_name] for i in range(upsert_nb)] == values.to_list()


class TestPartitionOperations(TestcaseBase):
    """ Test case of partition interface in operations """

    @pytest.mark.tags(CaseLabel.L1)
    def test_partition_dropped_collection(self):
        """
        target: verify create partition against a dropped collection
        method: 1. create a collection
                2. drop collection
                3. create partition in collection
        expected: raise exception
        """
        # create collection
        collection_w = self.init_collection_wrap()

        # drop collection
        collection_w.drop()

        # create partition failed
        self.partition_wrap.init_partition(collection_w.collection, cf.gen_unique_str(prefix),
                                           check_task=CheckTasks.err_res,
                                           check_items={ct.err_code: 4, ct.err_msg: "collection not found"})

    @pytest.mark.tags(CaseLabel.L2)
    def test_partition_same_name_in_diff_collections(self):
        """
        target: verify create partitions with same name in diff collections
        method: 1. create a partition in collection1
                2. create a partition in collection2
        expected: create successfully
        """
        # create two collections
        collection_w1 = self.init_collection_wrap()
        collection_w2 = self.init_collection_wrap()

        # create 2 partitions in 2 diff collections
        partition_name = cf.gen_unique_str(prefix)
        self.init_partition_wrap(collection_wrap=collection_w1, name=partition_name)
        self.init_partition_wrap(collection_wrap=collection_w2, name=partition_name)

        # check result
        assert collection_w1.has_partition(partition_name)[0]
        assert collection_w2.has_partition(partition_name)[0]

    @pytest.mark.tags(CaseLabel.L2)
    def test_partition_multi_partitions_in_collection(self):
        """
        target: verify create multiple partitions in one collection
        method: create multiple partitions in one collection
        expected: create successfully
        """
        # create collection
        collection_w = self.init_collection_wrap()

        for _ in range(10):
            partition_name = cf.gen_unique_str(prefix)
            # create partition with different names and check the partition exists
            self.init_partition_wrap(collection_w, partition_name)
            assert collection_w.has_partition(partition_name)[0]

    @pytest.mark.tags(CaseLabel.L2)
    # @pytest.mark.skip(reason="skip temporarily for debug")
    def test_partition_maximum_partitions(self):
        """
        target: verify create maximum partitions
        method: 1. create maximum partitions
                2. create one more partition
        expected: raise exception
        """

        threads_num = 8
        threads = []

        def create_partition(collection, threads_n):
            for _ in range(ct.max_partition_num // threads_n):
                name = cf.gen_unique_str(prefix)
                par_wrap = ApiPartitionWrapper()
                par_wrap.init_partition(collection, name, check_task=CheckTasks.check_nothing)

        collection_w = self.init_collection_wrap()
        for _ in range(threads_num):
            t = threading.Thread(target=create_partition, args=(collection_w.collection, threads_num))
            threads.append(t)
            t.start()
        for t in threads:
            t.join()
        p_name = cf.gen_unique_str()
        log.info(f"partitions: {len(collection_w.partitions)}")
        err_msg = f"partition number ({ct.max_partition_num}) exceeds max configuration ({ct.max_partition_num})"
        self.partition_wrap.init_partition(
            collection_w.collection, p_name,
            check_task=CheckTasks.err_res,
<<<<<<< HEAD
            check_items={ct.err_code: 999, ct.err_msg: err_msg})
=======
            check_items={ct.err_code: 999,
                         ct.err_msg: err_msg})
>>>>>>> cc77363b

        # TODO: Try to verify load collection with a large number of partitions. #11651

    @pytest.mark.tags(CaseLabel.L0)
    def test_partition_drop_default_partition(self):
        """
        target: verify drop the _default partition
        method: drop the _default partition
        expected: raise exception
        """
        # create collection
        collection_w = self.init_collection_wrap()

        # get the default partition
        default_partition, _ = collection_w.partition(ct.default_partition_name)
        partition_w = self.init_partition_wrap(collection_w, ct.default_partition_name)
        assert default_partition.name == partition_w.name

        # verify that drop partition with error
        partition_w.drop(check_task=CheckTasks.err_res,
                         check_items={ct.err_code: 1, ct.err_msg: "default partition cannot be deleted"})

    @pytest.mark.tags(CaseLabel.L1)
    def test_partition_drop_partition_twice(self):
        """
        target: verify drop the same partition twice
        method: 1.create a partition with default schema
                2. drop the partition
                3. drop the same partition again
        expected: raise exception for 2nd time
        """
        # create collection
        collection_w = self.init_collection_wrap()

        # create partition
        partition_name = cf.gen_unique_str(prefix)
        partition_w = self.init_partition_wrap(collection_w, partition_name)
        collection_w.has_partition(partition_name)

        # drop partition
        partition_w.drop()
        assert not collection_w.has_partition(partition_name)[0]

        # verify that drop the partition again with exception
        partition_w.drop()

    @pytest.mark.tags(CaseLabel.L2)
    def test_partition_create_and_drop_multi_times(self):
        """
        target: verify create and drop for times
        method: 1. create a partition with default schema
                2. drop the partition
                3. loop #1 and #2 for times
        expected: create and drop successfully
        """
        # create collection
        collection_w = self.init_collection_wrap()

        # range for 5 times
        partition_name = cf.gen_unique_str(prefix)
        for i in range(5):
            # create partition and check that the partition exists
            partition_w = self.init_partition_wrap(collection_w, partition_name)
            assert collection_w.has_partition(partition_name)[0]

            # drop partition and check that the partition not exists
            partition_w.drop()
            assert not collection_w.has_partition(partition_name)[0]

    @pytest.mark.tags(CaseLabel.L1)
    def test_partition_drop_non_empty_partition(self):
        """
        target: verify drop a partition which has data inserted
        method: 1. create a partition with default schema
                2. insert some data
                3. drop the partition
        expected: drop successfully
        """
        # create collection
        collection_w = self.init_collection_wrap()

        # create partition
        partition_name = cf.gen_unique_str(prefix)
        partition_w = self.init_partition_wrap(collection_w, partition_name)
        assert collection_w.has_partition(partition_name)[0]

        # insert data to partition
        partition_w.insert(cf.gen_default_dataframe_data())

        # drop partition
        partition_w.drop()
        assert not collection_w.has_partition(partition_name)[0]

    @pytest.mark.tags(CaseLabel.L2)
    @pytest.mark.parametrize("data", [cf.gen_default_list_data(nb=3000)])
    @pytest.mark.parametrize("index_param", cf.gen_simple_index())
    def test_partition_drop_indexed_partition(self, data, index_param):
        """
        target: verify drop an indexed partition
        method: 1. create a partition
                2. insert same data
                3. create an index
                4. drop the partition
        expected: drop successfully
        """
        # create collection
        collection_w = self.init_collection_wrap()

        # create partition
        partition_name = cf.gen_unique_str(prefix)
        partition_w = self.init_partition_wrap(collection_w, partition_name)
        assert collection_w.has_partition(partition_name)[0]

        # insert data to partition
        ins_res, _ = partition_w.insert(data)
        assert len(ins_res.primary_keys) == len(data[0])

        # create index of collection
        collection_w.create_index(ct.default_float_vec_field_name, index_param)

        # drop partition
        partition_w.drop()
        assert not collection_w.has_partition(partition_name)[0]

    @pytest.mark.tags(CaseLabel.L2)
    def test_partition_release_empty_partition(self):
        """
        target: verify release an empty partition
        method: 1. create a partition
                2. release the partition
        expected: release successfully
        """
        # create partition
        partition_w = self.init_partition_wrap()
        assert partition_w.is_empty

        # release partition
        partition_w.release()
        # TODO: assert no more memory consumed

    @pytest.mark.tags(CaseLabel.L2)
    def test_partition_release_dropped_partition(self):
        """
        target: verify release a dropped partition
        method: 1. create a partition
                2. drop the partition
                3. release the partition
        expected: raise exception
        """
        # create partition
        partition_w = self.init_partition_wrap()

        # drop partition
        partition_w.drop()

        # release the dropped partition and check err response
        partition_w.release(check_task=CheckTasks.err_res,
                            check_items={ct.err_code: 200, ct.err_msg: "partition not found"
                                                                       "[partition=%s]" % partition_w.name})

    @pytest.mark.tags(CaseLabel.L2)
    def test_partition_release_dropped_collection(self):
        """
        target: verify release a dropped collection
        method: 1. create a collection and partition
                2. drop the collection
                3. release the partition
        expected: raise exception
        """
        # create collection
        collection_w = self.init_collection_wrap()

        # create partition
        partition_name = cf.gen_unique_str(prefix)
        partition_w = self.init_partition_wrap(collection_w, partition_name)
        assert collection_w.has_partition(partition_name)[0]

        # drop collection
        collection_w.drop()

        # release the partition and check err response
        partition_w.release(check_task=CheckTasks.err_res,
                            check_items={ct.err_code: 4, ct.err_msg: "collection not found"})

    @pytest.mark.tags(CaseLabel.L1)
    def test_partition_release_after_collection_released(self):
        """
        target: verify release a partition after the collection released
        method: 1. create a collection and partition
                2. insert some data
                3. release the collection
                4. release the partition
        expected: partition released successfully
        """
        # create collection
        collection_w = self.init_collection_wrap()
        collection_w.create_index(ct.default_float_vec_field_name, index_params=ct.default_flat_index)

        # create partition
        partition_name = cf.gen_unique_str(prefix)
        partition_w = self.init_partition_wrap(collection_w, partition_name)
        assert collection_w.has_partition(partition_name)[0]

        # insert data to partition
        data = cf.gen_default_list_data()
        partition_w.insert(data)
        assert partition_w.num_entities == len(data[0])
        assert collection_w.num_entities == len(data[0])

        # load partition
        partition_w.load()

        # search of partition
        search_vectors = cf.gen_vectors(1, ct.default_dim)
        res_1, _ = partition_w.search(data=search_vectors,
                                      anns_field=ct.default_float_vec_field_name,
                                      params={"nprobe": 32}, limit=1)
        assert len(res_1) == 1

        # release collection
        collection_w.release()

        # search of partition
        res_2, _ = partition_w.search(data=search_vectors,
                                      anns_field=ct.default_float_vec_field_name,
                                      params={"nprobe": 32}, limit=1,
                                      check_task=ct.CheckTasks.err_res,
                                      check_items={ct.err_code: 0,
                                                   ct.err_msg: "not loaded"})
        # release partition
        partition_w.release()

    @pytest.mark.tags(CaseLabel.L1)
    def test_partition_insert_default_partition(self):
        """
        target: verify insert data into _default partition
        method: 1. create a collection
                2. insert some data into _default partition
        expected: insert successfully
        """
        # create collection
        collection_w = self.init_collection_wrap()

        # get the default partition
        partition_name = ct.default_partition_name
        assert collection_w.has_partition(partition_name)[0]
        partition_w = self.init_partition_wrap(collection_w, partition_name)

        # insert data to partition
        data = cf.gen_default_dataframe_data()
        partition_w.insert(data)
        # self._connect().flush([collection_w.name])
        assert partition_w.num_entities == len(data)

    @pytest.mark.tags(CaseLabel.L1)
    def test_partition_insert_dropped_partition(self):
        """
        target: verify insert data into a dropped partition
        method: 1. create a collection
                2. insert some data into a dropped partition
        expected: raise exception
        """
        # create partition
        partition_w = self.init_partition_wrap()

        # drop partition
        partition_w.drop()

        # insert data to partition
        partition_w.insert(cf.gen_default_dataframe_data(),
                           check_task=CheckTasks.err_res,
                           check_items={ct.err_code: 200, ct.err_msg: "partition not found"})
        # TODO: update the assert error

    @pytest.mark.tags(CaseLabel.L1)
    def test_partition_insert_dropped_collection(self):
        """
        target: verify insert data into a dropped collection
        method: 1. create a collection
                2. insert some data into a dropped collection
        expected: raise exception
        """
        # create collection
        collection_w = self.init_collection_wrap()

        # create partition
        partition_name = cf.gen_unique_str(prefix)
        partition_w = self.init_partition_wrap(collection_w, partition_name)
        assert collection_w.has_partition(partition_name)[0]

        # drop collection
        collection_w.drop()

        # insert data to partition
        partition_w.insert(cf.gen_default_dataframe_data(),
                           check_task=CheckTasks.err_res,
                           check_items={ct.err_code: 4, ct.err_msg: "collection not found"})

    @pytest.mark.tags(CaseLabel.L2)
    def test_partition_insert_maximum_size_data(self):
        """
        target: verify insert maximum size data(256M?) a time
        method: 1. create a partition
                2. insert maximum size data
        expected: insert successfully
        """
        # create collection
        collection_w = self.init_collection_wrap()

        # create partition
        partition_w = self.init_partition_wrap(collection_w)

        # insert data to partition
        max_size = 100000  # TODO: clarify the max size of data
        ins_res, _ = partition_w.insert(cf.gen_default_dataframe_data(max_size), timeout=40)
        assert len(ins_res.primary_keys) == max_size
        # self._connect().flush([collection_w.name])
        assert partition_w.num_entities == max_size

    @pytest.mark.tags(CaseLabel.L2)
    @pytest.mark.parametrize("dim", [ct.default_dim - 1, ct.default_dim + 1])
    def test_partition_insert_mismatched_dimensions(self, dim):
        """
        target: verify insert maximum size data(256M?) a time
        method: 1. create a collection with default dim
                2. insert dismatch dim data
        expected: raise exception
        """
        # create partition
        partition_w = self.init_partition_wrap()

        data = cf.gen_default_list_data(nb=10, dim=dim)
        # insert data to partition
        partition_w.insert(data, check_task=CheckTasks.err_res,
                           check_items={ct.err_code: 65535, ct.err_msg: "but entities field dim"})

    @pytest.mark.tags(CaseLabel.L1)
    @pytest.mark.parametrize("sync", [True, False])
    def test_partition_insert_sync(self, sync):
        """
        target: verify insert sync
        method: 1. create a partition
                2. insert data in sync
        expected: insert successfully
        """
        pass

    @pytest.mark.tags(CaseLabel.L1)
    @pytest.mark.parametrize("data", [cf.gen_default_list_data(nb=3000)])
    @pytest.mark.parametrize("index_param", cf.gen_simple_index())
    def test_partition_delete_indexed_data(self, data, index_param):
        """
        target: verify delete entities with an expression condition from an indexed partition
        method: 1. create collection
                2. create an index
                3. create a partition
                4. insert same data
                5. delete entities with an expression condition
        expected: delete successfully
        issue #15456
        """
        # create collection
        collection_w = self.init_collection_wrap()

        # create index of collection
        collection_w.create_index(ct.default_float_vec_field_name, index_param)

        # create partition
        partition_name = cf.gen_unique_str(prefix)
        partition_w = self.init_partition_wrap(collection_w, partition_name)
        assert collection_w.has_partition(partition_name)[0]

        # insert data to partition
        ins_res, _ = partition_w.insert(data)
        assert len(ins_res.primary_keys) == len(data[0])

        # delete entities with an expression condition
        expr = "int64 in [0,1]"
        res = partition_w.delete(expr)
        assert len(res) == 2

    @pytest.mark.tags(CaseLabel.L1)
    def test_partition_upsert_empty_partition(self):
        """
        target: verify upsert data in empty partition
        method: 1. create a collection
                2. upsert some data in empty partition
        expected: upsert successfully
        """
        # create collection
        collection_w = self.init_collection_wrap()

        # get the default partition
        partition_name = ct.default_partition_name
        partition_w = self.init_partition_wrap(collection_w, partition_name)
        assert partition_w.num_entities == 0

        # upsert data to the empty partition
        data = cf.gen_default_data_for_upsert()[0]
        partition_w.upsert(data)
        assert partition_w.num_entities == ct.default_nb

    @pytest.mark.tags(CaseLabel.L1)
    def test_partition_upsert_dropped_partition(self):
        """
        target: verify upsert data in a dropped partition
        method: 1. create a partition and drop
                2. upsert some data into the dropped partition
        expected: raise exception
        """
        # create partition
        partition_w = self.init_partition_wrap()

        # drop partition
        partition_w.drop()

        # insert data to partition
        partition_w.upsert(cf.gen_default_dataframe_data(),
                           check_task=CheckTasks.err_res,
                           check_items={ct.err_code: 200, ct.err_msg: "partition not found"})

    @pytest.mark.tags(CaseLabel.L2)
    def test_partition_upsert_mismatched_data(self):
        """
        target: test upsert mismatched data in partition
        method: 1. create a partition
                2. insert some data
                3. upsert with mismatched data
        expected: raise exception
        """
        # create a partition
        partition_w = self.init_partition_wrap()

        # insert data
        data = cf.gen_default_dataframe_data()
        partition_w.insert(data)

        # upsert mismatched data
        upsert_data = cf.gen_default_data_for_upsert(dim=ct.default_dim-1)[0]
        error = {ct.err_code: 65535, ct.err_msg: "Collection field dim is 128, but entities field dim is 127"}
        partition_w.upsert(upsert_data, check_task=CheckTasks.err_res, check_items=error)

    @pytest.mark.tags(CaseLabel.L2)
    def test_partition_upsert_with_auto_id(self):
        """
        target: test upsert data in partition when auto_id=True
        method: 1. create a partition
                2. insert some data
                3. upsert data
        expected: raise exception
        """
        # create a partition
        schema = cf.gen_default_collection_schema(auto_id=True)
        collection_w = self.init_collection_wrap(schema=schema)
        partition_w = self.init_partition_wrap(collection_w)

        # insert data
        data = cf.gen_default_dataframe_data()
        data.drop(ct.default_int64_field_name, axis=1, inplace=True)
        partition_w.insert(data)

        # upsert data
        upsert_data = cf.gen_default_data_for_upsert()[0]
        upsert_data.drop(ct.default_int64_field_name, axis=1, inplace=True)
        error = {ct.err_code: 1, ct.err_msg: "Upsert don't support autoid == true"}
        partition_w.upsert(upsert_data, check_task=CheckTasks.err_res, check_items=error)

    @pytest.mark.tags(CaseLabel.L2)
    def test_partition_upsert_same_pk_in_different_partitions(self):
        """
        target: test upsert same pk in different partitions
        method: 1. create 2 partitions
                2. insert some data
                3. upsert data
        expected: raise exception
        """
        # create 2 partitions
        collection_w = self.init_collection_wrap()
        partition_1 = self.init_partition_wrap(collection_w)
        partition_2 = self.init_partition_wrap(collection_w)

        # insert data
        nb = 1000
        data = cf.gen_default_dataframe_data(nb)
        partition_1.insert(data)
        data = cf.gen_default_dataframe_data(nb, start=nb)
        partition_2.insert(data)

        # upsert data in 2 partitions
        upsert_data, values = cf.gen_default_data_for_upsert(1)
        partition_1.upsert(upsert_data)
        partition_2.upsert(upsert_data)

        # load
        collection_w.create_index(ct.default_float_vec_field_name, ct.default_flat_index)
        collection_w.load()

        # query and check the results
        expr = "int64 == 0"
        res1 = partition_1.query(expr, [ct.default_float_field_name], consistency_level="Strong")[0]
        res2 = partition_2.query(expr, [ct.default_float_field_name], consistency_level="Strong")[0]
        assert res1 == res2

    @pytest.mark.tags(CaseLabel.L0)
    def test_create_partition_repeat(self):
        """
        target: test create partition, check status returned
        method: call function: create_partition
        expected: status is ok
        """

        # create partition
        collection_w = self.init_collection_wrap()
        partition_name = cf.gen_unique_str(prefix)

        partition_w = self.init_partition_wrap(collection_w, partition_name)
        partition_e = self.init_partition_wrap(collection_w, partition_w.name)

    @pytest.mark.tags(CaseLabel.L2)
    def test_create_partition_name_none(self):
        """
        target: test create partition,partition name set None, check status returned
        method: call function: create_partition
        expected: status ok
        """

        collection_w = self.init_collection_wrap()
        partition_name = None
        partition_w = self.init_partition_wrap(collection_w, partition_name)


class TestShowBase(TestcaseBase):
    """
    ******************************************************************
      The following cases are used to test list partition
    ******************************************************************
    """

    @pytest.mark.tags(CaseLabel.L0)
    def test_list_partitions(self):
        """
        target: test show partitions, check status and partitions returned
        method: create partition first, then call : collection.partitions
        expected: status ok, partition correct
        """
        collection_w = self.init_collection_wrap()
        partition_name = cf.gen_unique_str(prefix)
        partition_w = self.init_partition_wrap(collection_w, partition_name)

        assert collection_w.partitions[1].name == partition_w.name

    @pytest.mark.tags(CaseLabel.L0)
    def test_show_multi_partitions(self):
        """
        target: test show partitions, check status and partitions returned
        method: create partitions first, then call : collection.partitions
        expected: status ok, partitions correct
        """
        collection_w = self.init_collection_wrap()
        partition_name = cf.gen_unique_str(prefix)

        partition_w = self.init_partition_wrap(collection_w, partition_name)
        partition_e = self.init_partition_wrap(collection_w, partition_name)

        assert collection_w.partitions[1].name == partition_w.name
        assert collection_w.partitions[1].name == partition_e.name


class TestHasBase(TestcaseBase):
    """
    ******************************************************************
      The following cases are used to test `has_partition` function
    ******************************************************************
    """

    @pytest.mark.tags(CaseLabel.L0)
    def test_has_partition_a(self):
        """
        target: test has_partition, check status and result
        method: create partition first, then call function: has_partition
        expected: status ok, result true
        """
        collection_w = self.init_collection_wrap()

        partition_name = cf.gen_unique_str(prefix)
        partition_w = self.init_partition_wrap(collection_w, partition_name)
        assert collection_w.has_partition(partition_w.name)

    @pytest.mark.tags(CaseLabel.L0)
    def test_has_partition_multi_partitions(self):
        """
        target: test has_partition, check status and result
        method: create partition first, then call function: has_partition
        expected: status ok, result true
        """
        collection_w = self.init_collection_wrap()

        partition_name = cf.gen_unique_str(prefix)

        partition_w1 = self.init_partition_wrap(collection_w, partition_name)
        partition_w2 = self.init_partition_wrap(collection_w, partition_name)

        assert collection_w.has_partition(partition_w1.name)
        assert collection_w.has_partition(partition_w2.name)

    @pytest.mark.tags(CaseLabel.L2)
    def test_has_partition_name_not_existed(self):
        """
        target: test has_partition, check status and result
        method: then call function: has_partition, with partition name not existed
        expected: status ok, result empty
        """
        collection_w = self.init_collection_wrap()
        partition_name = cf.gen_unique_str(prefix)
        assert not collection_w.has_partition(partition_name)[0]

    @pytest.mark.tags(CaseLabel.L2)
    def test_has_partition_collection_not_existed(self):
        """
        target: test has_partition, check status and result
        method: then call function: has_partition, with collection not existed
        expected: status not ok
        """

        collection_w = self.init_collection_wrap()
        collection_e = self.init_collection_wrap()

        partition_name = cf.gen_unique_str(prefix)

        partition_w1 = self.init_partition_wrap(collection_w, partition_name)

        assert not collection_e.has_partition(partition_name)[0]

    @pytest.mark.tags(CaseLabel.L2)
    def test_has_partition_with_invalid_partition_name(self):
        """
        target: test has partition, with invalid partition name, check status returned
        method: call function: has_partition
        expected: status ok
        """
        collection_w = self.init_collection_wrap()
        partition_name = ct.invalid_resource_names[0]
        collection_w.has_partition(partition_name, check_task=CheckTasks.err_res,
                                   check_items={ct.err_code: 999, 'err_msg': "is illegal"})


class TestDropBase(TestcaseBase):
    """
    ******************************************************************
      The following cases are used to test `drop_partition` function
    ******************************************************************
    """

    @pytest.mark.tags(CaseLabel.L2)
    def test_drop_partition_repeatedly(self):
        """
        target: test drop partition twice, check status and partition if existed
        method: create partitions first, then call function: drop_partition
        expected: status not ok, no partitions in db
        """
        collection_w = self.init_collection_wrap()

        partition_name = cf.gen_unique_str(prefix)
        partition_w = self.init_partition_wrap(collection_w, partition_name)

        # drop partition
        collection_w.drop_partition(partition_w.name)

        # check that the partition not exists
        assert not collection_w.has_partition(partition_name)[0]
        # now drop a non-existing partition will not raise error
        collection_w.drop_partition(partition_name)

    @pytest.mark.tags(CaseLabel.L0)
    def test_drop_partition_create(self):
        """
        target: test drop partition, and create again, check status
        method: create partitions first, then call function: drop_partition, create_partition
        expected: status is ok, partition in db
        """
        collection_w = self.init_collection_wrap()

        partition_name = cf.gen_unique_str(prefix)

        partition_w = self.init_partition_wrap(collection_w, partition_name)

        collection_w.drop_partition(partition_w.name)

        partition_w = self.init_partition_wrap(collection_w, partition_name)

        assert collection_w.has_partition(partition_w.name)


class TestNameInvalid(TestcaseBase):
    """
    ******************************************************************
      The following cases are used to test invalid partition name
    ******************************************************************
    """

    @pytest.mark.tags(CaseLabel.L2)
    def test_drop_partition_with_invalid_name(self):
        """
        target: test drop partition, with invalid partition name, check status returned
        method: call function: drop_partition
        expected: status not ok
        """
        collection_w = self.init_collection_wrap()
        partition_name = ct.invalid_resource_names[0]
        collection_w.drop_partition(partition_name, check_task=CheckTasks.err_res,
                                    check_items={ct.err_code: 999,
                                                 'err_msg': f"`partition_name` value {partition_name} is illegal"})<|MERGE_RESOLUTION|>--- conflicted
+++ resolved
@@ -667,13 +667,8 @@
         self.partition_wrap.init_partition(
             collection_w.collection, p_name,
             check_task=CheckTasks.err_res,
-<<<<<<< HEAD
-            check_items={ct.err_code: 999, ct.err_msg: err_msg})
-=======
-            check_items={ct.err_code: 999,
-                         ct.err_msg: err_msg})
->>>>>>> cc77363b
-
+            check_items={ct.err_code: 999, ct.err_msg: err_msg}
+          
         # TODO: Try to verify load collection with a large number of partitions. #11651
 
     @pytest.mark.tags(CaseLabel.L0)
