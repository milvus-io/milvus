--- conflicted
+++ resolved
@@ -1716,231 +1716,6 @@
                                        check_task=CheckTasks.err_res,
                                        check_items={ct.err_code: 1, ct.err_msg: "must be in the same replica group"})
 
-<<<<<<< HEAD
-
-class TestUtilityUserPassword(TestcaseBase):
-    """ Test case of user interface """
-
-    @pytest.mark.tags(ct.CaseLabel.L3)
-    def test_create_user_with_user_password(self,host, port):
-        """
-        target: test the user creation with user and password
-        method: create user with the default user and password parameter
-        expected: connected is True
-        """
-        self.connection_wrap.connect(host=host, port=port, user=ct.default_user,
-                                     password=ct.default_password, check_task=ct.CheckTasks.ccr)
-        user = "nico"
-        password = "wertyu567"
-        self.utility_wrap.create_user(user=user, password=password)
-        self.connection_wrap.connect(host=host, port=port, user=user, password=password,
-                                     check_task=ct.CheckTasks.ccr)
-        self.utility_wrap.list_collections()
-
-    @pytest.mark.tags(ct.CaseLabel.L3)
-    @pytest.mark.parametrize("old_password", ["abc1234"])
-    @pytest.mark.parametrize("new_password", ["abc12345"])
-    def test_reset_password_with_user_and_old_password(self, host, port, old_password, new_password):
-        """
-        target: test the password reset with old password
-        method: get a connection with user and corresponding old password
-        expected: connected is True
-        """
-        self.connection_wrap.connect(host=host, port=port, user=ct.default_user,
-                                     password=ct.default_password, check_task=ct.CheckTasks.ccr)
-        user = "robot2048"
-        self.utility_wrap.create_user(user=user, password=old_password)
-        self.utility_wrap.reset_password(user=user, old_password=old_password, new_password=new_password)
-        self.connection_wrap.connect(host=host, port=port, user=user,
-                                     password=new_password, check_task=ct.CheckTasks.ccr)
-        self.utility_wrap.list_collections()
-
-    @pytest.mark.tags(ct.CaseLabel.L3)
-    def test_list_usernames(self, host, port):
-        """
-        target: test the user list created successfully
-        method: get a list of users
-        expected: list all users
-        """
-        #1. default user login
-        self.connection_wrap.connect(host=host, port=port, user=ct.default_user,
-                                     password=ct.default_password, check_task=ct.CheckTasks.ccr)
-
-        #2. create 2 users
-        self.utility_wrap.create_user(user="user1", password="abc123")
-        self.utility_wrap.create_user(user="user2", password="abc123")
-
-        #3. list all users
-        res = self.utility_wrap.list_usernames()[0]
-        assert "user1" and "user2" in res
-
-    @pytest.mark.tags(ct.CaseLabel.L3)
-    @pytest.mark.parametrize("connect_name", [DefaultConfig.DEFAULT_USING])
-    def test_delete_user_with_username(self,host, port,connect_name):
-        """
-        target: test deleting user with username
-        method: delete user with username and connect with the wrong user then list collections
-        expected: deleted successfully
-        """
-        user = "xiaoai"
-        self.connection_wrap.connect(host=host, port=port, user=ct.default_user,
-                                     password=ct.default_password, check_task=ct.CheckTasks.ccr)
-        self.utility_wrap.create_user(user=user, password="abc123")
-        self.utility_wrap.delete_user(user=user)
-        self.connection_wrap.disconnect(alias=connect_name)
-        self.connection_wrap.connect(host=host, port=port, user=user,
-                                     password="abc123", check_task=ct.CheckTasks.ccr)
-        self.utility_wrap.list_collections(check_task=ct.CheckTasks.err_res,
-                                           check_items={ct.err_code: 1})
-
-    @pytest.mark.tags(ct.CaseLabel.L3)
-    def test_delete_user_with_invalid_username(self, host, port):
-        """
-        target: test the nonexistant user when deleting credential
-        method: delete a credential with user wrong
-        excepted: delete is true
-        """
-        self.connection_wrap.connect(host=host, port=port, user=ct.default_user,
-                                     password=ct.default_password, check_task=ct.CheckTasks.ccr)
-        self.utility_wrap.delete_user(user="asdfghj")
-
-    @pytest.mark.tags(ct.CaseLabel.L3)
-    def test_delete_all_users(self, host, port):
-        """
-        target: delete the users that created for test
-        method: delete the users in list_usernames except root
-        excepted: delete is true
-        """
-        self.connection_wrap.connect(host=host, port=port, user=ct.default_user,
-                                     password=ct.default_password, check_task=ct.CheckTasks.ccr)
-        res = self.utility_wrap.list_usernames()[0]
-        for user in res:
-            if user != "root":
-                self.utility_wrap.delete_user(user=user)
-        res = self.utility_wrap.list_usernames()[0]
-        assert len(res) == 1
-
-
-class TestUtilityInvalidUserPassword(TestcaseBase):
-    """ Test invalid case of user interface """
-
-    @pytest.mark.tags(ct.CaseLabel.L3)
-    @pytest.mark.parametrize("user", ["qwertyuiopasdfghjklzxcvbnmqwertyui", "@*-.-*", "alisd/"])
-    def test_create_user_with_invalid_username(self, host, port, user):
-        """
-        target: test the user when create user
-        method: make the length of user beyond standard
-        excepted: the creation is false
-        """
-        self.connection_wrap.connect(host=host, port=port, user=ct.default_user,
-                                     password=ct.default_password, check_task=ct.CheckTasks.ccr)
-        self.utility_wrap.create_user(user=user, password=ct.default_password,
-                                      check_task=ct.CheckTasks.err_res,
-                                      check_items={ct.err_code: 5})
-
-    @pytest.mark.tags(ct.CaseLabel.L3)
-    @pytest.mark.parametrize("user", ["alice123w"])
-    def test_create_user_with_existed_username(self, host, port, user):
-        """
-        target: test the user when create user
-        method: create a user, and then create a user with the same username
-        excepted: the creation is false
-        """
-        # 1.default user login
-        self.connection_wrap.connect(host=host, port=port, user=ct.default_user,
-                                     password=ct.default_password, check_task=ct.CheckTasks.ccr)
-
-        # 2.create the first user successfully
-        self.utility_wrap.create_user(user=user, password=ct.default_password)
-
-        # 3.create the second user with the same username
-        self.utility_wrap.create_user(user=user, password=ct.default_password,
-                                      check_task=ct.CheckTasks.err_res, check_items={ct.err_code: 29})
-
-    @pytest.mark.tags(ct.CaseLabel.L3)
-    @pytest.mark.parametrize("password", ["12345"])
-    def test_create_user_with_invalid_password(self, host, port, password):
-        """
-        target: test the password when create user
-        method: make the length of user exceed the limitation [6, 256]
-        excepted: the creation is false
-        """
-        self.connection_wrap.connect(host=host, port=port, user=ct.default_user,
-                                     password=ct.default_password, check_task=ct.CheckTasks.ccr)
-        user = "alice"
-        self.utility_wrap.create_user(user=user, password=password,
-                                      check_task=ct.CheckTasks.err_res, check_items={ct.err_code: 5})
-
-    @pytest.mark.tags(ct.CaseLabel.L3)
-    @pytest.mark.parametrize("user", ["hobo89"])
-    @pytest.mark.parametrize("old_password", ["qwaszx0"])
-    def test_reset_password_with_invalid_username(self, host, port, user, old_password):
-        """
-        target: test the wrong user when resetting password
-        method: create a user, and then reset the password with wrong username
-        excepted: reset is false
-        """
-        # 1.default user login
-        self.connection_wrap.connect(host=host, port=port, user=ct.default_user,
-                                     password=ct.default_password, check_task=ct.CheckTasks.ccr)
-
-        # 2.create a user
-        self.utility_wrap.create_user(user=user, password=old_password)
-
-        # 3.reset password with the wrong username
-        self.utility_wrap.reset_password(user="hobo", old_password=old_password, new_password="qwaszx1",
-                                         check_task=ct.CheckTasks.err_res,
-                                         check_items={ct.err_code: 30})
-
-    @pytest.mark.tags(ct.CaseLabel.L3)
-    @pytest.mark.parametrize("user", ["demo"])
-    @pytest.mark.parametrize("old_password", ["qwaszx0"])
-    @pytest.mark.parametrize("new_password", ["12345"])
-    def test_reset_password_with_invalid_new_password(self, host, port, user, old_password, new_password):
-        """
-        target: test the new password when resetting password
-        method: create a user, and then set a wrong new password
-        excepted: reset is false
-        """
-        # 1.default user login
-        self.connection_wrap.connect(host=host, port=port, user=ct.default_user,
-                                     password=ct.default_password, check_task=ct.CheckTasks.ccr)
-
-        # 2.create a user
-        self.utility_wrap.create_user(user=user, password=old_password)
-
-        # 3.reset password with the wrong new password
-        self.utility_wrap.reset_password(user=user, old_password=old_password, new_password=new_password,
-                                         check_task=ct.CheckTasks.err_res,
-                                         check_items={ct.err_code: 5})
-
-    @pytest.mark.tags(ct.CaseLabel.L3)
-    @pytest.mark.parametrize("user", ["genny"])
-    def test_reset_password_with_invalid_old_password(self, host, port, user):
-        """
-        target: test the old password when resetting password
-        method: create a credential, and then reset with a wrong old password
-        excepted: reset is false
-        """
-        self.connection_wrap.connect(host=host, port=port, user=ct.default_user,
-                                     password=ct.default_password, check_task=ct.CheckTasks.ccr)
-        self.utility_wrap.create_user(user=user, password="qwaszx0")
-        self.utility_wrap.reset_password(user=user, old_password="waszx0", new_password="123456",
-                                         check_task=ct.CheckTasks.err_res,
-                                         check_items={ct.err_code: 30})
-
-    @pytest.mark.tags(ct.CaseLabel.L3)
-    def test_delete_user_root(self, host, port):
-        """
-        target: test deleting user root when deleting credential
-        method: connect and then delete the user root
-        excepted: delete is false
-        """
-        self.connection_wrap.connect(host=host, port=port, user=ct.default_user,
-                                     password=ct.default_password, check_task=ct.CheckTasks.ccr)
-        self.utility_wrap.delete_user(user=ct.default_user, check_task=ct.CheckTasks.err_res,
-                                      check_items={ct.err_code: 31})
-=======
     @pytest.mark.tags(CaseLabel.L1)
     def test_handoff_query_search(self):
         collection_w = self.init_collection_wrap(name=cf.gen_unique_str(prefix), shards_num=1)
@@ -1983,4 +1758,227 @@
         # assert search result includes the nq-vector before or after handoff
         assert search_res_after[0].ids[0] == 0
         assert search_res_before[0].ids[0] == search_res_after[0].ids[0]
->>>>>>> 6ae6b6a9
+
+
+class TestUtilityUserPassword(TestcaseBase):
+    """ Test case of user interface """
+
+    @pytest.mark.tags(ct.CaseLabel.L3)
+    def test_create_user_with_user_password(self,host, port):
+        """
+        target: test the user creation with user and password
+        method: create user with the default user and password parameter
+        expected: connected is True
+        """
+        self.connection_wrap.connect(host=host, port=port, user=ct.default_user,
+                                     password=ct.default_password, check_task=ct.CheckTasks.ccr)
+        user = "nico"
+        password = "wertyu567"
+        self.utility_wrap.create_user(user=user, password=password)
+        self.connection_wrap.connect(host=host, port=port, user=user, password=password,
+                                     check_task=ct.CheckTasks.ccr)
+        self.utility_wrap.list_collections()
+
+    @pytest.mark.tags(ct.CaseLabel.L3)
+    @pytest.mark.parametrize("old_password", ["abc1234"])
+    @pytest.mark.parametrize("new_password", ["abc12345"])
+    def test_reset_password_with_user_and_old_password(self, host, port, old_password, new_password):
+        """
+        target: test the password reset with old password
+        method: get a connection with user and corresponding old password
+        expected: connected is True
+        """
+        self.connection_wrap.connect(host=host, port=port, user=ct.default_user,
+                                     password=ct.default_password, check_task=ct.CheckTasks.ccr)
+        user = "robot2048"
+        self.utility_wrap.create_user(user=user, password=old_password)
+        self.utility_wrap.reset_password(user=user, old_password=old_password, new_password=new_password)
+        self.connection_wrap.connect(host=host, port=port, user=user,
+                                     password=new_password, check_task=ct.CheckTasks.ccr)
+        self.utility_wrap.list_collections()
+
+    @pytest.mark.tags(ct.CaseLabel.L3)
+    def test_list_usernames(self, host, port):
+        """
+        target: test the user list created successfully
+        method: get a list of users
+        expected: list all users
+        """
+        #1. default user login
+        self.connection_wrap.connect(host=host, port=port, user=ct.default_user,
+                                     password=ct.default_password, check_task=ct.CheckTasks.ccr)
+
+        #2. create 2 users
+        self.utility_wrap.create_user(user="user1", password="abc123")
+        self.utility_wrap.create_user(user="user2", password="abc123")
+
+        #3. list all users
+        res = self.utility_wrap.list_usernames()[0]
+        assert "user1" and "user2" in res
+
+    @pytest.mark.tags(ct.CaseLabel.L3)
+    @pytest.mark.parametrize("connect_name", [DefaultConfig.DEFAULT_USING])
+    def test_delete_user_with_username(self,host, port,connect_name):
+        """
+        target: test deleting user with username
+        method: delete user with username and connect with the wrong user then list collections
+        expected: deleted successfully
+        """
+        user = "xiaoai"
+        self.connection_wrap.connect(host=host, port=port, user=ct.default_user,
+                                     password=ct.default_password, check_task=ct.CheckTasks.ccr)
+        self.utility_wrap.create_user(user=user, password="abc123")
+        self.utility_wrap.delete_user(user=user)
+        self.connection_wrap.disconnect(alias=connect_name)
+        self.connection_wrap.connect(host=host, port=port, user=user,
+                                     password="abc123", check_task=ct.CheckTasks.ccr)
+        self.utility_wrap.list_collections(check_task=ct.CheckTasks.err_res,
+                                           check_items={ct.err_code: 1})
+
+    @pytest.mark.tags(ct.CaseLabel.L3)
+    def test_delete_user_with_invalid_username(self, host, port):
+        """
+        target: test the nonexistant user when deleting credential
+        method: delete a credential with user wrong
+        excepted: delete is true
+        """
+        self.connection_wrap.connect(host=host, port=port, user=ct.default_user,
+                                     password=ct.default_password, check_task=ct.CheckTasks.ccr)
+        self.utility_wrap.delete_user(user="asdfghj")
+
+    @pytest.mark.tags(ct.CaseLabel.L3)
+    def test_delete_all_users(self, host, port):
+        """
+        target: delete the users that created for test
+        method: delete the users in list_usernames except root
+        excepted: delete is true
+        """
+        self.connection_wrap.connect(host=host, port=port, user=ct.default_user,
+                                     password=ct.default_password, check_task=ct.CheckTasks.ccr)
+        res = self.utility_wrap.list_usernames()[0]
+        for user in res:
+            if user != "root":
+                self.utility_wrap.delete_user(user=user)
+        res = self.utility_wrap.list_usernames()[0]
+        assert len(res) == 1
+
+
+class TestUtilityInvalidUserPassword(TestcaseBase):
+    """ Test invalid case of user interface """
+
+    @pytest.mark.tags(ct.CaseLabel.L3)
+    @pytest.mark.parametrize("user", ["qwertyuiopasdfghjklzxcvbnmqwertyui", "@*-.-*", "alisd/"])
+    def test_create_user_with_invalid_username(self, host, port, user):
+        """
+        target: test the user when create user
+        method: make the length of user beyond standard
+        excepted: the creation is false
+        """
+        self.connection_wrap.connect(host=host, port=port, user=ct.default_user,
+                                     password=ct.default_password, check_task=ct.CheckTasks.ccr)
+        self.utility_wrap.create_user(user=user, password=ct.default_password,
+                                      check_task=ct.CheckTasks.err_res,
+                                      check_items={ct.err_code: 5})
+
+    @pytest.mark.tags(ct.CaseLabel.L3)
+    @pytest.mark.parametrize("user", ["alice123w"])
+    def test_create_user_with_existed_username(self, host, port, user):
+        """
+        target: test the user when create user
+        method: create a user, and then create a user with the same username
+        excepted: the creation is false
+        """
+        # 1.default user login
+        self.connection_wrap.connect(host=host, port=port, user=ct.default_user,
+                                     password=ct.default_password, check_task=ct.CheckTasks.ccr)
+
+        # 2.create the first user successfully
+        self.utility_wrap.create_user(user=user, password=ct.default_password)
+
+        # 3.create the second user with the same username
+        self.utility_wrap.create_user(user=user, password=ct.default_password,
+                                      check_task=ct.CheckTasks.err_res, check_items={ct.err_code: 29})
+
+    @pytest.mark.tags(ct.CaseLabel.L3)
+    @pytest.mark.parametrize("password", ["12345"])
+    def test_create_user_with_invalid_password(self, host, port, password):
+        """
+        target: test the password when create user
+        method: make the length of user exceed the limitation [6, 256]
+        excepted: the creation is false
+        """
+        self.connection_wrap.connect(host=host, port=port, user=ct.default_user,
+                                     password=ct.default_password, check_task=ct.CheckTasks.ccr)
+        user = "alice"
+        self.utility_wrap.create_user(user=user, password=password,
+                                      check_task=ct.CheckTasks.err_res, check_items={ct.err_code: 5})
+
+    @pytest.mark.tags(ct.CaseLabel.L3)
+    @pytest.mark.parametrize("user", ["hobo89"])
+    @pytest.mark.parametrize("old_password", ["qwaszx0"])
+    def test_reset_password_with_invalid_username(self, host, port, user, old_password):
+        """
+        target: test the wrong user when resetting password
+        method: create a user, and then reset the password with wrong username
+        excepted: reset is false
+        """
+        # 1.default user login
+        self.connection_wrap.connect(host=host, port=port, user=ct.default_user,
+                                     password=ct.default_password, check_task=ct.CheckTasks.ccr)
+
+        # 2.create a user
+        self.utility_wrap.create_user(user=user, password=old_password)
+
+        # 3.reset password with the wrong username
+        self.utility_wrap.reset_password(user="hobo", old_password=old_password, new_password="qwaszx1",
+                                         check_task=ct.CheckTasks.err_res,
+                                         check_items={ct.err_code: 30})
+
+    @pytest.mark.tags(ct.CaseLabel.L3)
+    @pytest.mark.parametrize("user", ["demo"])
+    @pytest.mark.parametrize("old_password", ["qwaszx0"])
+    @pytest.mark.parametrize("new_password", ["12345"])
+    def test_reset_password_with_invalid_new_password(self, host, port, user, old_password, new_password):
+        """
+        target: test the new password when resetting password
+        method: create a user, and then set a wrong new password
+        excepted: reset is false
+        """
+        # 1.default user login
+        self.connection_wrap.connect(host=host, port=port, user=ct.default_user,
+                                     password=ct.default_password, check_task=ct.CheckTasks.ccr)
+
+        # 2.create a user
+        self.utility_wrap.create_user(user=user, password=old_password)
+
+        # 3.reset password with the wrong new password
+        self.utility_wrap.reset_password(user=user, old_password=old_password, new_password=new_password,
+                                         check_task=ct.CheckTasks.err_res,
+                                         check_items={ct.err_code: 5})
+
+    @pytest.mark.tags(ct.CaseLabel.L3)
+    @pytest.mark.parametrize("user", ["genny"])
+    def test_reset_password_with_invalid_old_password(self, host, port, user):
+        """
+        target: test the old password when resetting password
+        method: create a credential, and then reset with a wrong old password
+        excepted: reset is false
+        """
+        self.connection_wrap.connect(host=host, port=port, user=ct.default_user,
+                                     password=ct.default_password, check_task=ct.CheckTasks.ccr)
+        self.utility_wrap.create_user(user=user, password="qwaszx0")
+        self.utility_wrap.reset_password(user=user, old_password="waszx0", new_password="123456",
+                                         check_task=ct.CheckTasks.err_res,
+                                         check_items={ct.err_code: 30})
+
+    @pytest.mark.tags(ct.CaseLabel.L3)
+    def test_delete_user_root(self, host, port):
+        """
+        target: test deleting user root when deleting credential
+        method: connect and then delete the user root
+        excepted: delete is false
+        """
+        self.connection_wrap.connect(host=host, port=port, user=ct.default_user,
+                                     password=ct.default_password, check_task=ct.CheckTasks.ccr)
+        self.utility_wrap.delete_user(user=ct.default_user, check_task=ct.CheckTasks.err_res,
+                                      check_items={ct.err_code: 31})