--- conflicted
+++ resolved
@@ -495,11 +495,7 @@
 
         # list all connections and check the response
         list_content = [(connect_name, "GrpcHandler")] if connect_name is DefaultConfig.DEFAULT_USING else \
-<<<<<<< HEAD
-            [(DefaultConfig.DEFAULT_USING, None), (connect_name, ct.Connect_Object_Name)]
-=======
             [(DefaultConfig.DEFAULT_USING, None), (connect_name, "GrpcHandler")]
->>>>>>> ac3e30db
         self.connection_wrap.list_connections(check_task=ct.CheckTasks.ccr,
                                               check_items={ct.list_content: list_content})
 
