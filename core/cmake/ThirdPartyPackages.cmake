--- conflicted
+++ resolved
@@ -27,12 +27,9 @@
         GRPC
         ZLIB
         Opentracing
-<<<<<<< HEAD
+        fiu
         oatpp
         oatpp-swagger)
-=======
-        fiu)
->>>>>>> d316f18c
 
 message(STATUS "Using ${MILVUS_DEPENDENCY_SOURCE} approach to find dependencies")
 
@@ -66,15 +63,12 @@
         build_zlib()
     elseif ("${DEPENDENCY_NAME}" STREQUAL "Opentracing")
         build_opentracing()
-<<<<<<< HEAD
+    elseif ("${DEPENDENCY_NAME}" STREQUAL "fiu")
+        build_fiu()
     elseif ("${DEPENDENCY_NAME}" STREQUAL "oatpp")
         build_oatpp()
     elseif("${DEPENDENCY_NAME}" STREQUAL "oatpp-swagger")
         build_oatpp_swagger()
-=======
-    elseif ("${DEPENDENCY_NAME}" STREQUAL "fiu")
-        build_fiu()
->>>>>>> d316f18c
     else ()
         message(FATAL_ERROR "Unknown thirdparty dependency to build: ${DEPENDENCY_NAME}")
     endif ()
@@ -363,7 +357,12 @@
     set(OPENTRACING_SOURCE_URL "https://github.com/opentracing/opentracing-cpp/archive/${OPENTRACING_VERSION}.tar.gz")
 endif ()
 
-<<<<<<< HEAD
+if (DEFINED ENV{MILVUS_FIU_URL})
+    set(MILVUS_FIU_URL "$ENV{MILVUS_FIU_URL}")
+else ()
+    set(FIU_SOURCE_URL "https://github.com/albertito/libfiu/archive/${FIU_VERSION}.tar.gz")
+endif ()
+
 if (DEFINED ENV{MILVUS_OATPP_URL})
     set(MILVUS_OATPP_URL "$ENV{MILVUS_OATPP_URL}")
 else ()
@@ -375,14 +374,6 @@
 else ()
     set(OATPP_SWAGGER_SOURCE_URL "https://github.com/oatpp/oatpp-swagger/archive/${OATPP_VERSION}.tar.gz")
 endif ()
-=======
-if (DEFINED ENV{MILVUS_FIU_URL})
-    set(MILVUS_FIU_URL "$ENV{MILVUS_FIU_URL}")
-else ()
-    set(FIU_SOURCE_URL "https://github.com/albertito/libfiu/archive/${FIU_VERSION}.tar.gz")
-endif ()
-
->>>>>>> d316f18c
 
 # ----------------------------------------------------------------------
 # Google gtest
@@ -1305,99 +1296,7 @@
 endif ()
 
 # ----------------------------------------------------------------------
-<<<<<<< HEAD
-# oatpp
-
-macro(build_oatpp)
-    message(STATUS "Building oatpp-${OATPP_VERSION} from source")
-    set(OATPP_PREFIX "${CMAKE_CURRENT_BINARY_DIR}/oatpp_ep-prefix/src/oatpp_ep")
-    set(OATPP_STATIC_LIB "${OATPP_PREFIX}/lib/oatpp-${OATPP_VERSION}/${CMAKE_STATIC_LIBRARY_PREFIX}oatpp${CMAKE_STATIC_LIBRARY_SUFFIX}")
-    set(OATPP_INCLUDE_DIR "${OATPP_PREFIX}/include/oatpp-${OATPP_VERSION}/oatpp")
-    set(OATPP_DIR_SRC "${OATPP_PREFIX}/src")
-    set(OATPP_DIR_LIB "${OATPP_PREFIX}/lib")
-
-    set(OATPP_CMAKE_ARGS
-            ${EP_COMMON_CMAKE_ARGS}
-            "-DCMAKE_INSTALL_PREFIX=${OATPP_PREFIX}"
-            -DBUILD_SHARED_LIBS=OFF)
-
-    externalproject_add(oatpp_ep
-            URL
-            ${OATPP_SOURCE_URL}
-            ${EP_LOG_OPTIONS}
-            CMAKE_ARGS
-            ${OATPP_CMAKE_ARGS}
-            BUILD_COMMAND
-            ${MAKE}
-            ${MAKE_BUILD_ARGS}
-            BUILD_BYPRODUCTS
-            ${OATPP_STATIC_LIB}
-            )
-
-    file(MAKE_DIRECTORY "${OATPP_INCLUDE_DIR}")
-    add_library(oatpp STATIC IMPORTED)
-    set_target_properties(oatpp
-            PROPERTIES IMPORTED_LOCATION "${OATPP_STATIC_LIB}"
-            INTERFACE_INCLUDE_DIRECTORIES "${OATPP_INCLUDE_DIR}")
-
-    add_dependencies(oatpp oatpp_ep)
-endmacro()
-
-if (MILVUS_WITH_OATPP)
-    resolve_dependency(oatpp)
-
-    get_target_property(OATPP_INCLUDE_DIR oatpp INTERFACE_INCLUDE_DIRECTORIES)
-    include_directories(SYSTEM ${OATPP_INCLUDE_DIR})
-endif ()
-
-# ----------------------------------------------------------------------
-# oatpp-swagger
-macro(build_oatpp_swagger)
-    message(STATUS "Building oatpp-swagger-${OATPP_SWAGGER_VERSION} from source")
-    set(OATPP_SWAGGER_PREFIX "${CMAKE_CURRENT_BINARY_DIR}/oatpp-swagger_ep-prefix/src/oatpp-swagger_ep")
-    set(OATPP_SWAGGER_STATIC_LIB "${OATPP_SWAGGER_PREFIX}/lib/oatpp-${OATPP_SWAGGER_VERSION}/${CMAKE_STATIC_LIBRARY_PREFIX}oatpp-swagger${CMAKE_STATIC_LIBRARY_SUFFIX}")
-    set(OATPP_SWAGGER_INCLUDE_DIR "${OATPP_SWAGGER_PREFIX}/include/oatpp-${OATPP_SWAGGER_VERSION}/oatpp-swagger")
-
-    set(OATPP_SWAGGER_CMAKE_ARGS
-            ${EP_COMMON_CMAKE_ARGS}
-            "-DCMAKE_INSTALL_PREFIX=${OATPP_SWAGGER_PREFIX}"
-            -DBUILD_SHARED_LIBS=OFF
-            -DOATPP_DIR_SRC=${OATPP_DIR_SRC}
-            -DOATPP_DIR_LIB=${OATPP_DIR_LIB}
-            -DOATPP_MODULES_LOCATION=CUSTOM
-            -DOATPP_BUILD_TESTS=OFF)
-
-    externalproject_add(oatpp-swagger_ep
-            URL
-            ${OATPP_SWAGGER_SOURCE_URL}
-            ${EP_LOG_OPTIONS}
-            CMAKE_ARGS
-            ${OATPP_SWAGGER_CMAKE_ARGS}
-            BUILD_COMMAND
-            ${MAKE}
-            ${MAKE_BUILD_ARGS}
-            BUILD_BYPRODUCTS
-            ${OATPP_SWAGGER_STATIC_LIB}
-            )
-
-    file(MAKE_DIRECTORY "${OATPP_SWAGGER_INCLUDE_DIR}")
-    add_library(oatpp-swagger STATIC IMPORTED)
-    set_target_properties(oatpp-swagger
-            PROPERTIES IMPORTED_LOCATION "${OATPP_SWAGGER_STATIC_LIB}"
-            INTERFACE_INCLUDE_DIRECTORIES "${OATPP_SWAGGER_INCLUDE_DIR}")
-
-    add_dependencies(oatpp-swagger oatpp-swagger_ep)
-endmacro()
-
-if (MILVUS_WITH_OATPP_SWAGGER)
-    resolve_dependency(oatpp-swagger)
-
-    get_target_property(OATPP_SWAGGER_INCLUDE_DIR oatpp-swagger INTERFACE_INCLUDE_DIRECTORIES)
-    include_directories(SYSTEM ${OATPP_SWAGGER_INCLUDE_DIR})
-endif ()
-=======
 # fiu
-
 macro(build_fiu)
     message(STATUS "Building FIU-${FIU_VERSION} from source")
     set(FIU_PREFIX "${CMAKE_CURRENT_BINARY_DIR}/fiu_ep-prefix/src/fiu_ep")
@@ -1436,4 +1335,94 @@
 
 get_target_property(FIU_INCLUDE_DIR fiu INTERFACE_INCLUDE_DIRECTORIES)
 include_directories(SYSTEM ${FIU_INCLUDE_DIR})
->>>>>>> d316f18c
+
+# ----------------------------------------------------------------------
+# oatpp
+
+macro(build_oatpp)
+    message(STATUS "Building oatpp-${OATPP_VERSION} from source")
+    set(OATPP_PREFIX "${CMAKE_CURRENT_BINARY_DIR}/oatpp_ep-prefix/src/oatpp_ep")
+    set(OATPP_STATIC_LIB "${OATPP_PREFIX}/lib/oatpp-${OATPP_VERSION}/${CMAKE_STATIC_LIBRARY_PREFIX}oatpp${CMAKE_STATIC_LIBRARY_SUFFIX}")
+    set(OATPP_INCLUDE_DIR "${OATPP_PREFIX}/include/oatpp-${OATPP_VERSION}/oatpp")
+    set(OATPP_DIR_SRC "${OATPP_PREFIX}/src")
+    set(OATPP_DIR_LIB "${OATPP_PREFIX}/lib")
+
+    set(OATPP_CMAKE_ARGS
+            ${EP_COMMON_CMAKE_ARGS}
+            "-DCMAKE_INSTALL_PREFIX=${OATPP_PREFIX}"
+            -DBUILD_SHARED_LIBS=OFF)
+
+    externalproject_add(oatpp_ep
+            URL
+            ${OATPP_SOURCE_URL}
+            ${EP_LOG_OPTIONS}
+            CMAKE_ARGS
+            ${OATPP_CMAKE_ARGS}
+            BUILD_COMMAND
+            ${MAKE}
+            ${MAKE_BUILD_ARGS}
+            BUILD_BYPRODUCTS
+            ${OATPP_STATIC_LIB}
+            )
+
+    file(MAKE_DIRECTORY "${OATPP_INCLUDE_DIR}")
+    add_library(oatpp STATIC IMPORTED)
+    set_target_properties(oatpp
+            PROPERTIES IMPORTED_LOCATION "${OATPP_STATIC_LIB}"
+            INTERFACE_INCLUDE_DIRECTORIES "${OATPP_INCLUDE_DIR}")
+
+    add_dependencies(oatpp oatpp_ep)
+endmacro()
+
+if (MILVUS_WITH_OATPP)
+    resolve_dependency(oatpp)
+
+    get_target_property(OATPP_INCLUDE_DIR oatpp INTERFACE_INCLUDE_DIRECTORIES)
+    include_directories(SYSTEM ${OATPP_INCLUDE_DIR})
+endif ()
+
+# ----------------------------------------------------------------------
+# oatpp-swagger
+macro(build_oatpp_swagger)
+    message(STATUS "Building oatpp-swagger-${OATPP_SWAGGER_VERSION} from source")
+    set(OATPP_SWAGGER_PREFIX "${CMAKE_CURRENT_BINARY_DIR}/oatpp-swagger_ep-prefix/src/oatpp-swagger_ep")
+    set(OATPP_SWAGGER_STATIC_LIB "${OATPP_SWAGGER_PREFIX}/lib/oatpp-${OATPP_SWAGGER_VERSION}/${CMAKE_STATIC_LIBRARY_PREFIX}oatpp-swagger${CMAKE_STATIC_LIBRARY_SUFFIX}")
+    set(OATPP_SWAGGER_INCLUDE_DIR "${OATPP_SWAGGER_PREFIX}/include/oatpp-${OATPP_SWAGGER_VERSION}/oatpp-swagger")
+
+    set(OATPP_SWAGGER_CMAKE_ARGS
+            ${EP_COMMON_CMAKE_ARGS}
+            "-DCMAKE_INSTALL_PREFIX=${OATPP_SWAGGER_PREFIX}"
+            -DBUILD_SHARED_LIBS=OFF
+            -DOATPP_DIR_SRC=${OATPP_DIR_SRC}
+            -DOATPP_DIR_LIB=${OATPP_DIR_LIB}
+            -DOATPP_MODULES_LOCATION=CUSTOM
+            -DOATPP_BUILD_TESTS=OFF)
+
+    externalproject_add(oatpp-swagger_ep
+            URL
+            ${OATPP_SWAGGER_SOURCE_URL}
+            ${EP_LOG_OPTIONS}
+            CMAKE_ARGS
+            ${OATPP_SWAGGER_CMAKE_ARGS}
+            BUILD_COMMAND
+            ${MAKE}
+            ${MAKE_BUILD_ARGS}
+            BUILD_BYPRODUCTS
+            ${OATPP_SWAGGER_STATIC_LIB}
+            )
+
+    file(MAKE_DIRECTORY "${OATPP_SWAGGER_INCLUDE_DIR}")
+    add_library(oatpp-swagger STATIC IMPORTED)
+    set_target_properties(oatpp-swagger
+            PROPERTIES IMPORTED_LOCATION "${OATPP_SWAGGER_STATIC_LIB}"
+            INTERFACE_INCLUDE_DIRECTORIES "${OATPP_SWAGGER_INCLUDE_DIR}")
+
+    add_dependencies(oatpp-swagger oatpp-swagger_ep)
+endmacro()
+
+if (MILVUS_WITH_OATPP_SWAGGER)
+    resolve_dependency(oatpp-swagger)
+
+    get_target_property(OATPP_SWAGGER_INCLUDE_DIR oatpp-swagger INTERFACE_INCLUDE_DIRECTORIES)
+    include_directories(SYSTEM ${OATPP_SWAGGER_INCLUDE_DIR})
+endif ()
