--- conflicted
+++ resolved
@@ -10,70 +10,13 @@
 # is distributed on an "AS IS" BASIS, WITHOUT WARRANTIES OR CONDITIONS OF ANY KIND, either express
 # or implied. See the License for the specific language governing permissions and limitations under the License.
 #-------------------------------------------------------------------------------
-<<<<<<< HEAD
-set( STORAGE_SRCS
-        #ExtraFileInfo.cpp
-        #ExtraFileInfo.h
-        FSHandler.h
-        IOReader.h
-        IOWriter.h
-        Operation.h
-        disk/DiskIOReader.h
-        disk/DiskIOWriter.h
-        disk/DiskOperation.h
-        disk/DiskIOReader.cpp
-        disk/DiskIOWriter.cpp
-        disk/DiskOperation.cpp
-        s3/S3ClientMock.h
-        s3/S3ClientWrapper.h
-        s3/S3ClientWrapper.cpp
-        s3/S3IOReader.h
-        s3/S3IOReader.cpp
-        s3/S3IOWriter.h
-        s3/S3IOWriter.cpp
-        s3/S3Operation.h
-        s3/S3Operation.cpp
-        )
-#aux_source_directory( ${MILVUS_ENGINE_SRC}/storage          STORAGE_MAIN_FILES )
-#aux_source_directory( ${MILVUS_ENGINE_SRC}/storage/disk     STORAGE_DISK_FILES )
-=======
 aux_source_directory( ${MILVUS_ENGINE_SRC}/storage          STORAGE_MAIN_FILES )
 aux_source_directory( ${MILVUS_ENGINE_SRC}/storage/disk     STORAGE_DISK_FILES )
->>>>>>> f70d7664
 # aux_source_directory( ${MILVUS_ENGINE_SRC}/storage/s3     STORAGE_S3_FILES )
 set( STORAGE_FILES  ${STORAGE_MAIN_FILES}
                     ${STORAGE_DISK_FILES}
                     # ${STORAGE_S3_FILES}
                     )
 add_library( storage STATIC )
-<<<<<<< HEAD
-target_sources( storage PRIVATE ${STORAGE_SRCS} )
-add_dependencies( storage fiu )
-
-target_link_libraries( storage
-        log
-        crc32c
-        fiu
-        libboost_filesystem.a
-        libstdc++fs.a
-        )
-
-
-#if ( BUILD_UNIT_TEST )
-#    add_executable( ExtraFileInfoTest )
-#    target_sources( ExtraFileInfoTest PRIVATE ExtraFileInfoTest.cpp)
-#    target_link_libraries( ExtraFileInfoTest
-#            storage
-#            gtest
-#            gtest_main
-#            gmock
-#            gmock_main )
-#
-#    add_test ( NAME     ExtraFileInfoTest
-#            COMMAND  $<TARGET_FILE:ExtraFileInfoTest>
-#            )
-#endif()
-=======
 target_sources( storage PRIVATE ${STORAGE_FILES} )
-target_link_libraries( storage PRIVATE fiu log )
->>>>>>> f70d7664
+target_link_libraries( storage PRIVATE fiu log )