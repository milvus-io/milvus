// Licensed to the Apache Software Foundation (ASF) under one
// or more contributor license agreements.  See the NOTICE file
// distributed with this work for additional information
// regarding copyright ownership.  The ASF licenses this file
// to you under the Apache License, Version 2.0 (the
// "License"); you may not use this file except in compliance
// with the License.  You may obtain a copy of the License at
//
//   http://www.apache.org/licenses/LICENSE-2.0
//
// Unless required by applicable law or agreed to in writing,
// software distributed under the License is distributed on an
// "AS IS" BASIS, WITHOUT WARRANTIES OR CONDITIONS OF ANY
// KIND, either express or implied.  See the License for the
// specific language governing permissions and limitations
// under the License.

#pragma once

#include <memory>
#include <string>
#include <vector>

#include "db/SnapshotVisitor.h"
#include "segment/Segment.h"
#include "storage/FSHandler.h"
#include "utils/Status.h"

namespace milvus {
namespace segment {

class SegmentReader {
 public:
    explicit SegmentReader(const std::string& dir_root, const engine::SegmentVisitorPtr& segment_visitor);

    Status
    Load();

    Status
<<<<<<< HEAD
    LoadField(const std::string& field_name, std::vector<uint8_t>& raw);
=======
    LoadField(const std::string& field_name, engine::BinaryDataPtr& raw);
>>>>>>> 96d79965

    Status
    LoadFields();

    Status
<<<<<<< HEAD
    LoadEntities(const std::string& field_name, const std::vector<int64_t>& offsets, std::vector<uint8_t>& raw);
=======
    LoadEntities(const std::string& field_name, const std::vector<int64_t>& offsets, engine::BinaryDataPtr& raw);
>>>>>>> 96d79965

    Status
    LoadFieldsEntities(const std::vector<std::string>& fields_name, const std::vector<int64_t>& offsets,
                       engine::DataChunkPtr& data_chunk);

    Status
    LoadUids(std::vector<int64_t>& uids);

    Status
    LoadVectorIndex(const std::string& field_name, knowhere::VecIndexPtr& index_ptr);

    Status
    LoadStructuredIndex(const std::string& field_name, knowhere::IndexPtr& index_ptr);

    Status
    LoadVectorIndice();

    Status
    LoadBloomFilter(segment::IdBloomFilterPtr& id_bloom_filter_ptr);

    Status
    LoadDeletedDocs(segment::DeletedDocsPtr& deleted_docs_ptr);

    Status
    ReadDeletedDocsSize(size_t& size);

    Status
    GetSegment(engine::SegmentPtr& segment_ptr);

    Status
    GetSegmentID(int64_t& id);

    std::string
    GetSegmentPath();

    std::string
    GetRootPath() const {
        return dir_root_;
    }

    std::string
    GetCollectionsPath() const {
        return dir_collections_;
    }

    engine::SegmentVisitorPtr
    GetSegmentVisitor() const {
        return segment_visitor_;
    }

 private:
    Status
    Initialize();

 private:
    engine::SegmentVisitorPtr segment_visitor_;
    storage::FSHandlerPtr fs_ptr_;
    engine::SegmentPtr segment_ptr_;

    std::string dir_root_;
    std::string dir_collections_;
};

using SegmentReaderPtr = std::shared_ptr<SegmentReader>;

}  // namespace segment
}  // namespace milvus<|MERGE_RESOLUTION|>--- conflicted
+++ resolved
@@ -37,21 +37,13 @@
     Load();
 
     Status
-<<<<<<< HEAD
-    LoadField(const std::string& field_name, std::vector<uint8_t>& raw);
-=======
     LoadField(const std::string& field_name, engine::BinaryDataPtr& raw);
->>>>>>> 96d79965
 
     Status
     LoadFields();
 
     Status
-<<<<<<< HEAD
-    LoadEntities(const std::string& field_name, const std::vector<int64_t>& offsets, std::vector<uint8_t>& raw);
-=======
     LoadEntities(const std::string& field_name, const std::vector<int64_t>& offsets, engine::BinaryDataPtr& raw);
->>>>>>> 96d79965
 
     Status
     LoadFieldsEntities(const std::vector<std::string>& fields_name, const std::vector<int64_t>& offsets,
