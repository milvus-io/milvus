--- conflicted
+++ resolved
@@ -32,11 +32,6 @@
                         ${MILVUS_ENGINE_SRC}/grpc/gen-status/status.pb.cc
                         )
 
-
-<<<<<<< HEAD
-
-# Now no use of context
-aux_source_directory( ${MILVUS_ENGINE_SRC}/context              CONTEXT_FILES )
 aux_source_directory( ${MILVUS_ENGINE_SRC}/scheduler            SCHEDULER_MAIN_FILES )
 aux_source_directory( ${MILVUS_ENGINE_SRC}/scheduler/action     SCHEDULER_ACTION_FILES )
 aux_source_directory( ${MILVUS_ENGINE_SRC}/scheduler/event      SCHEDULER_EVENT_FILES )
@@ -101,78 +96,8 @@
 add_subdirectory( config )
 add_subdirectory( tracing )
 add_subdirectory( query )
-add_subdirectory( search )
 add_subdirectory( db ) # target milvus_engine
 add_subdirectory( log )
-=======
-aux_source_directory(${MILVUS_ENGINE_SRC}/scheduler scheduler_main_files)
-aux_source_directory(${MILVUS_ENGINE_SRC}/scheduler/action scheduler_action_files)
-aux_source_directory(${MILVUS_ENGINE_SRC}/scheduler/event scheduler_event_files)
-aux_source_directory(${MILVUS_ENGINE_SRC}/scheduler/job scheduler_job_files)
-aux_source_directory(${MILVUS_ENGINE_SRC}/scheduler/selector scheduler_selector_files)
-aux_source_directory(${MILVUS_ENGINE_SRC}/scheduler/resource scheduler_resource_files)
-aux_source_directory(${MILVUS_ENGINE_SRC}/scheduler/task scheduler_task_files)
-set(scheduler_files
-        ${scheduler_main_files}
-        ${scheduler_action_files}
-        ${scheduler_event_files}
-        ${scheduler_job_files}
-        ${scheduler_selector_files}
-        ${scheduler_resource_files}
-        ${scheduler_task_files}
-        )
-
-aux_source_directory(${MILVUS_ENGINE_SRC}/server server_service_files)
-aux_source_directory(${MILVUS_ENGINE_SRC}/server/init server_init_files)
-aux_source_directory(${MILVUS_ENGINE_SRC}/server/delivery/request delivery_request_files)
-aux_source_directory(${MILVUS_ENGINE_SRC}/server/delivery/strategy delivery_strategy_files)
-aux_source_directory(${MILVUS_ENGINE_SRC}/server/delivery delivery_files)
-set(server_files
-        ${server_init_files}
-        ${server_service_files}
-        ${server_init_files}
-        ${delivery_request_files}
-        ${delivery_strategy_files}
-        ${delivery_files}
-        )
-
-aux_source_directory(${MILVUS_ENGINE_SRC}/server/grpc_impl grpc_impl_files)
-aux_source_directory(${MILVUS_ENGINE_SRC}/server/grpc_impl/interceptor grpc_interceptor_files)
-aux_source_directory(${MILVUS_ENGINE_SRC}/server/context server_context_files)
-set(grpc_server_files
-        ${grpc_request_files}
-        ${grpc_impl_files}
-        ${grpc_interceptor_files}
-        )
-
-aux_source_directory(${MILVUS_ENGINE_SRC}/server/web_impl/handler web_handler_files)
-aux_source_directory(${MILVUS_ENGINE_SRC}/server/web_impl/component web_conponent_files)
-aux_source_directory(${MILVUS_ENGINE_SRC}/server/web_impl/controller web_controller_files)
-aux_source_directory(${MILVUS_ENGINE_SRC}/server/web_impl/dto web_dto_files)
-aux_source_directory(${MILVUS_ENGINE_SRC}/server/web_impl/utils web_utils_files)
-aux_source_directory(${MILVUS_ENGINE_SRC}/server/web_impl web_impl_files)
-set(web_server_files
-        ${web_handler_files}
-        ${web_conponent_files}
-        ${web_controller_files}
-        ${web_dto_files}
-        ${web_utils_files}
-        ${web_impl_files}
-        )
-
-set(s3_client_lib
-        aws-cpp-sdk-s3
-        aws-cpp-sdk-core
-        )
-
-add_subdirectory(utils)
-add_subdirectory(metrics)
-add_subdirectory(config)
-add_subdirectory(tracing)
-add_subdirectory(query)
-add_subdirectory(db) # target milvus_engine
-add_subdirectory(log)
->>>>>>> c2bb2842
 
 # **************************** Get&Print Include Directories ****************************
 get_property( dirs DIRECTORY ${CMAKE_CURRENT_SOURCE_DIR} PROPERTY INCLUDE_DIRECTORIES )
@@ -181,8 +106,6 @@
     message( STATUS "Current Include DIRS: "${dir} )
 endforeach ()
 
-
-<<<<<<< HEAD
 set( SERVER_LIBS    milvus_engine
                     config
                     metrics
@@ -190,7 +113,6 @@
                     log
                     oatpp
                     query
-                    search
                     utils
                     )
 
@@ -219,47 +141,6 @@
 
 if ( FOUND_OPENBLAS STREQUAL "false" )
     install( FILES
-=======
-set(server_libs
-        milvus_engine
-        config
-        metrics
-        tracing
-        log
-        oatpp
-        query
-        utils
-        )
-
-add_executable(milvus_server
-        ${CMAKE_CURRENT_SOURCE_DIR}/main.cpp
-        ${context_files}
-        ${scheduler_files}
-        ${server_files}
-        ${grpc_server_files}
-        ${grpc_service_files}
-        ${web_server_files}
-        ${server_context_files}
-        )
-
-target_link_libraries(milvus_server
-        ${server_libs}
-        )
-
-install(TARGETS milvus_server DESTINATION bin)
-
-install(FILES
-        ${CMAKE_BINARY_DIR}/mysqlpp_ep-prefix/src/mysqlpp_ep/lib/${CMAKE_SHARED_LIBRARY_PREFIX}mysqlpp${CMAKE_SHARED_LIBRARY_SUFFIX}
-        ${CMAKE_BINARY_DIR}/mysqlpp_ep-prefix/src/mysqlpp_ep/lib/${CMAKE_SHARED_LIBRARY_PREFIX}mysqlpp${CMAKE_SHARED_LIBRARY_SUFFIX}.3
-        ${CMAKE_BINARY_DIR}/mysqlpp_ep-prefix/src/mysqlpp_ep/lib/${CMAKE_SHARED_LIBRARY_PREFIX}mysqlpp${CMAKE_SHARED_LIBRARY_SUFFIX}.3.2.4
-        ${CMAKE_BINARY_DIR}/fiu_ep-prefix/src/fiu_ep/lib/${CMAKE_SHARED_LIBRARY_PREFIX}fiu${CMAKE_SHARED_LIBRARY_SUFFIX}
-        ${CMAKE_BINARY_DIR}/fiu_ep-prefix/src/fiu_ep/lib/${CMAKE_SHARED_LIBRARY_PREFIX}fiu${CMAKE_SHARED_LIBRARY_SUFFIX}.0
-        ${CMAKE_BINARY_DIR}/fiu_ep-prefix/src/fiu_ep/lib/${CMAKE_SHARED_LIBRARY_PREFIX}fiu${CMAKE_SHARED_LIBRARY_SUFFIX}.1.00
-        DESTINATION lib)
-
-if (FOUND_OPENBLAS STREQUAL "false")
-    install(FILES
->>>>>>> c2bb2842
         ${CMAKE_BINARY_DIR}/src/index/openblas_ep-prefix/src/openblas_ep/lib/${CMAKE_SHARED_LIBRARY_PREFIX}openblas${CMAKE_SHARED_LIBRARY_SUFFIX}
         ${CMAKE_BINARY_DIR}/src/index/openblas_ep-prefix/src/openblas_ep/lib/${CMAKE_SHARED_LIBRARY_PREFIX}openblas${CMAKE_SHARED_LIBRARY_SUFFIX}.0
         ${CMAKE_BINARY_DIR}/src/index/openblas_ep-prefix/src/openblas_ep/lib/${CMAKE_SHARED_LIBRARY_PREFIX}openblas${CMAKE_SHARED_LIBRARY_SUFFIX}.0.3
