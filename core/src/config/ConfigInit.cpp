// Copyright (C) 2019-2020 Zilliz. All rights reserved.
//
// Licensed under the Apache License, Version 2.0 (the "License"); you may not use this file except in compliance
// with the License. You may obtain a copy of the License at
//
// http://www.apache.org/licenses/LICENSE-2.0
//
// Unless required by applicable law or agreed to in writing, software distributed under the License
// is distributed on an "AS IS" BASIS, WITHOUT WARRANTIES OR CONDITIONS OF ANY KIND, either express
// or implied. See the License for the specific language governing permissions and limitations under the License.

#include <sys/sysinfo.h>
#include <fstream>

#include "config/ServerConfig.h"

/* to find modifiable settings fast */
#define _MODIFIABLE (true)
#define _IMMUTABLE (false)
const int64_t MB = (1024ll * 1024);
const int64_t GB = (1024ll * 1024 * 1024);

namespace milvus {

bool
is_timezone_valid(const std::string& val, std::string& err) {
    auto plus_count = std::count(val.begin(), val.end(), '+');
    auto sub_count = std::count(val.begin(), val.end(), '-');
    if (plus_count > 1 or sub_count > 1) {
        err = "Invalid timezone: " + val;
        return false;
    }
    return true;
}

bool
is_cachesize_valid(int64_t size, std::string& err) {
    try {
        // Get max docker memory size
        int64_t limit_in_bytes;
        std::ifstream file("/sys/fs/cgroup/memory/memory.limit_in_bytes");
        if (file.fail()) {
            throw std::runtime_error("Failed to read /sys/fs/cgroup/memory/memory.limit_in_bytes.");
        }
        file >> limit_in_bytes;

        // Get System info
        int64_t total_mem = 0;
        struct sysinfo info;
        int ret = sysinfo(&info);
        if (ret != 0) {
            throw std::runtime_error("Get sysinfo failed.");
        }
        total_mem = info.totalram;

        if (limit_in_bytes < total_mem && size > limit_in_bytes) {
            std::string msg =
                "Invalid cpu cache size: " + std::to_string(size) +
                ". cache.cache_size exceeds system cgroup memory size: " + std::to_string(limit_in_bytes) + "." +
                "Consider increase docker memory limit.";
            throw std::runtime_error(msg);
        }
        return true;
    } catch (std::exception& ex) {
        err = "Check cache.cache_size valid failed, reason: " + std::string(ex.what());
        return false;
    } catch (...) {
        err = "Check cache.cache_size valid failed, unknown reason.";
        return false;
    }
}

std::unordered_map<std::string, BaseConfigPtr>
InitConfig() {
    return std::unordered_map<std::string, BaseConfigPtr>{
        /* version */
        {"version", CreateStringConfig("version", &config.version.value, "unknown")},

        /* cluster */
        {"cluster.enable", CreateBoolConfig("cluster.enable", &config.cluster.enable.value, false)},
        {"cluster.role",
         CreateEnumConfig("cluster.role", &ClusterRoleMap, &config.cluster.role.value, ClusterRole::RW)},

        /* general */
        {"general.timezone", CreateStringConfig_("general.timezone", _MODIFIABLE, &config.general.timezone.value,
                                                 "UTC+8", is_timezone_valid, nullptr)},
        {"general.meta_uri", CreateStringConfig("general.meta_uri", &config.general.meta_uri.value, "sqlite://:@:/")},

        /* network */
        {"network.bind.address",
         CreateStringConfig("network.bind.address", &config.network.bind.address.value, "0.0.0.0")},
        {"network.bind.port",
         CreateIntegerConfig("network.bind.port", 1025, 65534, &config.network.bind.port.value, 19530)},
        {"network.http.enable", CreateBoolConfig("network.http.enable", &config.network.http.enable.value, true)},
        {"network.http.port",
         CreateIntegerConfig("network.http.port", 1025, 65534, &config.network.http.port.value, 19121)},

        /* storage */
        {"storage.path", CreateStringConfig("storage.path", &config.storage.path.value, "/var/lib/milvus")},
        {"storage.auto_flush_interval",
         CreateIntegerConfig("storage.auto_flush_interval", 0, std::numeric_limits<int64_t>::max(),
                             &config.storage.auto_flush_interval.value, 1)},

        /* wal */
        {"wal.enable", CreateBoolConfig("wal.enable", &config.wal.enable.value, true)},
        {"wal.sync_mode", CreateBoolConfig("wal.sync_mode", &config.wal.sync_mode.value, false)},
        {"wal.recovery_error_ignore",
         CreateBoolConfig("wal.recovery_error_ignore", &config.wal.recovery_error_ignore.value, false)},
        {"wal.buffer_size",
         CreateSizeConfig("wal.buffer_size", 64 * MB, 4096 * MB, &config.wal.buffer_size.value, 256 * MB)},
        {"wal.path", CreateStringConfig("wal.path", &config.wal.path.value, "/var/lib/milvus/wal")},

        /* cache */
        {"cache.cache_size", CreateSizeConfig_("cache.cache_size", _MODIFIABLE, 0, std::numeric_limits<int64_t>::max(),
                                               &config.cache.cache_size.value, 4 * GB, is_cachesize_valid, nullptr)},
        {"cache.cpu_cache_threshold",
         CreateFloatingConfig("cache.cpu_cache_threshold", 0.0, 1.0, &config.cache.cpu_cache_threshold.value, 0.7)},
        {"cache.insert_buffer_size",
         CreateSizeConfig("cache.insert_buffer_size", 0, std::numeric_limits<int64_t>::max(),
                          &config.cache.insert_buffer_size.value, 1 * GB)},
        {"cache.cache_insert_data",
         CreateBoolConfig("cache.cache_insert_data", &config.cache.cache_insert_data.value, false)},
        {"cache.preload_collection",
         CreateStringConfig("cache.preload_collection", &config.cache.preload_collection.value, "")},
        {"cache.max_concurrent_insert_request_size",
         CreateSizeConfig("cache.max_concurrent_insert_request_size", 256 * MB, std::numeric_limits<int64_t>::max(),
                          &config.cache.max_concurrent_insert_request_size.value, 2 * GB)},

        /* gpu */
        {"gpu.enable", CreateBoolConfig("gpu.enable", &config.gpu.enable.value, false)},
        {"gpu.cache_size", CreateSizeConfig("gpu.cache_size", 0, std::numeric_limits<int64_t>::max(),
                                            &config.gpu.cache_size.value, 1 * GB)},
        {"gpu.cache_threshold",
         CreateFloatingConfig("gpu.cache_threshold", 0.0, 1.0, &config.gpu.cache_threshold.value, 0.7)},
        {"gpu.gpu_search_threshold",
         CreateIntegerConfig("gpu.gpu_search_threshold", 0, std::numeric_limits<int64_t>::max(),
                             &config.gpu.gpu_search_threshold.value, 1000)},
        {"gpu.search_devices", CreateStringConfig("gpu.search_devices", &config.gpu.search_devices.value, "gpu0")},
        {"gpu.build_index_devices",
         CreateStringConfig("gpu.build_index_devices", &config.gpu.build_index_devices.value, "gpu0")},

        /* log */
        {"logs.level", CreateStringConfig("logs.level", &config.logs.level.value, "debug")},
        {"logs.trace.enable", CreateBoolConfig("logs.trace.enable", &config.logs.trace.enable.value, true)},
        {"logs.path", CreateStringConfig("logs.path", &config.logs.path.value, "/var/lib/milvus/logs")},
        {"logs.max_log_file_size", CreateSizeConfig("logs.max_log_file_size", 512 * MB, 4096 * MB,
                                                    &config.logs.max_log_file_size.value, 1024 * MB)},
        {"logs.log_rotate_num",
         CreateIntegerConfig("logs.log_rotate_num", 0, 1024, &config.logs.log_rotate_num.value, 0)},
        {"logs.log_to_stdout", CreateBoolConfig("logs.log_to_stdout", &config.logs.log_to_stdout.value, false)},
        {"logs.log_to_file", CreateBoolConfig("logs.log_to_file", &config.logs.log_to_file.value, true)},

        /* metric */
        {"metric.enable", CreateBoolConfig("metric.enable", &config.metric.enable.value, false)},
        {"metric.address", CreateStringConfig("metric.address", &config.metric.address.value, "127.0.0.1")},
        {"metric.port", CreateIntegerConfig("metric.port", 1025, 65534, &config.metric.port.value, 9091)},

        /* tracing */
        {"tracing.json_config_path",
         CreateStringConfig("tracing.json_config_path", &config.tracing.json_config_path.value, "")},

        /* invisible */
        /* engine */
        {"engine.max_partition_num",
         CreateIntegerConfig("engine.max_partition_num", 1, std::numeric_limits<int64_t>::max(),
                             &config.engine.max_partition_num.value, 4096)},
        {"engine.build_index_threshold",
         CreateIntegerConfig("engine.build_index_threshold", 0, std::numeric_limits<int64_t>::max(),
                             &config.engine.build_index_threshold.value, 4096)},
        {"engine.search_combine_nq",
         CreateIntegerConfig("engine.search_combine_nq", 0, std::numeric_limits<int64_t>::max(),
                             &config.engine.search_combine_nq.value, 64)},
        {"engine.use_blas_threshold",
         CreateIntegerConfig("engine.use_blas_threshold", 0, std::numeric_limits<int64_t>::max(),
                             &config.engine.use_blas_threshold.value, 16385)},
        {"engine.omp_thread_num", CreateIntegerConfig("engine.omp_thread_num", 0, std::numeric_limits<int64_t>::max(),
                                                      &config.engine.omp_thread_num.value, 0)},
        {"engine.clustering_type", CreateEnumConfig("engine.clustering_type", &ClusteringMap,
                                                    &config.engine.clustering_type.value, ClusteringType::K_MEANS)},
        {"engine.simd_type",
         CreateEnumConfig("engine.simd_type", &SimdMap, &config.engine.simd_type.value, SimdType::AUTO)},

<<<<<<< HEAD
        {"engine.stat_optimizer_enable",
         CreateIntegerConfig("engine.stat_optimizer_enable",0,std::numeric_limits<int64_t>::max(),
                 &config.engine.stat_optimizer_enable.value, 2)},
=======
        //        {"engine.stat_optimizer_enable",
        //         CreateBoolConfig("engine.stat_optimizer_enable", &config.engine.stat_optimizer_enable.value, true)},
>>>>>>> 48dce96b

        {"engine.stat_optimizer_enable",
         CreateIntegerConfig("engine.stat_optimizer_enable", 0, std::numeric_limits<int64_t>::max(),
                             &config.engine.stat_optimizer_enable.value, 3)},
        {"system.lock.enable", CreateBoolConfig("system.lock.enable", &config.system.lock.enable.value, true)},

        {"transcript.enable", CreateBoolConfig("transcript.enable", &config.transcript.enable.value, false)},
        {"transcript.replay", CreateStringConfig("transcript.replay", &config.transcript.replay.value, "")},
    };
}

const char* config_file_template = R"(
# Copyright (C) 2019-2020 Zilliz. All rights reserved.
#
# Licensed under the Apache License, Version 2.0 (the "License"); you may not use this file except in compliance
# with the License. You may obtain a copy of the License at
#
# http://www.apache.org/licenses/LICENSE-2.0
#
# Unless required by applicable law or agreed to in writing, software distributed under the License
# is distributed on an "AS IS" BASIS, WITHOUT WARRANTIES OR CONDITIONS OF ANY KIND, either express
# or implied. See the License for the specific language governing permissions and limitations under the License.

version: @version@

#----------------------+------------------------------------------------------------+------------+-----------------+
# Cluster Config       | Description                                                | Type       | Default         |
#----------------------+------------------------------------------------------------+------------+-----------------+
# enable               | If running with Mishards, set true, otherwise false.       | Boolean    | false           |
#----------------------+------------------------------------------------------------+------------+-----------------+
# role                 | Milvus deployment role: rw / ro                            | Role       | rw              |
#----------------------+------------------------------------------------------------+------------+-----------------+
cluster:
  enable: @cluster.enable@
  role: @cluster.role@

#----------------------+------------------------------------------------------------+------------+-----------------+
# General Config       | Description                                                | Type       | Default         |
#----------------------+------------------------------------------------------------+------------+-----------------+
# timezone             | Use UTC-x or UTC+x to specify a time zone.                 | Timezone   | UTC+8           |
#----------------------+------------------------------------------------------------+------------+-----------------+
# meta_uri             | URI for metadata storage, using SQLite (for single server  | URI        | sqlite://:@:/   |
#                      | Milvus) or MySQL (for distributed cluster Milvus).         |            |                 |
#                      | Format: dialect://username:password@host:port/database     |            |                 |
#                      | Keep 'dialect://:@:/', 'dialect' can be either 'sqlite' or |            |                 |
#                      | 'mysql', replace other texts with real values.             |            |                 |
#----------------------+------------------------------------------------------------+------------+-----------------+
general:
  timezone: @general.timezone@
  meta_uri: @general.meta_uri@

#----------------------+------------------------------------------------------------+------------+-----------------+
# Network Config       | Description                                                | Type       | Default         |
#----------------------+------------------------------------------------------------+------------+-----------------+
# bind.address         | IP address that Milvus server monitors.                    | IP         | 0.0.0.0         |
#----------------------+------------------------------------------------------------+------------+-----------------+
# bind.port            | Port that Milvus server monitors. Port range (1024, 65535) | Integer    | 19530           |
#----------------------+------------------------------------------------------------+------------+-----------------+
# http.enable          | Enable HTTP server or not.                                 | Boolean    | true            |
#----------------------+------------------------------------------------------------+------------+-----------------+
# http.port            | Port that Milvus HTTP server monitors.                     | Integer    | 19121           |
#                      | Port range (1024, 65535)                                   |            |                 |
#----------------------+------------------------------------------------------------+------------+-----------------+
network:
  bind.address: @network.bind.address@
  bind.port: @network.bind.port@
  http.enable: @network.http.enable@
  http.port: @network.http.port@

#----------------------+------------------------------------------------------------+------------+-----------------+
# Storage Config       | Description                                                | Type       | Default         |
#----------------------+------------------------------------------------------------+------------+-----------------+
# path                 | Path used to save meta data, vector data and index data.   | Path       | /var/lib/milvus |
#----------------------+------------------------------------------------------------+------------+-----------------+
# auto_flush_interval  | The interval, in seconds, at which Milvus automatically    | Integer    | 1 (s)           |
#                      | flushes data to disk.                                      |            |                 |
#                      | 0 means disable the regular flush.                         |            |                 |
#----------------------+------------------------------------------------------------+------------+-----------------+
storage:
  path: @storage.path@
  auto_flush_interval: @storage.auto_flush_interval@

#----------------------+------------------------------------------------------------+------------+-----------------+
# WAL Config           | Description                                                | Type       | Default         |
#----------------------+------------------------------------------------------------+------------+-----------------+
# enable               | Whether to enable write-ahead logging (WAL) in Milvus.     | Boolean    | true            |
#                      | If WAL is enabled, Milvus writes all data changes to log   |            |                 |
#                      | files in advance before implementing data changes. WAL     |            |                 |
#                      | ensures the atomicity and durability for Milvus operations.|            |                 |
#----------------------+------------------------------------------------------------+------------+-----------------+
# path                 | Location of WAL log files.                                 | String     |                 |
#----------------------+------------------------------------------------------------+------------+-----------------+
wal:
  enable: @wal.enable@
  path: @wal.path@

#----------------------+------------------------------------------------------------+------------+-----------------+
# Cache Config         | Description                                                | Type       | Default         |
#----------------------+------------------------------------------------------------+------------+-----------------+
# cache_size           | The size of CPU memory used for caching data for faster    | String     | 4GB             |
#                      | query. The sum of 'cache_size' and 'insert_buffer_size'    |            |                 |
#                      | must be less than system memory size.                      |            |                 |
#----------------------+------------------------------------------------------------+------------+-----------------+
# insert_buffer_size   | Buffer size used for data insertion.                       | String     | 1GB             |
#                      | The sum of 'insert_buffer_size' and 'cache_size'           |            |                 |
#                      | must be less than system memory size.                      |            |                 |
#----------------------+------------------------------------------------------------+------------+-----------------+
# preload_collection   | A comma-separated list of collection names that need to    | StringList |                 |
#                      | be pre-loaded when Milvus server starts up.                |            |                 |
#                      | '*' means preload all existing tables (single-quote or     |            |                 |
#                      | double-quote required).                                    |            |                 |
#----------------------+------------------------------------------------------------+------------+-----------------+
# max_concurrent_insert_request_size |                                              |            |                 |
#                      | A size limit on the concurrent insert requests to process. | String     | 2GB             |
#                      | Milvus can process insert requests from multiple clients   |            |                 |
#                      | concurrently. This setting puts a cap on the memory        |            |                 |
#                      | consumption during this process.                           |            |                 |
#----------------------+------------------------------------------------------------+------------+-----------------+
cache:
  cache_size: @cache.cache_size@
  insert_buffer_size: @cache.insert_buffer_size@
  preload_collection: @cache.preload_collection@
  max_concurrent_insert_request_size: @cache.max_concurrent_insert_request_size@

#----------------------+------------------------------------------------------------+------------+-----------------+
# GPU Config           | Description                                                | Type       | Default         |
#----------------------+------------------------------------------------------------+------------+-----------------+
# enable               | Use GPU devices or not.                                    | Boolean    | false           |
#----------------------+------------------------------------------------------------+------------+-----------------+
# cache_size           | The size of GPU memory per card used for cache.            | String     | 1GB             |
#----------------------+------------------------------------------------------------+------------+-----------------+
# gpu_search_threshold | A Milvus performance tuning parameter. This value will be  | Integer    | 1000            |
#                      | compared with 'nq' to decide if the search computation will|            |                 |
#                      | be executed on GPUs only.                                  |            |                 |
#                      | If nq >= gpu_search_threshold, the search computation will |            |                 |
#                      | be executed on GPUs only;                                  |            |                 |
#                      | if nq < gpu_search_threshold, the search computation will  |            |                 |
#                      | be executed on both CPUs and GPUs.                         |            |                 |
#----------------------+------------------------------------------------------------+------------+-----------------+
# search_devices       | The list of GPU devices used for search computation.       | DeviceList | gpu0            |
#                      | Must be in format gpux.                                    |            |                 |
#----------------------+------------------------------------------------------------+------------+-----------------+
# build_index_devices  | The list of GPU devices used for index building.           | DeviceList | gpu0            |
#                      | Must be in format gpux.                                    |            |                 |
#----------------------+------------------------------------------------------------+------------+-----------------+
gpu:
  enable: @gpu.enable@
  cache_size: @gpu.cache_size@
  gpu_search_threshold: @gpu.gpu_search_threshold@
  search_devices: @gpu.search_devices@
  build_index_devices: @gpu.build_index_devices@

#----------------------+------------------------------------------------------------+------------+-----------------+
# Logs Config          | Description                                                | Type       | Default         |
#----------------------+------------------------------------------------------------+------------+-----------------+
# level                | Log level in Milvus. Must be one of debug, info, warning,  | String     | debug           |
#                      | error, fatal                                               |            |                 |
#----------------------+------------------------------------------------------------+------------+-----------------+
# trace.enable         | Whether to enable trace level logging in Milvus.           | Boolean    | true            |
#----------------------+------------------------------------------------------------+------------+-----------------+
# path                 | Absolute path to the folder holding the log files.         | String     |                 |
#----------------------+------------------------------------------------------------+------------+-----------------+
# max_log_file_size    | The maximum size of each log file, size range              | String     | 1024MB          |
#                      | [512MB, 4096MB].                                           |            |                 |
#----------------------+------------------------------------------------------------+------------+-----------------+
# log_rotate_num       | The maximum number of log files that Milvus keeps for each | Integer    | 0               |
#                      | logging level, num range [0, 1024], 0 means unlimited.     |            |                 |
#----------------------+------------------------------------------------------------+------------+-----------------+
# log_to_stdout        | Whether logging to standard output.                        | Boolean    | false           |
#----------------------+------------------------------------------------------------+------------+-----------------+
# log_to_file          | Whether logging to log files.                              | Boolean    | true            |
#----------------------+------------------------------------------------------------+------------+-----------------+
logs:
  level: @logs.level@
  trace.enable: @logs.trace.enable@
  path: @logs.path@
  max_log_file_size: @logs.max_log_file_size@
  log_rotate_num: @logs.log_rotate_num@
  log_to_stdout: @logs.log_to_stdout@
  log_to_file: @logs.log_to_file@

#----------------------+------------------------------------------------------------+------------+-----------------+
# Metric Config        | Description                                                | Type       | Default         |
#----------------------+------------------------------------------------------------+------------+-----------------+
# enable               | Enable monitoring function or not.                         | Boolean    | false           |
#----------------------+------------------------------------------------------------+------------+-----------------+
# address              | Pushgateway address                                        | IP         | 127.0.0.1       +
#----------------------+------------------------------------------------------------+------------+-----------------+
# port                 | Pushgateway port, port range (1024, 65535)                 | Integer    | 9091            |
#----------------------+------------------------------------------------------------+------------+-----------------+
metric:
  enable: @metric.enable@
  address: @metric.address@
  port: @metric.port@

)";

}  // namespace milvus<|MERGE_RESOLUTION|>--- conflicted
+++ resolved
@@ -180,14 +180,9 @@
         {"engine.simd_type",
          CreateEnumConfig("engine.simd_type", &SimdMap, &config.engine.simd_type.value, SimdType::AUTO)},
 
-<<<<<<< HEAD
-        {"engine.stat_optimizer_enable",
-         CreateIntegerConfig("engine.stat_optimizer_enable",0,std::numeric_limits<int64_t>::max(),
-                 &config.engine.stat_optimizer_enable.value, 2)},
-=======
+
         //        {"engine.stat_optimizer_enable",
         //         CreateBoolConfig("engine.stat_optimizer_enable", &config.engine.stat_optimizer_enable.value, true)},
->>>>>>> 48dce96b
 
         {"engine.stat_optimizer_enable",
          CreateIntegerConfig("engine.stat_optimizer_enable", 0, std::numeric_limits<int64_t>::max(),
