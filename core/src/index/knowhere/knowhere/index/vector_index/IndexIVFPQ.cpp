--- conflicted
+++ resolved
@@ -103,8 +103,6 @@
     index_size_ = capacity + centroid_table + precomputed_table;
 }
 
-<<<<<<< HEAD
-=======
 StatisticsPtr
 IVFPQ::GetStatistics() {
     LOG_KNOWHERE_DEBUG_ << "IndexIVFPQ has not implement interface GetStatistics yet";
@@ -115,7 +113,6 @@
 IVFPQ::ClearStatistics() {
     LOG_KNOWHERE_DEBUG_ << "IndexIVFPQ has not implement interface ClearStatistics yet";
 }
->>>>>>> 48dce96b
 
 }  // namespace knowhere
 }  // namespace milvus