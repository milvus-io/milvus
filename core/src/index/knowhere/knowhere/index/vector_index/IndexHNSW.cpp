--- conflicted
+++ resolved
@@ -79,11 +79,7 @@
             if (STATISTICS_ENABLE >= 3) {
                 hnsw_stats->max_level = index_->maxlevel_;
                 hnsw_stats->distribution.resize(index_->maxlevel_ + 1);
-<<<<<<< HEAD
-                for (auto i = 0; i <= index_->maxlevel_; ++ i) {
-=======
                 for (auto i = 0; i <= index_->maxlevel_; ++i) {
->>>>>>> 48dce96b
                     hnsw_stats->distribution[i] = index_->level_stats_[i];
                     if (hnsw_stats->distribution[i] >= 1000 && hnsw_stats->distribution[i] < 10000)
                         hnsw_stats->target_level = i;
@@ -163,11 +159,7 @@
         if (STATISTICS_ENABLE >= 3) {
             hnsw_stats->max_level = index_->maxlevel_;
             hnsw_stats->distribution.resize(index_->maxlevel_ + 1);
-<<<<<<< HEAD
-            for (auto i = 0; i <= index_->maxlevel_; ++ i) {
-=======
             for (auto i = 0; i <= index_->maxlevel_; ++i) {
->>>>>>> 48dce96b
                 hnsw_stats->distribution[i] = index_->level_stats_[i];
                 if (hnsw_stats->distribution[i] >= 1000 && hnsw_stats->distribution[i] < 10000)
                     hnsw_stats->target_level = i;
@@ -198,15 +190,9 @@
             hnsw_stats->batch_cnt += 1;
             hnsw_stats->ef_sum += config[IndexParams::ef].get<int64_t>();
             if (rows > 2048)
-<<<<<<< HEAD
-                hnsw_stats->nq_fd[12] ++;
-            else
-                hnsw_stats->nq_fd[len_of_pow2(upper_bound_of_pow2((uint64_t)rows))] ++;
-=======
                 hnsw_stats->nq_fd[12]++;
             else
                 hnsw_stats->nq_fd[len_of_pow2(upper_bound_of_pow2((uint64_t)rows))]++;
->>>>>>> 48dce96b
         }
         if (STATISTICS_ENABLE >= 2) {
             double fps = bitset ? (double)bitset->count_1() / bitset->count() : 0.0;
@@ -219,12 +205,7 @@
         }
         if (STATISTICS_ENABLE >= 3) {
             query_stats.resize(rows);
-<<<<<<< HEAD
-            for (auto i = 0; i < rows; ++ i)
-                query_stats[i].target_level = hnsw_stats->target_level;
-=======
             for (auto i = 0; i < rows; ++i) query_stats[i].target_level = hnsw_stats->target_level;
->>>>>>> 48dce96b
         }
     }
 
@@ -250,12 +231,7 @@
         // }
         if (STATISTICS_ENABLE >= 3) {
             ret = index_->searchKnn(single_query, k, compare, bitset, query_stats[i]);
-<<<<<<< HEAD
-        }
-        else {
-=======
         } else {
->>>>>>> 48dce96b
             auto dummy_stat = hnswlib::StatisticsInfo();
             ret = index_->searchKnn(single_query, k, compare, bitset, dummy_stat);
         }
@@ -283,20 +259,12 @@
 
     if (STATISTICS_ENABLE) {
         if (STATISTICS_ENABLE >= 1) {
-<<<<<<< HEAD
-            hnsw_stats->total_query_time += std::chrono::duration_cast<std::chrono::milliseconds>(query_end - query_start).count();
-        }
-        if (STATISTICS_ENABLE >= 3) {
-            for (auto i = 0; i < rows; ++ i) {
-                for (auto j = 0; j < query_stats[i].accessed_points.size(); ++ j) {
-=======
             hnsw_stats->total_query_time +=
                 std::chrono::duration_cast<std::chrono::milliseconds>(query_end - query_start).count();
         }
         if (STATISTICS_ENABLE >= 3) {
             for (auto i = 0; i < rows; ++i) {
                 for (auto j = 0; j < query_stats[i].accessed_points.size(); ++j) {
->>>>>>> 48dce96b
                     auto tgt = hnsw_stats->access_cnt.find(query_stats[i].accessed_points[j]);
                     if (tgt == hnsw_stats->access_cnt.end())
                         hnsw_stats->access_cnt[query_stats[i].accessed_points[j]] = 1;
