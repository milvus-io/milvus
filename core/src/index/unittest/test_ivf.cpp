--- conflicted
+++ resolved
@@ -20,19 +20,13 @@
 #include <iostream>
 #include <thread>
 
-<<<<<<< HEAD
-#include <faiss/AutoTune.h>
-
-#ifdef MILVUS_GPU_VERSION
-#include <faiss/gpu/GpuAutoTune.h>
-=======
->>>>>>> 265cbcbb
+#ifdef MILVUS_GPU_VERSION
 #include <faiss/gpu/GpuIndexIVFFlat.h>
 #endif
 
 #include "knowhere/common/Exception.h"
 #include "knowhere/common/Timer.h"
-<<<<<<< HEAD
+
 #include "knowhere/index/vector_index/IndexIVF.h"
 #include "knowhere/index/vector_index/IndexIVFPQ.h"
 #include "knowhere/index/vector_index/IndexIVFSQ.h"
@@ -42,10 +36,6 @@
 #include "knowhere/index/vector_index/IndexGPUIVFPQ.h"
 #include "knowhere/index/vector_index/IndexGPUIVFSQ.h"
 #include "knowhere/index/vector_index/IndexIVFSQHybrid.h"
-=======
-#include "knowhere/index/vector_index/IndexGPUIVF.h"
-#include "knowhere/index/vector_index/IndexIVF.h"
->>>>>>> 265cbcbb
 #include "knowhere/index/vector_index/helpers/Cloner.h"
 #endif
 
@@ -81,23 +71,7 @@
 #endif
     }
 
-<<<<<<< HEAD
-    knowhere::VectorIndexPtr
-    ChooseTodo() {
-#ifdef MILVUS_GPU_VERSION
-        std::vector<std::string> gpu_idx{"GPUIVFSQ"};
-        auto finder = std::find(gpu_idx.cbegin(), gpu_idx.cend(), index_type);
-        if (finder != gpu_idx.cend()) {
-            return knowhere::cloner::CopyCpuToGpu(index_, DEVICEID, knowhere::Config());
-        }
-#endif
-        return index_;
-    }
-
-protected:
-=======
  protected:
->>>>>>> 265cbcbb
     std::string index_type;
     knowhere::Config conf;
     knowhere::IVFIndexPtr index_ = nullptr;
