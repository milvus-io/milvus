--- conflicted
+++ resolved
@@ -112,7 +112,6 @@
     AssertAnns(result, nq, conf->k);
     // PrintResult(result, nq, k);
 
-<<<<<<< HEAD
     if (index_type.find("GPU") == std::string::npos && index_type.find("Hybrid") == std::string::npos &&
         index_type.find("PQ") == std::string::npos) {
         auto result2 = index_->SearchById(id_dataset, conf);
@@ -144,11 +143,10 @@
         auto result_bs_3 = index_->GetVectorById(xid_dataset, conf);
         AssertVec(result_bs_3, base_dataset, xid_dataset, 1, dim, CheckMode::CHECK_NOT_EQUAL);
     }
-=======
+
 #ifdef MILVUS_GPU_VERSION
     knowhere::FaissGpuResourceMgr::GetInstance().Dump();
 #endif
->>>>>>> 036aaef7
 }
 
 TEST_P(IVFTest, ivf_serialize) {
@@ -408,8 +406,6 @@
     ASSERT_ANY_THROW(index_->Train(base_dataset, invalid_conf));
 }
 
-<<<<<<< HEAD
-=======
 #ifdef CUSTOMIZATION
 TEST_P(IVFTest, IVFSQHybrid_test) {
     std::vector<std::string> support_idx_vec{"IVFSQHybrid"};
@@ -446,7 +442,6 @@
     ASSERT_ANY_THROW(index->SetQuantizer(nullptr));
 }
 
->>>>>>> 036aaef7
 #endif
 
 #endif