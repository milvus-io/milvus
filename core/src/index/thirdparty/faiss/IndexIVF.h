--- conflicted
+++ resolved
@@ -222,12 +222,7 @@
                                                    float *distances, idx_t *labels,
                                                    bool store_pairs,
                                                    const IVFSearchParameters *params = nullptr,
-<<<<<<< HEAD
-                                                   ConcurrentBitsetPtr bitset = nullptr
-                                                );
-=======
                                                    const BitsetView& bitset = nullptr);
->>>>>>> 8375e659
 
     /** assign the vectors, then call search_preassign */
     void search (idx_t n, const float *x, idx_t k,
