--- conflicted
+++ resolved
@@ -668,7 +668,6 @@
 }
 
 Status
-<<<<<<< HEAD
 CheckResource(const std::string& value) {
     std::string s = value;
     std::transform(s.begin(), s.end(), s.begin(), ::tolower);
@@ -682,30 +681,18 @@
     const std::regex pat("cpu(\\d+) | gpu(\\d+)");
     std::smatch m;
     if (!std::regex_match(s, m, pat)) {
-        return Status(SERVER_INVALID_ARGUMENT, "Invalid resource: " + s);
+        std::string msg = "Invalid search resource: " + value +
+                          ". Possible reason: resource_config.search_resources does not match your hardware.";
+        return Status(SERVER_INVALID_ARGUMENT, msg);
     }
 
     if (s.compare(0, 3, "gpu")) {
         int32_t gpu_index = std::stoi(s.substr(3));
         if (!ValidationUtil::ValidateGpuIndex(gpu_index).ok()) {
-            return Status(SERVER_INVALID_ARGUMENT, "Invalid gpu device: " + s);
-        }
-=======
-CheckGpuDevice(const std::string& value) {
-    const std::regex pat("gpu(\\d+)");
-    std::cmatch m;
-    if (!std::regex_match(value.c_str(), m, pat)) {
-        std::string msg = "Invalid gpu device: " + value +
+            std::string msg = "Invalid search resource: " + value +
                           ". Possible reason: resource_config.search_resources does not match your hardware.";
-        return Status(SERVER_INVALID_ARGUMENT, msg);
-    }
-
-    int32_t gpu_index = std::stoi(value.substr(3));
-    if (!ValidationUtil::ValidateGpuIndex(gpu_index).ok()) {
-        std::string msg = "Invalid gpu device: " + value +
-                          ". Possible reason: resource_config.search_resources does not match your hardware.";
-        return Status(SERVER_INVALID_ARGUMENT, msg);
->>>>>>> 265cbcbb
+            return Status(SERVER_INVALID_ARGUMENT, msg);
+        }
     }
 #endif
     return Status::OK();
@@ -720,17 +707,10 @@
         return Status(SERVER_INVALID_ARGUMENT, msg);
     }
 
-<<<<<<< HEAD
     for (auto& resource : value) {
-        if (!CheckResource(resource).ok()) {
-            return Status(SERVER_INVALID_ARGUMENT, "Invalid resource config search_resources: " + resource);
-=======
-    for (auto& gpu_device : value) {
-        if (!CheckGpuDevice(gpu_device).ok()) {
-            std::string msg = "Invalid search resource: " + gpu_device +
-                              ". Possible reason: resource_config.search_resources does not match your hardware.";
-            return Status(SERVER_INVALID_ARGUMENT, msg);
->>>>>>> 265cbcbb
+        auto status = CheckResource(resource);
+        if (!status.ok()) {
+            return Status(SERVER_INVALID_ARGUMENT, status.message());
         }
     }
     return Status::OK();
@@ -738,15 +718,9 @@
 
 Status
 Config::CheckResourceConfigIndexBuildDevice(const std::string& value) {
-<<<<<<< HEAD
-    if (!CheckResource(value).ok()) {
-        return Status(SERVER_INVALID_ARGUMENT, "Invalid resource config index_build_device: " + value);
-=======
-    if (!CheckGpuDevice(value).ok()) {
-        std::string msg = "Invalid index build device: " + value +
-                          ". Possible reason: resource_config.index_build_device does not match your hardware.";
-        return Status(SERVER_INVALID_ARGUMENT, msg);
->>>>>>> 265cbcbb
+    auto status = CheckResource(value);
+    if (!status.ok()) {
+        return Status(SERVER_INVALID_ARGUMENT, status.message());
     }
     return Status::OK();
 }
