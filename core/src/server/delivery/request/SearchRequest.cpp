--- conflicted
+++ resolved
@@ -52,27 +52,21 @@
 
 Status
 SearchRequest::OnPreExecute() {
-    std::string hdr = "SearchRequest pre-execute(table=" + table_name_ + ")";
+    std::string hdr = "SearchRequest pre-execute(collection=" + collection_name_ + ")";
     TimeRecorderAuto rc(hdr);
 
     milvus::server::ContextChild tracer_pre(context_, "Pre Query");
     // step 1: check table name
-    auto status = ValidationUtil::ValidateTableName(table_name_);
+    auto status = ValidationUtil::ValidateCollectionName(collection_name_);
     if (!status.ok()) {
         return status;
     }
 
-<<<<<<< HEAD
-        SERVER_LOG_DEBUG << "SearchRequest begin execute, extra_params=" << extra_params_.dump();
-        std::string hdr = "SearchRequest(collection=" + collection_name_ + ", nq=" + std::to_string(vector_count) +
-                          ", k=" + std::to_string(topk_) + ")";
-=======
     // step 2: check search topk
     status = ValidationUtil::ValidateSearchTopk(topk_);
     if (!status.ok()) {
         return status;
     }
->>>>>>> 531fca88
 
     // step 3: check partition tags
     status = ValidationUtil::ValidatePartitionTags(partition_list_);
@@ -81,38 +75,23 @@
         return status;
     }
 
-<<<<<<< HEAD
-        // step 1: check collection name
-        auto status = ValidationUtil::ValidateCollectionName(collection_name_);
-        if (!status.ok()) {
-            return status;
-        }
-=======
     return Status::OK();
 }
->>>>>>> 531fca88
 
 Status
 SearchRequest::OnExecute() {
     try {
         uint64_t vector_count = vectors_data_.vector_count_;
         fiu_do_on("SearchRequest.OnExecute.throw_std_exception", throw std::exception());
-        std::string hdr = "SearchRequest execute(table=" + table_name_ + ", nq=" + std::to_string(vector_count) +
+        std::string hdr = "SearchRequest execute(collection=" + collection_name_ + ", nq=" + std::to_string(vector_count) +
                           ", k=" + std::to_string(topk_) + ")";
         TimeRecorderAuto rc(hdr);
 
-<<<<<<< HEAD
-        // step 3: check collection existence
-        // only process root collection, ignore partition collection
-        engine::meta::CollectionSchema table_schema;
-        table_schema.collection_id_ = collection_name_;
-        status = DBWrapper::DB()->DescribeTable(table_schema);
-=======
         // step 4: check table existence
         // only process root table, ignore partition table
-        table_schema_.table_id_ = table_name_;
-        auto status = DBWrapper::DB()->DescribeTable(table_schema_);
->>>>>>> 531fca88
+        collection_schema_.collection_id_ = collection_name_;
+        auto status = DBWrapper::DB()->DescribeTable(collection_schema_);
+
         fiu_do_on("SearchRequest.OnExecute.describe_table_fail", status = Status(milvus::SERVER_UNEXPECTED_ERROR, ""));
         if (!status.ok()) {
             if (status.code() == DB_NOT_FOUND) {
@@ -121,24 +100,19 @@
                 return status;
             }
         } else {
-<<<<<<< HEAD
-            if (!table_schema.owner_table_.empty()) {
+            if (!collection_schema_.owner_table_.empty()) {
                 return Status(SERVER_INVALID_TABLE_NAME, TableNotExistMsg(collection_name_));
-=======
-            if (!table_schema_.owner_table_.empty()) {
-                return Status(SERVER_INVALID_TABLE_NAME, TableNotExistMsg(table_name_));
->>>>>>> 531fca88
             }
         }
 
         // step 5: check search parameters
-        status = ValidationUtil::ValidateSearchParams(extra_params_, table_schema_, topk_);
+        status = ValidationUtil::ValidateSearchParams(extra_params_, collection_schema_, topk_);
         if (!status.ok()) {
             return status;
         }
 
         // step 6: check vector data according to metric type
-        status = ValidationUtil::ValidateVectorData(vectors_data_, table_schema_);
+        status = ValidationUtil::ValidateVectorData(vectors_data_, collection_schema_);
         if (!status.ok()) {
             return status;
         }
