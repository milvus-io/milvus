--- conflicted
+++ resolved
@@ -230,26 +230,12 @@
 
         TimeRecorderAuto rc(hdr);
 
-<<<<<<< HEAD
-        // step 1: check collection name
-        auto status = ValidationUtil::ValidateCollectionName(collection_name_);
-        if (!status.ok()) {
-            FreeRequests(status);
-            return status;
-        }
-
-        // step 2: check collection existence
-        // only process root collection, ignore partition collection
+        // step 1: check table existence
+        // only process root table, ignore partition table
         engine::meta::CollectionSchema table_schema;
         table_schema.collection_id_ = collection_name_;
-        status = DBWrapper::DB()->DescribeTable(table_schema);
-=======
-        // step 1: check table existence
-        // only process root table, ignore partition table
-        engine::meta::TableSchema table_schema;
-        table_schema.table_id_ = table_name_;
         auto status = DBWrapper::DB()->DescribeTable(table_schema);
->>>>>>> 531fca88
+
         if (!status.ok()) {
             if (status.code() == DB_NOT_FOUND) {
                 status = Status(SERVER_TABLE_NOT_EXIST, TableNotExistMsg(collection_name_));
