--- conflicted
+++ resolved
@@ -85,27 +85,18 @@
                   status = Status(milvus::SERVER_UNEXPECTED_ERROR, ""));
         if (!status.ok()) {
             if (status.code() == DB_NOT_FOUND) {
-<<<<<<< HEAD
+                SERVER_LOG_ERROR << LogOut("[%s][%ld] Collection %s not found", "insert", 0, collection_name_.c_str());
                 return Status(SERVER_COLLECTION_NOT_EXIST, TableNotExistMsg(collection_name_));
-=======
-                SERVER_LOG_ERROR << LogOut("[%s][%ld] Collection %s not found", "insert", 0, collection_name_.c_str());
-                return Status(SERVER_TABLE_NOT_EXIST, TableNotExistMsg(collection_name_));
->>>>>>> 9074366f
             } else {
                 SERVER_LOG_ERROR << LogOut("[%s][%ld] Describe collection %s fail: %s", "insert", 0,
                                            collection_name_.c_str(), status.message().c_str());
                 return status;
             }
         } else {
-<<<<<<< HEAD
-            if (!collection_schema.owner_collection_.empty()) {
-                return Status(SERVER_INVALID_COLLECTION_NAME, TableNotExistMsg(collection_name_));
-=======
             if (!table_schema.owner_collection_.empty()) {
                 SERVER_LOG_ERROR << LogOut("[%s][%ld] owner collection of %s is empty", "insert", 0,
                                            collection_name_.c_str());
-                return Status(SERVER_INVALID_TABLE_NAME, TableNotExistMsg(collection_name_));
->>>>>>> 9074366f
+                return Status(SERVER_INVALID_COLLECTION_NAME, TableNotExistMsg(collection_name_));
             }
         }
 
@@ -115,32 +106,19 @@
         fiu_do_on("InsertRequest.OnExecute.illegal_vector_id", user_provide_ids = false;
                   collection_schema.flag_ = engine::meta::FLAG_MASK_HAS_USERID);
         // user already provided id before, all insert action require user id
-<<<<<<< HEAD
         if ((collection_schema.flag_ & engine::meta::FLAG_MASK_HAS_USERID) != 0 && !user_provide_ids) {
-            return Status(SERVER_ILLEGAL_VECTOR_ID,
-                          "Entities IDs are user-defined. Please provide IDs for all entities of the collection.");
-=======
-        if ((table_schema.flag_ & engine::meta::FLAG_MASK_HAS_USERID) != 0 && !user_provide_ids) {
             std::string msg = "Entities IDs are user-defined. Please provide IDs for all entities of the collection.";
             SERVER_LOG_ERROR << LogOut("[%s][%ld] %s", "insert", 0, msg.c_str());
             return Status(SERVER_ILLEGAL_VECTOR_ID, msg);
->>>>>>> 9074366f
         }
 
         fiu_do_on("InsertRequest.OnExecute.illegal_vector_id2", user_provide_ids = true;
                   collection_schema.flag_ = engine::meta::FLAG_MASK_NO_USERID);
         // user didn't provided id before, no need to provide user id
-<<<<<<< HEAD
         if ((collection_schema.flag_ & engine::meta::FLAG_MASK_NO_USERID) != 0 && user_provide_ids) {
-            return Status(
-                SERVER_ILLEGAL_VECTOR_ID,
-                "Entities IDs are auto-generated. All vectors of this collection must use auto-generated IDs.");
-=======
-        if ((table_schema.flag_ & engine::meta::FLAG_MASK_NO_USERID) != 0 && user_provide_ids) {
             std::string msg =
                 "Entities IDs are auto-generated. All vectors of this collection must use auto-generated IDs.";
             return Status(SERVER_ILLEGAL_VECTOR_ID, msg);
->>>>>>> 9074366f
         }
 
         rc.RecordSection("check validation");
@@ -151,15 +129,10 @@
 #endif
         // step 4: some metric type doesn't support float vectors
         if (!vectors_data_.float_data_.empty()) {  // insert float vectors
-<<<<<<< HEAD
             if (engine::utils::IsBinaryMetricType(collection_schema.metric_type_)) {
-                return Status(SERVER_INVALID_ROWRECORD_ARRAY, "Collection metric type doesn't support float vectors.");
-=======
-            if (engine::utils::IsBinaryMetricType(table_schema.metric_type_)) {
                 std::string msg = "Collection metric type doesn't support float vectors.";
                 SERVER_LOG_ERROR << LogOut("[%s][%ld] %s", "insert", 0, msg.c_str());
                 return Status(SERVER_INVALID_ROWRECORD_ARRAY, msg);
->>>>>>> 9074366f
             }
 
             // check prepared float data
@@ -169,28 +142,17 @@
                 return Status(SERVER_INVALID_ROWRECORD_ARRAY, msg);
             }
 
-<<<<<<< HEAD
             fiu_do_on("InsertRequest.OnExecute.invalid_dim", collection_schema.dimension_ = -1);
             if (vectors_data_.float_data_.size() / vector_count != collection_schema.dimension_) {
-                return Status(SERVER_INVALID_VECTOR_DIMENSION,
-                              "The vector dimension must be equal to the collection dimension.");
+                std::string msg = "The vector dimension must be equal to the collection dimension.";
+                SERVER_LOG_ERROR << LogOut("[%s][%ld] %s", "insert", 0, msg.c_str());
+                return Status(SERVER_INVALID_VECTOR_DIMENSION, msg);
             }
         } else if (!vectors_data_.binary_data_.empty()) {  // insert binary vectors
             if (!engine::utils::IsBinaryMetricType(collection_schema.metric_type_)) {
-                return Status(SERVER_INVALID_ROWRECORD_ARRAY, "Collection metric type doesn't support binary vectors.");
-=======
-            fiu_do_on("InsertRequest.OnExecute.invalid_dim", table_schema.dimension_ = -1);
-            if (vectors_data_.float_data_.size() / vector_count != table_schema.dimension_) {
-                std::string msg = "The vector dimension must be equal to the collection dimension.";
-                SERVER_LOG_ERROR << LogOut("[%s][%ld] %s", "insert", 0, msg.c_str());
-                return Status(SERVER_INVALID_VECTOR_DIMENSION, msg);
-            }
-        } else if (!vectors_data_.binary_data_.empty()) {  // insert binary vectors
-            if (!engine::utils::IsBinaryMetricType(table_schema.metric_type_)) {
                 std::string msg = "Collection metric type doesn't support binary vectors.";
                 SERVER_LOG_ERROR << LogOut("[%s][%ld] %s", "insert", 0, msg.c_str());
                 return Status(SERVER_INVALID_ROWRECORD_ARRAY, msg);
->>>>>>> 9074366f
             }
 
             // check prepared binary data
@@ -200,16 +162,10 @@
                 return Status(SERVER_INVALID_ROWRECORD_ARRAY, msg);
             }
 
-<<<<<<< HEAD
             if (vectors_data_.binary_data_.size() * 8 / vector_count != collection_schema.dimension_) {
-                return Status(SERVER_INVALID_VECTOR_DIMENSION,
-                              "The vector dimension must be equal to the collection dimension.");
-=======
-            if (vectors_data_.binary_data_.size() * 8 / vector_count != table_schema.dimension_) {
                 std::string msg = "The vector dimension must be equal to the collection dimension.";
                 SERVER_LOG_ERROR << LogOut("[%s][%ld] %s", "insert", 0, msg.c_str());
                 return Status(SERVER_INVALID_VECTOR_DIMENSION, msg);
->>>>>>> 9074366f
             }
         }
 
