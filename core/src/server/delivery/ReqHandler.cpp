// Copyright (C) 2019-2020 Zilliz. All rights reserved.
//
// Licensed under the Apache License, Version 2.0 (the "License"); you may not use this file except in compliance
// with the License. You may obtain a copy of the License at
//
// http://www.apache.org/licenses/LICENSE-2.0
//
// Unless required by applicable law or agreed to in writing, software distributed under the License
// is distributed on an "AS IS" BASIS, WITHOUT WARRANTIES OR CONDITIONS OF ANY KIND, either express
// or implied. See the License for the specific language governing permissions and limitations under the License.

#include "server/delivery/ReqHandler.h"

#include <set>

#include "server/delivery/ReqScheduler.h"
#include "server/delivery/request/BaseReq.h"
#include "server/delivery/request/CmdReq.h"
#include "server/delivery/request/CompactReq.h"
#include "server/delivery/request/CountEntitiesReq.h"
#include "server/delivery/request/CreateCollectionReq.h"
#include "server/delivery/request/CreateIndexReq.h"
#include "server/delivery/request/CreatePartitionReq.h"
#include "server/delivery/request/DeleteEntityByIDReq.h"
#include "server/delivery/request/DropCollectionReq.h"
#include "server/delivery/request/DropIndexReq.h"
#include "server/delivery/request/DropPartitionReq.h"
#include "server/delivery/request/FlushReq.h"
#include "server/delivery/request/GetCollectionInfoReq.h"
#include "server/delivery/request/GetCollectionStatsReq.h"
#include "server/delivery/request/GetEntityByIDReq.h"
#include "server/delivery/request/HasCollectionReq.h"
#include "server/delivery/request/HasPartitionReq.h"
#include "server/delivery/request/InsertReq.h"
#include "server/delivery/request/ListCollectionsReq.h"
#include "server/delivery/request/ListIDInSegmentReq.h"
#include "server/delivery/request/ListPartitionsReq.h"
#include "server/delivery/request/LoadCollectionReq.h"
#include "server/delivery/request/SearchReq.h"

namespace milvus {
namespace server {

Status
ReqHandler::CreateCollection(const std::shared_ptr<Context>& context, const std::string& collection_name,
<<<<<<< HEAD
                             std::unordered_map<std::string, FieldSchema>& fields, milvus::json& json_param) {
    BaseReqPtr req_ptr = CreateCollectionReq::Create(context, collection_name, fields, json_param);
=======
                             std::unordered_map<std::string, engine::meta::DataType>& field_types,
                             std::unordered_map<std::string, milvus::json>& field_index_params,
                             std::unordered_map<std::string, std::string>& field_params, milvus::json& json_param) {
    BaseReqPtr req_ptr = CreateCollectionReq::Create(context, collection_name, field_types, field_index_params,
                                                     field_params, json_param);
>>>>>>> 412eac3e
    ReqScheduler::ExecReq(req_ptr);
    return req_ptr->status();
}

Status
ReqHandler::DropCollection(const std::shared_ptr<Context>& context, const std::string& collection_name) {
    BaseReqPtr req_ptr = DropCollectionReq::Create(context, collection_name);
    ReqScheduler::ExecReq(req_ptr);
    return req_ptr->status();
}

Status
ReqHandler::HasCollection(const std::shared_ptr<Context>& context, const std::string& collection_name,
                          bool& has_collection) {
    BaseReqPtr req_ptr = HasCollectionReq::Create(context, collection_name, has_collection);
    ReqScheduler::ExecReq(req_ptr);
    return req_ptr->status();
}

Status
ReqHandler::ListCollections(const std::shared_ptr<Context>& context, std::vector<std::string>& collections) {
    BaseReqPtr req_ptr = ListCollectionsReq::Create(context, collections);
    ReqScheduler::ExecReq(req_ptr);
    return req_ptr->status();
}

Status
ReqHandler::GetCollectionInfo(const std::shared_ptr<Context>& context, const std::string& collection_name,
                              CollectionSchema& collection_schema) {
    BaseReqPtr req_ptr = GetCollectionInfoReq::Create(context, collection_name, collection_schema);
    ReqScheduler::ExecReq(req_ptr);
    return req_ptr->status();
}

Status
ReqHandler::GetCollectionStats(const std::shared_ptr<Context>& context, const std::string& collection_name,
                               std::string& collection_stats) {
    BaseReqPtr req_ptr = GetCollectionStatsReq::Create(context, collection_name, collection_stats);
    ReqScheduler::ExecReq(req_ptr);
    return req_ptr->status();
}

Status
ReqHandler::CountEntities(const std::shared_ptr<Context>& context, const std::string& collection_name, int64_t& count) {
    BaseReqPtr req_ptr = CountEntitiesReq::Create(context, collection_name, count);
    ReqScheduler::ExecReq(req_ptr);
    return req_ptr->status();
}

Status
ReqHandler::CreatePartition(const std::shared_ptr<Context>& context, const std::string& collection_name,
                            const std::string& tag) {
    BaseReqPtr req_ptr = CreatePartitionReq::Create(context, collection_name, tag);
    ReqScheduler::ExecReq(req_ptr);
    return req_ptr->status();
}

Status
ReqHandler::DropPartition(const std::shared_ptr<Context>& context, const std::string& collection_name,
                          const std::string& tag) {
    BaseReqPtr req_ptr = DropPartitionReq::Create(context, collection_name, tag);
    ReqScheduler::ExecReq(req_ptr);
    return req_ptr->status();
}

Status
ReqHandler::HasPartition(const std::shared_ptr<Context>& context, const std::string& collection_name,
                         const std::string& tag, bool& has_partition) {
    BaseReqPtr req_ptr = HasPartitionReq::Create(context, collection_name, tag, has_partition);
    ReqScheduler::ExecReq(req_ptr);
    return req_ptr->status();
}

Status
ReqHandler::ListPartitions(const std::shared_ptr<Context>& context, const std::string& collection_name,
                           std::vector<std::string>& partitions) {
    BaseReqPtr req_ptr = ListPartitionsReq::Create(context, collection_name, partitions);
    ReqScheduler::ExecReq(req_ptr);
    return req_ptr->status();
}

Status
ReqHandler::CreateIndex(const std::shared_ptr<Context>& context, const std::string& collection_name,
                        const std::string& field_name, const std::string& index_name, const milvus::json& json_params) {
    BaseReqPtr req_ptr = CreateIndexReq::Create(context, collection_name, field_name, index_name, json_params);
    ReqScheduler::ExecReq(req_ptr);
    return req_ptr->status();
}

Status
ReqHandler::DropIndex(const std::shared_ptr<Context>& context, const std::string& collection_name,
                      const std::string& field_name, const std::string& index_name) {
    BaseReqPtr req_ptr = DropIndexReq::Create(context, collection_name, index_name, field_name);
    ReqScheduler::ExecReq(req_ptr);
    return req_ptr->status();
}

Status
ReqHandler::Insert(const std::shared_ptr<Context>& context, const std::string& collection_name,
                   const std::string& partition_name, const int64_t& row_count,
                   std::unordered_map<std::string, std::vector<uint8_t>>& chunk_data) {
    BaseReqPtr req_ptr = InsertReq::Create(context, collection_name, partition_name, row_count, chunk_data);
    ReqScheduler::ExecReq(req_ptr);
    return req_ptr->status();
}

Status
ReqHandler::GetEntityByID(const std::shared_ptr<Context>& context, const std::string& collection_name,
                          const engine::IDNumbers& ids, std::vector<std::string>& field_names,
                          std::vector<bool>& valid_row, engine::snapshot::CollectionMappings& field_mappings,
                          engine::DataChunkPtr& data_chunk) {
    BaseReqPtr req_ptr =
        GetEntityByIDReq::Create(context, collection_name, ids, field_names, valid_row, field_mappings, data_chunk);
    ReqScheduler::ExecReq(req_ptr);
    return req_ptr->status();
}

Status
ReqHandler::DeleteEntityByID(const std::shared_ptr<Context>& context, const std::string& collection_name,
                             const engine::IDNumbers& ids) {
    BaseReqPtr req_ptr = DeleteEntityByIDReq::Create(context, collection_name, ids);
    ReqScheduler::ExecReq(req_ptr);
    return req_ptr->status();
}

Status
ReqHandler::Search(const std::shared_ptr<milvus::server::Context>& context, const query::QueryPtr& query_ptr,
                   const milvus::json& json_params, engine::QueryResultPtr& result) {
    BaseReqPtr req_ptr = SearchReq::Create(context, query_ptr, json_params, result);
    ReqScheduler::ExecReq(req_ptr);
    return req_ptr->status();
}

Status
ReqHandler::ListIDInSegment(const std::shared_ptr<Context>& context, const std::string& collection_name,
                            int64_t segment_id, engine::IDNumbers& ids) {
    BaseReqPtr req_ptr = ListIDInSegmentReq::Create(context, collection_name, segment_id, ids);
    ReqScheduler::ExecReq(req_ptr);
    return req_ptr->status();
}

Status
ReqHandler::LoadCollection(const std::shared_ptr<Context>& context, const std::string& collection_name) {
    BaseReqPtr req_ptr = LoadCollectionReq::Create(context, collection_name);
    ReqScheduler::ExecReq(req_ptr);
    return req_ptr->status();
}

Status
ReqHandler::Flush(const std::shared_ptr<Context>& context, const std::vector<std::string>& collection_names) {
    BaseReqPtr req_ptr = FlushReq::Create(context, collection_names);
    ReqScheduler::ExecReq(req_ptr);
    return req_ptr->status();
}

Status
ReqHandler::Compact(const std::shared_ptr<Context>& context, const std::string& collection_name,
                    double compact_threshold) {
    BaseReqPtr req_ptr = CompactReq::Create(context, collection_name, compact_threshold);
    ReqScheduler::ExecReq(req_ptr);
    return req_ptr->status();
}

Status
ReqHandler::Cmd(const std::shared_ptr<Context>& context, const std::string& cmd, std::string& reply) {
    BaseReqPtr req_ptr = CmdReq::Create(context, cmd, reply);
    ReqScheduler::ExecReq(req_ptr);
    return req_ptr->status();
}
}  // namespace server
}  // namespace milvus<|MERGE_RESOLUTION|>--- conflicted
+++ resolved
@@ -43,16 +43,8 @@
 
 Status
 ReqHandler::CreateCollection(const std::shared_ptr<Context>& context, const std::string& collection_name,
-<<<<<<< HEAD
                              std::unordered_map<std::string, FieldSchema>& fields, milvus::json& json_param) {
     BaseReqPtr req_ptr = CreateCollectionReq::Create(context, collection_name, fields, json_param);
-=======
-                             std::unordered_map<std::string, engine::meta::DataType>& field_types,
-                             std::unordered_map<std::string, milvus::json>& field_index_params,
-                             std::unordered_map<std::string, std::string>& field_params, milvus::json& json_param) {
-    BaseReqPtr req_ptr = CreateCollectionReq::Create(context, collection_name, field_types, field_index_params,
-                                                     field_params, json_param);
->>>>>>> 412eac3e
     ReqScheduler::ExecReq(req_ptr);
     return req_ptr->status();
 }
