--- conflicted
+++ resolved
@@ -131,22 +131,13 @@
 
     Status
     InsertEntity(const std::shared_ptr<Context>& context, const std::string& collection_name,
-<<<<<<< HEAD
-                 const std::string& partition_name, std::unordered_map<std::string, std::vector<uint8_t>>& chunk_data);
+                 const std::string& partition_name, const int32_t& row_count,
+                 std::unordered_map<std::string, std::vector<uint8_t>>& chunk_data);
 
     Status
     GetEntityByID(const std::shared_ptr<Context>& context, const std::string& collection_name,
                   const engine::IDNumbers& ids, std::vector<std::string>& field_names,
                   engine::snapshot::CollectionMappings& field_mappings, engine::DataChunkPtr& data_chunk);
-=======
-                 const std::string& partition_name, const int32_t& row_count,
-                 std::unordered_map<std::string, std::vector<uint8_t>>& chunk_data);
-
-    Status
-    GetEntityByID(const std::shared_ptr<Context>& context, const std::string& collection_name,
-                  std::vector<std::string>& field_names, const std::vector<int64_t>& ids,
-                  std::vector<engine::AttrsData>& attrs, std::vector<engine::VectorsData>& vectors);
->>>>>>> 26536fac
 
     Status
     HybridSearch(const std::shared_ptr<milvus::server::Context>& context, const query::QueryPtr& query_ptr,
