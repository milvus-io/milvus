// Copyright (C) 2019-2020 Zilliz. All rights reserved.
//
// Licensed under the Apache License, Version 2.0 (the "License"); you may not use this file except in compliance
// with the License. You may obtain a copy of the License at
//
// http://www.apache.org/licenses/LICENSE-2.0
//
// Unless required by applicable law or agreed to in writing, software distributed under the License
// is distributed on an "AS IS" BASIS, WITHOUT WARRANTIES OR CONDITIONS OF ANY KIND, either express
// or implied. See the License for the specific language governing permissions and limitations under the License.

#include "server/delivery/hybrid_request/CreateHybridCollectionRequest.h"
#include "db/Utils.h"
#include "server/DBWrapper.h"
#include "server/delivery/request/BaseRequest.h"
#include "server/web_impl/Constants.h"
#include "utils/Log.h"
#include "utils/TimeRecorder.h"
#include "utils/ValidationUtil.h"

#include <fiu-local.h>
#include <memory>
#include <string>
#include <utility>
#include <vector>

namespace milvus {
namespace server {

CreateHybridCollectionRequest::CreateHybridCollectionRequest(
    const std::shared_ptr<milvus::server::Context>& context, const std::string& collection_name,
    std::vector<std::pair<std::string, engine::meta::hybrid::DataType>>& field_types,
    std::vector<std::pair<std::string, uint64_t>>& vector_dimensions,
    std::vector<std::pair<std::string, std::string>>& field_params)
    : BaseRequest(context, BaseRequest::kCreateHybridCollection),
      collection_name_(collection_name),
      field_types_(field_types),
      vector_dimensions_(vector_dimensions),
      field_params_(field_params) {
}

BaseRequestPtr
CreateHybridCollectionRequest::Create(const std::shared_ptr<milvus::server::Context>& context,
                                      const std::string& collection_name,
                                      std::vector<std::pair<std::string, engine::meta::hybrid::DataType>>& field_types,
                                      std::vector<std::pair<std::string, uint64_t>>& vector_dimensions,
                                      std::vector<std::pair<std::string, std::string>>& field_params) {
    return std::shared_ptr<BaseRequest>(
        new CreateHybridCollectionRequest(context, collection_name, field_types, vector_dimensions, field_params));
}

Status
CreateHybridCollectionRequest::OnExecute() {
    std::string hdr = "CreateCollectionRequest(collection=" + collection_name_ + ")";
    TimeRecorderAuto rc(hdr);

    try {
        // step 1: check arguments
        auto status = ValidationUtil::ValidateCollectionName(collection_name_);
        if (!status.ok()) {
            return status;
        }

        rc.RecordSection("check validation");

        // step 2: construct collection schema and vector schema
        engine::meta::CollectionSchema collection_info;
        engine::meta::hybrid::FieldsSchema fields_schema;

        auto size = field_types_.size();
        collection_info.collection_id_ = collection_name_;
        fields_schema.fields_schema_.resize(size + 1);
        for (uint64_t i = 0; i < size; ++i) {
            fields_schema.fields_schema_[i].collection_id_ = collection_name_;
            fields_schema.fields_schema_[i].field_name_ = field_types_[i].first;
            fields_schema.fields_schema_[i].field_type_ = (int32_t)field_types_[i].second;
            fields_schema.fields_schema_[i].field_params_ = field_params_[i].second;
        }
        fields_schema.fields_schema_[size].collection_id_ = collection_name_;
        fields_schema.fields_schema_[size].field_name_ = vector_dimensions_[0].first;
        fields_schema.fields_schema_[size].field_type_ = (int32_t)engine::meta::hybrid::DataType::VECTOR;
        auto vector_param = field_params_[size].second;
        fields_schema.fields_schema_[size].field_params_ = vector_param;

<<<<<<< HEAD
        table_info.dimension_ = vector_dimensions_[0].second;

        if (vector_param != "") {
            auto json_param = nlohmann::json::parse(vector_param);
            if (json_param.contains("metric_type")) {
                int32_t metric_type = json_param["metric_type"];
                table_info.metric_type_ = metric_type;
            }
            if (json_param.contains("engine_type")) {
                int32_t engine_type = json_param["engine_type"];
                table_info.engine_type_ = engine_type;
            }
        }
=======
        collection_info.dimension_ = vector_dimensions_[0].second;
        // TODO(yukun): check dimension, metric_type, and assign engine_type
>>>>>>> 03202599

        // step 3: create collection
        status = DBWrapper::DB()->CreateHybridCollection(collection_info, fields_schema);
        if (!status.ok()) {
            // collection could exist
            if (status.code() == DB_ALREADY_EXIST) {
                return Status(SERVER_INVALID_COLLECTION_NAME, status.message());
            }
            return status;
        }
    } catch (std::exception& ex) {
        return Status(SERVER_UNEXPECTED_ERROR, ex.what());
    }

    return Status::OK();
}

}  // namespace server
}  // namespace milvus<|MERGE_RESOLUTION|>--- conflicted
+++ resolved
@@ -82,24 +82,19 @@
         auto vector_param = field_params_[size].second;
         fields_schema.fields_schema_[size].field_params_ = vector_param;
 
-<<<<<<< HEAD
-        table_info.dimension_ = vector_dimensions_[0].second;
+        collection_info.dimension_ = vector_dimensions_[0].second;
 
         if (vector_param != "") {
             auto json_param = nlohmann::json::parse(vector_param);
             if (json_param.contains("metric_type")) {
                 int32_t metric_type = json_param["metric_type"];
-                table_info.metric_type_ = metric_type;
+                collection_info.metric_type_ = metric_type;
             }
             if (json_param.contains("engine_type")) {
                 int32_t engine_type = json_param["engine_type"];
-                table_info.engine_type_ = engine_type;
+                collection_info.engine_type_ = engine_type;
             }
         }
-=======
-        collection_info.dimension_ = vector_dimensions_[0].second;
-        // TODO(yukun): check dimension, metric_type, and assign engine_type
->>>>>>> 03202599
 
         // step 3: create collection
         status = DBWrapper::DB()->CreateHybridCollection(collection_info, fields_schema);
