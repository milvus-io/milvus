--- conflicted
+++ resolved
@@ -1198,19 +1198,11 @@
     std::sort(segments.begin(), segments.end(), compare);
 
     int64_t size = segments.size();
-<<<<<<< HEAD
-    int64_t iter_begin = 0;   // std::min(size, offset_value);
-    int64_t iter_end = size;  // std::min(size, offset_value + page_size_value);
-    if (!all_required) {
-        iter_begin = std::min(size, offset_value);
-        iter_end = std::min(size, offset_value + page_size_value);
-=======
     int64_t iter_begin = 0;
     int64_t iter_end = size;
     if (!all_required) {
         iter_begin = std::min(size, offset);
         iter_end = std::min(size, offset + page_size);
->>>>>>> 19b85657
     }
 
     nlohmann::json result_json;
