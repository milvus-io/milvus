// Copyright (C) 2019-2020 Zilliz. All rights reserved.
//
// Licensed under the Apache License, Version 2.0 (the "License"); you may not use this file except in compliance
// with the License. You may obtain a copy of the License at
//
// http://www.apache.org/licenses/LICENSE-2.0
//
// Unless required by applicable law or agreed to in writing, software distributed under the License
// is distributed on an "AS IS" BASIS, WITHOUT WARRANTIES OR CONDITIONS OF ANY KIND, either express
// or implied. See the License for the specific language governing permissions and limitations under the License.

#include "server/web_impl/handler/WebRequestHandler.h"

#include <algorithm>
#include <ctime>
#include <random>
#include <string>
#include <unordered_map>
#include <vector>

#include <fiu/fiu-local.h>

#include "config/ServerConfig.h"
#include "db/Utils.h"
#include "metrics/SystemInfo.h"
#include "query/BinaryQuery.h"
#include "server/ValidationUtil.h"
#include "server/delivery/request/BaseReq.h"
#include "server/web_impl/Constants.h"
#include "server/web_impl/Types.h"
#include "server/web_impl/dto/PartitionDto.hpp"
#include "server/web_impl/utils/Util.h"
#include "thirdparty/nlohmann/json.hpp"
#include "utils/ConfigUtils.h"
#include "utils/StringHelpFunctions.h"

namespace milvus {
namespace server {
namespace web {

StatusCode
WebErrorMap(ErrorCode code) {
    static const std::map<ErrorCode, StatusCode> code_map = {
        {SERVER_UNEXPECTED_ERROR, StatusCode::UNEXPECTED_ERROR},
        {SERVER_UNSUPPORTED_ERROR, StatusCode::UNEXPECTED_ERROR},
        {SERVER_NULL_POINTER, StatusCode::UNEXPECTED_ERROR},
        {SERVER_INVALID_ARGUMENT, StatusCode::ILLEGAL_ARGUMENT},
        {SERVER_FILE_NOT_FOUND, StatusCode::FILE_NOT_FOUND},
        {SERVER_NOT_IMPLEMENT, StatusCode::UNEXPECTED_ERROR},
        {SERVER_CANNOT_CREATE_FOLDER, StatusCode::CANNOT_CREATE_FOLDER},
        {SERVER_CANNOT_CREATE_FILE, StatusCode::CANNOT_CREATE_FILE},
        {SERVER_CANNOT_DELETE_FOLDER, StatusCode::CANNOT_DELETE_FOLDER},
        {SERVER_CANNOT_DELETE_FILE, StatusCode::CANNOT_DELETE_FILE},
        {SERVER_COLLECTION_NOT_EXIST, StatusCode::COLLECTION_NOT_EXISTS},
        {SERVER_INVALID_COLLECTION_NAME, StatusCode::ILLEGAL_COLLECTION_NAME},
        {SERVER_INVALID_COLLECTION_DIMENSION, StatusCode::ILLEGAL_DIMENSION},
        {SERVER_INVALID_VECTOR_DIMENSION, StatusCode::ILLEGAL_DIMENSION},

        {SERVER_INVALID_INDEX_TYPE, StatusCode::ILLEGAL_INDEX_TYPE},
        {SERVER_INVALID_ROWRECORD, StatusCode::ILLEGAL_ROWRECORD},
        {SERVER_INVALID_ROWRECORD_ARRAY, StatusCode::ILLEGAL_ROWRECORD},
        {SERVER_INVALID_TOPK, StatusCode::ILLEGAL_TOPK},
        {SERVER_INVALID_NPROBE, StatusCode::ILLEGAL_ARGUMENT},
        {SERVER_INVALID_INDEX_NLIST, StatusCode::ILLEGAL_NLIST},
        {SERVER_INVALID_INDEX_METRIC_TYPE, StatusCode::ILLEGAL_METRIC_TYPE},
        {SERVER_INVALID_SEGMENT_ROW_COUNT, StatusCode::ILLEGAL_ARGUMENT},
        {SERVER_ILLEGAL_VECTOR_ID, StatusCode::ILLEGAL_VECTOR_ID},
        {SERVER_ILLEGAL_SEARCH_RESULT, StatusCode::ILLEGAL_SEARCH_RESULT},
        {SERVER_CACHE_FULL, StatusCode::CACHE_FAILED},
        {SERVER_BUILD_INDEX_ERROR, StatusCode::BUILD_INDEX_ERROR},
        {SERVER_OUT_OF_MEMORY, StatusCode::OUT_OF_MEMORY},

        {DB_NOT_FOUND, StatusCode::COLLECTION_NOT_EXISTS},
        {DB_META_TRANSACTION_FAILED, StatusCode::META_FAILED},
    };
    if (code < StatusCode::MAX) {
        return StatusCode(code);
    } else if (code_map.find(code) != code_map.end()) {
        return code_map.at(code);
    } else {
        return StatusCode::UNEXPECTED_ERROR;
    }
}

template <typename T>
void
CopyStructuredData(const nlohmann::json& json, std::vector<uint8_t>& raw) {
    std::vector<T> values;
    auto size = json.size();
    values.resize(size);
    raw.resize(size * sizeof(T));
    size_t offset = 0;
    for (auto data : json) {
        values[offset] = data.get<T>();
        ++offset;
    }
    memcpy(raw.data(), values.data(), size * sizeof(T));
}

void
CopyRowVectorFromJson(const nlohmann::json& json, std::vector<uint8_t>& vectors_data, bool bin) {
    //    if (!json.is_array()) {
    //        return Status(ILLEGAL_BODY, "field \"vectors\" must be a array");
    //    }
    std::vector<float> float_vector;
    if (!bin) {
        for (auto& data : json) {
            float_vector.emplace_back(data.get<float>());
        }
        auto size = float_vector.size() * sizeof(float);
        vectors_data.resize(size);
        memcpy(vectors_data.data(), float_vector.data(), size);
    } else {
        for (auto& data : json) {
            vectors_data.emplace_back(data.get<uint8_t>());
        }
    }
}

template <typename T>
void
CopyRowStructuredData(const nlohmann::json& entity_json, const std::string& field_name, const int64_t offset,
                      const int64_t row_num, std::unordered_map<std::string, std::vector<uint8_t>>& chunk_data) {
    T value = entity_json.get<T>();
    std::vector<uint8_t> temp_data(sizeof(T), 0);
    memcpy(temp_data.data(), &value, sizeof(T));
    if (chunk_data.find(field_name) == chunk_data.end()) {
        std::vector<uint8_t> T_data(row_num * sizeof(T), 0);
        memcpy(T_data.data(), temp_data.data(), sizeof(T));
        chunk_data.insert({field_name, T_data});
    } else {
        int64_t T_offset = offset * sizeof(T);
        memcpy(chunk_data.at(field_name).data() + T_offset, temp_data.data(), sizeof(T));
    }
}

using FloatJson = nlohmann::basic_json<std::map, std::vector, std::string, bool, std::int64_t, std::uint64_t, float>;

/////////////////////////////////// Private methods ///////////////////////////////////////
void
WebRequestHandler::AddStatusToJson(nlohmann::json& json, int64_t code, const std::string& msg) {
    json["code"] = (int64_t)code;
    json["message"] = msg;
}

Status
WebRequestHandler::IsBinaryCollection(const std::string& collection_name, bool& bin) {
    CollectionSchema schema;
    auto status = req_handler_.GetCollectionInfo(context_ptr_, collection_name, schema);
    if (status.ok()) {
        std::string metric_type = schema.extra_params_[engine::PARAM_INDEX_METRIC_TYPE];
        bin = engine::utils::IsBinaryMetricType(metric_type);
    }

    return status;
}

Status
WebRequestHandler::CopyRecordsFromJson(const nlohmann::json& json, std::vector<uint8_t>& vectors_data, bool bin) {
    if (!json.is_array()) {
        return Status(ILLEGAL_BODY, "field \"vectors\" must be a array");
    }

    std::vector<float> float_vector;
    if (!bin) {
        for (auto& vec : json) {
            if (!vec.is_array()) {
                return Status(ILLEGAL_BODY, "A vector in field \"vectors\" must be a float array");
            }
            for (auto& data : vec) {
                float_vector.emplace_back(data.get<float>());
            }
        }
        auto size = float_vector.size() * sizeof(float);
        vectors_data.resize(size);
        memcpy(vectors_data.data(), float_vector.data(), size);
    } else {
        for (auto& vec : json) {
            if (!vec.is_array()) {
                return Status(ILLEGAL_BODY, "A vector in field \"vectors\" must be a float array");
            }
            for (auto& data : vec) {
                vectors_data.emplace_back(data.get<uint8_t>());
            }
        }
    }

    return Status::OK();
}

Status
WebRequestHandler::CopyData2Json(const milvus::engine::DataChunkPtr& data_chunk,
                                 const milvus::engine::snapshot::FieldElementMappings& field_mappings,
                                 const std::vector<int64_t>& id_array, nlohmann::json& json_res) {
    int64_t id_size = id_array.size();
    for (int i = 0; i < id_size; i++) {
        nlohmann::json one_json;
        nlohmann::json entity_json;
        for (const auto& it : field_mappings) {
            auto type = it.first->GetFtype();
            std::string name = it.first->GetName();

            engine::BinaryDataPtr data = data_chunk->fixed_fields_[name];
            if (data == nullptr || data->data_.empty())
                continue;

            auto single_size = data->data_.size() / id_size;

            switch (type) {
                case engine::DataType::INT32: {
                    int32_t int32_value;
                    int64_t offset = sizeof(int32_t) * i;
                    memcpy(&int32_value, data->data_.data() + offset, sizeof(int32_t));
                    entity_json[name] = int32_value;
                    break;
                }
                case engine::DataType::INT64: {
                    int64_t int64_value;
                    int64_t offset = sizeof(int64_t) * i;
                    memcpy(&int64_value, data->data_.data() + offset, sizeof(int64_t));
                    entity_json[name] = int64_value;
                    break;
                }
                case engine::DataType::FLOAT: {
                    float float_value;
                    int64_t offset = sizeof(float) * i;
                    memcpy(&float_value, data->data_.data() + offset, sizeof(float));
                    entity_json[name] = float_value;
                    break;
                }
                case engine::DataType::DOUBLE: {
                    double double_value;
                    int64_t offset = sizeof(double) * i;
                    memcpy(&double_value, data->data_.data() + offset, sizeof(double));
                    entity_json[name] = double_value;
                    break;
                }
                case engine::DataType::VECTOR_BINARY: {
                    std::vector<int8_t> binary_vector;
                    auto vector_size = single_size * sizeof(int8_t) / sizeof(int8_t);
                    binary_vector.resize(vector_size);
                    int64_t offset = vector_size * i;
                    memcpy(binary_vector.data(), data->data_.data() + offset, vector_size);
                    entity_json[name] = binary_vector;
                    break;
                }
                case engine::DataType::VECTOR_FLOAT: {
                    std::vector<float> float_vector;
                    auto vector_size = single_size * sizeof(int8_t) / sizeof(float);
                    float_vector.resize(vector_size);
                    int64_t offset = vector_size * i;
                    memcpy(float_vector.data(), data->data_.data() + offset, vector_size * sizeof(float));
                    entity_json[name] = float_vector;
                    break;
                }
            }
        }
        one_json["entity"] = entity_json;
        one_json["id"] = id_array[i];
        json_res.push_back(one_json);
    }
    return Status::OK();
}

///////////////////////// WebRequestHandler methods ///////////////////////////////////////
Status
WebRequestHandler::GetCollectionMetaInfo(const std::string& collection_name, nlohmann::json& json_out) {
    CollectionSchema schema;
    STATUS_CHECK(req_handler_.GetCollectionInfo(context_ptr_, collection_name, schema));

    int64_t count;
    STATUS_CHECK(req_handler_.CountEntities(context_ptr_, collection_name, count));

    json_out["collection_name"] = schema.collection_name_;
    for (const auto& field : schema.fields_) {
        if (field.first == engine::FIELD_UID) {
            continue;
        }
        nlohmann::json field_json;
        field_json["field_name"] = field.first;
        field_json["field_type"] = type2str.at(field.second.field_type_);
        field_json["index_params"] = field.second.index_params_;
        field_json["extra_params"] = field.second.field_params_;
        json_out["fields"].push_back(field_json);
    }
    return Status::OK();
}

Status
WebRequestHandler::GetCollectionStat(const std::string& collection_name, nlohmann::json& json_out) {
    std::string collection_stats;
    auto status = req_handler_.GetCollectionStats(context_ptr_, collection_name, collection_stats);

    if (status.ok()) {
        try {
            json_out = nlohmann::json::parse(collection_stats);
        } catch (std::exception& e) {
            return Status(SERVER_UNEXPECTED_ERROR,
                          "Error occurred when parsing collection stat information: " + std::string(e.what()));
        }
    }

    return status;
}

Status
WebRequestHandler::GetPageEntities(const std::string& collection_name, const int64_t page_size, const int64_t offset,
                                   nlohmann::json& json_out) {
    std::string collection_info;
    STATUS_CHECK(req_handler_.GetCollectionStats(context_ptr_, collection_name, collection_info));
    nlohmann::json json_info = nlohmann::json::parse(collection_info);

    if (!json_info.contains("partitions")) {
        return Status(SERVER_UNEXPECTED_ERROR, "Collection info does not include partitions");
    }
    if (!json_info["partitions"].is_array()) {
        return Status(SERVER_UNEXPECTED_ERROR, "Collection info partition json is not an array");
    }
    int64_t entity_num = offset;
    std::vector<int64_t> segment_ids;
    for (auto& json_partition : json_info["partitions"]) {
        for (auto& json_segment : json_partition["segments"]) {
            auto row_count = json_segment["row_count"].get<int64_t>();
            if (entity_num >= row_count) {
                entity_num -= row_count;
            }
            segment_ids.emplace_back(json_segment["id"].get<int64_t>());
        }
    }
    int64_t real_offset = entity_num;
    int64_t real_page_size = page_size;

    engine::IDNumbers entity_ids;
    for (const auto seg_id : segment_ids) {
        engine::IDNumbers temp_ids;
        STATUS_CHECK(req_handler_.ListIDInSegment(context_ptr_, collection_name, seg_id, temp_ids));
        auto ids_begin = real_offset;
        auto ids_end = std::min(temp_ids.size(), (size_t)(real_offset + real_page_size));
        auto new_ids = std::vector<int64_t>(temp_ids.begin() + ids_begin, temp_ids.begin() + ids_end);
        auto cur_size = entity_ids.size();
        auto new_size = new_ids.size();
        entity_ids.resize(cur_size + new_size);
        memcpy(entity_ids.data() + cur_size, new_ids.data(), new_size * sizeof(int64_t));

        real_page_size -= (ids_end - ids_begin);
        real_offset = 0;
    }
    std::vector<std::string> field_names;
    STATUS_CHECK(GetEntityByIDs(collection_name, entity_ids, field_names, json_out));
}

Status
WebRequestHandler::GetSegmentVectors(const std::string& collection_name, int64_t segment_id, int64_t page_size,
                                     int64_t offset, nlohmann::json& json_out) {
    engine::IDNumbers vector_ids;
    STATUS_CHECK(req_handler_.ListIDInSegment(context_ptr_, 0, segment_id, vector_ids));

    auto ids_begin = std::min(vector_ids.size(), (size_t)offset);
    auto ids_end = std::min(vector_ids.size(), (size_t)(offset + page_size));

    auto new_ids = std::vector<int64_t>(vector_ids.begin() + ids_begin, vector_ids.begin() + ids_end);
    nlohmann::json vectors_json;
    //    auto status = GetVectorsByIDs(collection_name, new_ids, vectors_json);

    nlohmann::json result_json;
    if (vectors_json.empty()) {
        json_out["vectors"] = std::vector<int64_t>();
    } else {
        json_out["vectors"] = vectors_json;
    }
    json_out["count"] = vector_ids.size();

    //    AddStatusToJson(json_out, status.code(), status.message());

    return Status::OK();
}

Status
WebRequestHandler::GetSegmentIds(const std::string& collection_name, int64_t segment_id, int64_t page_size,
                                 int64_t offset, nlohmann::json& json_out) {
    std::vector<int64_t> ids;
    auto status = req_handler_.ListIDInSegment(context_ptr_, collection_name, segment_id, ids);
    if (status.ok()) {
        auto ids_begin = std::min(ids.size(), (size_t)offset);
        auto ids_end = std::min(ids.size(), (size_t)(offset + page_size));

        if (ids_begin >= ids_end) {
            json_out["ids"] = std::vector<int64_t>();
        } else {
            for (size_t i = ids_begin; i < ids_end; i++) {
                json_out["ids"].push_back(std::to_string(ids.at(i)));
            }
        }
        json_out["count"] = ids.size();
    }

    return status;
}

Status
WebRequestHandler::CommandLine(const std::string& cmd, std::string& reply) {
    return req_handler_.Cmd(context_ptr_, cmd, reply);
}

Status
WebRequestHandler::Cmd(const std::string& cmd, std::string& result_str) {
    std::string reply;
    auto status = CommandLine(cmd, reply);

    if (status.ok()) {
        nlohmann::json result;
        AddStatusToJson(result, status.code(), status.message());
        result["reply"] = reply;
        result_str = result.dump();
    }

    return status;
}

Status
WebRequestHandler::PreLoadCollection(const nlohmann::json& json, std::string& result_str) {
    if (!json.contains("collection_name")) {
        return Status(BODY_FIELD_LOSS, "Field \"load\" must contains collection_name");
    }

    auto collection_name = json["collection_name"];
    auto status = req_handler_.LoadCollection(context_ptr_, collection_name.get<std::string>());
    if (status.ok()) {
        nlohmann::json result;
        AddStatusToJson(result, status.code(), status.message());
        result_str = result.dump();
    }

    return status;
}

Status
WebRequestHandler::Flush(const nlohmann::json& json, std::string& result_str) {
    if (!json.contains("collection_names")) {
        return Status(BODY_FIELD_LOSS, "Field \"flush\" must contains collection_names");
    }

    auto collection_names = json["collection_names"];
    if (!collection_names.is_array()) {
        return Status(BODY_FIELD_LOSS, "Field \"collection_names\" must be and array");
    }

    std::vector<std::string> names;
    for (auto& name : collection_names) {
        names.emplace_back(name.get<std::string>());
    }

    auto status = req_handler_.Flush(context_ptr_, names);
    if (status.ok()) {
        nlohmann::json result;
        AddStatusToJson(result, status.code(), status.message());
        result_str = result.dump();
    }

    return status;
}

Status
WebRequestHandler::Compact(const nlohmann::json& json, std::string& result_str) {
    if (!json.contains("collection_name")) {
        return Status(BODY_FIELD_LOSS, "Field \"compact\" must contains collection_names");
    }

    auto collection_name = json["collection_name"];
    if (!collection_name.is_string()) {
        return Status(BODY_FIELD_LOSS, "Field \"collection_names\" must be a string");
    }

    auto name = collection_name.get<std::string>();

    double compact_threshold = 0.1;  // compact trigger threshold: delete_counts/segment_counts
    auto status = req_handler_.Compact(context_ptr_, name, compact_threshold);

    if (status.ok()) {
        nlohmann::json result;
        AddStatusToJson(result, status.code(), status.message());
        result_str = result.dump();
    }

    return status;
}

Status
WebRequestHandler::GetConfig(std::string& result_str) {
    std::string cmd = "get_config *";
    std::string reply;
    auto status = CommandLine(cmd, reply);
    if (status.ok()) {
        nlohmann::json j = nlohmann::json::parse(reply);
#ifdef MILVUS_GPU_VERSION
        if (j.contains("gpu_resource_config")) {
            std::vector<std::string> gpus;
            if (j["gpu_resource_config"].contains("search_resources")) {
                auto gpu_search_res = j["gpu_resource_config"]["search_resources"].get<std::string>();
                StringHelpFunctions::SplitStringByDelimeter(gpu_search_res, ",", gpus);
                j["gpu_resource_config"]["search_resources"] = gpus;
            }
            if (j["gpu_resource_config"].contains("build_index_resources")) {
                auto gpu_build_res = j["gpu_resource_config"]["build_index_resources"].get<std::string>();
                gpus.clear();
                StringHelpFunctions::SplitStringByDelimeter(gpu_build_res, ",", gpus);
                j["gpu_resource_config"]["build_index_resources"] = gpus;
            }
        }
#endif
        // check if server require start
        bool required = false;
        // TODO: Use new cofnig mgr
        // Config::GetInstance().GetServerRestartRequired(required);
        j["restart_required"] = required;
        result_str = j.dump();
    }

    return Status::OK();
}

Status
WebRequestHandler::SetConfig(const nlohmann::json& json, std::string& result_str) {
    if (!json.is_object()) {
        return Status(ILLEGAL_BODY, "Payload must be a map");
    }

    std::vector<std::string> cmds;
    for (auto& el : json.items()) {
        auto evalue = el.value();
        if (!evalue.is_object()) {
            return Status(ILLEGAL_BODY, "Invalid payload format, the root value must be json map");
        }

        for (auto& iel : el.value().items()) {
            auto ievalue = iel.value();
            if (!(ievalue.is_string() || ievalue.is_number() || ievalue.is_boolean())) {
                return Status(ILLEGAL_BODY, "Config value must be one of string, numeric or boolean");
            }
            std::ostringstream ss;
            if (ievalue.is_string()) {
                std::string vle = ievalue;
                ss << "set_config " << el.key() << "." << iel.key() << " " << vle;
            } else {
                ss << "set_config " << el.key() << "." << iel.key() << " " << ievalue;
            }
            cmds.emplace_back(ss.str());
        }
    }

    std::string msg;

    for (auto& c : cmds) {
        std::string reply;
        auto status = CommandLine(c, reply);
        if (!status.ok()) {
            return status;
        }
        msg += c + " successfully;";
    }

    nlohmann::json result;
    AddStatusToJson(result, StatusCode::SUCCESS, msg);

    bool required = false;
    // Config::GetInstance().GetServerRestartRequired(required);
    result["restart_required"] = required;

    result_str = result.dump();

    return Status::OK();
}

Status
WebRequestHandler::ProcessLeafQueryJson(const nlohmann::json& json, milvus::query::BooleanQueryPtr& query,
                                        std::string& field_name, query::QueryPtr& query_ptr) {
    auto status = Status::OK();
    if (json.contains("term")) {
        auto leaf_query = std::make_shared<query::LeafQuery>();
        auto term_query = std::make_shared<query::TermQuery>();
        nlohmann::json json_obj = json["term"];
        JSON_NULL_CHECK(json_obj);
        JSON_OBJECT_CHECK(json_obj);
        term_query->json_obj = json_obj;
        nlohmann::json::iterator json_it = json_obj.begin();
        field_name = json_it.key();

        leaf_query->term_query = term_query;
        query->AddLeafQuery(leaf_query);
    } else if (json.contains("range")) {
        auto leaf_query = std::make_shared<query::LeafQuery>();
        auto range_query = std::make_shared<query::RangeQuery>();
        nlohmann::json json_obj = json["range"];
        JSON_NULL_CHECK(json_obj);
        JSON_OBJECT_CHECK(json_obj);
        range_query->json_obj = json_obj;
        nlohmann::json::iterator json_it = json_obj.begin();
        field_name = json_it.key();

        leaf_query->range_query = range_query;
        query->AddLeafQuery(leaf_query);
    } else if (json.contains("vector")) {
        auto leaf_query = std::make_shared<query::LeafQuery>();
        auto vector_json = json["vector"];
        JSON_NULL_CHECK(vector_json);

        std::random_device dev;
        std::mt19937 rng(dev());
        std::uniform_int_distribution<std::mt19937::result_type> dist(0, 64);
        int64_t place_number = dist(rng);
        std::string placeholder = "placeholder" + std::to_string(place_number);
        leaf_query->vector_placeholder = placeholder;
        query->AddLeafQuery(leaf_query);

        auto vector_query = std::make_shared<query::VectorQuery>();
        json::iterator vector_param_it = vector_json.begin();
        if (vector_param_it != vector_json.end()) {
            const std::string& vector_name = vector_param_it.key();
            vector_query->field_name = vector_name;
            nlohmann::json param_json = vector_param_it.value();
            int64_t topk = param_json["topk"];
            status = server::ValidateSearchTopk(topk);
            if (!status.ok()) {
                return status;
            }
            vector_query->topk = topk;
            if (param_json.contains("metric_type")) {
                std::string metric_type = param_json["metric_type"];
                vector_query->metric_type = metric_type;
                query_ptr->metric_types.insert({vector_name, param_json["metric_type"]});
            }
            if (!vector_param_it.value()["params"].empty()) {
                vector_query->extra_params = vector_param_it.value()["params"];
            }
            engine::VectorsData vector_data;
            for (auto& vector_records : vector_param_it.value()["values"]) {
                if (field_type_.find(vector_name) != field_type_.end()) {
                    if (field_type_.at(vector_name) == engine::DataType::VECTOR_FLOAT) {
                        for (auto& data : vector_records) {
                            vector_query->query_vector.float_data.emplace_back(data.get<float>());
                        }
                    } else if (field_type_.at(vector_name) == engine::DataType::VECTOR_BINARY) {
                        for (auto& data : vector_records) {
                            vector_query->query_vector.binary_data.emplace_back(data.get<int8_t>());
                        }
                    }
                }
            }
            query_ptr->index_fields.insert(vector_name);
        }

        query_ptr->vectors.insert(std::make_pair(placeholder, vector_query));

    } else {
        return Status{SERVER_INVALID_ARGUMENT, "Leaf query get wrong key"};
    }
    return status;
}

Status
WebRequestHandler::ProcessBooleanQueryJson(const nlohmann::json& query_json, query::BooleanQueryPtr& boolean_query,
                                           query::QueryPtr& query_ptr) {
    auto status = Status::OK();
    if (query_json.empty()) {
        return Status{SERVER_INVALID_ARGUMENT, "BoolQuery is null"};
    }
    for (auto& el : query_json.items()) {
        if (el.key() == "must") {
            boolean_query->SetOccur(query::Occur::MUST);
            auto must_json = el.value();
            if (!must_json.is_array()) {
                std::string msg = "Must json string is not an array";
                return Status{SERVER_INVALID_DSL_PARAMETER, msg};
            }

            for (auto& json : must_json) {
                auto must_query = std::make_shared<query::BooleanQuery>();
                if (json.contains("must") || json.contains("should") || json.contains("must_not")) {
                    STATUS_CHECK(ProcessBooleanQueryJson(json, must_query, query_ptr));
                    boolean_query->AddBooleanQuery(must_query);
                } else {
                    std::string field_name;
                    STATUS_CHECK(ProcessLeafQueryJson(json, boolean_query, field_name, query_ptr));
                    if (!field_name.empty()) {
                        query_ptr->index_fields.insert(field_name);
                    }
                }
            }
        } else if (el.key() == "should") {
            boolean_query->SetOccur(query::Occur::SHOULD);
            auto should_json = el.value();
            if (!should_json.is_array()) {
                std::string msg = "Should json string is not an array";
                return Status{SERVER_INVALID_DSL_PARAMETER, msg};
            }

            for (auto& json : should_json) {
                auto should_query = std::make_shared<query::BooleanQuery>();
                if (json.contains("must") || json.contains("should") || json.contains("must_not")) {
                    STATUS_CHECK(ProcessBooleanQueryJson(json, should_query, query_ptr));
                    boolean_query->AddBooleanQuery(should_query);
                } else {
                    std::string field_name;
                    STATUS_CHECK(ProcessLeafQueryJson(json, boolean_query, field_name, query_ptr));
                    if (!field_name.empty()) {
                        query_ptr->index_fields.insert(field_name);
                    }
                }
            }
        } else if (el.key() == "must_not") {
            boolean_query->SetOccur(query::Occur::MUST_NOT);
            auto should_json = el.value();
            if (!should_json.is_array()) {
                std::string msg = "Must_not json string is not an array";
                return Status{SERVER_INVALID_DSL_PARAMETER, msg};
            }

            for (auto& json : should_json) {
                if (json.contains("must") || json.contains("should") || json.contains("must_not")) {
                    auto must_not_query = std::make_shared<query::BooleanQuery>();
                    STATUS_CHECK(ProcessBooleanQueryJson(json, must_not_query, query_ptr));
                    boolean_query->AddBooleanQuery(must_not_query);
                } else {
                    std::string field_name;
                    STATUS_CHECK(ProcessLeafQueryJson(json, boolean_query, field_name, query_ptr));
                    if (!field_name.empty()) {
                        query_ptr->index_fields.insert(field_name);
                    }
                }
            }
        } else {
            std::string msg = "BoolQuery json string does not include bool query";
            return Status{SERVER_INVALID_DSL_PARAMETER, msg};
        }
    }

    return status;
}

Status
WebRequestHandler::Search(const std::string& collection_name, const nlohmann::json& json, std::string& result_str) {
    Status status;

    milvus::server::CollectionSchema collection_schema;
    status = req_handler_.GetCollectionInfo(context_ptr_, collection_name, collection_schema);
    if (!status.ok()) {
        return Status{UNEXPECTED_ERROR, "DescribeHybridCollection failed"};
    }
    for (const auto& field : collection_schema.fields_) {
        field_type_.insert({field.first, field.second.field_type_});
    }

    milvus::json extra_params;
    if (json.contains("fields")) {
        if (json["fields"].is_array()) {
            extra_params["fields"] = json["fields"];
        }
    }
    auto query_json = json["query"];

    std::vector<std::string> partition_tags;
    if (query_json.contains("partition_tags")) {
        auto tags = query_json["partition_tags"];
        if (!tags.is_null() && !tags.is_array()) {
            return Status(BODY_PARSE_FAIL, "Field \"partition_tags\" must be a array");
        }

        for (auto& tag : tags) {
            partition_tags.emplace_back(tag.get<std::string>());
        }
    }

    if (query_json.contains("bool")) {
        auto boolean_query_json = query_json["bool"];
        auto boolean_query = std::make_shared<query::BooleanQuery>();
        query_ptr_ = std::make_shared<query::Query>();
        query_ptr_->collection_id = collection_name;

        status = ProcessBooleanQueryJson(boolean_query_json, boolean_query, query_ptr_);
        if (!status.ok()) {
            return status;
        }
        auto general_query = std::make_shared<query::GeneralQuery>();
        query::GenBinaryQuery(boolean_query, general_query->bin);

        query_ptr_->root = general_query;

        engine::QueryResultPtr result = std::make_shared<engine::QueryResult>();
        engine::snapshot::FieldElementMappings field_mappings;
        status = req_handler_.Search(context_ptr_, query_ptr_, extra_params, field_mappings, result);

        if (!status.ok()) {
            return status;
        }

        nlohmann::json result_json;
        result_json["num"] = result->row_num_;
        if (result->row_num_ == 0) {
            result_json["result"] = std::vector<int64_t>();
            result_str = result_json.dump();
            return Status::OK();
        }

        auto step = result->result_ids_.size() / result->row_num_;  // topk
        auto field_data = result->data_chunk_->fixed_fields_;
        for (int64_t i = 0; i < result->row_num_; i++) {
            nlohmann::json raw_result_json;
            for (size_t j = 0; j < step; j++) {
                nlohmann::json one_result_json;
                one_result_json["id"] = std::to_string(result->result_ids_.at(i * step + j));
                one_result_json["distance"] = std::to_string(result->result_distances_.at(i * step + j));
                nlohmann::json one_entity_json;
                for (const auto& field : field_mappings) {
                    auto field_name = field.first->GetName();
                    switch (field.first->GetFtype()) {
                        case engine::DataType::INT32: {
                            int32_t int32_value;
                            int64_t offset = (i * step + j) * sizeof(int32_t);
                            memcpy(&int32_value, field_data.at(field_name)->data_.data() + offset, sizeof(int32_t));
                            one_entity_json[field_name] = int32_value;
                            break;
                        }
                        case engine::DataType::INT64: {
                            int64_t int64_value;
                            int64_t offset = (i * step + j) * sizeof(int64_t);
                            memcpy(&int64_value, field_data.at(field_name)->data_.data() + offset, sizeof(int64_t));
                            one_entity_json[field_name] = int64_value;
                            break;
                        }
                        case engine::DataType::FLOAT: {
                            float float_value;
                            int64_t offset = (i * step + j) * sizeof(float);
                            memcpy(&float_value, field_data.at(field_name)->data_.data() + offset, sizeof(float));
                            one_entity_json[field_name] = float_value;
                            break;
                        }
                        case engine::DataType::DOUBLE: {
                            double double_value;
                            int64_t offset = (i * step + j) * sizeof(double);
                            memcpy(&double_value, field_data.at(field_name)->data_.data() + offset, sizeof(double));
                            one_entity_json[field_name] = double_value;
                            break;
                        }
                        case engine::DataType::VECTOR_FLOAT: {
                            std::vector<float> float_vector;
                            auto dim =
                                field_data.at(field_name)->data_.size() / (result->result_ids_.size() * sizeof(float));
                            int64_t offset = (i * step + j) * dim * sizeof(float);
                            float_vector.resize(dim);
                            memcpy(float_vector.data(), field_data.at(field_name)->data_.data() + offset,
                                   dim * sizeof(float));
                            one_entity_json[field_name] = float_vector;
                            break;
                        }
                        case engine::DataType::VECTOR_BINARY: {
                            std::vector<int8_t> binary_vector;
                            auto dim = field_data.at(field_name)->data_.size() / (result->result_ids_.size());
                            int64_t offset = (i * step + j) * dim;
                            binary_vector.resize(dim);
                            memcpy(binary_vector.data(), field_data.at(field_name)->data_.data() + offset,
                                   dim * sizeof(int8_t));
                            one_entity_json[field_name] = binary_vector;
                            break;
                        }
                        default: { return Status(SERVER_UNEXPECTED_ERROR, "Return field data type is wrong"); }
                    }
                }
                one_result_json["entity"] = one_entity_json;
                raw_result_json.push_back(one_result_json);
            }
            result_json.emplace_back(raw_result_json);
        }
        result_str = result_json.dump();
    }

    return Status::OK();
}

Status
WebRequestHandler::DeleteByIDs(const std::string& collection_name, const nlohmann::json& json,
                               std::string& result_str) {
    std::vector<int64_t> entity_ids;
    if (!json.contains("ids")) {
        return Status(BODY_FIELD_LOSS, "Field \"delete\" must contains \"ids\"");
    }
    auto ids = json["ids"];
    if (!ids.is_array()) {
        return Status(BODY_FIELD_LOSS, "\"ids\" must be an array");
    }

    for (auto& id : ids) {
        auto id_str = id.get<std::string>();
        if (!ValidateStringIsNumber(id_str).ok()) {
            return Status(ILLEGAL_BODY, "Members in \"ids\" must be integer string");
        }
        entity_ids.emplace_back(std::stol(id_str));
    }

    auto status = req_handler_.DeleteEntityByID(context_ptr_, collection_name, entity_ids);

    nlohmann::json result_json;
    AddStatusToJson(result_json, status.code(), status.message());
    result_str = result_json.dump();

    return status;
}

Status
WebRequestHandler::GetEntityByIDs(const std::string& collection_name, const std::vector<int64_t>& ids,
                                  std::vector<std::string>& field_names, nlohmann::json& json_out) {
    std::vector<bool> valid_row;
    engine::DataChunkPtr data_chunk;
    engine::snapshot::FieldElementMappings field_mappings;

    auto status = req_handler_.GetEntityByID(context_ptr_, collection_name, ids, field_names, valid_row, field_mappings,
                                             data_chunk);
    if (!status.ok()) {
        return status;
    }

    int64_t valid_size = 0;
    for (auto row : valid_row) {
        if (row) {
            valid_size++;
        }
    }

    CopyData2Json(data_chunk, field_mappings, ids, json_out);
    return Status::OK();
}

////////////////////////////////// Router methods ////////////////////////////////////////////
StatusDtoT
WebRequestHandler::GetDevices(DevicesDtoT& devices_dto) {
    auto& system_info = SystemInfo::GetInstance();

    devices_dto->cpu = devices_dto->cpu->createShared();
    devices_dto->cpu->memory = system_info.GetPhysicalMemory() >> 30;

    devices_dto->gpus = devices_dto->gpus.createShared();

#ifdef MILVUS_GPU_VERSION
    size_t count = system_info.num_device();
    std::vector<int64_t> device_mems = system_info.GPUMemoryTotal();

    if (count != device_mems.size()) {
        RETURN_STATUS_DTO(UNEXPECTED_ERROR, "Can't obtain GPU info");
    }

    for (size_t i = 0; i < count; i++) {
        auto device_dto = DeviceInfoDto::createShared();
        device_dto->memory = device_mems.at(i) >> 30;
        devices_dto->gpus->emplace_back("GPU" + OString(std::to_string(i).c_str()), device_dto);
    }
#endif

    ASSIGN_RETURN_STATUS_DTO(Status::OK());
}

StatusDtoT
WebRequestHandler::GetAdvancedConfig(AdvancedConfigDtoT& advanced_config) {
    //    std::string reply;
    //    std::string cache_cmd_prefix = "get_config " + std::string(CONFIG_CACHE) + ".";
    //
    //    std::string cache_cmd_string = cache_cmd_prefix + std::string(CONFIG_CACHE_CPU_CACHE_CAPACITY);
    //    auto status = CommandLine(cache_cmd_string, reply);
    //    if (!status.ok()) {
    //        ASSIGN_RETURN_STATUS_DTO(status)
    //    }
    //    advanced_config->cpu_cache_capacity = std::stol(reply);
    //
    //    cache_cmd_string = cache_cmd_prefix + std::string(CONFIG_CACHE_CACHE_INSERT_DATA);
    //    CommandLine(cache_cmd_string, reply);
    //    if (!status.ok()) {
    //        ASSIGN_RETURN_STATUS_DTO(status)
    //    }
    //    advanced_config->cache_insert_data = ("1" == reply || "true" == reply);
    //
    //    auto engine_cmd_prefix = "get_config " + std::string(CONFIG_ENGINE) + ".";
    //    auto engine_cmd_string = engine_cmd_prefix + std::string(CONFIG_ENGINE_USE_BLAS_THRESHOLD);
    //    CommandLine(engine_cmd_string, reply);
    //    if (!status.ok()) {
    //        ASSIGN_RETURN_STATUS_DTO(status)
    //    }
    //    advanced_config->use_blas_threshold = std::stol(reply);
    //
    //#ifdef MILVUS_GPU_VERSION
    //    engine_cmd_string = engine_cmd_prefix + std::string(CONFIG_GPU_RESOURCE_GPU_SEARCH_THRESHOLD);
    //    CommandLine(engine_cmd_string, reply);
    //    if (!status.ok()) {
    //        ASSIGN_RETURN_STATUS_DTO(status)
    //    }
    //    advanced_config->gpu_search_threshold = std::stol(reply);
    //#endif
    //
    //    ASSIGN_RETURN_STATUS_DTO(status)
    ASSIGN_RETURN_STATUS_DTO(Status::OK());
}

StatusDtoT
WebRequestHandler::SetAdvancedConfig(const AdvancedConfigDtoT& advanced_config) {
    //    if (nullptr == advanced_config->cpu_cache_capacity.get()) {
    //        RETURN_STATUS_DTO(BODY_FIELD_LOSS, "Field \'cpu_cache_capacity\' miss.");
    //    }
    //
    //    if (nullptr == advanced_config->cache_insert_data.get()) {
    //        RETURN_STATUS_DTO(BODY_FIELD_LOSS, "Field \'cache_insert_data\' miss.");
    //    }
    //
    //    if (nullptr == advanced_config->use_blas_threshold.get()) {
    //        RETURN_STATUS_DTO(BODY_FIELD_LOSS, "Field \'use_blas_threshold\' miss.");
    //    }
    //
    //#ifdef MILVUS_GPU_VERSION
    //    if (nullptr == advanced_config->gpu_search_threshold.get()) {
    //        RETURN_STATUS_DTO(BODY_FIELD_LOSS, "Field \'gpu_search_threshold\' miss.");
    //    }
    //#endif
    //
    //    std::string reply;
    //    std::string cache_cmd_prefix = "set_config " + std::string(CONFIG_CACHE) + ".";
    //
    //    std::string cache_cmd_string = cache_cmd_prefix + std::string(CONFIG_CACHE_CPU_CACHE_CAPACITY) + " " +
    //                                   std::to_string(advanced_config->cpu_cache_capacity->getValue());
    //    auto status = CommandLine(cache_cmd_string, reply);
    //    if (!status.ok()) {
    //        ASSIGN_RETURN_STATUS_DTO(status)
    //    }
    //
    //    cache_cmd_string = cache_cmd_prefix + std::string(CONFIG_CACHE_CACHE_INSERT_DATA) + " " +
    //                       std::to_string(advanced_config->cache_insert_data->getValue());
    //    status = CommandLine(cache_cmd_string, reply);
    //    if (!status.ok()) {
    //        ASSIGN_RETURN_STATUS_DTO(status)
    //    }
    //
    //    auto engine_cmd_prefix = "set_config " + std::string(CONFIG_ENGINE) + ".";
    //
    //    auto engine_cmd_string = engine_cmd_prefix + std::string(CONFIG_ENGINE_USE_BLAS_THRESHOLD) + " " +
    //                             std::to_string(advanced_config->use_blas_threshold->getValue());
    //    status = CommandLine(engine_cmd_string, reply);
    //    if (!status.ok()) {
    //        ASSIGN_RETURN_STATUS_DTO(status)
    //    }
    //
    //#ifdef MILVUS_GPU_VERSION
    //    auto gpu_cmd_prefix = "set_config " + std::string(CONFIG_GPU_RESOURCE) + ".";
    //    auto gpu_cmd_string = gpu_cmd_prefix + std::string(CONFIG_GPU_RESOURCE_GPU_SEARCH_THRESHOLD) + " " +
    //                          std::to_string(advanced_config->gpu_search_threshold->getValue());
    //    status = CommandLine(gpu_cmd_string, reply);
    //    if (!status.ok()) {
    //        ASSIGN_RETURN_STATUS_DTO(status)
    //    }
    //#endif
    //
    //    ASSIGN_RETURN_STATUS_DTO(status)
    ASSIGN_RETURN_STATUS_DTO(Status::OK());
}

#ifdef MILVUS_GPU_VERSION

StatusDtoT
WebRequestHandler::GetGpuConfig(GPUConfigDtoT& gpu_config_dto) {
    //    std::string reply;
    //    std::string gpu_cmd_prefix = "get_config " + std::string(CONFIG_GPU_RESOURCE) + ".";
    //
    //    std::string gpu_cmd_request = gpu_cmd_prefix + std::string(CONFIG_GPU_RESOURCE_ENABLE);
    //    auto status = CommandLine(gpu_cmd_request, reply);
    //    if (!status.ok()) {
    //        ASSIGN_RETURN_STATUS_DTO(status);
    //    }
    //    gpu_config_dto->enable = reply == "1" || reply == "true";
    //
    //    if (!gpu_config_dto->enable->getValue()) {
    //        ASSIGN_RETURN_STATUS_DTO(Status::OK());
    //    }
    //
    //    gpu_cmd_request = gpu_cmd_prefix + std::string(CONFIG_GPU_RESOURCE_CACHE_CAPACITY);
    //    status = CommandLine(gpu_cmd_request, reply);
    //    if (!status.ok()) {
    //        ASSIGN_RETURN_STATUS_DTO(status);
    //    }
    //    gpu_config_dto->cache_capacity = std::stol(reply);
    //
    //    gpu_cmd_request = gpu_cmd_prefix + std::string(CONFIG_GPU_RESOURCE_SEARCH_RESOURCES);
    //    status = CommandLine(gpu_cmd_request, reply);
    //    if (!status.ok()) {
    //        ASSIGN_RETURN_STATUS_DTO(status);
    //    }
    //
    //    std::vector<std::string> gpu_entry;
    //    StringHelpFunctions::SplitStringByDelimeter(reply, ",", gpu_entry);
    //
    //    gpu_config_dto->search_resources = gpu_config_dto->search_resources->createShared();
    //    for (auto& device_id : gpu_entry) {
    //        gpu_config_dto->search_resources->pushBack(OString(device_id.c_str())->toUpperCase());
    //    }
    //    gpu_entry.clear();
    //
    //    gpu_cmd_request = gpu_cmd_prefix + std::string(CONFIG_GPU_RESOURCE_BUILD_INDEX_RESOURCES);
    //    status = CommandLine(gpu_cmd_request, reply);
    //    if (!status.ok()) {
    //        ASSIGN_RETURN_STATUS_DTO(status);
    //    }
    //
    //    StringHelpFunctions::SplitStringByDelimeter(reply, ",", gpu_entry);
    //    gpu_config_dto->build_index_resources = gpu_config_dto->build_index_resources->createShared();
    //    for (auto& device_id : gpu_entry) {
    //        gpu_config_dto->build_index_resources->pushBack(OString(device_id.c_str())->toUpperCase());
    //    }
    //
    //    ASSIGN_RETURN_STATUS_DTO(Status::OK());
    ASSIGN_RETURN_STATUS_DTO(Status::OK());
}

StatusDtoT
WebRequestHandler::SetGpuConfig(const GPUConfigDtoT& gpu_config_dto) {
    //    // Step 1: Check config param
    //    if (nullptr == gpu_config_dto->enable.get()) {
    //        RETURN_STATUS_DTO(BODY_FIELD_LOSS, "Field \'enable\' miss")
    //    }
    //
    //    if (nullptr == gpu_config_dto->cache_capacity.get()) {
    //        RETURN_STATUS_DTO(BODY_FIELD_LOSS, "Field \'cache_capacity\' miss")
    //    }
    //
    //    if (nullptr == gpu_config_dto->search_resources.get()) {
    //        gpu_config_dto->search_resources = gpu_config_dto->search_resources->createShared();
    //        gpu_config_dto->search_resources->pushBack("GPU0");
    //    }
    //
    //    if (nullptr == gpu_config_dto->build_index_resources.get()) {
    //        gpu_config_dto->build_index_resources = gpu_config_dto->build_index_resources->createShared();
    //        gpu_config_dto->build_index_resources->pushBack("GPU0");
    //    }
    //
    //    // Step 2: Set config
    //    std::string reply;
    //    std::string gpu_cmd_prefix = "set_config " + std::string(CONFIG_GPU_RESOURCE) + ".";
    //    std::string gpu_cmd_request = gpu_cmd_prefix + std::string(CONFIG_GPU_RESOURCE_ENABLE) + " " +
    //                                  std::to_string(gpu_config_dto->enable->getValue());
    //    auto status = CommandLine(gpu_cmd_request, reply);
    //    if (!status.ok()) {
    //        ASSIGN_RETURN_STATUS_DTO(status);
    //    }
    //
    //    if (!gpu_config_dto->enable->getValue()) {
    //        RETURN_STATUS_DTO(SUCCESS, "Set Gpu resources to false");
    //    }
    //
    //    gpu_cmd_request = gpu_cmd_prefix + std::string(CONFIG_GPU_RESOURCE_CACHE_CAPACITY) + " " +
    //                      std::to_string(gpu_config_dto->cache_capacity->getValue());
    //    status = CommandLine(gpu_cmd_request, reply);
    //    if (!status.ok()) {
    //        ASSIGN_RETURN_STATUS_DTO(status);
    //    }
    //
    //    std::vector<std::string> search_resources;
    //    gpu_config_dto->search_resources->forEach(
    //        [&search_resources](const OString& res) { search_resources.emplace_back(res->toLowerCase()->std_str());
    //        });
    //
    //    std::string search_resources_value;
    //    for (auto& res : search_resources) {
    //        search_resources_value += res + ",";
    //    }
    //    auto len = search_resources_value.size();
    //    if (len > 0) {
    //        search_resources_value.erase(len - 1);
    //    }
    //
    //    gpu_cmd_request = gpu_cmd_prefix + std::string(CONFIG_GPU_RESOURCE_SEARCH_RESOURCES) + " " +
    //    search_resources_value; status = CommandLine(gpu_cmd_request, reply); if (!status.ok()) {
    //        ASSIGN_RETURN_STATUS_DTO(status);
    //    }
    //
    //    std::vector<std::string> build_resources;
    //    gpu_config_dto->build_index_resources->forEach(
    //        [&build_resources](const OString& res) { build_resources.emplace_back(res->toLowerCase()->std_str()); });
    //
    //    std::string build_resources_value;
    //    for (auto& res : build_resources) {
    //        build_resources_value += res + ",";
    //    }
    //    len = build_resources_value.size();
    //    if (len > 0) {
    //        build_resources_value.erase(len - 1);
    //    }
    //
    //    gpu_cmd_request =
    //        gpu_cmd_prefix + std::string(CONFIG_GPU_RESOURCE_BUILD_INDEX_RESOURCES) + " " + build_resources_value;
    //    status = CommandLine(gpu_cmd_request, reply);
    //    if (!status.ok()) {
    //        ASSIGN_RETURN_STATUS_DTO(status);
    //    }
    //
    //    ASSIGN_RETURN_STATUS_DTO(Status::OK());
    ASSIGN_RETURN_STATUS_DTO(Status::OK());
}

#endif

/*************
 *
 * Collection {
 */
StatusDtoT
WebRequestHandler::CreateCollection(const milvus::server::web::OString& body) {
    auto json_str = nlohmann::json::parse(body->c_str());
    std::string collection_name = json_str["collection_name"];

    // TODO(yukun): do checking
    std::unordered_map<std::string, FieldSchema> fields;
    for (auto& field : json_str["fields"]) {
        FieldSchema field_schema;
        std::string field_name = field["field_name"];

        field_schema.field_params_ = field["extra_params"];

        std::string field_type = field["field_type"];
        std::transform(field_type.begin(), field_type.end(), field_type.begin(), ::tolower);

        if (str2type.find(field_type) == str2type.end()) {
            std::string msg = field_name + " has wrong field_type";
            RETURN_STATUS_DTO(BODY_PARSE_FAIL, msg.c_str());
        }
        field_schema.field_type_ = str2type.at(field_type);

        fields[field_name] = field_schema;
    }

    milvus::json json_params;
    if (json_str.contains(engine::PARAM_SEGMENT_ROW_COUNT)) {
        json_params[engine::PARAM_SEGMENT_ROW_COUNT] = json_str[engine::PARAM_SEGMENT_ROW_COUNT];
    }
    if (json_str.contains(engine::PARAM_UID_AUTOGEN)) {
        json_params[engine::PARAM_UID_AUTOGEN] = json_str[engine::PARAM_UID_AUTOGEN];
    }

    auto status = req_handler_.CreateCollection(context_ptr_, collection_name, fields, json_params);

    ASSIGN_RETURN_STATUS_DTO(status)
}

StatusDtoT
WebRequestHandler::ShowCollections(const OQueryParams& query_params, OString& result) {
    int64_t offset = 0;
    auto status = ParseQueryInteger(query_params, "offset", offset);
    if (!status.ok()) {
        RETURN_STATUS_DTO(status.code(), status.message().c_str());
    }

    int64_t page_size = 10;
    status = ParseQueryInteger(query_params, "page_size", page_size);
    if (!status.ok()) {
        RETURN_STATUS_DTO(status.code(), status.message().c_str());
    }

    if (offset < 0 || page_size < 0) {
        RETURN_STATUS_DTO(ILLEGAL_QUERY_PARAM, "Query param 'offset' or 'page_size' should equal or bigger than 0");
    }

    bool all_required = false;
    ParseQueryBool(query_params, "all_required", all_required);
    if (!status.ok()) {
        RETURN_STATUS_DTO(status.code(), status.message().c_str());
    }

    std::vector<std::string> collections;
    status = req_handler_.ListCollections(context_ptr_, collections);
    if (!status.ok()) {
        ASSIGN_RETURN_STATUS_DTO(status)
    }

    if (all_required) {
        offset = 0;
        page_size = collections.size();
    } else {
        offset = std::min((size_t)offset, collections.size());
        page_size = std::min(collections.size() - offset, (size_t)page_size);
    }

    nlohmann::json collections_json;
    for (int64_t i = offset; i < page_size + offset; i++) {
        nlohmann::json collection_json;
        status = GetCollectionMetaInfo(collections.at(i), collection_json);
        if (!status.ok()) {
            ASSIGN_RETURN_STATUS_DTO(status)
        }
        collections_json.push_back(collection_json);
    }

    nlohmann::json result_json;
    result_json["count"] = collections.size();
    if (collections_json.empty()) {
        result_json["collections"] = std::vector<int64_t>();
    } else {
        result_json["collections"] = collections_json;
    }

    AddStatusToJson(result_json, status.code(), status.message());
    result = result_json.dump().c_str();
    ASSIGN_RETURN_STATUS_DTO(status)
}

StatusDtoT
WebRequestHandler::GetCollection(const OString& collection_name, const OQueryParams& query_params, OString& result) {
    if (nullptr == collection_name.get()) {
        RETURN_STATUS_DTO(PATH_PARAM_LOSS, "Path param \'collection_name\' is required!");
    }

    std::string stat;
    auto status = ParseQueryStr(query_params, "info", stat);
    if (!status.ok()) {
        RETURN_STATUS_DTO(status.code(), status.message().c_str());
    }

    if (!stat.empty() && stat == "stat") {
        nlohmann::json json;
        status = GetCollectionStat(collection_name->std_str(), json);
        result = status.ok() ? json.dump().c_str() : "NULL";
    } else {
        nlohmann::json json;
        status = GetCollectionMetaInfo(collection_name->std_str(), json);
        result = status.ok() ? json.dump().c_str() : "NULL";
    }

    ASSIGN_RETURN_STATUS_DTO(status);
}

StatusDtoT
WebRequestHandler::DropCollection(const OString& collection_name) {
    auto status = req_handler_.DropCollection(context_ptr_, collection_name->std_str());

    ASSIGN_RETURN_STATUS_DTO(status)
}

/***********
 *
 * Index {
 */

StatusDtoT
WebRequestHandler::CreateIndex(const OString& collection_name, const OString& field_name, const OString& body) {
    try {
        auto request_json = nlohmann::json::parse(body->std_str());
        if (!request_json.contains("index_type")) {
            RETURN_STATUS_DTO(BODY_FIELD_LOSS, "Field \'index_type\' is required");
        }

        auto status =
            req_handler_.CreateIndex(context_ptr_, collection_name->std_str(), field_name->std_str(), "", request_json);
        ASSIGN_RETURN_STATUS_DTO(status);
    } catch (nlohmann::detail::parse_error& e) {
        RETURN_STATUS_DTO(BODY_PARSE_FAIL, e.what())
    } catch (nlohmann::detail::type_error& e) {
        RETURN_STATUS_DTO(BODY_PARSE_FAIL, e.what())
    }

    ASSIGN_RETURN_STATUS_DTO(Status::OK())
}

StatusDtoT
WebRequestHandler::DropIndex(const OString& collection_name, const OString& field_name) {
    auto status = req_handler_.DropIndex(context_ptr_, collection_name->std_str(), field_name->std_str(), "");
    ASSIGN_RETURN_STATUS_DTO(status)
}

StatusDtoT
WebRequestHandler::CreatePartition(const OString& collection_name, const PartitionRequestDtoT& param) {
    if (nullptr == param->partition_tag.get()) {
        RETURN_STATUS_DTO(BODY_FIELD_LOSS, "Field \'partition_tag\' is required")
    }

    auto status =
        req_handler_.CreatePartition(context_ptr_, collection_name->std_str(), param->partition_tag->std_str());

    ASSIGN_RETURN_STATUS_DTO(status)
}

StatusDtoT
WebRequestHandler::ShowPartitions(const OString& collection_name, const OQueryParams& query_params,
                                  PartitionListDtoT& partition_list_dto) {
    int64_t offset = 0;
    auto status = ParseQueryInteger(query_params, "offset", offset);
    if (!status.ok()) {
        RETURN_STATUS_DTO(status.code(), status.message().c_str());
    }

    int64_t page_size = 10;
    status = ParseQueryInteger(query_params, "page_size", page_size);
    if (!status.ok()) {
        RETURN_STATUS_DTO(status.code(), status.message().c_str());
    }

    if (offset < 0 || page_size < 0) {
        ASSIGN_RETURN_STATUS_DTO(
            Status(SERVER_UNEXPECTED_ERROR, "Query param 'offset' or 'page_size' should equal or bigger than 0"));
    }

    bool all_required = false;
    auto required = query_params.get("all_required");
    if (nullptr != required.get()) {
        auto required_str = required->std_str();
        if (!ValidateStringIsBool(required_str).ok()) {
            RETURN_STATUS_DTO(ILLEGAL_QUERY_PARAM, "Query param \'all_required\' must be a bool")
        }
        all_required = required_str == "True" || required_str == "true";
    }

    std::vector<std::string> partition_names;
    status = req_handler_.ListPartitions(context_ptr_, collection_name->std_str(), partition_names);
    if (!status.ok()) {
        ASSIGN_RETURN_STATUS_DTO(status)
    }

    if (all_required) {
        offset = 0;
        page_size = partition_names.size();
    } else {
        offset = std::min((size_t)offset, partition_names.size());
        page_size = std::min(partition_names.size() - offset, (size_t)page_size);
    }

    partition_list_dto->count = partition_names.size();
    partition_list_dto->partitions = partition_list_dto->partitions.createShared();

    if (offset < (int64_t)(partition_names.size())) {
        for (int64_t i = offset; i < page_size + offset; i++) {
            auto partition_dto = PartitionFieldsDto::createShared();
            partition_dto->partition_tag = partition_names.at(i).c_str();
            partition_list_dto->partitions->push_back(partition_dto);
        }
    }

    ASSIGN_RETURN_STATUS_DTO(status)
}

StatusDtoT
WebRequestHandler::DropPartition(const OString& collection_name, const OString& body) {
    std::string tag;
    try {
        auto json = nlohmann::json::parse(body->std_str());
        tag = json["partition_tag"].get<std::string>();
    } catch (nlohmann::detail::parse_error& e) {
        RETURN_STATUS_DTO(BODY_PARSE_FAIL, e.what())
    } catch (nlohmann::detail::type_error& e) {
        RETURN_STATUS_DTO(BODY_PARSE_FAIL, e.what())
    }
    auto status = req_handler_.DropPartition(context_ptr_, collection_name->std_str(), tag);

    ASSIGN_RETURN_STATUS_DTO(status)
}

/***********
 *
 * Segment {
 */
StatusDtoT
WebRequestHandler::ShowSegments(const OString& collection_name, const OQueryParams& query_params, OString& response) {
    int64_t offset = 0;
    auto status = ParseQueryInteger(query_params, "offset", offset);
    if (!status.ok()) {
        RETURN_STATUS_DTO(status.code(), status.message().c_str());
    }

    int64_t page_size = 10;
    status = ParseQueryInteger(query_params, "page_size", page_size);
    if (!status.ok()) {
        RETURN_STATUS_DTO(status.code(), status.message().c_str());
    }

    if (offset < 0 || page_size < 0) {
        RETURN_STATUS_DTO(ILLEGAL_QUERY_PARAM, "Query param 'offset' or 'page_size' should equal or bigger than 0");
    }

    bool all_required = false;
    auto required = query_params.get("all_required");
    if (nullptr != required.get()) {
        auto required_str = required->std_str();
        if (!ValidateStringIsBool(required_str).ok()) {
            RETURN_STATUS_DTO(ILLEGAL_QUERY_PARAM, "Query param \'all_required\' must be a bool")
        }
        all_required = required_str == "True" || required_str == "true";
    }

    std::string tag;
    if (nullptr != query_params.get("partition_tag").get()) {
        tag = query_params.get("partition_tag")->std_str();
    }

    std::string stats;
    status = req_handler_.GetCollectionStats(context_ptr_, collection_name->std_str(), stats);
    if (!status.ok()) {
        ASSIGN_RETURN_STATUS_DTO(status)
    }

    nlohmann::json info_json = nlohmann::json::parse(stats);
    nlohmann::json segments_json = nlohmann::json::array();
    for (auto& par : info_json["partitions"]) {
        if (!(all_required || tag.empty() || tag == par["tag"])) {
            continue;
        }

        auto segments = par["segments"];
        if (!segments.is_null()) {
            for (auto& seg : segments) {
                seg["partition_tag"] = par["tag"];
                segments_json.push_back(seg);
            }
        }
    }
    nlohmann::json result_json;
    if (!all_required) {
        int64_t size = segments_json.size();
        int iter_begin = std::min(size, offset);
        int iter_end = std::min(size, offset + page_size);

        nlohmann::json segments_slice_json = nlohmann::json::array();
        segments_slice_json.insert(segments_slice_json.begin(), segments_json.begin() + iter_begin,
                                   segments_json.begin() + iter_end);
        result_json["segments"] = segments_slice_json;  // segments_json;
    } else {
        result_json["segments"] = segments_json;
    }
    result_json["count"] = segments_json.size();
    AddStatusToJson(result_json, status.code(), status.message());
    response = result_json.dump().c_str();

    ASSIGN_RETURN_STATUS_DTO(status)
}

StatusDtoT
WebRequestHandler::GetSegmentInfo(const OString& collection_name, const OString& segment_name, const OString& info,
                                  const OQueryParams& query_params, OString& result) {
    int64_t offset = 0;
    auto status = ParseQueryInteger(query_params, "offset", offset);
    if (!status.ok()) {
        RETURN_STATUS_DTO(status.code(), status.message().c_str());
    }

    int64_t page_size = 10;
    status = ParseQueryInteger(query_params, "page_size", page_size);
    if (!status.ok()) {
        RETURN_STATUS_DTO(status.code(), status.message().c_str());
    }

    if (offset < 0 || page_size < 0) {
        ASSIGN_RETURN_STATUS_DTO(
            Status(SERVER_UNEXPECTED_ERROR, "Query param 'offset' or 'page_size' should equal or bigger than 0"));
    }

    std::string id_str = segment_name->std_str();
    int64_t segment_id = atol(id_str.c_str());
    std::string re = info->std_str();
    status = Status::OK();
    nlohmann::json json;
    // Get vectors
    if (re == "vectors") {
        status = GetSegmentVectors(collection_name->std_str(), segment_id, page_size, offset, json);
        // Get vector ids
    } else if (re == "ids") {
        status = GetSegmentIds(collection_name->std_str(), segment_id, page_size, offset, json);
    }

    result = status.ok() ? json.dump().c_str() : "NULL";

    ASSIGN_RETURN_STATUS_DTO(status)
}

/**
 *
 * Vector
 */
StatusDtoT
WebRequestHandler::InsertEntity(const OString& collection_name, const milvus::server::web::OString& body,
                                EntityIdsDtoT& ids_dto) {
    if (nullptr == body.get() || body->getSize() == 0) {
        RETURN_STATUS_DTO(BODY_FIELD_LOSS, "Request payload is required.")
    }

    auto body_json = nlohmann::json::parse(body->c_str());
    std::string partition_name;
    if (body_json.contains("partition_tag")) {
        partition_name = body_json["partition_tag"];
    }

    CollectionSchema collection_schema;
    std::unordered_map<std::string, engine::DataType> field_types;
    auto status = req_handler_.GetCollectionInfo(context_ptr_, collection_name->std_str(), collection_schema);
    if (!status.ok()) {
        auto msg = "Collection " + collection_name->std_str() + " not exist";
        RETURN_STATUS_DTO(COLLECTION_NOT_EXISTS, msg.c_str());
    }
    for (const auto& field : collection_schema.fields_) {
        field_types.insert({field.first, field.second.field_type_});
    }

    std::unordered_map<std::string, std::vector<uint8_t>> chunk_data;
    int64_t row_num;

    auto entities_json = body_json["entities"];
    if (!entities_json.is_array()) {
        RETURN_STATUS_DTO(ILLEGAL_ARGUMENT, "Entities is not an array");
    }
    row_num = entities_json.size();
    int64_t offset = 0;
    std::vector<uint8_t> ids;
    for (auto& one_entity : entities_json) {
        for (auto& entity : one_entity.items()) {
            std::string field_name = entity.key();
            if (field_name == NAME_ID) {
                if (ids.empty()) {
                    ids.resize(row_num * sizeof(int64_t));
                }
                int64_t id = entity.value().get<int64_t>();
                int64_t id_offset = offset * sizeof(int64_t);
                memcpy(ids.data() + id_offset, &id, sizeof(int64_t));
                continue;
            }
            std::vector<uint8_t> temp_data;
            switch (field_types.at(field_name)) {
                case engine::DataType::INT32: {
                    CopyRowStructuredData<int32_t>(entity.value(), field_name, offset, row_num, chunk_data);
                    break;
                }
                case engine::DataType::INT64: {
                    CopyRowStructuredData<int64_t>(entity.value(), field_name, offset, row_num, chunk_data);
                    break;
                }
                case engine::DataType::FLOAT: {
                    CopyRowStructuredData<float>(entity.value(), field_name, offset, row_num, chunk_data);
                    break;
                }
                case engine::DataType::DOUBLE: {
                    CopyRowStructuredData<double>(entity.value(), field_name, offset, row_num, chunk_data);
                    break;
                }
                case engine::DataType::VECTOR_FLOAT:
                case engine::DataType::VECTOR_BINARY: {
                    bool is_bin = !(field_types.at(field_name) == engine::DataType::VECTOR_FLOAT);
                    CopyRowVectorFromJson(entity.value(), temp_data, is_bin);
                    auto size = temp_data.size();
                    if (chunk_data.find(field_name) == chunk_data.end()) {
                        std::vector<uint8_t> vector_data(row_num * size, 0);
                        memcpy(vector_data.data(), temp_data.data(), size);
                        chunk_data.insert({field_name, vector_data});
                    } else {
                        int64_t vector_offset = offset * size;
                        memcpy(chunk_data.at(field_name).data() + vector_offset, temp_data.data(), size);
                    }
                    break;
                }
                default: {}
            }
        }
        offset++;
    }

    if (!ids.empty()) {
        chunk_data.insert({engine::FIELD_UID, ids});
    }

#if 0
    for (auto& entity : body_json["entities"].items()) {
        std::string field_name = entity.key();
        auto field_value = entity.value();
        if (!field_value.is_array()) {
            RETURN_STATUS_DTO(ILLEGAL_ROWRECORD, "Field value is not an array");
<<<<<<< HEAD
        }
        if (field_name == NAME_ID) {
            std::vector<uint8_t> temp_data(field_value.size() * sizeof(int64_t), 0);
            CopyStructuredData<int64_t>(field_value, temp_data);
            chunk_data.insert({engine::FIELD_UID, temp_data});
            continue;
        }
=======
        }
        if (field_name == NAME_ID) {
            std::vector<uint8_t> temp_data(field_value.size() * sizeof(int64_t), 0);
            CopyStructuredData<int64_t>(field_value, temp_data);
            chunk_data.insert({engine::FIELD_UID, temp_data});
            continue;
        }
>>>>>>> 03c0415e
        row_num = field_value.size();

        std::vector<uint8_t> temp_data;
        switch (field_types.at(field_name)) {
            case engine::DataType::INT32: {
                CopyStructuredData<int32_t>(field_value, temp_data);
                break;
            }
            case engine::DataType::INT64: {
                CopyStructuredData<int64_t>(field_value, temp_data);
                break;
            }
            case engine::DataType::FLOAT: {
                CopyStructuredData<float>(field_value, temp_data);
                break;
            }
            case engine::DataType::DOUBLE: {
                CopyStructuredData<double>(field_value, temp_data);
                break;
            }
            case engine::DataType::VECTOR_FLOAT: {
                CopyRecordsFromJson(field_value, temp_data, false);
                break;
            }
            case engine::DataType::VECTOR_BINARY: {
                CopyRecordsFromJson(field_value, temp_data, true);
                break;
            }
            default: {}
        }

        chunk_data.insert(std::make_pair(field_name, temp_data));
    }
#endif

    status = req_handler_.Insert(context_ptr_, collection_name->c_str(), partition_name, row_num, chunk_data);
    if (!status.ok()) {
        RETURN_STATUS_DTO(UNEXPECTED_ERROR, "Failed to insert data");
    }

    // return generated ids
    auto pair = chunk_data.find(engine::FIELD_UID);
    if (pair != chunk_data.end()) {
        int64_t count = pair->second.size() / 8;
        int64_t* pdata = reinterpret_cast<int64_t*>(pair->second.data());
        ids_dto->ids = ids_dto->ids.createShared();
        for (int64_t i = 0; i < count; ++i) {
            ids_dto->ids->push_back(std::to_string(pdata[i]).c_str());
        }
    }

    ASSIGN_RETURN_STATUS_DTO(status)
}

StatusDtoT
WebRequestHandler::GetEntity(const milvus::server::web::OString& collection_name,
                             const milvus::server::web::OQueryParams& query_params,
                             milvus::server::web::OString& response) {
    auto status = Status::OK();
    try {
        if (query_params.get("offset") && query_params.get("page_size")) {
            nlohmann::json json_out;
            auto offset = std::stoi(query_params.get("offset")->std_str(), nullptr);
            auto page_size = std::stoi(query_params.get("page_size")->std_str(), nullptr);
            status = GetPageEntities(collection_name->std_str(), page_size, offset, json_out);
            response = json_out.dump().c_str();
            ASSIGN_RETURN_STATUS_DTO(status);
        }

        auto query_ids = query_params.get("ids");
        if (query_ids == nullptr || query_ids.get() == nullptr) {
            RETURN_STATUS_DTO(QUERY_PARAM_LOSS, "Query param ids is required.");
        }

        std::vector<std::string> ids;
        StringHelpFunctions::SplitStringByDelimeter(query_ids->c_str(), ",", ids);
        std::vector<int64_t> entity_ids;
        for (auto& id : ids) {
            entity_ids.push_back(std::stol(id));
        }

        std::vector<std::string> field_names;
        auto query_fields = query_params.get("fields");
        if (query_fields != nullptr && query_fields.get() != nullptr) {
            StringHelpFunctions::SplitStringByDelimeter(query_fields->c_str(), ",", field_names);
        }

        std::vector<bool> valid_row;
        nlohmann::json entity_result_json;
        status = GetEntityByIDs(collection_name->std_str(), entity_ids, field_names, entity_result_json);
        if (!status.ok()) {
            response = "NULL";
            ASSIGN_RETURN_STATUS_DTO(status)
        }

        nlohmann::json json;
        AddStatusToJson(json, status.code(), status.message());
        if (entity_result_json.empty()) {
            json["entities"] = std::vector<int64_t>();
        } else {
            json["entities"] = entity_result_json;
        }
        response = json.dump().c_str();
    } catch (std::exception& e) {
        RETURN_STATUS_DTO(SERVER_UNEXPECTED_ERROR, e.what());
    }

    ASSIGN_RETURN_STATUS_DTO(status);
}

StatusDtoT
WebRequestHandler::EntityOp(const OString& collection_name, const OString& payload, OString& response) {
    auto status = Status::OK();
    std::string result_str;

    try {
        nlohmann::json payload_json = nlohmann::json::parse(payload->std_str());

        if (payload_json.contains("delete")) {
            status = DeleteByIDs(collection_name->std_str(), payload_json["delete"], result_str);
        } else if (payload_json.contains("query")) {
            status = Search(collection_name->c_str(), payload_json, result_str);
        } else {
            status = Status(ILLEGAL_BODY, "Unknown body");
        }
    } catch (nlohmann::detail::parse_error& e) {
        std::string emsg = "json error: code=" + std::to_string(e.id) + ", reason=" + e.what();
        RETURN_STATUS_DTO(BODY_PARSE_FAIL, emsg.c_str());
    } catch (nlohmann::detail::type_error& e) {
        std::string emsg = "json error: code=" + std::to_string(e.id) + ", reason=" + e.what();
        RETURN_STATUS_DTO(BODY_PARSE_FAIL, emsg.c_str());
    } catch (std::exception& e) {
        RETURN_STATUS_DTO(SERVER_UNEXPECTED_ERROR, e.what());
    }

    response = status.ok() ? result_str.c_str() : "NULL";

    ASSIGN_RETURN_STATUS_DTO(status)
}

/**********
 *
 * System {
 */
StatusDtoT
WebRequestHandler::SystemInfo(const OString& cmd, const OQueryParams& query_params, OString& response_str) {
    std::string info = cmd->std_str();

    auto status = Status::OK();
    std::string result_str;

    try {
        if (info == "config") {
            status = GetConfig(result_str);
        } else {
            if ("info" == info) {
                info = "get_system_info";
            }
            status = Cmd(info, result_str);
        }
    } catch (nlohmann::detail::parse_error& e) {
        std::string emsg = "json error: code=" + std::to_string(e.id) + ", reason=" + e.what();
        RETURN_STATUS_DTO(BODY_PARSE_FAIL, emsg.c_str());
    } catch (nlohmann::detail::type_error& e) {
        std::string emsg = "json error: code=" + std::to_string(e.id) + ", reason=" + e.what();
        RETURN_STATUS_DTO(BODY_PARSE_FAIL, emsg.c_str());
    }

    response_str = status.ok() ? result_str.c_str() : "NULL";

    ASSIGN_RETURN_STATUS_DTO(status);
}

StatusDtoT
WebRequestHandler::SystemOp(const OString& op, const OString& body_str, OString& response_str) {
    if (nullptr == body_str.get() || body_str->getSize() == 0) {
        RETURN_STATUS_DTO(BODY_FIELD_LOSS, "Payload is empty.");
    }

    Status status = Status::OK();
    std::string result_str;
    try {
        fiu_do_on("WebRequestHandler.SystemOp.raise_parse_error",
                  throw nlohmann::detail::parse_error::create(0, 0, ""));
        fiu_do_on("WebRequestHandler.SystemOp.raise_type_error", throw nlohmann::detail::type_error::create(0, ""));
        nlohmann::json j = nlohmann::json::parse(body_str->c_str());
        if (op->equals("task")) {
            if (j.contains("load")) {
                status = PreLoadCollection(j["load"], result_str);
            } else if (j.contains("flush")) {
                status = Flush(j["flush"], result_str);
            }
            if (j.contains("compact")) {
                status = Compact(j["compact"], result_str);
            }
            //        } else if (op->equals("config")) {
            //            status = SetConfig(j, result_str);
        } else {
            status = Status(UNKNOWN_PATH, "Unknown path: /system/" + op->std_str());
        }
    } catch (nlohmann::detail::parse_error& e) {
        std::string emsg = "json error: code=" + std::to_string(e.id) + ", reason=" + e.what();
        RETURN_STATUS_DTO(BODY_PARSE_FAIL, emsg.c_str());
    } catch (nlohmann::detail::type_error& e) {
        std::string emsg = "json error: code=" + std::to_string(e.id) + ", reason=" + e.what();
        RETURN_STATUS_DTO(BODY_PARSE_FAIL, emsg.c_str());
    }

    response_str = status.ok() ? result_str.c_str() : "NULL";

    ASSIGN_RETURN_STATUS_DTO(status);
}

}  // namespace web
}  // namespace server
}  // namespace milvus<|MERGE_RESOLUTION|>--- conflicted
+++ resolved
@@ -1667,7 +1667,6 @@
         auto field_value = entity.value();
         if (!field_value.is_array()) {
             RETURN_STATUS_DTO(ILLEGAL_ROWRECORD, "Field value is not an array");
-<<<<<<< HEAD
         }
         if (field_name == NAME_ID) {
             std::vector<uint8_t> temp_data(field_value.size() * sizeof(int64_t), 0);
@@ -1675,15 +1674,6 @@
             chunk_data.insert({engine::FIELD_UID, temp_data});
             continue;
         }
-=======
-        }
-        if (field_name == NAME_ID) {
-            std::vector<uint8_t> temp_data(field_value.size() * sizeof(int64_t), 0);
-            CopyStructuredData<int64_t>(field_value, temp_data);
-            chunk_data.insert({engine::FIELD_UID, temp_data});
-            continue;
-        }
->>>>>>> 03c0415e
         row_num = field_value.size();
 
         std::vector<uint8_t> temp_data;
