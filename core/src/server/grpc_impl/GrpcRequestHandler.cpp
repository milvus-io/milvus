// Copyright (C) 2019-2020 Zilliz. All rights reserved.
//
// Licensed under the Apache License, Version 2.0 (the "License"); you may not use this file except in compliance
// with the License. You may obtain a copy of the License at
//
// http://www.apache.org/licenses/LICENSE-2.0
//
// Unless required by applicable law or agreed to in writing, software distributed under the License
// is distributed on an "AS IS" BASIS, WITHOUT WARRANTIES OR CONDITIONS OF ANY KIND, either express
// or implied. See the License for the specific language governing permissions and limitations under the License.

#include "server/grpc_impl/GrpcRequestHandler.h"

#include <fiu-local.h>
#include <algorithm>
#include <memory>
#include <string>
#include <unordered_map>
#include <utility>
#include <vector>

#include "query/BinaryQuery.h"
#include "server/ValidationUtil.h"
#include "server/context/ConnectionContext.h"
#include "tracing/TextMapCarrier.h"
#include "tracing/TracerUtil.h"
#include "utils/Log.h"

namespace milvus {
namespace server {
namespace grpc {

const char* EXTRA_PARAM_KEY = "params";
const size_t MAXIMUM_FIELD_NUM = 64;

::milvus::grpc::ErrorCode
ErrorMap(ErrorCode code) {
    static const std::map<ErrorCode, ::milvus::grpc::ErrorCode> code_map = {
        {SERVER_UNEXPECTED_ERROR, ::milvus::grpc::ErrorCode::UNEXPECTED_ERROR},
        {SERVER_UNSUPPORTED_ERROR, ::milvus::grpc::ErrorCode::UNEXPECTED_ERROR},
        {SERVER_NULL_POINTER, ::milvus::grpc::ErrorCode::UNEXPECTED_ERROR},
        {SERVER_INVALID_ARGUMENT, ::milvus::grpc::ErrorCode::ILLEGAL_ARGUMENT},
        {SERVER_FILE_NOT_FOUND, ::milvus::grpc::ErrorCode::FILE_NOT_FOUND},
        {SERVER_NOT_IMPLEMENT, ::milvus::grpc::ErrorCode::UNEXPECTED_ERROR},
        {SERVER_CANNOT_CREATE_FOLDER, ::milvus::grpc::ErrorCode::CANNOT_CREATE_FOLDER},
        {SERVER_CANNOT_CREATE_FILE, ::milvus::grpc::ErrorCode::CANNOT_CREATE_FILE},
        {SERVER_CANNOT_DELETE_FOLDER, ::milvus::grpc::ErrorCode::CANNOT_DELETE_FOLDER},
        {SERVER_CANNOT_DELETE_FILE, ::milvus::grpc::ErrorCode::CANNOT_DELETE_FILE},
        {SERVER_COLLECTION_NOT_EXIST, ::milvus::grpc::ErrorCode::COLLECTION_NOT_EXISTS},
        {SERVER_INVALID_COLLECTION_NAME, ::milvus::grpc::ErrorCode::ILLEGAL_COLLECTION_NAME},
        {SERVER_INVALID_COLLECTION_DIMENSION, ::milvus::grpc::ErrorCode::ILLEGAL_DIMENSION},
        {SERVER_INVALID_VECTOR_DIMENSION, ::milvus::grpc::ErrorCode::ILLEGAL_DIMENSION},
        {SERVER_INVALID_FIELD_NAME, ::milvus::grpc::ErrorCode::ILLEGAL_ARGUMENT},
        {SERVER_INVALID_FIELD_NUM, ::milvus::grpc::ErrorCode::ILLEGAL_ARGUMENT},

        {SERVER_INVALID_INDEX_TYPE, ::milvus::grpc::ErrorCode::ILLEGAL_INDEX_TYPE},
        {SERVER_INVALID_ROWRECORD, ::milvus::grpc::ErrorCode::ILLEGAL_ROWRECORD},
        {SERVER_INVALID_ROWRECORD_ARRAY, ::milvus::grpc::ErrorCode::ILLEGAL_ROWRECORD},
        {SERVER_INVALID_TOPK, ::milvus::grpc::ErrorCode::ILLEGAL_TOPK},
        {SERVER_INVALID_NPROBE, ::milvus::grpc::ErrorCode::ILLEGAL_ARGUMENT},
        {SERVER_INVALID_INDEX_NLIST, ::milvus::grpc::ErrorCode::ILLEGAL_NLIST},
        {SERVER_INVALID_INDEX_METRIC_TYPE, ::milvus::grpc::ErrorCode::ILLEGAL_METRIC_TYPE},
        {SERVER_INVALID_INDEX_FILE_SIZE, ::milvus::grpc::ErrorCode::ILLEGAL_ARGUMENT},
        {SERVER_ILLEGAL_VECTOR_ID, ::milvus::grpc::ErrorCode::ILLEGAL_VECTOR_ID},
        {SERVER_ILLEGAL_SEARCH_RESULT, ::milvus::grpc::ErrorCode::ILLEGAL_SEARCH_RESULT},
        {SERVER_CACHE_FULL, ::milvus::grpc::ErrorCode::CACHE_FAILED},
        {DB_META_TRANSACTION_FAILED, ::milvus::grpc::ErrorCode::META_FAILED},
        {SERVER_BUILD_INDEX_ERROR, ::milvus::grpc::ErrorCode::BUILD_INDEX_ERROR},
        {SERVER_OUT_OF_MEMORY, ::milvus::grpc::ErrorCode::OUT_OF_MEMORY},
    };

    if (code_map.find(code) != code_map.end()) {
        return code_map.at(code);
    } else {
        return ::milvus::grpc::ErrorCode::UNEXPECTED_ERROR;
    }
}

std::string
RequestMap(BaseRequest::RequestType request_type) {
    static const std::unordered_map<BaseRequest::RequestType, std::string> request_map = {
<<<<<<< HEAD
        {BaseRequest::kInsert, "Insert"}, {BaseRequest::kCreateIndex, "CreateIndex"},
        {BaseRequest::kSearch, "Search"}, {BaseRequest::kHybridSearch, "HybridSearch"},
        {BaseRequest::kFlush, "Flush"},   {BaseRequest::kCompact, "Compact"},
=======
        {BaseRequest::kInsert, "Insert"},
        {BaseRequest::kCreateIndex, "CreateIndex"},
        {BaseRequest::kSearch, "Search"},
        {BaseRequest::kSearchByID, "SearchByID"},
        {BaseRequest::kHybridSearch, "HybridSearch"},
        {BaseRequest::kFlush, "Flush"},
        {BaseRequest::kGetEntityByID, "GetEntityByID"},
        {BaseRequest::kCompact, "Compact"},
>>>>>>> 3d9a8106
    };

    if (request_map.find(request_type) != request_map.end()) {
        return request_map.at(request_type);
    } else {
        return "OtherRequest";
    }
}

namespace {
void
CopyVectorData(const google::protobuf::RepeatedPtrField<::milvus::grpc::VectorRowRecord>& grpc_records,
               std::vector<uint8_t>& vectors_data) {
    // calculate buffer size
    int64_t float_data_size = 0, binary_data_size = 0;
    for (auto& record : grpc_records) {
        float_data_size += record.float_data_size();
        binary_data_size += record.binary_data().size();
    }

    int64_t data_size = binary_data_size;
    if (float_data_size > 0) {
        data_size = float_data_size * sizeof(float);
    }

    // copy vector data
    vectors_data.resize(data_size);
    int64_t offset = 0;
    if (float_data_size > 0) {
        for (auto& record : grpc_records) {
            int64_t single_size = record.float_data_size() * sizeof(float);
            memcpy(&vectors_data[offset], record.float_data().data(), single_size);
            offset += single_size;
        }
    } else if (binary_data_size > 0) {
        for (auto& record : grpc_records) {
            int64_t single_size = record.binary_data().size();
            memcpy(&vectors_data[offset], record.binary_data().data(), single_size);
            offset += single_size;
        }
    }
}

void
CopyRowRecords(const google::protobuf::RepeatedPtrField<::milvus::grpc::VectorRowRecord>& grpc_records,
               const google::protobuf::RepeatedField<google::protobuf::int64>& grpc_id_array,
               engine::VectorsData& vectors) {
    // step 1: copy vector data
    int64_t float_data_size = 0, binary_data_size = 0;
    for (auto& record : grpc_records) {
        float_data_size += record.float_data_size();
        binary_data_size += record.binary_data().size();
    }

    std::vector<float> float_array(float_data_size, 0.0f);
    std::vector<uint8_t> binary_array(binary_data_size, 0);
    int64_t float_offset = 0, binary_offset = 0;
    if (float_data_size > 0) {
        for (auto& record : grpc_records) {
            memcpy(&float_array[float_offset], record.float_data().data(), record.float_data_size() * sizeof(float));
            float_offset += record.float_data_size();
        }
    } else if (binary_data_size > 0) {
        for (auto& record : grpc_records) {
            memcpy(&binary_array[binary_offset], record.binary_data().data(), record.binary_data().size());
            binary_offset += record.binary_data().size();
        }
    }

    // step 2: copy id array
    std::vector<int64_t> id_array;
    if (grpc_id_array.size() > 0) {
        id_array.resize(grpc_id_array.size());
        memcpy(id_array.data(), grpc_id_array.data(), grpc_id_array.size() * sizeof(int64_t));
    }

    // step 3: contruct vectors
    vectors.vector_count_ = grpc_records.size();
    vectors.float_data_.swap(float_array);
    vectors.binary_data_.swap(binary_array);
    vectors.id_array_.swap(id_array);
}

void
DeSerialization(const ::milvus::grpc::GeneralQuery& general_query, query::BooleanQueryPtr& boolean_clause,
                query::QueryPtr& query_ptr) {
    if (general_query.has_boolean_query()) {
        boolean_clause->SetOccur((query::Occur)general_query.boolean_query().occur());
        for (uint64_t i = 0; i < general_query.boolean_query().general_query_size(); ++i) {
            if (general_query.boolean_query().general_query(i).has_boolean_query()) {
                query::BooleanQueryPtr query = std::make_shared<query::BooleanQuery>();
                DeSerialization(general_query.boolean_query().general_query(i), query, query_ptr);
                boolean_clause->AddBooleanQuery(query);
            } else {
                auto leaf_query = std::make_shared<query::LeafQuery>();
                auto query = general_query.boolean_query().general_query(i);
                //                if (query.has_term_query()) {
                //                    query::TermQueryPtr term_query = std::make_shared<query::TermQuery>();
                //                    term_query->field_name = query.term_query().field_name();
                //                    term_query->boost = query.term_query().boost();
                //                    size_t int_size = query.term_query().int_value_size();
                //                    size_t double_size = query.term_query().double_value_size();
                //                    if (int_size > 0) {
                //                        term_query->field_value.resize(int_size * sizeof(int64_t));
                //                        memcpy(term_query->field_value.data(), query.term_query().int_value().data(),
                //                               int_size * sizeof(int64_t));
                //                    } else if (double_size > 0) {
                //                        term_query->field_value.resize(double_size * sizeof(double));
                //                        memcpy(term_query->field_value.data(),
                //                        query.term_query().double_value().data(),
                //                               double_size * sizeof(double));
                //                    }
                //                    leaf_query->term_query = term_query;
                //                    boolean_clause->AddLeafQuery(leaf_query);
                //                }
                //                if (query.has_range_query()) {
                //                    query::RangeQueryPtr range_query = std::make_shared<query::RangeQuery>();
                //                    range_query->field_name = query.range_query().field_name();
                //                    range_query->boost = query.range_query().boost();
                //                    range_query->compare_expr.resize(query.range_query().operand_size());
                //                    for (uint64_t j = 0; j < query.range_query().operand_size(); ++j) {
                //                        range_query->compare_expr[j].compare_operator =
                //                            query::CompareOperator(query.range_query().operand(j).operator_());
                //                        range_query->compare_expr[j].operand =
                //                        query.range_query().operand(j).operand();
                //                    }
                //                    leaf_query->range_query = range_query;
                //                    boolean_clause->AddLeafQuery(leaf_query);
                //                }
                if (query.has_vector_query()) {
                    query::VectorQueryPtr vector_query = std::make_shared<query::VectorQuery>();

                    engine::VectorsData vectors;
                    CopyRowRecords(query.vector_query().records(),
                                   google::protobuf::RepeatedField<google::protobuf::int64>(), vectors);

                    vector_query->query_vector.float_data = vectors.float_data_;
                    vector_query->query_vector.binary_data = vectors.binary_data_;

                    vector_query->boost = query.vector_query().query_boost();
                    vector_query->field_name = query.vector_query().field_name();
                    vector_query->topk = query.vector_query().topk();

                    milvus::json json_params;
                    for (int j = 0; j < query.vector_query().extra_params_size(); j++) {
                        const ::milvus::grpc::KeyValuePair& extra = query.vector_query().extra_params(j);
                        if (extra.key() == EXTRA_PARAM_KEY) {
                            json_params = json::parse(extra.value());
                        }
                    }
                    vector_query->extra_params = json_params;

                    // TODO(yukun): remove hardcode here
                    std::string vector_placeholder = "placeholder_1";
                    query_ptr->vectors.insert(std::make_pair(vector_placeholder, vector_query));

                    leaf_query->vector_placeholder = vector_placeholder;
                    boolean_clause->AddLeafQuery(leaf_query);
                }
            }
        }
    }
}

void
ConstructResults(const TopKQueryResult& result, ::milvus::grpc::QueryResult* response) {
    if (!response) {
        return;
    }

    response->set_row_num(result.row_num_);

    response->mutable_entities()->mutable_ids()->Resize(static_cast<int>(result.id_list_.size()), 0);
    memcpy(response->mutable_entities()->mutable_ids()->mutable_data(), result.id_list_.data(),
           result.id_list_.size() * sizeof(int64_t));

    response->mutable_distances()->Resize(static_cast<int>(result.distance_list_.size()), 0.0);
    memcpy(response->mutable_distances()->mutable_data(), result.distance_list_.data(),
           result.distance_list_.size() * sizeof(float));
}

void
ConstructEntityResults(const std::vector<engine::AttrsData>& attrs, const std::vector<engine::VectorsData>& vectors,
                       std::vector<std::string>& field_names, ::milvus::grpc::Entities* response) {
    if (!response) {
        return;
    }

    auto id_size = vectors.size();
    std::vector<int64_t> id_array(id_size);
    for (int64_t i = 0; i < id_size; i++) {
        id_array[i] = vectors[i].id_array_[0];
    }
    response->mutable_ids()->Resize(static_cast<int>(id_size), 0);
    memcpy(response->mutable_ids()->mutable_data(), id_array.data(), id_size * sizeof(int64_t));

    std::string vector_field_name;
    bool set_valid_row = false;
    for (auto field_name : field_names) {
        if (!attrs.empty()) {
            if (attrs[0].attr_type_.find(field_name) != attrs[0].attr_type_.end()) {
                auto grpc_field = response->add_fields();
                grpc_field->set_field_name(field_name);
                grpc_field->set_type((::milvus::grpc::DataType)attrs[0].attr_type_.at(field_name));
                auto grpc_attr_data = grpc_field->mutable_attr_record();

                std::vector<int32_t> int32_data;
                std::vector<int64_t> int64_data;
                std::vector<float> float_data;
                std::vector<double> double_data;
                for (auto& attr : attrs) {
                    if (not set_valid_row) {
                        if (!attr.id_array_.empty()) {
                            response->add_valid_row(true);
                        } else {
                            response->add_valid_row(false);
                            continue;
                        }
                    }

                    if (attr.attr_data_.find(field_name) == attr.attr_data_.end()) {
                        continue;
                    }
                    auto attr_data = attr.attr_data_.at(field_name);
                    int32_t grpc_int32_data;
                    int64_t grpc_int64_data;
                    float grpc_float_data;
                    double grpc_double_data;
                    switch (attr.attr_type_.at(field_name)) {
                        case engine::meta::hybrid::DataType::INT8: {
                            if (attr_data.size() == sizeof(int8_t)) {
                                grpc_int32_data = attr_data[0];
                                int32_data.emplace_back(grpc_int32_data);
                            } else {
                                response->mutable_status()->set_error_code(::milvus::grpc::ErrorCode::UNEXPECTED_ERROR);
                                return;
                            }
                            break;
                        }
                        case engine::meta::hybrid::DataType::INT16: {
                            if (attr_data.size() == sizeof(int16_t)) {
                                int16_t value;
                                memcpy(&value, attr_data.data(), sizeof(int16_t));
                                grpc_int32_data = value;
                                int32_data.emplace_back(grpc_int32_data);
                            } else {
                                response->mutable_status()->set_error_code(::milvus::grpc::ErrorCode::UNEXPECTED_ERROR);
                                return;
                            }
                            break;
                        }
                        case engine::meta::hybrid::DataType::INT32: {
                            if (attr_data.size() == sizeof(int32_t)) {
                                memcpy(&grpc_int32_data, attr_data.data(), sizeof(int32_t));
                                int32_data.emplace_back(grpc_int32_data);
                            } else {
                                response->mutable_status()->set_error_code(::milvus::grpc::ErrorCode::UNEXPECTED_ERROR);
                                return;
                            }
                            break;
                        }
                        case engine::meta::hybrid::DataType::INT64: {
                            if (attr_data.size() == sizeof(int64_t)) {
                                memcpy(&grpc_int64_data, attr_data.data(), sizeof(int64_t));
                                int64_data.emplace_back(grpc_int64_data);
                            } else {
                                response->mutable_status()->set_error_code(::milvus::grpc::ErrorCode::UNEXPECTED_ERROR);
                                return;
                            }
                            break;
                        }
                        case engine::meta::hybrid::DataType::FLOAT: {
                            if (attr_data.size() == sizeof(float)) {
                                float value;
                                memcpy(&value, attr_data.data(), sizeof(float));
                                grpc_float_data = value;
                                float_data.emplace_back(grpc_float_data);
                            } else {
                                response->mutable_status()->set_error_code(::milvus::grpc::ErrorCode::UNEXPECTED_ERROR);
                                return;
                            }
                            break;
                        }
                        case engine::meta::hybrid::DataType::DOUBLE: {
                            if (attr_data.size() == sizeof(double)) {
                                memcpy(&grpc_double_data, attr_data.data(), sizeof(double));
                                double_data.emplace_back(grpc_double_data);
                            } else {
                                response->mutable_status()->set_error_code(::milvus::grpc::ErrorCode::UNEXPECTED_ERROR);
                                return;
                            }
                            break;
                        }
                        default: { break; }
                    }
                }
                if (!int32_data.empty()) {
                    grpc_attr_data->mutable_int32_value()->Resize(static_cast<int>(int32_data.size()), 0);
                    memcpy(grpc_attr_data->mutable_int32_value()->mutable_data(), int32_data.data(),
                           int32_data.size() * sizeof(int32_t));
                } else if (!int64_data.empty()) {
                    grpc_attr_data->mutable_int64_value()->Resize(static_cast<int>(int64_data.size()), 0);
                    memcpy(grpc_attr_data->mutable_int64_value()->mutable_data(), int64_data.data(),
                           int64_data.size() * sizeof(int64_t));
                } else if (!float_data.empty()) {
                    grpc_attr_data->mutable_float_value()->Resize(static_cast<int>(float_data.size()), 0.0);
                    memcpy(grpc_attr_data->mutable_float_value()->mutable_data(), float_data.data(),
                           float_data.size() * sizeof(float));
                } else if (!double_data.empty()) {
                    grpc_attr_data->mutable_double_value()->Resize(static_cast<int>(double_data.size()), 0.0);
                    memcpy(grpc_attr_data->mutable_double_value()->mutable_data(), double_data.data(),
                           double_data.size() * sizeof(double));
                }
                set_valid_row = true;
            } else {
                vector_field_name = field_name;
            }
        }
    }

    // TODO(yukun): valid_row not used in vector records serialize
    if (!vector_field_name.empty()) {
        auto grpc_field = response->add_fields();
        grpc_field->set_field_name(vector_field_name);
        ::milvus::grpc::VectorRecord* grpc_vector_data = grpc_field->mutable_vector_record();
        for (auto& vector : vectors) {
            auto grpc_data = grpc_vector_data->add_records();
            if (!vector.float_data_.empty()) {
                if (not set_valid_row) {
                    response->add_valid_row(true);
                }
                grpc_field->set_type(::milvus::grpc::DataType::VECTOR_FLOAT);
                grpc_data->mutable_float_data()->Resize(vector.float_data_.size(), 0);
                memcpy(grpc_data->mutable_float_data()->mutable_data(), vector.float_data_.data(),
                       vector.float_data_.size() * sizeof(float));
            } else if (!vector.binary_data_.empty()) {
                if (not set_valid_row) {
                    response->add_valid_row(true);
                }
                grpc_field->set_type(::milvus::grpc::DataType::VECTOR_BINARY);
                grpc_data->mutable_binary_data()->resize(vector.binary_data_.size());
                memcpy(grpc_data->mutable_binary_data()->data(), vector.binary_data_.data(),
                       vector.binary_data_.size() * sizeof(uint8_t));
            } else {
                if (not set_valid_row) {
                    response->add_valid_row(false);
                }
            }
        }
    }
}

class GrpcConnectionContext : public milvus::server::ConnectionContext {
 public:
    explicit GrpcConnectionContext(::grpc::ServerContext* context) : context_(context) {
    }

    bool
    IsConnectionBroken() const override {
        if (context_ == nullptr) {
            return true;
        }

        return context_->IsCancelled();
    }

 private:
    ::grpc::ServerContext* context_ = nullptr;
};

}  // namespace

namespace {

#define REQ_ID ("request_id")

std::atomic<int64_t> _sequential_id;

int64_t
get_sequential_id() {
    return _sequential_id++;
}

void
set_request_id(::grpc::ServerContext* context, const std::string& request_id) {
    if (not context) {
        // error
        LOG_SERVER_ERROR_ << "set_request_id: grpc::ServerContext is nullptr" << std::endl;
        return;
    }

    context->AddInitialMetadata(REQ_ID, request_id);
}

std::string
get_request_id(::grpc::ServerContext* context) {
    if (not context) {
        // error
        LOG_SERVER_ERROR_ << "get_request_id: grpc::ServerContext is nullptr" << std::endl;
        return "INVALID_ID";
    }

    auto server_metadata = context->server_metadata();

    auto request_id_kv = server_metadata.find(REQ_ID);
    if (request_id_kv == server_metadata.end()) {
        // error
        LOG_SERVER_ERROR_ << std::string(REQ_ID) << " not found in grpc.server_metadata" << std::endl;
        return "INVALID_ID";
    }

    return request_id_kv->second.data();
}

}  // namespace

GrpcRequestHandler::GrpcRequestHandler(const std::shared_ptr<opentracing::Tracer>& tracer)
    : tracer_(tracer), random_num_generator_() {
    std::random_device random_device;
    random_num_generator_.seed(random_device());
}

void
GrpcRequestHandler::OnPostRecvInitialMetaData(
    ::grpc::experimental::ServerRpcInfo* server_rpc_info,
    ::grpc::experimental::InterceptorBatchMethods* interceptor_batch_methods) {
    std::unordered_map<std::string, std::string> text_map;
    auto* metadata_map = interceptor_batch_methods->GetRecvInitialMetadata();
    auto context_kv = metadata_map->find(tracing::TracerUtil::GetTraceContextHeaderName());
    if (context_kv != metadata_map->end()) {
        text_map[std::string(context_kv->first.data(), context_kv->first.length())] =
            std::string(context_kv->second.data(), context_kv->second.length());
    }
    // test debug mode
    //    if (std::string(server_rpc_info->method()).find("Search") != std::string::npos) {
    //        text_map["demo-debug-id"] = "debug-id";
    //    }

    tracing::TextMapCarrier carrier{text_map};
    auto span_context_maybe = tracer_->Extract(carrier);
    if (!span_context_maybe) {
        std::cerr << span_context_maybe.error().message() << std::endl;
        return;
    }
    auto span = tracer_->StartSpan(server_rpc_info->method(), {opentracing::ChildOf(span_context_maybe->get())});

    auto server_context = server_rpc_info->server_context();
    auto client_metadata = server_context->client_metadata();

    // if client provide request_id in metadata, milvus just use it,
    // else milvus generate a sequential id.
    std::string request_id;
    auto request_id_kv = client_metadata.find("request_id");
    if (request_id_kv != client_metadata.end()) {
        request_id = request_id_kv->second.data();
        LOG_SERVER_DEBUG_ << "client provide request_id: " << request_id;

        // if request_id is being used by another request,
        // convert it to request_id_n.
        std::lock_guard<std::mutex> lock(context_map_mutex_);
        if (context_map_.find(request_id) == context_map_.end()) {
            // if not found exist, mark
            context_map_[request_id] = nullptr;
        } else {
            // Finding a unused suffix
            int64_t suffix = 1;
            std::string try_request_id;
            bool exist = true;
            do {
                try_request_id = request_id + "_" + std::to_string(suffix);
                exist = context_map_.find(try_request_id) != context_map_.end();
                suffix++;
            } while (exist);
            context_map_[try_request_id] = nullptr;
        }
    } else {
        request_id = std::to_string(get_sequential_id());
        set_request_id(server_context, request_id);
        LOG_SERVER_DEBUG_ << "milvus generate request_id: " << request_id;
    }

    auto trace_context = std::make_shared<tracing::TraceContext>(span);
    auto context = std::make_shared<Context>(request_id);
    context->SetTraceContext(trace_context);
    SetContext(server_rpc_info->server_context(), context);
}

void
GrpcRequestHandler::OnPreSendMessage(::grpc::experimental::ServerRpcInfo* server_rpc_info,
                                     ::grpc::experimental::InterceptorBatchMethods* interceptor_batch_methods) {
    std::lock_guard<std::mutex> lock(context_map_mutex_);
    auto request_id = get_request_id(server_rpc_info->server_context());

    if (context_map_.find(request_id) == context_map_.end()) {
        // error
        LOG_SERVER_ERROR_ << "request_id " << request_id << " not found in context_map_";
        return;
    }
    context_map_[request_id]->GetTraceContext()->GetSpan()->Finish();
    context_map_.erase(request_id);
}

std::shared_ptr<Context>
GrpcRequestHandler::GetContext(::grpc::ServerContext* server_context) {
    std::lock_guard<std::mutex> lock(context_map_mutex_);
    auto request_id = get_request_id(server_context);

    auto iter = context_map_.find(request_id);
    if (iter == context_map_.end()) {
        LOG_SERVER_ERROR_ << "GetContext: request_id " << request_id << " not found in context_map_";
        return nullptr;
    }

    if (iter->second != nullptr) {
        ConnectionContextPtr connection_context = std::make_shared<GrpcConnectionContext>(server_context);
        iter->second->SetConnectionContext(connection_context);
    }
    return iter->second;
}

void
GrpcRequestHandler::SetContext(::grpc::ServerContext* server_context, const std::shared_ptr<Context>& context) {
    std::lock_guard<std::mutex> lock(context_map_mutex_);
    auto request_id = get_request_id(server_context);
    context_map_[request_id] = context;
}

uint64_t
GrpcRequestHandler::random_id() const {
    std::lock_guard<std::mutex> lock(random_mutex_);
    auto value = random_num_generator_();
    while (value == 0) {
        value = random_num_generator_();
    }
    return value;
}

////////////////////////////////////////////////////////////////////////////////////////////////////////////////////////

::grpc::Status
GrpcRequestHandler::CreateCollection(::grpc::ServerContext* context, const ::milvus::grpc::Mapping* request,
                                     ::milvus::grpc::Status* response) {
    CHECK_NULLPTR_RETURN(request);
    LOG_SERVER_INFO_ << LogOut("Request [%s] %s begin.", GetContext(context)->RequestID().c_str(), __func__);

    std::unordered_map<std::string, engine::meta::hybrid::DataType> field_types;
    std::unordered_map<std::string, milvus::json> field_index_params;
    std::unordered_map<std::string, std::string> field_params;
    if (request->fields_size() > MAXIMUM_FIELD_NUM) {
        Status status = Status{SERVER_INVALID_FIELD_NUM, "Maximum field's number should be limited to 64"};
        LOG_SERVER_INFO_ << LogOut("Request [%s] %s end.", GetContext(context)->RequestID().c_str(), __func__);
        SET_RESPONSE(response, status, context);
        return ::grpc::Status::OK;
    }
    for (int i = 0; i < request->fields_size(); ++i) {
        auto field = request->fields(i);
        auto field_name = field.name();
        field_types.insert(std::make_pair(field_name, (engine::meta::hybrid::DataType)field.type()));

        milvus::json index_param;
        for (int j = 0; j < field.index_params_size(); j++) {
            index_param[field.index_params(j).key()] = field.index_params(j).value();
        }
        field_index_params.insert(std::make_pair(field_name, index_param));

        // Currently only one extra_param
        if (request->fields(i).extra_params_size() != 0) {
            auto extra_params = std::make_pair(request->fields(i).name(), request->fields(i).extra_params(0).value());
            field_params.insert(extra_params);
        } else {
            auto extra_params = std::make_pair(request->fields(i).name(), "");
            field_params.insert(extra_params);
        }
    }

    milvus::json json_params;
    for (int i = 0; i < request->extra_params_size(); i++) {
        const ::milvus::grpc::KeyValuePair& extra = request->extra_params(i);
        if (extra.key() == EXTRA_PARAM_KEY) {
            json_params = json::parse(extra.value());
        }
    }

    Status status = request_handler_.CreateHybridCollection(GetContext(context), request->collection_name(),
                                                            field_types, field_index_params, field_params, json_params);

    LOG_SERVER_INFO_ << LogOut("Request [%s] %s end.", GetContext(context)->RequestID().c_str(), __func__);
    SET_RESPONSE(response, status, context)

    return ::grpc::Status::OK;
}

::grpc::Status
GrpcRequestHandler::HasCollection(::grpc::ServerContext* context, const ::milvus::grpc::CollectionName* request,
                                  ::milvus::grpc::BoolReply* response) {
    CHECK_NULLPTR_RETURN(request);
    LOG_SERVER_INFO_ << LogOut("Request [%s] %s begin.", GetContext(context)->RequestID().c_str(), __func__);

    bool has_collection = false;

    Status status = request_handler_.HasCollection(GetContext(context), request->collection_name(), has_collection);
    response->set_bool_reply(has_collection);

    LOG_SERVER_INFO_ << LogOut("Request [%s] %s end.", GetContext(context)->RequestID().c_str(), __func__);
    SET_RESPONSE(response->mutable_status(), status, context);

    return ::grpc::Status::OK;
}

::grpc::Status
GrpcRequestHandler::DropCollection(::grpc::ServerContext* context, const ::milvus::grpc::CollectionName* request,
                                   ::milvus::grpc::Status* response) {
    CHECK_NULLPTR_RETURN(request);
    LOG_SERVER_INFO_ << LogOut("Request [%s] %s begin.", GetContext(context)->RequestID().c_str(), __func__);

    Status status = request_handler_.DropCollection(GetContext(context), request->collection_name());

    LOG_SERVER_INFO_ << LogOut("Request [%s] %s end.", GetContext(context)->RequestID().c_str(), __func__);
    SET_RESPONSE(response, status, context);
    return ::grpc::Status::OK;
}

::grpc::Status
GrpcRequestHandler::CreateIndex(::grpc::ServerContext* context, const ::milvus::grpc::IndexParam* request,
                                ::milvus::grpc::Status* response) {
    CHECK_NULLPTR_RETURN(request)
    LOG_SERVER_INFO_ << LogOut("Request [%s] %s begin.", GetContext(context)->RequestID().c_str(), __func__);

    milvus::json json_params;
    for (int i = 0; i < request->extra_params_size(); i++) {
        const ::milvus::grpc::KeyValuePair& extra = request->extra_params(i);
        if (extra.key() == EXTRA_PARAM_KEY) {
            json_params = json::parse(extra.value());
        }
    }

    Status status = request_handler_.CreateIndex(GetContext(context), request->collection_name(), request->field_name(),
                                                 request->index_name(), json_params);

    LOG_SERVER_INFO_ << LogOut("Request [%s] %s end.", GetContext(context)->RequestID().c_str(), __func__);
    SET_RESPONSE(response, status, context);
    return ::grpc::Status::OK;
}

::grpc::Status
GrpcRequestHandler::GetEntityByID(::grpc::ServerContext* context, const ::milvus::grpc::EntityIdentity* request,
                                  ::milvus::grpc::Entities* response) {
    CHECK_NULLPTR_RETURN(request);
    LOG_SERVER_INFO_ << LogOut("Request [%s] %s begin.", GetContext(context)->RequestID().c_str(), __func__);

    engine::IDNumbers vector_ids;
    vector_ids.reserve(request->id_array_size());
    for (int i = 0; i < request->id_array_size(); i++) {
        vector_ids.push_back(request->id_array(i));
    }

    std::vector<std::string> field_names(request->field_names_size());
    for (int i = 0; i < request->field_names_size(); i++) {
        field_names[i] = request->field_names(i);
    }

    engine::DataChunkPtr data_chunk;
    engine::snapshot::CollectionMappings field_mappings;

    std::vector<engine::AttrsData> attrs;
    std::vector<engine::VectorsData> vectors;

    Status status = request_handler_.GetEntityByID(GetContext(context), request->collection_name(), vector_ids,
                                                   field_names, field_mappings, data_chunk);

    for (const auto& it : field_mappings) {
        auto type = it.first->GetFtype();
        std::string name = it.first->GetName();
        std::vector<uint8_t> data = data_chunk->fixed_fields_[name];

        if (type == engine::meta::hybrid::DataType::UID) {
            response->mutable_ids()->Resize(data.size(), 0);
            memcpy(response->mutable_ids()->mutable_data(), data.data(), data.size() * sizeof(uint64_t));
            continue;
        }

        auto field_value = response->add_fields();
        auto vector_record = field_value->mutable_vector_record();

        field_value->set_field_name(name);
        field_value->set_type(static_cast<milvus::grpc::DataType>(type));
        // general data
        if (type == engine::meta::hybrid::DataType::VECTOR_BINARY) {
            // add binary vector data
            auto vector_row_record = vector_record->add_records();

            std::vector<int8_t> binary_vector;
            binary_vector.resize(data.size());
            memcpy(binary_vector.data(), data.data(), data.size());
            vector_row_record->mutable_binary_data()->resize(binary_vector.size());
            memcpy(vector_row_record->mutable_binary_data()->data(), binary_vector.data(), binary_vector.size());

            continue;
        } else if (type == engine::meta::hybrid::DataType::VECTOR_FLOAT) {
            // add float vector data
            auto vector_row_record = vector_record->add_records();
            std::vector<float> float_vector;
            float_vector.resize(data.size() * sizeof(int8_t) / sizeof(float));
            memcpy(float_vector.data(), data.data(), data.size());
            vector_row_record->mutable_float_data()->Resize(float_vector.size(), 0.0);
            memcpy(vector_row_record->mutable_float_data()->mutable_data(), float_vector.data(),
                   float_vector.size() * sizeof(float));

            continue;
        } else {
            // add attribute data
            auto attr_record = field_value->mutable_attr_record();
            if (type == engine::meta::hybrid::DataType::INT32) {
                // add int32 data
                std::vector<int32_t> int32_value;
                int32_value.resize(data.size() * sizeof(int8_t) / sizeof(int32_t));
                memcpy(int32_value.data(), data.data(), data.size());
                attr_record->mutable_int32_value()->Resize(int32_value.size(), 0);
                memcpy(attr_record->mutable_int32_value()->mutable_data(), int32_value.data(), int32_value.size());
            } else if (type == engine::meta::hybrid::DataType::INT64) {
                // add int64 data
                std::vector<int64_t> int64_value;
                int64_value.resize(data.size() * sizeof(int8_t) / sizeof(int64_t));
                memcpy(int64_value.data(), data.data(), data.size());
                attr_record->mutable_int64_value()->Resize(int64_value.size(), 0);
                memcpy(attr_record->mutable_int64_value()->mutable_data(), int64_value.data(), int64_value.size());
            } else if (type == engine::meta::hybrid::DataType::DOUBLE) {
                // add double data
                std::vector<double> double_value;
                double_value.resize(data.size() * sizeof(int8_t) / sizeof(double));
                memcpy(double_value.data(), data.data(), data.size());
                attr_record->mutable_double_value()->Resize(double_value.size(), 0.0);
                memcpy(attr_record->mutable_double_value()->mutable_data(), double_value.data(), double_value.size());
            } else if (type == engine::meta::hybrid::DataType::FLOAT) {
                // add float data
                std::vector<float> float_value;
                float_value.resize(data.size() * sizeof(int8_t) / sizeof(float));
                memcpy(float_value.data(), data.data(), data.size());
                attr_record->mutable_float_value()->Resize(float_value.size(), 0.0);
                memcpy(attr_record->mutable_float_value()->mutable_data(), float_value.data(), float_value.size());
            }
        }
    }

    LOG_SERVER_INFO_ << LogOut("Request [%s] %s end.", GetContext(context)->RequestID().c_str(), __func__);
    SET_RESPONSE(response->mutable_status(), status, context);

    return ::grpc::Status::OK;
}

::grpc::Status
GrpcRequestHandler::GetEntityIDs(::grpc::ServerContext* context, const ::milvus::grpc::GetEntityIDsParam* request,
                                 ::milvus::grpc::EntityIds* response) {
    CHECK_NULLPTR_RETURN(request);
    LOG_SERVER_INFO_ << LogOut("Request [%s] %s begin.", GetContext(context)->RequestID().c_str(), __func__);

    std::vector<int64_t> vector_ids;
    Status status = request_handler_.GetEntityIDs(GetContext(context), request->collection_name(),
                                                  request->segment_id(), vector_ids);

    if (!vector_ids.empty()) {
        response->mutable_entity_id_array()->Resize(vector_ids.size(), -1);
        memcpy(response->mutable_entity_id_array()->mutable_data(), vector_ids.data(),
               vector_ids.size() * sizeof(int64_t));
    }

    LOG_SERVER_INFO_ << LogOut("Request [%s] %s end.", GetContext(context)->RequestID().c_str(), __func__);
    SET_RESPONSE(response->mutable_status(), status, context);

    return ::grpc::Status::OK;
}

//::grpc::Status
// GrpcRequestHandler::Search(::grpc::ServerContext* context, const ::milvus::grpc::SearchParam* request,
//                           ::milvus::grpc::QueryResult* response) {
//    CHECK_NULLPTR_RETURN(request);
//    LOG_SERVER_INFO_ << LogOut("Request [%s] %s begin.", GetContext(context)->RequestID().c_str(), __func__);
//
//    // step 1: copy vector data
//    engine::VectorsData vectors;
//    CopyRowRecords(request->query_record_array(), google::protobuf::RepeatedField<google::protobuf::int64>(),
//    vectors);
//
//    // step 2: partition tags
//    std::vector<std::string> partitions;
//    std::copy(request->partition_tag_array().begin(), request->partition_tag_array().end(),
//              std::back_inserter(partitions));
//
//    // step 3: parse extra parameters
//    milvus::json json_params;
//    for (int i = 0; i < request->extra_params_size(); i++) {
//        const ::milvus::grpc::KeyValuePair& extra = request->extra_params(i);
//        if (extra.key() == EXTRA_PARAM_KEY) {
//            json_params = json::parse(extra.value());
//        }
//    }
//
//    // step 4: search vectors
//    std::vector<std::string> file_ids;
//    TopKQueryResult result;
//    fiu_do_on("GrpcRequestHandler.Search.not_empty_file_ids", file_ids.emplace_back("test_file_id"));
//
//    Status status = request_handler_.Search(GetContext(context), request->collection_name(), vectors, request->topk(),
//                                            json_params, partitions, file_ids, result);
//
//    // step 5: construct and return result
//    ConstructResults(result, response);
//
//    LOG_SERVER_INFO_ << LogOut("Request [%s] %s end.", GetContext(context)->RequestID().c_str(), __func__);
//    SET_RESPONSE(response->mutable_status(), status, context);
//
//    return ::grpc::Status::OK;
//}

::grpc::Status
GrpcRequestHandler::SearchInSegment(::grpc::ServerContext* context, const ::milvus::grpc::SearchInSegmentParam* request,
                                    ::milvus::grpc::QueryResult* response) {
    //    CHECK_NULLPTR_RETURN(request);
    //    LOG_SERVER_INFO_ << LogOut("Request [%s] %s begin.", GetContext(context)->RequestID().c_str(), __func__);
    //
    //    auto* search_request = &request->search_param();
    //
    //    // step 1: copy vector data
    //    engine::VectorsData vectors;
    //    CopyRowRecords(search_request->query_record_array(),
    //    google::protobuf::RepeatedField<google::protobuf::int64>(),
    //                   vectors);
    //
    //    // step 2: copy file id array
    //    std::vector<std::string> file_ids;
    //    std::copy(request->file_id_array().begin(), request->file_id_array().end(), std::back_inserter(file_ids));
    //
    //    // step 3: partition tags
    //    std::vector<std::string> partitions;
    //    std::copy(search_request->partition_tag_array().begin(), search_request->partition_tag_array().end(),
    //              std::back_inserter(partitions));
    //
    //    // step 4: parse extra parameters
    //    milvus::json json_params;
    //    for (int i = 0; i < search_request->extra_params_size(); i++) {
    //        const ::milvus::grpc::KeyValuePair& extra = search_request->extra_params(i);
    //        if (extra.key() == EXTRA_PARAM_KEY) {
    //            json_params = json::parse(extra.value());
    //        }
    //    }
    //
    //    // step 5: search vectors
    //    TopKQueryResult result;
    //    Status status = request_handler_.Search(GetContext(context), search_request->collection_name(), vectors,
    //                                            search_request->topk(), json_params, partitions, file_ids, result);
    //
    //    // step 6: construct and return result
    //    ConstructResults(result, response);
    //
    //    LOG_SERVER_INFO_ << LogOut("Request [%s] %s end.", GetContext(context)->RequestID().c_str(), __func__);
    //    SET_RESPONSE(response->mutable_status(), status, context);

    return ::grpc::Status::OK;
}

::grpc::Status
GrpcRequestHandler::DescribeCollection(::grpc::ServerContext* context, const ::milvus::grpc::CollectionName* request,
                                       ::milvus::grpc::Mapping* response) {
    LOG_SERVER_INFO_ << LogOut("Request [%s] %s begin.", GetContext(context)->RequestID().c_str(), __func__);
    CHECK_NULLPTR_RETURN(request);
    try {
        milvus::server::HybridCollectionSchema collection_schema;
        Status status = request_handler_.DescribeHybridCollection(GetContext(context), request->collection_name(),
                                                                  collection_schema);
        if (!status.ok()) {
            SET_RESPONSE(response->mutable_status(), status, context);
            return ::grpc::Status::OK;
        }

        response->set_collection_name(request->collection_name());
        auto field_it = collection_schema.field_types_.begin();
        for (; field_it != collection_schema.field_types_.end(); field_it++) {
            auto field = response->add_fields();
            field->set_name(field_it->first);
            field->set_type((milvus::grpc::DataType)field_it->second);
            for (auto& json_param : collection_schema.index_params_.at(field_it->first).items()) {
                auto grpc_index_param = field->add_index_params();
                grpc_index_param->set_key(json_param.key());
                grpc_index_param->set_value(json_param.value());
            }
            auto grpc_field_param = field->add_extra_params();
            grpc_field_param->set_key(EXTRA_PARAM_KEY);
            grpc_field_param->set_value(collection_schema.field_params_.at(field_it->first).dump());
        }
        auto grpc_extra_param = response->add_extra_params();
        grpc_extra_param->set_key(EXTRA_PARAM_KEY);
        grpc_extra_param->set_value(collection_schema.extra_params_.dump());
        LOG_SERVER_INFO_ << LogOut("Request [%s] %s end.", GetContext(context)->RequestID().c_str(), __func__);
        SET_RESPONSE(response->mutable_status(), status, context);
    } catch (std::exception& ex) {
        Status status = Status{SERVER_UNEXPECTED_ERROR, "Parsing json string wrong"};
        SET_RESPONSE(response->mutable_status(), status, context);
    }
    return ::grpc::Status::OK;
}

::grpc::Status
GrpcRequestHandler::CountCollection(::grpc::ServerContext* context, const ::milvus::grpc::CollectionName* request,
                                    ::milvus::grpc::CollectionRowCount* response) {
    CHECK_NULLPTR_RETURN(request);
    LOG_SERVER_INFO_ << LogOut("Request [%s] %s begin.", GetContext(context)->RequestID().c_str(), __func__);

    int64_t row_count = 0;
    Status status = request_handler_.CountCollection(GetContext(context), request->collection_name(), row_count);
    response->set_collection_row_count(row_count);

    LOG_SERVER_INFO_ << LogOut("Request [%s] %s end.", GetContext(context)->RequestID().c_str(), __func__);
    SET_RESPONSE(response->mutable_status(), status, context);

    return ::grpc::Status::OK;
}

::grpc::Status
GrpcRequestHandler::ShowCollections(::grpc::ServerContext* context, const ::milvus::grpc::Command* request,
                                    ::milvus::grpc::CollectionNameList* response) {
    CHECK_NULLPTR_RETURN(request);
    LOG_SERVER_INFO_ << LogOut("Request [%s] %s begin.", GetContext(context)->RequestID().c_str(), __func__);

    std::vector<std::string> collections;
    Status status = request_handler_.ShowCollections(GetContext(context), collections);
    for (auto& collection : collections) {
        response->add_collection_names(collection);
    }

    LOG_SERVER_INFO_ << LogOut("Request [%s] %s end.", GetContext(context)->RequestID().c_str(), __func__);
    SET_RESPONSE(response->mutable_status(), status, context);

    return ::grpc::Status::OK;
}

::grpc::Status
GrpcRequestHandler::ShowCollectionInfo(::grpc::ServerContext* context, const ::milvus::grpc::CollectionName* request,
                                       ::milvus::grpc::CollectionInfo* response) {
    CHECK_NULLPTR_RETURN(request);
    LOG_SERVER_INFO_ << LogOut("Request [%s] %s begin.", GetContext(context)->RequestID().c_str(), __func__);

    std::string collection_info;
    Status status =
        request_handler_.ShowCollectionInfo(GetContext(context), request->collection_name(), collection_info);
    response->set_json_info(collection_info);

    LOG_SERVER_INFO_ << LogOut("Request [%s] %s end.", GetContext(context)->RequestID().c_str(), __func__);
    SET_RESPONSE(response->mutable_status(), status, context);

    return ::grpc::Status::OK;
}

::grpc::Status
GrpcRequestHandler::Cmd(::grpc::ServerContext* context, const ::milvus::grpc::Command* request,
                        ::milvus::grpc::StringReply* response) {
    CHECK_NULLPTR_RETURN(request);
    LOG_SERVER_INFO_ << LogOut("Request [%s] %s begin.", GetContext(context)->RequestID().c_str(), __func__);

    std::string reply;
    Status status;

    std::string cmd = request->cmd();
    std::vector<std::string> requests;
    if (cmd == "requests") {
        std::lock_guard<std::mutex> lock(context_map_mutex_);
        for (auto& iter : context_map_) {
            if (nullptr == iter.second) {
                continue;
            }
            if (iter.second->RequestID() == get_request_id(context)) {
                continue;
            }
            auto request_str = RequestMap(iter.second->GetRequestType()) + "-" + iter.second->RequestID();
            requests.emplace_back(request_str);
        }
        nlohmann::json reply_json;
        reply_json["requests"] = requests;
        reply = reply_json.dump();
        response->set_string_reply(reply);
    } else {
        status = request_handler_.Cmd(GetContext(context), cmd, reply);
        response->set_string_reply(reply);
    }

    LOG_SERVER_INFO_ << LogOut("Request [%s] %s end.", GetContext(context)->RequestID().c_str(), __func__);
    SET_RESPONSE(response->mutable_status(), status, context);

    return ::grpc::Status::OK;
}

::grpc::Status
GrpcRequestHandler::DeleteByID(::grpc::ServerContext* context, const ::milvus::grpc::DeleteByIDParam* request,
                               ::milvus::grpc::Status* response) {
    CHECK_NULLPTR_RETURN(request);
    LOG_SERVER_INFO_ << LogOut("Request [%s] %s begin.", GetContext(context)->RequestID().c_str(), __func__);

    // step 1: prepare id array
    std::vector<int64_t> vector_ids;
    for (int i = 0; i < request->id_array_size(); i++) {
        vector_ids.push_back(request->id_array(i));
    }

    // step 2: delete vector
    Status status = request_handler_.DeleteByID(GetContext(context), request->collection_name(), vector_ids);

    LOG_SERVER_INFO_ << LogOut("Request [%s] %s end.", GetContext(context)->RequestID().c_str(), __func__);
    SET_RESPONSE(response, status, context);

    return ::grpc::Status::OK;
}

::grpc::Status
GrpcRequestHandler::PreloadCollection(::grpc::ServerContext* context, const ::milvus::grpc::CollectionName* request,
                                      ::milvus::grpc::Status* response) {
    CHECK_NULLPTR_RETURN(request);
    LOG_SERVER_INFO_ << LogOut("Request [%s] %s begin.", GetContext(context)->RequestID().c_str(), __func__);

    Status status = request_handler_.PreloadCollection(GetContext(context), request->collection_name());

    LOG_SERVER_INFO_ << LogOut("Request [%s] %s end.", GetContext(context)->RequestID().c_str(), __func__);
    SET_RESPONSE(response, status, context);

    return ::grpc::Status::OK;
}

::grpc::Status
GrpcRequestHandler::DescribeIndex(::grpc::ServerContext* context, const ::milvus::grpc::IndexParam* request,
                                  ::milvus::grpc::IndexParam* response) {
    CHECK_NULLPTR_RETURN(request);
    LOG_SERVER_INFO_ << LogOut("Request [%s] %s begin.", GetContext(context)->RequestID().c_str(), __func__);

    IndexParam param;
    Status status = request_handler_.DescribeIndex(GetContext(context), request->collection_name(), param);
    response->set_collection_name(param.collection_name_);
    response->set_index_name(param.index_name_);
    ::milvus::grpc::KeyValuePair* kv = response->add_extra_params();
    kv->set_key(EXTRA_PARAM_KEY);
    kv->set_value(param.extra_params_);

    LOG_SERVER_INFO_ << LogOut("Request [%s] %s end.", GetContext(context)->RequestID().c_str(), __func__);
    SET_RESPONSE(response->mutable_status(), status, context);

    return ::grpc::Status::OK;
}

::grpc::Status
GrpcRequestHandler::DropIndex(::grpc::ServerContext* context, const ::milvus::grpc::IndexParam* request,
                              ::milvus::grpc::Status* response) {
    CHECK_NULLPTR_RETURN(request);
    LOG_SERVER_INFO_ << LogOut("Request [%s] %s begin.", GetContext(context)->RequestID().c_str(), __func__);

    Status status = request_handler_.DropIndex(GetContext(context), request->collection_name(), request->field_name(),
                                               request->index_name());

    LOG_SERVER_INFO_ << LogOut("Request [%s] %s end.", GetContext(context)->RequestID().c_str(), __func__);
    SET_RESPONSE(response, status, context);

    return ::grpc::Status::OK;
}

::grpc::Status
GrpcRequestHandler::CreatePartition(::grpc::ServerContext* context, const ::milvus::grpc::PartitionParam* request,
                                    ::milvus::grpc::Status* response) {
    CHECK_NULLPTR_RETURN(request);
    LOG_SERVER_INFO_ << LogOut("Request [%s] %s begin.", GetContext(context)->RequestID().c_str(), __func__);

    Status status = request_handler_.CreatePartition(GetContext(context), request->collection_name(), request->tag());

    LOG_SERVER_INFO_ << LogOut("Request [%s] %s end.", GetContext(context)->RequestID().c_str(), __func__);
    SET_RESPONSE(response, status, context);

    return ::grpc::Status::OK;
}

::grpc::Status
GrpcRequestHandler::HasPartition(::grpc::ServerContext* context, const ::milvus::grpc::PartitionParam* request,
                                 ::milvus::grpc::BoolReply* response) {
    CHECK_NULLPTR_RETURN(request);
    LOG_SERVER_INFO_ << LogOut("Request [%s] %s begin.", GetContext(context)->RequestID().c_str(), __func__);

    bool has_collection = false;

    Status status =
        request_handler_.HasPartition(GetContext(context), request->collection_name(), request->tag(), has_collection);
    response->set_bool_reply(has_collection);

    LOG_SERVER_INFO_ << LogOut("Request [%s] %s end.", GetContext(context)->RequestID().c_str(), __func__);
    SET_RESPONSE(response->mutable_status(), status, context);

    return ::grpc::Status::OK;
}

::grpc::Status
GrpcRequestHandler::ShowPartitions(::grpc::ServerContext* context, const ::milvus::grpc::CollectionName* request,
                                   ::milvus::grpc::PartitionList* response) {
    CHECK_NULLPTR_RETURN(request);
    LOG_SERVER_INFO_ << LogOut("Request [%s] %s begin.", GetContext(context)->RequestID().c_str(), __func__);

    std::vector<std::string> partition_names;
    Status status = request_handler_.ShowPartitions(GetContext(context), request->collection_name(), partition_names);
    for (auto& pn : partition_names) {
        response->add_partition_tag_array(pn);
    }

    LOG_SERVER_INFO_ << LogOut("Request [%s] %s end.", GetContext(context)->RequestID().c_str(), __func__);
    SET_RESPONSE(response->mutable_status(), status, context);

    return ::grpc::Status::OK;
}

::grpc::Status
GrpcRequestHandler::DropPartition(::grpc::ServerContext* context, const ::milvus::grpc::PartitionParam* request,
                                  ::milvus::grpc::Status* response) {
    CHECK_NULLPTR_RETURN(request);
    LOG_SERVER_INFO_ << LogOut("Request [%s] %s begin.", GetContext(context)->RequestID().c_str(), __func__);

    Status status = request_handler_.DropPartition(GetContext(context), request->collection_name(), request->tag());

    LOG_SERVER_INFO_ << LogOut("Request [%s] %s end.", GetContext(context)->RequestID().c_str(), __func__);
    SET_RESPONSE(response, status, context);

    return ::grpc::Status::OK;
}

::grpc::Status
GrpcRequestHandler::Flush(::grpc::ServerContext* context, const ::milvus::grpc::FlushParam* request,
                          ::milvus::grpc::Status* response) {
    CHECK_NULLPTR_RETURN(request);
    LOG_SERVER_INFO_ << LogOut("Request [%s] %s begin.", GetContext(context)->RequestID().c_str(), __func__);

    std::vector<std::string> collection_names;
    for (int32_t i = 0; i < request->collection_name_array().size(); i++) {
        collection_names.push_back(request->collection_name_array(i));
    }
    Status status = request_handler_.Flush(GetContext(context), collection_names);

    LOG_SERVER_INFO_ << LogOut("Request [%s] %s end.", GetContext(context)->RequestID().c_str(), __func__);
    SET_RESPONSE(response, status, context);

    return ::grpc::Status::OK;
}

::grpc::Status
GrpcRequestHandler::Compact(::grpc::ServerContext* context, const ::milvus::grpc::CollectionName* request,
                            ::milvus::grpc::Status* response) {
    CHECK_NULLPTR_RETURN(request);
    LOG_SERVER_INFO_ << LogOut("Request [%s] %s begin.", GetContext(context)->RequestID().c_str(), __func__);

    double compact_threshold = 0.1;  // compact trigger threshold: delete_counts/segment_counts
    Status status = request_handler_.Compact(GetContext(context), request->collection_name(), compact_threshold);

    LOG_SERVER_INFO_ << LogOut("Request [%s] %s end.", GetContext(context)->RequestID().c_str(), __func__);
    SET_RESPONSE(response, status, context);

    return ::grpc::Status::OK;
}

/*******************************************New Interface*********************************************/

::grpc::Status
GrpcRequestHandler::Insert(::grpc::ServerContext* context, const ::milvus::grpc::InsertParam* request,
                           ::milvus::grpc::EntityIds* response) {
    //    engine::VectorsData vectors;
    //    CopyRowRecords(request->entity().vector_data(0).value(), request->entity_id_array(), vectors);

    CHECK_NULLPTR_RETURN(request);
    LOG_SERVER_INFO_ << LogOut("Request [%s] %s begin.", GetContext(context)->RequestID().c_str(), __func__);

    auto field_size = request->fields_size();

    std::unordered_map<std::string, std::vector<uint8_t>> chunk_data;

    auto valid_row_count = [&](int32_t& base, int32_t test) -> bool {
        if (base < 0) {
            base = test;
        } else if (base != test) {
            auto status = Status{SERVER_INVALID_ROWRECORD_ARRAY, "Field row count inconsist"};
            SET_RESPONSE(response->mutable_status(), status, context);
            return false;
        }
        return true;
    };

    // copy field data
    int32_t row_num = -1;
    for (int i = 0; i < field_size; i++) {
        auto grpc_int32_size = request->fields(i).attr_record().int32_value_size();
        auto grpc_int64_size = request->fields(i).attr_record().int64_value_size();
        auto grpc_float_size = request->fields(i).attr_record().float_value_size();
        auto grpc_double_size = request->fields(i).attr_record().double_value_size();
        const auto& field = request->fields(i);
        auto field_name = field.field_name();

        std::vector<uint8_t> temp_data;
        if (grpc_int32_size > 0) {
            if (!valid_row_count(row_num, grpc_int32_size)) {
                return ::grpc::Status::OK;
            }
            temp_data.resize(grpc_int32_size * sizeof(int32_t));
            memcpy(temp_data.data(), field.attr_record().int32_value().data(), grpc_int32_size * sizeof(int32_t));
        } else if (grpc_int64_size > 0) {
            if (!valid_row_count(row_num, grpc_int64_size)) {
                return ::grpc::Status::OK;
            }
            temp_data.resize(grpc_int64_size * sizeof(int64_t));
            memcpy(temp_data.data(), field.attr_record().int64_value().data(), grpc_int64_size * sizeof(int64_t));
        } else if (grpc_float_size > 0) {
            if (!valid_row_count(row_num, grpc_float_size)) {
                return ::grpc::Status::OK;
            }
            temp_data.resize(grpc_float_size * sizeof(float));
            memcpy(temp_data.data(), field.attr_record().float_value().data(), grpc_float_size * sizeof(float));
        } else if (grpc_double_size > 0) {
            if (!valid_row_count(row_num, grpc_double_size)) {
                return ::grpc::Status::OK;
            }
            temp_data.resize(grpc_double_size * sizeof(double));
            memcpy(temp_data.data(), field.attr_record().double_value().data(), grpc_double_size * sizeof(double));
        } else {
            if (!valid_row_count(row_num, field.vector_record().records_size())) {
                return ::grpc::Status::OK;
            }
            CopyVectorData(field.vector_record().records(), temp_data);
        }

        chunk_data.insert(std::make_pair(field_name, temp_data));
    }

    // copy id array
    if (request->entity_id_array_size() > 0) {
        int64_t size = request->entity_id_array_size() * sizeof(int64_t);
        std::vector<uint8_t> temp_data(size, 0);
        memcpy(temp_data.data(), request->entity_id_array().data(), size);
        chunk_data.insert(std::make_pair(engine::DEFAULT_UID_NAME, temp_data));
    }

    std::string collection_name = request->collection_name();
    std::string partition_name = request->partition_tag();
    Status status =
        request_handler_.InsertEntity(GetContext(context), collection_name, partition_name, row_num, chunk_data);
    if (!status.ok()) {
        SET_RESPONSE(response->mutable_status(), status, context);
        return ::grpc::Status::OK;
    }

    // return generated ids
    auto pair = chunk_data.find(engine::DEFAULT_UID_NAME);
    if (pair != chunk_data.end()) {
        response->mutable_entity_id_array()->Resize(static_cast<int>(pair->second.size() / sizeof(int64_t)), 0);
        memcpy(response->mutable_entity_id_array()->mutable_data(), pair->second.data(), pair->second.size());
    }

    LOG_SERVER_INFO_ << LogOut("Request [%s] %s end.", GetContext(context)->RequestID().c_str(), __func__);
    SET_RESPONSE(response->mutable_status(), status, context);

    return ::grpc::Status::OK;
}

::grpc::Status
GrpcRequestHandler::SearchPB(::grpc::ServerContext* context, const ::milvus::grpc::SearchParamPB* request,
                             ::milvus::grpc::QueryResult* response) {
    CHECK_NULLPTR_RETURN(request);
    LOG_SERVER_INFO_ << LogOut("Request [%s] %s begin.", GetContext(context)->RequestID().c_str(), __func__);

    auto boolean_query = std::make_shared<query::BooleanQuery>();
    auto query_ptr = std::make_shared<query::Query>();
    DeSerialization(request->general_query(), boolean_query, query_ptr);

    auto general_query = std::make_shared<query::GeneralQuery>();
    query::GenBinaryQuery(boolean_query, general_query->bin);

    Status status;

    if (!query::ValidateBinaryQuery(general_query->bin)) {
        status = Status{SERVER_INVALID_BINARY_QUERY, "Generate wrong binary query tree"};
        SET_RESPONSE(response->mutable_status(), status, context)
        return ::grpc::Status::OK;
    }

    std::vector<std::string> partition_list;
    partition_list.resize(request->partition_tag_array_size());
    for (uint64_t i = 0; i < request->partition_tag_array_size(); ++i) {
        partition_list[i] = request->partition_tag_array(i);
    }

    milvus::json json_params;
    for (int i = 0; i < request->extra_params_size(); i++) {
        const ::milvus::grpc::KeyValuePair& extra = request->extra_params(i);
        if (extra.key() == EXTRA_PARAM_KEY) {
            json_params = json::parse(extra.value());
        }
    }

    engine::QueryResultPtr result = std::make_shared<engine::QueryResult>();
    std::vector<std::string> field_names;
    status = request_handler_.HybridSearch(GetContext(context), query_ptr, json_params, result);

    // step 6: construct and return result
    response->set_row_num(result->row_num_);
    auto grpc_entity = response->mutable_entities();
    ConstructEntityResults(result->attrs_, result->vectors_, field_names, grpc_entity);
    grpc_entity->mutable_ids()->Resize(static_cast<int>(result->result_ids_.size()), 0);
    memcpy(grpc_entity->mutable_ids()->mutable_data(), result->result_ids_.data(),
           result->result_ids_.size() * sizeof(int64_t));

    response->mutable_distances()->Resize(static_cast<int>(result->result_distances_.size()), 0.0);
    memcpy(response->mutable_distances()->mutable_data(), result->result_distances_.data(),
           result->result_distances_.size() * sizeof(float));

    LOG_SERVER_INFO_ << LogOut("Request [%s] %s end.", GetContext(context)->RequestID().c_str(), __func__);
    SET_RESPONSE(response->mutable_status(), status, context);

    return ::grpc::Status::OK;
}

#if 0
Status
ParseTermQuery(const nlohmann::json& term_json,
               std::unordered_map<std::string, engine::meta::hybrid::DataType> field_type,
               query::TermQueryPtr& term_query) {
    std::string field_name = term_json["field"].get<std::string>();
    auto term_value_json = term_json["values"];
    if (!term_value_json.is_array()) {
        std::string msg = "Term json string is not an array";
        return Status{SERVER_INVALID_DSL_PARAMETER, msg};
    }

    auto term_size = term_value_json.size();
    term_query->field_name = field_name;
    term_query->field_value.resize(term_size * sizeof(int64_t));

    switch (field_type.at(field_name)) {
        case engine::meta::hybrid::DataType::INT8: {
            std::vector<int64_t> term_value(term_size, 0);
            for (uint64_t i = 0; i < term_size; i++) {
                term_value[i] = term_value_json[i].get<int8_t>();
            }
            memcpy(term_query->field_value.data(), term_value.data(), term_size * sizeof(int64_t));
            break;
        }
        case engine::meta::hybrid::DataType::INT16: {
            std::vector<int64_t> term_value(term_size, 0);
            for (uint64_t i = 0; i < term_size; i++) {
                term_value[i] = term_value_json[i].get<int16_t>();
            }
            memcpy(term_query->field_value.data(), term_value.data(), term_size * sizeof(int64_t));
            break;
        }
        case engine::meta::hybrid::DataType::INT32: {
            std::vector<int64_t> term_value(term_size, 0);
            for (uint64_t i = 0; i < term_size; i++) {
                term_value[i] = term_value_json[i].get<int32_t>();
            }
            memcpy(term_query->field_value.data(), term_value.data(), term_size * sizeof(int64_t));
            break;
        }
        case engine::meta::hybrid::DataType::INT64: {
            std::vector<int64_t> term_value(term_size, 0);
            for (uint64_t i = 0; i < term_size; ++i) {
                term_value[i] = term_value_json[i].get<int64_t>();
            }
            memcpy(term_query->field_value.data(), term_value.data(), term_size * sizeof(int64_t));
            break;
        }
        case engine::meta::hybrid::DataType::FLOAT: {
            std::vector<double> term_value(term_size, 0);
            for (uint64_t i = 0; i < term_size; ++i) {
                term_value[i] = term_value_json[i].get<float>();
            }
            memcpy(term_query->field_value.data(), term_value.data(), term_size * sizeof(double));
            break;
        }
        case engine::meta::hybrid::DataType::DOUBLE: {
            std::vector<double> term_value(term_size, 0);
            for (uint64_t i = 0; i < term_size; ++i) {
                term_value[i] = term_value_json[i].get<double>();
            }
            memcpy(term_query->field_value.data(), term_value.data(), term_size * sizeof(double));
            break;
        }
    }
    return Status::OK();
}

Status
ParseRangeQuery(const nlohmann::json& range_json, query::RangeQueryPtr& range_query) {
    std::string field_name = range_json["field"];
    range_query->field_name = field_name;

    auto range_value_json = range_json["values"];
    if (range_value_json.contains("lt")) {
        query::CompareExpr compare_expr;
        compare_expr.compare_operator = query::CompareOperator::LT;
        compare_expr.operand = range_value_json["lt"].get<std::string>();
        range_query->compare_expr.emplace_back(compare_expr);
    }
    if (range_value_json.contains("lte")) {
        query::CompareExpr compare_expr;
        compare_expr.compare_operator = query::CompareOperator::LTE;
        compare_expr.operand = range_value_json["lte"].get<std::string>();
        range_query->compare_expr.emplace_back(compare_expr);
    }
    if (range_value_json.contains("eq")) {
        query::CompareExpr compare_expr;
        compare_expr.compare_operator = query::CompareOperator::EQ;
        compare_expr.operand = range_value_json["eq"].get<std::string>();
        range_query->compare_expr.emplace_back(compare_expr);
    }
    if (range_value_json.contains("ne")) {
        query::CompareExpr compare_expr;
        compare_expr.compare_operator = query::CompareOperator::NE;
        compare_expr.operand = range_value_json["ne"].get<std::string>();
        range_query->compare_expr.emplace_back(compare_expr);
    }
    if (range_value_json.contains("gt")) {
        query::CompareExpr compare_expr;
        compare_expr.compare_operator = query::CompareOperator::GT;
        compare_expr.operand = range_value_json["gt"].get<std::string>();
        range_query->compare_expr.emplace_back(compare_expr);
    }
    if (range_value_json.contains("gte")) {
        query::CompareExpr compare_expr;
        compare_expr.compare_operator = query::CompareOperator::GTE;
        compare_expr.operand = range_value_json["gte"].get<std::string>();
        range_query->compare_expr.emplace_back(compare_expr);
    }
    return Status::OK();
}
#endif

Status
GrpcRequestHandler::ProcessLeafQueryJson(const nlohmann::json& json, query::BooleanQueryPtr& query) {
    auto status = Status::OK();
    if (json.contains("term")) {
        auto leaf_query = std::make_shared<query::LeafQuery>();
        auto term_query = std::make_shared<query::TermQuery>();
        term_query->json_obj = json["term"];
        leaf_query->term_query = term_query;
        query->AddLeafQuery(leaf_query);
    } else if (json.contains("range")) {
        auto leaf_query = std::make_shared<query::LeafQuery>();
        auto range_query = std::make_shared<query::RangeQuery>();
        range_query->json_obj = json["range"];
        leaf_query->range_query = range_query;
        query->AddLeafQuery(leaf_query);
    } else if (json.contains("vector")) {
        auto leaf_query = std::make_shared<query::LeafQuery>();
        auto vector_json = json["vector"];

        leaf_query->vector_placeholder = vector_json.get<std::string>();
        query->AddLeafQuery(leaf_query);
    }
    return status;
}

Status
GrpcRequestHandler::ProcessBooleanQueryJson(const nlohmann::json& query_json, query::BooleanQueryPtr& boolean_query) {
    auto status = Status::OK();
    for (auto& el : query_json.items()) {
        if (el.key() == "must") {
            boolean_query->SetOccur(query::Occur::MUST);
            auto must_json = el.value();
            if (!must_json.is_array()) {
                std::string msg = "Must json string is not an array";
                return Status{SERVER_INVALID_DSL_PARAMETER, msg};
            }

            for (auto& json : must_json) {
                auto must_query = std::make_shared<query::BooleanQuery>();
                if (json.contains("must") || json.contains("should") || json.contains("must_not")) {
                    status = ProcessBooleanQueryJson(json, must_query);
                    if (!status.ok()) {
                        return status;
                    }
                    boolean_query->AddBooleanQuery(must_query);
                } else {
                    status = ProcessLeafQueryJson(json, boolean_query);
                    if (!status.ok()) {
                        return status;
                    }
                }
            }
        } else if (el.key() == "should") {
            boolean_query->SetOccur(query::Occur::SHOULD);
            auto should_json = el.value();
            if (!should_json.is_array()) {
                std::string msg = "Should json string is not an array";
                return Status{SERVER_INVALID_DSL_PARAMETER, msg};
            }

            for (auto& json : should_json) {
                auto should_query = std::make_shared<query::BooleanQuery>();
                if (json.contains("must") || json.contains("should") || json.contains("must_not")) {
                    status = ProcessBooleanQueryJson(json, should_query);
                    if (!status.ok()) {
                        return status;
                    }
                    boolean_query->AddBooleanQuery(should_query);
                } else {
                    status = ProcessLeafQueryJson(json, boolean_query);
                    if (!status.ok()) {
                        return status;
                    }
                }
            }
        } else if (el.key() == "must_not") {
            boolean_query->SetOccur(query::Occur::MUST_NOT);
            auto should_json = el.value();
            if (!should_json.is_array()) {
                std::string msg = "Must_not json string is not an array";
                return Status{SERVER_INVALID_DSL_PARAMETER, msg};
            }

            for (auto& json : should_json) {
                if (json.contains("must") || json.contains("should") || json.contains("must_not")) {
                    auto must_not_query = std::make_shared<query::BooleanQuery>();
                    status = ProcessBooleanQueryJson(json, must_not_query);
                    if (!status.ok()) {
                        return status;
                    }
                    boolean_query->AddBooleanQuery(must_not_query);
                } else {
                    status = ProcessLeafQueryJson(json, boolean_query);
                    if (!status.ok()) {
                        return status;
                    }
                }
            }
        } else {
            std::string msg = "Must json string doesnot include right query";
            return Status{SERVER_INVALID_DSL_PARAMETER, msg};
        }
    }

    return status;
}

Status
GrpcRequestHandler::DeserializeJsonToBoolQuery(
    const google::protobuf::RepeatedPtrField<::milvus::grpc::VectorParam>& vector_params, const std::string& dsl_string,
    query::BooleanQueryPtr& boolean_query, std::unordered_map<std::string, query::VectorQueryPtr>& vectors) {
    try {
        nlohmann::json dsl_json = json::parse(dsl_string);

        auto status = Status::OK();
        for (const auto& vector_param : vector_params) {
            std::string vector_string = vector_param.json();
            nlohmann::json vector_json = json::parse(vector_string);
            json::iterator it = vector_json.begin();
            std::string placeholder = it.key();

            auto vector_query = std::make_shared<query::VectorQuery>();
            json::iterator vector_param_it = it.value().begin();
            if (vector_param_it != it.value().end()) {
                vector_query->field_name = vector_param_it.key();
                int64_t topk = vector_param_it.value()["topk"];
                status = server::ValidateSearchTopk(topk);
                if (!status.ok()) {
                    return status;
                }
                vector_query->topk = topk;
                if (!vector_param_it.value()["params"].empty()) {
                    vector_query->extra_params = vector_param_it.value()["params"];
                }
            }

            engine::VectorsData vector_data;
            CopyRowRecords(vector_param.row_record().records(),
                           google::protobuf::RepeatedField<google::protobuf::int64>(), vector_data);
            vector_query->query_vector.binary_data = vector_data.binary_data_;
            vector_query->query_vector.float_data = vector_data.float_data_;

            vectors.insert(std::make_pair(placeholder, vector_query));
        }
        if (dsl_json.contains("bool")) {
            auto boolean_query_json = dsl_json["bool"];
            status = ProcessBooleanQueryJson(boolean_query_json, boolean_query);
            if (!status.ok()) {
                return status;
            }
        }
        return status;
    } catch (std::exception& e) {
        return Status{SERVER_INVALID_DSL_PARAMETER, e.what()};
    }
}

::grpc::Status
GrpcRequestHandler::Search(::grpc::ServerContext* context, const ::milvus::grpc::SearchParam* request,
                           ::milvus::grpc::QueryResult* response) {
    CHECK_NULLPTR_RETURN(request);
    LOG_SERVER_INFO_ << LogOut("Request [%s] %s begin.", GetContext(context)->RequestID().c_str(), __func__);

    Status status;

    HybridCollectionSchema collection_schema;
    status =
        request_handler_.DescribeHybridCollection(GetContext(context), request->collection_name(), collection_schema);

    field_type_ = collection_schema.field_types_;

    auto grpc_entity = response->mutable_entities();
    if (!status.ok()) {
        SET_RESPONSE(response->mutable_status(), status, context);
        return ::grpc::Status::OK;
    }

    query::BooleanQueryPtr boolean_query = std::make_shared<query::BooleanQuery>();
    query::QueryPtr query_ptr = std::make_shared<query::Query>();
    query_ptr->collection_id = request->collection_name();

    std::unordered_map<std::string, query::VectorQueryPtr> vectors;

    status = DeserializeJsonToBoolQuery(request->vector_param(), request->dsl(), boolean_query, vectors);
    if (!status.ok()) {
        SET_RESPONSE(response->mutable_status(), status, context);
        return ::grpc::Status::OK;
    }

    status = query::ValidateBooleanQuery(boolean_query);
    if (!status.ok()) {
        SET_RESPONSE(response->mutable_status(), status, context);
        return ::grpc::Status::OK;
    }

    query_ptr->vectors = vectors;

    query::GeneralQueryPtr general_query = std::make_shared<query::GeneralQuery>();
    query::GenBinaryQuery(boolean_query, general_query->bin);
    query_ptr->root = general_query->bin;

    if (!query::ValidateBinaryQuery(general_query->bin)) {
        status = Status{SERVER_INVALID_BINARY_QUERY, "Generate wrong binary query tree"};
        SET_RESPONSE(grpc_entity->mutable_status(), status, context);
        return ::grpc::Status::OK;
    }

    std::vector<std::string> partition_list;
    partition_list.resize(request->partition_tag_array_size());
    for (int i = 0; i < request->partition_tag_array_size(); ++i) {
        partition_list[i] = request->partition_tag_array(i);
    }

    query_ptr->partitions = partition_list;

    milvus::json json_params;
    for (int i = 0; i < request->extra_params_size(); i++) {
        const ::milvus::grpc::KeyValuePair& extra = request->extra_params(i);
        if (extra.key() == EXTRA_PARAM_KEY) {
            json_params = json::parse(extra.value());
        }
    }

    engine::QueryResultPtr result = std::make_shared<engine::QueryResult>();
    status = request_handler_.HybridSearch(GetContext(context), query_ptr, json_params, result);

    // step 6: construct and return result
    response->set_row_num(result->row_num_);
    ConstructEntityResults(result->attrs_, result->vectors_, query_ptr->field_names, grpc_entity);

    grpc_entity->mutable_ids()->Resize(static_cast<int>(result->result_ids_.size()), 0);
    memcpy(grpc_entity->mutable_ids()->mutable_data(), result->result_ids_.data(),
           result->result_ids_.size() * sizeof(int64_t));

    response->mutable_distances()->Resize(static_cast<int>(result->result_distances_.size()), 0.0);
    memcpy(response->mutable_distances()->mutable_data(), result->result_distances_.data(),
           result->result_distances_.size() * sizeof(float));

    LOG_SERVER_INFO_ << LogOut("Request [%s] %s end.", GetContext(context)->RequestID().c_str(), __func__);
    SET_RESPONSE(response->mutable_status(), status, context);

    return ::grpc::Status::OK;
}

}  // namespace grpc
}  // namespace server
}  // namespace milvus<|MERGE_RESOLUTION|>--- conflicted
+++ resolved
@@ -79,20 +79,13 @@
 std::string
 RequestMap(BaseRequest::RequestType request_type) {
     static const std::unordered_map<BaseRequest::RequestType, std::string> request_map = {
-<<<<<<< HEAD
-        {BaseRequest::kInsert, "Insert"}, {BaseRequest::kCreateIndex, "CreateIndex"},
-        {BaseRequest::kSearch, "Search"}, {BaseRequest::kHybridSearch, "HybridSearch"},
-        {BaseRequest::kFlush, "Flush"},   {BaseRequest::kCompact, "Compact"},
-=======
         {BaseRequest::kInsert, "Insert"},
         {BaseRequest::kCreateIndex, "CreateIndex"},
         {BaseRequest::kSearch, "Search"},
-        {BaseRequest::kSearchByID, "SearchByID"},
         {BaseRequest::kHybridSearch, "HybridSearch"},
         {BaseRequest::kFlush, "Flush"},
         {BaseRequest::kGetEntityByID, "GetEntityByID"},
         {BaseRequest::kCompact, "Compact"},
->>>>>>> 3d9a8106
     };
 
     if (request_map.find(request_type) != request_map.end()) {
