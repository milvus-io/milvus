// Copyright (C) 2019-2020 Zilliz. All rights reserved.
//
// Licensed under the Apache License, Version 2.0 (the "License"); you may not use this file except in compliance
// with the License. You may obtain a copy of the License at
//
// http://www.apache.org/licenses/LICENSE-2.0
//
// Unless required by applicable law or agreed to in writing, software distributed under the License
// is distributed on an "AS IS" BASIS, WITHOUT WARRANTIES OR CONDITIONS OF ANY KIND, either express
// or implied. See the License for the specific language governing permissions and limitations under the License.

#include "server/grpc_impl/GrpcRequestHandler.h"

#include <fiu-local.h>
#include <algorithm>
#include <memory>
#include <string>
#include <unordered_map>
#include <utility>
#include <vector>

#include "query/BinaryQuery.h"
#include "server/ValidationUtil.h"
#include "server/context/ConnectionContext.h"
#include "tracing/TextMapCarrier.h"
#include "tracing/TracerUtil.h"
#include "utils/Log.h"

namespace milvus {
namespace server {
namespace grpc {

const char* EXTRA_PARAM_KEY = "params";
const size_t MAXIMUM_FIELD_NUM = 64;

::milvus::grpc::ErrorCode
ErrorMap(ErrorCode code) {
    static const std::map<ErrorCode, ::milvus::grpc::ErrorCode> code_map = {
        {SERVER_UNEXPECTED_ERROR, ::milvus::grpc::ErrorCode::UNEXPECTED_ERROR},
        {SERVER_UNSUPPORTED_ERROR, ::milvus::grpc::ErrorCode::UNEXPECTED_ERROR},
        {SERVER_NULL_POINTER, ::milvus::grpc::ErrorCode::UNEXPECTED_ERROR},
        {SERVER_INVALID_ARGUMENT, ::milvus::grpc::ErrorCode::ILLEGAL_ARGUMENT},
        {SERVER_FILE_NOT_FOUND, ::milvus::grpc::ErrorCode::FILE_NOT_FOUND},
        {SERVER_NOT_IMPLEMENT, ::milvus::grpc::ErrorCode::UNEXPECTED_ERROR},
        {SERVER_CANNOT_CREATE_FOLDER, ::milvus::grpc::ErrorCode::CANNOT_CREATE_FOLDER},
        {SERVER_CANNOT_CREATE_FILE, ::milvus::grpc::ErrorCode::CANNOT_CREATE_FILE},
        {SERVER_CANNOT_DELETE_FOLDER, ::milvus::grpc::ErrorCode::CANNOT_DELETE_FOLDER},
        {SERVER_CANNOT_DELETE_FILE, ::milvus::grpc::ErrorCode::CANNOT_DELETE_FILE},
        {SERVER_COLLECTION_NOT_EXIST, ::milvus::grpc::ErrorCode::COLLECTION_NOT_EXISTS},
        {SERVER_INVALID_COLLECTION_NAME, ::milvus::grpc::ErrorCode::ILLEGAL_COLLECTION_NAME},
        {SERVER_INVALID_COLLECTION_DIMENSION, ::milvus::grpc::ErrorCode::ILLEGAL_DIMENSION},
        {SERVER_INVALID_VECTOR_DIMENSION, ::milvus::grpc::ErrorCode::ILLEGAL_DIMENSION},
        {SERVER_INVALID_FIELD_NAME, ::milvus::grpc::ErrorCode::ILLEGAL_ARGUMENT},
        {SERVER_INVALID_FIELD_NUM, ::milvus::grpc::ErrorCode::ILLEGAL_ARGUMENT},

        {SERVER_INVALID_INDEX_TYPE, ::milvus::grpc::ErrorCode::ILLEGAL_INDEX_TYPE},
        {SERVER_INVALID_ROWRECORD, ::milvus::grpc::ErrorCode::ILLEGAL_ROWRECORD},
        {SERVER_INVALID_ROWRECORD_ARRAY, ::milvus::grpc::ErrorCode::ILLEGAL_ROWRECORD},
        {SERVER_INVALID_TOPK, ::milvus::grpc::ErrorCode::ILLEGAL_TOPK},
        {SERVER_INVALID_NPROBE, ::milvus::grpc::ErrorCode::ILLEGAL_ARGUMENT},
        {SERVER_INVALID_INDEX_NLIST, ::milvus::grpc::ErrorCode::ILLEGAL_NLIST},
        {SERVER_INVALID_INDEX_METRIC_TYPE, ::milvus::grpc::ErrorCode::ILLEGAL_METRIC_TYPE},
        {SERVER_INVALID_INDEX_FILE_SIZE, ::milvus::grpc::ErrorCode::ILLEGAL_ARGUMENT},
        {SERVER_ILLEGAL_VECTOR_ID, ::milvus::grpc::ErrorCode::ILLEGAL_VECTOR_ID},
        {SERVER_ILLEGAL_SEARCH_RESULT, ::milvus::grpc::ErrorCode::ILLEGAL_SEARCH_RESULT},
        {SERVER_CACHE_FULL, ::milvus::grpc::ErrorCode::CACHE_FAILED},
        {DB_META_TRANSACTION_FAILED, ::milvus::grpc::ErrorCode::META_FAILED},
        {SERVER_BUILD_INDEX_ERROR, ::milvus::grpc::ErrorCode::BUILD_INDEX_ERROR},
        {SERVER_OUT_OF_MEMORY, ::milvus::grpc::ErrorCode::OUT_OF_MEMORY},
    };

    if (code_map.find(code) != code_map.end()) {
        return code_map.at(code);
    } else {
        return ::milvus::grpc::ErrorCode::UNEXPECTED_ERROR;
    }
}

std::string
RequestMap(BaseReq::ReqType req_type) {
    static const std::unordered_map<BaseReq::ReqType, std::string> req_map = {
        {BaseReq::kInsert, "Insert"}, {BaseReq::kCreateIndex, "CreateIndex"},     {BaseReq::kSearch, "Search"},
        {BaseReq::kFlush, "Flush"},   {BaseReq::kGetEntityByID, "GetEntityByID"}, {BaseReq::kCompact, "Compact"},
    };

    if (req_map.find(req_type) != req_map.end()) {
        return req_map.at(req_type);
    } else {
        return "OtherReq";
    }
}

namespace {
void
CopyVectorData(const google::protobuf::RepeatedPtrField<::milvus::grpc::VectorRowRecord>& grpc_records,
               std::vector<uint8_t>& vectors_data) {
    // calculate buffer size
    int64_t float_data_size = 0, binary_data_size = 0;
    for (auto& record : grpc_records) {
        float_data_size += record.float_data_size();
        binary_data_size += record.binary_data().size();
    }

    int64_t data_size = binary_data_size;
    if (float_data_size > 0) {
        data_size = float_data_size * sizeof(float);
    }

    // copy vector data
    vectors_data.resize(data_size);
    int64_t offset = 0;
    if (float_data_size > 0) {
        for (auto& record : grpc_records) {
            int64_t single_size = record.float_data_size() * sizeof(float);
            memcpy(&vectors_data[offset], record.float_data().data(), single_size);
            offset += single_size;
        }
    } else if (binary_data_size > 0) {
        for (auto& record : grpc_records) {
            int64_t single_size = record.binary_data().size();
            memcpy(&vectors_data[offset], record.binary_data().data(), single_size);
            offset += single_size;
        }
    }
}

void
CopyRowRecords(const google::protobuf::RepeatedPtrField<::milvus::grpc::VectorRowRecord>& grpc_records,
               const google::protobuf::RepeatedField<google::protobuf::int64>& grpc_id_array,
               engine::VectorsData& vectors) {
    // step 1: copy vector data
    int64_t float_data_size = 0, binary_data_size = 0;
    for (auto& record : grpc_records) {
        float_data_size += record.float_data_size();
        binary_data_size += record.binary_data().size();
    }

    std::vector<float> float_array(float_data_size, 0.0f);
    std::vector<uint8_t> binary_array(binary_data_size, 0);
    int64_t float_offset = 0, binary_offset = 0;
    if (float_data_size > 0) {
        for (auto& record : grpc_records) {
            memcpy(&float_array[float_offset], record.float_data().data(), record.float_data_size() * sizeof(float));
            float_offset += record.float_data_size();
        }
    } else if (binary_data_size > 0) {
        for (auto& record : grpc_records) {
            memcpy(&binary_array[binary_offset], record.binary_data().data(), record.binary_data().size());
            binary_offset += record.binary_data().size();
        }
    }

    // step 2: copy id array
    std::vector<int64_t> id_array;
    if (grpc_id_array.size() > 0) {
        id_array.resize(grpc_id_array.size());
        memcpy(id_array.data(), grpc_id_array.data(), grpc_id_array.size() * sizeof(int64_t));
    }

    // step 3: contruct vectors
    vectors.vector_count_ = grpc_records.size();
    vectors.float_data_.swap(float_array);
    vectors.binary_data_.swap(binary_array);
    vectors.id_array_.swap(id_array);
}

void
DeSerialization(const ::milvus::grpc::GeneralQuery& general_query, query::BooleanQueryPtr& boolean_clause,
                query::QueryPtr& query_ptr) {
    if (general_query.has_boolean_query()) {
        boolean_clause->SetOccur((query::Occur)general_query.boolean_query().occur());
        for (uint64_t i = 0; i < general_query.boolean_query().general_query_size(); ++i) {
            if (general_query.boolean_query().general_query(i).has_boolean_query()) {
                query::BooleanQueryPtr query = std::make_shared<query::BooleanQuery>();
                DeSerialization(general_query.boolean_query().general_query(i), query, query_ptr);
                boolean_clause->AddBooleanQuery(query);
            } else {
                auto leaf_query = std::make_shared<query::LeafQuery>();
                auto query = general_query.boolean_query().general_query(i);
                //                if (query.has_term_query()) {
                //                    query::TermQueryPtr term_query = std::make_shared<query::TermQuery>();
                //                    term_query->field_name = query.term_query().field_name();
                //                    term_query->boost = query.term_query().boost();
                //                    size_t int_size = query.term_query().int_value_size();
                //                    size_t double_size = query.term_query().double_value_size();
                //                    if (int_size > 0) {
                //                        term_query->field_value.resize(int_size * sizeof(int64_t));
                //                        memcpy(term_query->field_value.data(), query.term_query().int_value().data(),
                //                               int_size * sizeof(int64_t));
                //                    } else if (double_size > 0) {
                //                        term_query->field_value.resize(double_size * sizeof(double));
                //                        memcpy(term_query->field_value.data(),
                //                        query.term_query().double_value().data(),
                //                               double_size * sizeof(double));
                //                    }
                //                    leaf_query->term_query = term_query;
                //                    boolean_clause->AddLeafQuery(leaf_query);
                //                }
                //                if (query.has_range_query()) {
                //                    query::RangeQueryPtr range_query = std::make_shared<query::RangeQuery>();
                //                    range_query->field_name = query.range_query().field_name();
                //                    range_query->boost = query.range_query().boost();
                //                    range_query->compare_expr.resize(query.range_query().operand_size());
                //                    for (uint64_t j = 0; j < query.range_query().operand_size(); ++j) {
                //                        range_query->compare_expr[j].compare_operator =
                //                            query::CompareOperator(query.range_query().operand(j).operator_());
                //                        range_query->compare_expr[j].operand =
                //                        query.range_query().operand(j).operand();
                //                    }
                //                    leaf_query->range_query = range_query;
                //                    boolean_clause->AddLeafQuery(leaf_query);
                //                }
                if (query.has_vector_query()) {
                    query::VectorQueryPtr vector_query = std::make_shared<query::VectorQuery>();

                    engine::VectorsData vectors;
                    CopyRowRecords(query.vector_query().records(),
                                   google::protobuf::RepeatedField<google::protobuf::int64>(), vectors);

                    vector_query->query_vector.float_data = vectors.float_data_;
                    vector_query->query_vector.binary_data = vectors.binary_data_;

                    vector_query->boost = query.vector_query().query_boost();
                    vector_query->field_name = query.vector_query().field_name();
                    vector_query->topk = query.vector_query().topk();

                    milvus::json json_params;
                    for (int j = 0; j < query.vector_query().extra_params_size(); j++) {
                        const ::milvus::grpc::KeyValuePair& extra = query.vector_query().extra_params(j);
                        if (extra.key() == EXTRA_PARAM_KEY) {
                            json_params = json::parse(extra.value());
                        }
                    }
                    vector_query->extra_params = json_params;

                    // TODO(yukun): remove hardcode here
                    std::string vector_placeholder = "placeholder_1";
                    query_ptr->vectors.insert(std::make_pair(vector_placeholder, vector_query));

                    leaf_query->vector_placeholder = vector_placeholder;
                    boolean_clause->AddLeafQuery(leaf_query);
                }
            }
        }
    }
}

void
ConstructResults(const TopKQueryResult& result, ::milvus::grpc::QueryResult* response) {
    if (!response) {
        return;
    }

    response->set_row_num(result.row_num_);

    response->mutable_entities()->mutable_ids()->Resize(static_cast<int>(result.id_list_.size()), 0);
    memcpy(response->mutable_entities()->mutable_ids()->mutable_data(), result.id_list_.data(),
           result.id_list_.size() * sizeof(int64_t));

    response->mutable_distances()->Resize(static_cast<int>(result.distance_list_.size()), 0.0);
    memcpy(response->mutable_distances()->mutable_data(), result.distance_list_.data(),
           result.distance_list_.size() * sizeof(float));
}

void
ConstructEntityResults(const std::vector<engine::AttrsData>& attrs, const std::vector<engine::VectorsData>& vectors,
                       std::vector<std::string>& field_names, ::milvus::grpc::Entities* response) {
    if (!response) {
        return;
    }

    auto id_size = vectors.size();
    std::vector<int64_t> id_array(id_size);
    for (int64_t i = 0; i < id_size; i++) {
        id_array[i] = vectors[i].id_array_[0];
    }
    response->mutable_ids()->Resize(static_cast<int>(id_size), 0);
    memcpy(response->mutable_ids()->mutable_data(), id_array.data(), id_size * sizeof(int64_t));

    std::string vector_field_name;
    bool set_valid_row = false;
    for (auto field_name : field_names) {
        if (!attrs.empty()) {
            if (attrs[0].attr_type_.find(field_name) != attrs[0].attr_type_.end()) {
                auto grpc_field = response->add_fields();
                grpc_field->set_field_name(field_name);
                grpc_field->set_type((::milvus::grpc::DataType)attrs[0].attr_type_.at(field_name));
                auto grpc_attr_data = grpc_field->mutable_attr_record();

                std::vector<int32_t> int32_data;
                std::vector<int64_t> int64_data;
                std::vector<float> float_data;
                std::vector<double> double_data;
                for (auto& attr : attrs) {
                    if (not set_valid_row) {
                        if (!attr.id_array_.empty()) {
                            response->add_valid_row(true);
                        } else {
                            response->add_valid_row(false);
                            continue;
                        }
                    }

                    if (attr.attr_data_.find(field_name) == attr.attr_data_.end()) {
                        continue;
                    }
                    auto attr_data = attr.attr_data_.at(field_name);
                    int32_t grpc_int32_data;
                    int64_t grpc_int64_data;
                    float grpc_float_data;
                    double grpc_double_data;
                    switch (attr.attr_type_.at(field_name)) {
                        case engine::meta::DataType::INT8: {
                            if (attr_data.size() == sizeof(int8_t)) {
                                grpc_int32_data = attr_data[0];
                                int32_data.emplace_back(grpc_int32_data);
                            } else {
                                response->mutable_status()->set_error_code(::milvus::grpc::ErrorCode::UNEXPECTED_ERROR);
                                return;
                            }
                            break;
                        }
                        case engine::meta::DataType::INT16: {
                            if (attr_data.size() == sizeof(int16_t)) {
                                int16_t value;
                                memcpy(&value, attr_data.data(), sizeof(int16_t));
                                grpc_int32_data = value;
                                int32_data.emplace_back(grpc_int32_data);
                            } else {
                                response->mutable_status()->set_error_code(::milvus::grpc::ErrorCode::UNEXPECTED_ERROR);
                                return;
                            }
                            break;
                        }
                        case engine::meta::DataType::INT32: {
                            if (attr_data.size() == sizeof(int32_t)) {
                                memcpy(&grpc_int32_data, attr_data.data(), sizeof(int32_t));
                                int32_data.emplace_back(grpc_int32_data);
                            } else {
                                response->mutable_status()->set_error_code(::milvus::grpc::ErrorCode::UNEXPECTED_ERROR);
                                return;
                            }
                            break;
                        }
                        case engine::meta::DataType::INT64: {
                            if (attr_data.size() == sizeof(int64_t)) {
                                memcpy(&grpc_int64_data, attr_data.data(), sizeof(int64_t));
                                int64_data.emplace_back(grpc_int64_data);
                            } else {
                                response->mutable_status()->set_error_code(::milvus::grpc::ErrorCode::UNEXPECTED_ERROR);
                                return;
                            }
                            break;
                        }
                        case engine::meta::DataType::FLOAT: {
                            if (attr_data.size() == sizeof(float)) {
                                float value;
                                memcpy(&value, attr_data.data(), sizeof(float));
                                grpc_float_data = value;
                                float_data.emplace_back(grpc_float_data);
                            } else {
                                response->mutable_status()->set_error_code(::milvus::grpc::ErrorCode::UNEXPECTED_ERROR);
                                return;
                            }
                            break;
                        }
                        case engine::meta::DataType::DOUBLE: {
                            if (attr_data.size() == sizeof(double)) {
                                memcpy(&grpc_double_data, attr_data.data(), sizeof(double));
                                double_data.emplace_back(grpc_double_data);
                            } else {
                                response->mutable_status()->set_error_code(::milvus::grpc::ErrorCode::UNEXPECTED_ERROR);
                                return;
                            }
                            break;
                        }
                        default: { break; }
                    }
                }
                if (!int32_data.empty()) {
                    grpc_attr_data->mutable_int32_value()->Resize(static_cast<int>(int32_data.size()), 0);
                    memcpy(grpc_attr_data->mutable_int32_value()->mutable_data(), int32_data.data(),
                           int32_data.size() * sizeof(int32_t));
                } else if (!int64_data.empty()) {
                    grpc_attr_data->mutable_int64_value()->Resize(static_cast<int>(int64_data.size()), 0);
                    memcpy(grpc_attr_data->mutable_int64_value()->mutable_data(), int64_data.data(),
                           int64_data.size() * sizeof(int64_t));
                } else if (!float_data.empty()) {
                    grpc_attr_data->mutable_float_value()->Resize(static_cast<int>(float_data.size()), 0.0);
                    memcpy(grpc_attr_data->mutable_float_value()->mutable_data(), float_data.data(),
                           float_data.size() * sizeof(float));
                } else if (!double_data.empty()) {
                    grpc_attr_data->mutable_double_value()->Resize(static_cast<int>(double_data.size()), 0.0);
                    memcpy(grpc_attr_data->mutable_double_value()->mutable_data(), double_data.data(),
                           double_data.size() * sizeof(double));
                }
                set_valid_row = true;
            } else {
                vector_field_name = field_name;
            }
        }
    }

    // TODO(yukun): valid_row not used in vector records serialize
    if (!vector_field_name.empty()) {
        auto grpc_field = response->add_fields();
        grpc_field->set_field_name(vector_field_name);
        ::milvus::grpc::VectorRecord* grpc_vector_data = grpc_field->mutable_vector_record();
        for (auto& vector : vectors) {
            auto grpc_data = grpc_vector_data->add_records();
            if (!vector.float_data_.empty()) {
                if (not set_valid_row) {
                    response->add_valid_row(true);
                }
                grpc_field->set_type(::milvus::grpc::DataType::VECTOR_FLOAT);
                grpc_data->mutable_float_data()->Resize(vector.float_data_.size(), 0);
                memcpy(grpc_data->mutable_float_data()->mutable_data(), vector.float_data_.data(),
                       vector.float_data_.size() * sizeof(float));
            } else if (!vector.binary_data_.empty()) {
                if (not set_valid_row) {
                    response->add_valid_row(true);
                }
                grpc_field->set_type(::milvus::grpc::DataType::VECTOR_BINARY);
                grpc_data->mutable_binary_data()->resize(vector.binary_data_.size());
                memcpy(grpc_data->mutable_binary_data()->data(), vector.binary_data_.data(),
                       vector.binary_data_.size() * sizeof(uint8_t));
            } else {
                if (not set_valid_row) {
                    response->add_valid_row(false);
                }
            }
        }
    }
}

class GrpcConnectionContext : public milvus::server::ConnectionContext {
 public:
    explicit GrpcConnectionContext(::grpc::ServerContext* context) : context_(context) {
    }

    bool
    IsConnectionBroken() const override {
        if (context_ == nullptr) {
            return true;
        }

        return context_->IsCancelled();
    }

 private:
    ::grpc::ServerContext* context_ = nullptr;
};

}  // namespace

namespace {

#define REQ_ID ("request_id")

std::atomic<int64_t> _sequential_id;

int64_t
get_sequential_id() {
    return _sequential_id++;
}

void
set_request_id(::grpc::ServerContext* context, const std::string& request_id) {
    if (not context) {
        // error
        LOG_SERVER_ERROR_ << "set_request_id: grpc::ServerContext is nullptr" << std::endl;
        return;
    }

    context->AddInitialMetadata(REQ_ID, request_id);
}

std::string
get_request_id(::grpc::ServerContext* context) {
    if (not context) {
        // error
        LOG_SERVER_ERROR_ << "get_request_id: grpc::ServerContext is nullptr" << std::endl;
        return "INVALID_ID";
    }

    auto server_metadata = context->server_metadata();

    auto request_id_kv = server_metadata.find(REQ_ID);
    if (request_id_kv == server_metadata.end()) {
        // error
        LOG_SERVER_ERROR_ << std::string(REQ_ID) << " not found in grpc.server_metadata" << std::endl;
        return "INVALID_ID";
    }

    return request_id_kv->second.data();
}

}  // namespace

GrpcRequestHandler::GrpcRequestHandler(const std::shared_ptr<opentracing::Tracer>& tracer)
    : tracer_(tracer), random_num_generator_() {
    std::random_device random_device;
    random_num_generator_.seed(random_device());
}

void
GrpcRequestHandler::OnPostRecvInitialMetaData(
    ::grpc::experimental::ServerRpcInfo* server_rpc_info,
    ::grpc::experimental::InterceptorBatchMethods* interceptor_batch_methods) {
    std::unordered_map<std::string, std::string> text_map;
    auto* metadata_map = interceptor_batch_methods->GetRecvInitialMetadata();
    auto context_kv = metadata_map->find(tracing::TracerUtil::GetTraceContextHeaderName());
    if (context_kv != metadata_map->end()) {
        text_map[std::string(context_kv->first.data(), context_kv->first.length())] =
            std::string(context_kv->second.data(), context_kv->second.length());
    }
    // test debug mode
    //    if (std::string(server_rpc_info->method()).find("Search") != std::string::npos) {
    //        text_map["demo-debug-id"] = "debug-id";
    //    }

    tracing::TextMapCarrier carrier{text_map};
    auto span_context_maybe = tracer_->Extract(carrier);
    if (!span_context_maybe) {
        std::cerr << span_context_maybe.error().message() << std::endl;
        return;
    }
    auto span = tracer_->StartSpan(server_rpc_info->method(), {opentracing::ChildOf(span_context_maybe->get())});

    auto server_context = server_rpc_info->server_context();
    auto client_metadata = server_context->client_metadata();

    // if client provide request_id in metadata, milvus just use it,
    // else milvus generate a sequential id.
    std::string request_id;
    auto request_id_kv = client_metadata.find("request_id");
    if (request_id_kv != client_metadata.end()) {
        request_id = request_id_kv->second.data();
        LOG_SERVER_DEBUG_ << "client provide request_id: " << request_id;

        // if request_id is being used by another request,
        // convert it to request_id_n.
        std::lock_guard<std::mutex> lock(context_map_mutex_);
        if (context_map_.find(request_id) == context_map_.end()) {
            // if not found exist, mark
            context_map_[request_id] = nullptr;
        } else {
            // Finding a unused suffix
            int64_t suffix = 1;
            std::string try_request_id;
            bool exist = true;
            do {
                try_request_id = request_id + "_" + std::to_string(suffix);
                exist = context_map_.find(try_request_id) != context_map_.end();
                suffix++;
            } while (exist);
            context_map_[try_request_id] = nullptr;
        }
    } else {
        request_id = std::to_string(get_sequential_id());
        set_request_id(server_context, request_id);
        LOG_SERVER_DEBUG_ << "milvus generate request_id: " << request_id;
    }

    auto trace_context = std::make_shared<tracing::TraceContext>(span);
    auto context = std::make_shared<Context>(request_id);
    context->SetTraceContext(trace_context);
    SetContext(server_rpc_info->server_context(), context);
}

void
GrpcRequestHandler::OnPreSendMessage(::grpc::experimental::ServerRpcInfo* server_rpc_info,
                                     ::grpc::experimental::InterceptorBatchMethods* interceptor_batch_methods) {
    std::lock_guard<std::mutex> lock(context_map_mutex_);
    auto request_id = get_request_id(server_rpc_info->server_context());

    if (context_map_.find(request_id) == context_map_.end()) {
        // error
        LOG_SERVER_ERROR_ << "request_id " << request_id << " not found in context_map_";
        return;
    }
    context_map_[request_id]->GetTraceContext()->GetSpan()->Finish();
    context_map_.erase(request_id);
}

std::shared_ptr<Context>
GrpcRequestHandler::GetContext(::grpc::ServerContext* server_context) {
    std::lock_guard<std::mutex> lock(context_map_mutex_);
    auto request_id = get_request_id(server_context);

    auto iter = context_map_.find(request_id);
    if (iter == context_map_.end()) {
        LOG_SERVER_ERROR_ << "GetContext: request_id " << request_id << " not found in context_map_";
        return nullptr;
    }

    if (iter->second != nullptr) {
        ConnectionContextPtr connection_context = std::make_shared<GrpcConnectionContext>(server_context);
        iter->second->SetConnectionContext(connection_context);
    }
    return iter->second;
}

void
GrpcRequestHandler::SetContext(::grpc::ServerContext* server_context, const std::shared_ptr<Context>& context) {
    std::lock_guard<std::mutex> lock(context_map_mutex_);
    auto request_id = get_request_id(server_context);
    context_map_[request_id] = context;
}

uint64_t
GrpcRequestHandler::random_id() const {
    std::lock_guard<std::mutex> lock(random_mutex_);
    auto value = random_num_generator_();
    while (value == 0) {
        value = random_num_generator_();
    }
    return value;
}

////////////////////////////////////////////////////////////////////////////////////////////////////////////////////////

::grpc::Status
GrpcRequestHandler::CreateCollection(::grpc::ServerContext* context, const ::milvus::grpc::Mapping* request,
                                     ::milvus::grpc::Status* response) {
    CHECK_NULLPTR_RETURN(request);
    LOG_SERVER_INFO_ << LogOut("Request [%s] %s begin.", GetContext(context)->ReqID().c_str(), __func__);

    std::unordered_map<std::string, engine::meta::DataType> field_types;
    std::unordered_map<std::string, milvus::json> field_index_params;
    std::unordered_map<std::string, std::string> field_params;
    if (request->fields_size() > MAXIMUM_FIELD_NUM) {
        Status status = Status{SERVER_INVALID_FIELD_NUM, "Maximum field's number should be limited to 64"};
        LOG_SERVER_INFO_ << LogOut("Request [%s] %s end.", GetContext(context)->ReqID().c_str(), __func__);
        SET_RESPONSE(response, status, context);
        return ::grpc::Status::OK;
    }
    for (int i = 0; i < request->fields_size(); ++i) {
        const auto& field = request->fields(i);
        auto field_name = field.name();
        field_types.insert(std::make_pair(field_name, (engine::meta::DataType)field.type()));

        milvus::json index_param;
        for (int j = 0; j < field.index_params_size(); j++) {
            index_param[field.index_params(j).key()] = field.index_params(j).value();
        }
        field_index_params.insert(std::make_pair(field_name, index_param));

        // Currently only one extra_param
        if (request->fields(i).extra_params_size() != 0) {
            auto extra_params = std::make_pair(request->fields(i).name(), request->fields(i).extra_params(0).value());
            field_params.insert(extra_params);
        } else {
            auto extra_params = std::make_pair(request->fields(i).name(), "");
            field_params.insert(extra_params);
        }
    }

    milvus::json json_params;
    for (int i = 0; i < request->extra_params_size(); i++) {
        const ::milvus::grpc::KeyValuePair& extra = request->extra_params(i);
        if (extra.key() == EXTRA_PARAM_KEY) {
            json_params = json::parse(extra.value());
        }
    }

    Status status = req_handler_.CreateCollection(GetContext(context), request->collection_name(), field_types,
                                                  field_index_params, field_params, json_params);

    LOG_SERVER_INFO_ << LogOut("Request [%s] %s end.", GetContext(context)->ReqID().c_str(), __func__);
    SET_RESPONSE(response, status, context)

    return ::grpc::Status::OK;
}

::grpc::Status
GrpcRequestHandler::HasCollection(::grpc::ServerContext* context, const ::milvus::grpc::CollectionName* request,
                                  ::milvus::grpc::BoolReply* response) {
    CHECK_NULLPTR_RETURN(request);
    LOG_SERVER_INFO_ << LogOut("Request [%s] %s begin.", GetContext(context)->ReqID().c_str(), __func__);

    bool has_collection = false;

    Status status = req_handler_.HasCollection(GetContext(context), request->collection_name(), has_collection);
    response->set_bool_reply(has_collection);

    LOG_SERVER_INFO_ << LogOut("Request [%s] %s end.", GetContext(context)->ReqID().c_str(), __func__);
    SET_RESPONSE(response->mutable_status(), status, context);

    return ::grpc::Status::OK;
}

::grpc::Status
GrpcRequestHandler::DropCollection(::grpc::ServerContext* context, const ::milvus::grpc::CollectionName* request,
                                   ::milvus::grpc::Status* response) {
    CHECK_NULLPTR_RETURN(request);
    LOG_SERVER_INFO_ << LogOut("Request [%s] %s begin.", GetContext(context)->ReqID().c_str(), __func__);

    Status status = req_handler_.DropCollection(GetContext(context), request->collection_name());

    LOG_SERVER_INFO_ << LogOut("Request [%s] %s end.", GetContext(context)->ReqID().c_str(), __func__);
    SET_RESPONSE(response, status, context);
    return ::grpc::Status::OK;
}

::grpc::Status
GrpcRequestHandler::CreateIndex(::grpc::ServerContext* context, const ::milvus::grpc::IndexParam* request,
                                ::milvus::grpc::Status* response) {
    CHECK_NULLPTR_RETURN(request)
    LOG_SERVER_INFO_ << LogOut("Request [%s] %s begin.", GetContext(context)->ReqID().c_str(), __func__);

    milvus::json json_params;
    for (int i = 0; i < request->extra_params_size(); i++) {
        const ::milvus::grpc::KeyValuePair& extra = request->extra_params(i);
        if (extra.key() == EXTRA_PARAM_KEY) {
            json_params = json::parse(extra.value());
        }
    }

    Status status = req_handler_.CreateIndex(GetContext(context), request->collection_name(), request->field_name(),
                                             request->index_name(), json_params);

    LOG_SERVER_INFO_ << LogOut("Request [%s] %s end.", GetContext(context)->ReqID().c_str(), __func__);
    SET_RESPONSE(response, status, context);
    return ::grpc::Status::OK;
}

::grpc::Status
GrpcRequestHandler::GetEntityByID(::grpc::ServerContext* context, const ::milvus::grpc::EntityIdentity* request,
                                  ::milvus::grpc::Entities* response) {
    CHECK_NULLPTR_RETURN(request);
    LOG_SERVER_INFO_ << LogOut("Request [%s] %s begin.", GetContext(context)->ReqID().c_str(), __func__);

    engine::IDNumbers vector_ids;
    vector_ids.reserve(request->id_array_size());
    for (int i = 0; i < request->id_array_size(); i++) {
        vector_ids.push_back(request->id_array(i));
    }

    std::vector<std::string> field_names(request->field_names_size());
    for (int i = 0; i < request->field_names_size(); i++) {
        field_names[i] = request->field_names(i);
    }

    engine::DataChunkPtr data_chunk;
    engine::snapshot::CollectionMappings field_mappings;

    std::vector<engine::AttrsData> attrs;
    std::vector<engine::VectorsData> vectors;
    std::vector<bool> valid_row;

    Status status = req_handler_.GetEntityByID(GetContext(context), request->collection_name(), vector_ids, field_names,
                                               valid_row, field_mappings, data_chunk);

    for (auto it : valid_row) {
        response->add_valid_row(it);
    }

    auto id_size = vector_ids.size();
    for (const auto& it : field_mappings) {
        auto type = it.first->GetFtype();
        std::string name = it.first->GetName();
        std::vector<uint8_t> data = data_chunk->fixed_fields_[name];

<<<<<<< HEAD
        if (type == engine::meta::DataType::UID) {
            response->mutable_ids()->Resize(data.size(), 0);
            memcpy(response->mutable_ids()->mutable_data(), data.data(), data.size() * sizeof(uint64_t));
=======
        auto single_size = data.size() / id_size;

        if (type == engine::meta::hybrid::DataType::UID) {
            int64_t int64_value;
            auto int64_size = single_size * sizeof(int8_t) / sizeof(int64_t);
            for (int i = 0; i < id_size; i++) {
                auto offset = i * single_size;
                memcpy(&int64_value, data.data() + offset, single_size);
                response->add_ids(int64_value);
            }
>>>>>>> a7f211f8
            continue;
        }

        auto field_value = response->add_fields();
        auto vector_record = field_value->mutable_vector_record();

        field_value->set_field_name(name);
        field_value->set_type(static_cast<milvus::grpc::DataType>(type));
        // general data
        if (type == engine::meta::DataType::VECTOR_BINARY) {
            // add binary vector data
            std::vector<int8_t> binary_vector;
            auto vector_size = single_size * sizeof(int8_t) / sizeof(int8_t);
            binary_vector.resize(vector_size);
            for (int i = 0; i < id_size; i++) {
                auto vector_row_record = vector_record->add_records();
                auto offset = i * single_size;
                memcpy(binary_vector.data(), data.data() + offset, single_size);
                vector_row_record->mutable_binary_data()->resize(binary_vector.size());
                memcpy(vector_row_record->mutable_binary_data()->data(), binary_vector.data(), binary_vector.size());
            }

        } else if (type == engine::meta::DataType::VECTOR_FLOAT) {
            // add float vector data
            std::vector<float> float_vector;
            auto vector_size = single_size * sizeof(int8_t) / sizeof(float);
            float_vector.resize(vector_size);
            for (int i = 0; i < id_size; i++) {
                auto vector_row_record = vector_record->add_records();
                auto offset = i * single_size;
                memcpy(float_vector.data(), data.data() + offset, single_size);
                vector_row_record->mutable_float_data()->Resize(vector_size, 0.0);
                memcpy(vector_row_record->mutable_float_data()->mutable_data(), float_vector.data(),
                       float_vector.size() * sizeof(float));
            }
        } else {
            // add attribute data
            auto attr_record = field_value->mutable_attr_record();
            if (type == engine::meta::DataType::INT32) {
                // add int32 data
                int32_t int32_value;
                auto int32_size = single_size * sizeof(int8_t) / sizeof(int32_t);
                for (int i = 0; i < id_size; i++) {
                    auto offset = i * single_size;
                    memcpy(&int32_value, data.data() + offset, single_size);
                    attr_record->add_int32_value(int32_value);
                }
            } else if (type == engine::meta::DataType::INT64) {
                // add int64 data
                int64_t int64_value;
                auto int64_size = single_size * sizeof(int8_t) / sizeof(int64_t);
                for (int i = 0; i < id_size; i++) {
                    auto offset = i * single_size;
                    memcpy(&int64_value, data.data() + offset, single_size);
                    attr_record->add_int64_value(int64_value);
                }
            } else if (type == engine::meta::DataType::DOUBLE) {
                // add double data
                double double_value;
                auto int32_size = single_size * sizeof(int8_t) / sizeof(double);
                for (int i = 0; i < id_size; i++) {
                    auto offset = i * single_size;
                    memcpy(&double_value, data.data() + offset, single_size);
                    attr_record->add_double_value(double_value);
                }
            } else if (type == engine::meta::DataType::FLOAT) {
                // add float data
                float float_value;
                auto float_size = single_size * sizeof(int8_t) / sizeof(float);
                for (int i = 0; i < id_size; i++) {
                    auto offset = i * single_size;
                    memcpy(&float_value, data.data() + offset, single_size);
                    attr_record->add_float_value(float_value);
                }
            }
        }
    }

    LOG_SERVER_INFO_ << LogOut("Request [%s] %s end.", GetContext(context)->ReqID().c_str(), __func__);
    SET_RESPONSE(response->mutable_status(), status, context);

    return ::grpc::Status::OK;
}

::grpc::Status
GrpcRequestHandler::GetEntityIDs(::grpc::ServerContext* context, const ::milvus::grpc::GetEntityIDsParam* request,
                                 ::milvus::grpc::EntityIds* response) {
    CHECK_NULLPTR_RETURN(request);
    LOG_SERVER_INFO_ << LogOut("Request [%s] %s begin.", GetContext(context)->ReqID().c_str(), __func__);

    std::vector<int64_t> vector_ids;
    Status status = req_handler_.ListIDInSegment(GetContext(context), request->collection_name(), request->segment_id(),
                                                 vector_ids);

    if (!vector_ids.empty()) {
        response->mutable_entity_id_array()->Resize(vector_ids.size(), -1);
        memcpy(response->mutable_entity_id_array()->mutable_data(), vector_ids.data(),
               vector_ids.size() * sizeof(int64_t));
    }

    LOG_SERVER_INFO_ << LogOut("Request [%s] %s end.", GetContext(context)->ReqID().c_str(), __func__);
    SET_RESPONSE(response->mutable_status(), status, context);

    return ::grpc::Status::OK;
}

//::grpc::Status
// GrpcRequestHandler::Search(::grpc::ServerContext* context, const ::milvus::grpc::SearchParam* request,
//                           ::milvus::grpc::QueryResult* response) {
//    CHECK_NULLPTR_RETURN(request);
//    LOG_SERVER_INFO_ << LogOut("Request [%s] %s begin.", GetContext(context)->ReqID().c_str(), __func__);
//
//    // step 1: copy vector data
//    engine::VectorsData vectors;
//    CopyRowRecords(request->query_record_array(), google::protobuf::RepeatedField<google::protobuf::int64>(),
//    vectors);
//
//    // step 2: partition tags
//    std::vector<std::string> partitions;
//    std::copy(request->partition_tag_array().begin(), request->partition_tag_array().end(),
//              std::back_inserter(partitions));
//
//    // step 3: parse extra parameters
//    milvus::json json_params;
//    for (int i = 0; i < request->extra_params_size(); i++) {
//        const ::milvus::grpc::KeyValuePair& extra = request->extra_params(i);
//        if (extra.key() == EXTRA_PARAM_KEY) {
//            json_params = json::parse(extra.value());
//        }
//    }
//
//    // step 4: search vectors
//    std::vector<std::string> file_ids;
//    TopKQueryResult result;
//    fiu_do_on("GrpcRequestHandler.Search.not_empty_file_ids", file_ids.emplace_back("test_file_id"));
//
//    Status status = req_handler_.Search(GetContext(context), request->collection_name(), vectors, request->topk(),
//                                            json_params, partitions, file_ids, result);
//
//    // step 5: construct and return result
//    ConstructResults(result, response);
//
//    LOG_SERVER_INFO_ << LogOut("Request [%s] %s end.", GetContext(context)->ReqID().c_str(), __func__);
//    SET_RESPONSE(response->mutable_status(), status, context);
//
//    return ::grpc::Status::OK;
//}

::grpc::Status
GrpcRequestHandler::SearchInSegment(::grpc::ServerContext* context, const ::milvus::grpc::SearchInSegmentParam* request,
                                    ::milvus::grpc::QueryResult* response) {
    //    CHECK_NULLPTR_RETURN(request);
    //    LOG_SERVER_INFO_ << LogOut("Request [%s] %s begin.", GetContext(context)->ReqID().c_str(), __func__);
    //
    //    auto* search_request = &request->search_param();
    //
    //    // step 1: copy vector data
    //    engine::VectorsData vectors;
    //    CopyRowRecords(search_request->query_record_array(),
    //    google::protobuf::RepeatedField<google::protobuf::int64>(),
    //                   vectors);
    //
    //    // step 2: copy file id array
    //    std::vector<std::string> file_ids;
    //    std::copy(request->file_id_array().begin(), request->file_id_array().end(), std::back_inserter(file_ids));
    //
    //    // step 3: partition tags
    //    std::vector<std::string> partitions;
    //    std::copy(search_request->partition_tag_array().begin(), search_request->partition_tag_array().end(),
    //              std::back_inserter(partitions));
    //
    //    // step 4: parse extra parameters
    //    milvus::json json_params;
    //    for (int i = 0; i < search_request->extra_params_size(); i++) {
    //        const ::milvus::grpc::KeyValuePair& extra = search_request->extra_params(i);
    //        if (extra.key() == EXTRA_PARAM_KEY) {
    //            json_params = json::parse(extra.value());
    //        }
    //    }
    //
    //    // step 5: search vectors
    //    TopKQueryResult result;
    //    Status status = req_handler_.Search(GetContext(context), search_request->collection_name(), vectors,
    //                                            search_request->topk(), json_params, partitions, file_ids, result);
    //
    //    // step 6: construct and return result
    //    ConstructResults(result, response);
    //
    //    LOG_SERVER_INFO_ << LogOut("Request [%s] %s end.", GetContext(context)->ReqID().c_str(), __func__);
    //    SET_RESPONSE(response->mutable_status(), status, context);

    return ::grpc::Status::OK;
}

::grpc::Status
GrpcRequestHandler::DescribeCollection(::grpc::ServerContext* context, const ::milvus::grpc::CollectionName* request,
                                       ::milvus::grpc::Mapping* response) {
    LOG_SERVER_INFO_ << LogOut("Request [%s] %s begin.", GetContext(context)->ReqID().c_str(), __func__);
    CHECK_NULLPTR_RETURN(request);
    try {
        milvus::server::CollectionSchema collection_schema;
        Status status =
            req_handler_.GetCollectionInfo(GetContext(context), request->collection_name(), collection_schema);
        if (!status.ok()) {
            SET_RESPONSE(response->mutable_status(), status, context);
            return ::grpc::Status::OK;
        }

        response->set_collection_name(request->collection_name());
        auto field_it = collection_schema.field_types_.begin();
        for (; field_it != collection_schema.field_types_.end(); field_it++) {
            auto field = response->add_fields();
            field->set_name(field_it->first);
            field->set_type((milvus::grpc::DataType)field_it->second);
            for (auto& json_param : collection_schema.index_params_.at(field_it->first).items()) {
                auto grpc_index_param = field->add_index_params();
                grpc_index_param->set_key(json_param.key());
                grpc_index_param->set_value(json_param.value());
            }
            auto grpc_field_param = field->add_extra_params();
            grpc_field_param->set_key(EXTRA_PARAM_KEY);
            grpc_field_param->set_value(collection_schema.field_params_.at(field_it->first).dump());
        }
        auto grpc_extra_param = response->add_extra_params();
        grpc_extra_param->set_key(EXTRA_PARAM_KEY);
        grpc_extra_param->set_value(collection_schema.extra_params_.dump());
        LOG_SERVER_INFO_ << LogOut("Request [%s] %s end.", GetContext(context)->ReqID().c_str(), __func__);
        SET_RESPONSE(response->mutable_status(), status, context);
    } catch (std::exception& ex) {
        Status status = Status{SERVER_UNEXPECTED_ERROR, "Parsing json string wrong"};
        SET_RESPONSE(response->mutable_status(), status, context);
    }
    return ::grpc::Status::OK;
}

::grpc::Status
GrpcRequestHandler::CountCollection(::grpc::ServerContext* context, const ::milvus::grpc::CollectionName* request,
                                    ::milvus::grpc::CollectionRowCount* response) {
    CHECK_NULLPTR_RETURN(request);
    LOG_SERVER_INFO_ << LogOut("Request [%s] %s begin.", GetContext(context)->ReqID().c_str(), __func__);

    int64_t row_count = 0;
    Status status = req_handler_.CountEntities(GetContext(context), request->collection_name(), row_count);
    response->set_collection_row_count(row_count);

    LOG_SERVER_INFO_ << LogOut("Request [%s] %s end.", GetContext(context)->ReqID().c_str(), __func__);
    SET_RESPONSE(response->mutable_status(), status, context);

    return ::grpc::Status::OK;
}

::grpc::Status
GrpcRequestHandler::ShowCollections(::grpc::ServerContext* context, const ::milvus::grpc::Command* request,
                                    ::milvus::grpc::CollectionNameList* response) {
    CHECK_NULLPTR_RETURN(request);
    LOG_SERVER_INFO_ << LogOut("Request [%s] %s begin.", GetContext(context)->ReqID().c_str(), __func__);

    std::vector<std::string> collections;
    Status status = req_handler_.ListCollections(GetContext(context), collections);
    for (auto& collection : collections) {
        response->add_collection_names(collection);
    }

    LOG_SERVER_INFO_ << LogOut("Request [%s] %s end.", GetContext(context)->ReqID().c_str(), __func__);
    SET_RESPONSE(response->mutable_status(), status, context);

    return ::grpc::Status::OK;
}

::grpc::Status
GrpcRequestHandler::ShowCollectionInfo(::grpc::ServerContext* context, const ::milvus::grpc::CollectionName* request,
                                       ::milvus::grpc::CollectionInfo* response) {
    CHECK_NULLPTR_RETURN(request);
    LOG_SERVER_INFO_ << LogOut("Request [%s] %s begin.", GetContext(context)->ReqID().c_str(), __func__);

    std::string collection_stats;
    Status status = req_handler_.GetCollectionStats(GetContext(context), request->collection_name(), collection_stats);
    response->set_json_info(collection_stats);

    LOG_SERVER_INFO_ << LogOut("Request [%s] %s end.", GetContext(context)->ReqID().c_str(), __func__);
    SET_RESPONSE(response->mutable_status(), status, context);

    return ::grpc::Status::OK;
}

::grpc::Status
GrpcRequestHandler::Cmd(::grpc::ServerContext* context, const ::milvus::grpc::Command* request,
                        ::milvus::grpc::StringReply* response) {
    CHECK_NULLPTR_RETURN(request);
    LOG_SERVER_INFO_ << LogOut("Request [%s] %s begin.", GetContext(context)->ReqID().c_str(), __func__);

    std::string reply;
    Status status;

    std::string cmd = request->cmd();
    std::vector<std::string> requests;
    if (cmd == "requests") {
        std::lock_guard<std::mutex> lock(context_map_mutex_);
        for (auto& iter : context_map_) {
            if (nullptr == iter.second) {
                continue;
            }
            if (iter.second->ReqID() == get_request_id(context)) {
                continue;
            }
            auto request_str = RequestMap(iter.second->GetReqType()) + "-" + iter.second->ReqID();
            requests.emplace_back(request_str);
        }
        nlohmann::json reply_json;
        reply_json["requests"] = requests;
        reply = reply_json.dump();
        response->set_string_reply(reply);
    } else {
        status = req_handler_.Cmd(GetContext(context), cmd, reply);
        response->set_string_reply(reply);
    }

    LOG_SERVER_INFO_ << LogOut("Request [%s] %s end.", GetContext(context)->ReqID().c_str(), __func__);
    SET_RESPONSE(response->mutable_status(), status, context);

    return ::grpc::Status::OK;
}

::grpc::Status
GrpcRequestHandler::DeleteByID(::grpc::ServerContext* context, const ::milvus::grpc::DeleteByIDParam* request,
                               ::milvus::grpc::Status* response) {
    CHECK_NULLPTR_RETURN(request);
    LOG_SERVER_INFO_ << LogOut("Request [%s] %s begin.", GetContext(context)->ReqID().c_str(), __func__);

    // step 1: prepare id array
    engine::IDNumbers ids;
    for (int i = 0; i < request->id_array_size(); i++) {
        ids.push_back(request->id_array(i));
    }

    // step 2: delete vector
    Status status = req_handler_.DeleteEntityByID(GetContext(context), request->collection_name(), ids);

    LOG_SERVER_INFO_ << LogOut("Request [%s] %s end.", GetContext(context)->ReqID().c_str(), __func__);
    SET_RESPONSE(response, status, context);

    return ::grpc::Status::OK;
}

::grpc::Status
GrpcRequestHandler::PreloadCollection(::grpc::ServerContext* context, const ::milvus::grpc::CollectionName* request,
                                      ::milvus::grpc::Status* response) {
    CHECK_NULLPTR_RETURN(request);
    LOG_SERVER_INFO_ << LogOut("Request [%s] %s begin.", GetContext(context)->ReqID().c_str(), __func__);

    Status status = req_handler_.LoadCollection(GetContext(context), request->collection_name());

    LOG_SERVER_INFO_ << LogOut("Request [%s] %s end.", GetContext(context)->ReqID().c_str(), __func__);
    SET_RESPONSE(response, status, context);

    return ::grpc::Status::OK;
}

::grpc::Status
GrpcRequestHandler::DescribeIndex(::grpc::ServerContext* context, const ::milvus::grpc::IndexParam* request,
                                  ::milvus::grpc::IndexParam* response) {
    return ::grpc::Status::OK;
}

::grpc::Status
GrpcRequestHandler::DropIndex(::grpc::ServerContext* context, const ::milvus::grpc::IndexParam* request,
                              ::milvus::grpc::Status* response) {
    CHECK_NULLPTR_RETURN(request);
    LOG_SERVER_INFO_ << LogOut("Request [%s] %s begin.", GetContext(context)->ReqID().c_str(), __func__);

    Status status = req_handler_.DropIndex(GetContext(context), request->collection_name(), request->field_name(),
                                           request->index_name());

    LOG_SERVER_INFO_ << LogOut("Request [%s] %s end.", GetContext(context)->ReqID().c_str(), __func__);
    SET_RESPONSE(response, status, context);

    return ::grpc::Status::OK;
}

::grpc::Status
GrpcRequestHandler::CreatePartition(::grpc::ServerContext* context, const ::milvus::grpc::PartitionParam* request,
                                    ::milvus::grpc::Status* response) {
    CHECK_NULLPTR_RETURN(request);
    LOG_SERVER_INFO_ << LogOut("Request [%s] %s begin.", GetContext(context)->ReqID().c_str(), __func__);

    Status status = req_handler_.CreatePartition(GetContext(context), request->collection_name(), request->tag());

    LOG_SERVER_INFO_ << LogOut("Request [%s] %s end.", GetContext(context)->ReqID().c_str(), __func__);
    SET_RESPONSE(response, status, context);

    return ::grpc::Status::OK;
}

::grpc::Status
GrpcRequestHandler::HasPartition(::grpc::ServerContext* context, const ::milvus::grpc::PartitionParam* request,
                                 ::milvus::grpc::BoolReply* response) {
    CHECK_NULLPTR_RETURN(request);
    LOG_SERVER_INFO_ << LogOut("Request [%s] %s begin.", GetContext(context)->ReqID().c_str(), __func__);

    bool has_collection = false;

    Status status =
        req_handler_.HasPartition(GetContext(context), request->collection_name(), request->tag(), has_collection);
    response->set_bool_reply(has_collection);

    LOG_SERVER_INFO_ << LogOut("Request [%s] %s end.", GetContext(context)->ReqID().c_str(), __func__);
    SET_RESPONSE(response->mutable_status(), status, context);

    return ::grpc::Status::OK;
}

::grpc::Status
GrpcRequestHandler::ShowPartitions(::grpc::ServerContext* context, const ::milvus::grpc::CollectionName* request,
                                   ::milvus::grpc::PartitionList* response) {
    CHECK_NULLPTR_RETURN(request);
    LOG_SERVER_INFO_ << LogOut("Request [%s] %s begin.", GetContext(context)->ReqID().c_str(), __func__);

    std::vector<std::string> partition_names;
    Status status = req_handler_.ListPartitions(GetContext(context), request->collection_name(), partition_names);
    for (auto& pn : partition_names) {
        response->add_partition_tag_array(pn);
    }

    LOG_SERVER_INFO_ << LogOut("Request [%s] %s end.", GetContext(context)->ReqID().c_str(), __func__);
    SET_RESPONSE(response->mutable_status(), status, context);

    return ::grpc::Status::OK;
}

::grpc::Status
GrpcRequestHandler::DropPartition(::grpc::ServerContext* context, const ::milvus::grpc::PartitionParam* request,
                                  ::milvus::grpc::Status* response) {
    CHECK_NULLPTR_RETURN(request);
    LOG_SERVER_INFO_ << LogOut("Request [%s] %s begin.", GetContext(context)->ReqID().c_str(), __func__);

    Status status = req_handler_.DropPartition(GetContext(context), request->collection_name(), request->tag());

    LOG_SERVER_INFO_ << LogOut("Request [%s] %s end.", GetContext(context)->ReqID().c_str(), __func__);
    SET_RESPONSE(response, status, context);

    return ::grpc::Status::OK;
}

::grpc::Status
GrpcRequestHandler::Flush(::grpc::ServerContext* context, const ::milvus::grpc::FlushParam* request,
                          ::milvus::grpc::Status* response) {
    CHECK_NULLPTR_RETURN(request);
    LOG_SERVER_INFO_ << LogOut("Request [%s] %s begin.", GetContext(context)->ReqID().c_str(), __func__);

    std::vector<std::string> collection_names;
    for (int32_t i = 0; i < request->collection_name_array().size(); i++) {
        collection_names.push_back(request->collection_name_array(i));
    }
    Status status = req_handler_.Flush(GetContext(context), collection_names);

    LOG_SERVER_INFO_ << LogOut("Request [%s] %s end.", GetContext(context)->ReqID().c_str(), __func__);
    SET_RESPONSE(response, status, context);

    return ::grpc::Status::OK;
}

::grpc::Status
GrpcRequestHandler::Compact(::grpc::ServerContext* context, const ::milvus::grpc::CollectionName* request,
                            ::milvus::grpc::Status* response) {
    CHECK_NULLPTR_RETURN(request);
    LOG_SERVER_INFO_ << LogOut("Request [%s] %s begin.", GetContext(context)->ReqID().c_str(), __func__);

    double compact_threshold = 0.1;  // compact trigger threshold: delete_counts/segment_counts
    Status status = req_handler_.Compact(GetContext(context), request->collection_name(), compact_threshold);

    LOG_SERVER_INFO_ << LogOut("Request [%s] %s end.", GetContext(context)->ReqID().c_str(), __func__);
    SET_RESPONSE(response, status, context);

    return ::grpc::Status::OK;
}

/*******************************************New Interface*********************************************/

::grpc::Status
GrpcRequestHandler::Insert(::grpc::ServerContext* context, const ::milvus::grpc::InsertParam* request,
                           ::milvus::grpc::EntityIds* response) {
    //    engine::VectorsData vectors;
    //    CopyRowRecords(request->entity().vector_data(0).value(), request->entity_id_array(), vectors);

    CHECK_NULLPTR_RETURN(request);
    LOG_SERVER_INFO_ << LogOut("Request [%s] %s begin.", GetContext(context)->ReqID().c_str(), __func__);

    auto field_size = request->fields_size();

    std::unordered_map<std::string, std::vector<uint8_t>> chunk_data;

    auto valid_row_count = [&](int32_t& base, int32_t test) -> bool {
        if (base < 0) {
            base = test;
            if (request->entity_id_array_size() > 0 && base != request->entity_id_array_size()) {
                auto status = Status{SERVER_INVALID_ROWRECORD_ARRAY, "ID size not matches entity size"};
                SET_RESPONSE(response->mutable_status(), status, context);
                return false;
            }
        } else if (base != test) {
            auto status = Status{SERVER_INVALID_ROWRECORD_ARRAY, "Field row count inconsist"};
            SET_RESPONSE(response->mutable_status(), status, context);
            return false;
        }
        return true;
    };

    // copy field data
    int32_t row_num = -1;
    for (int i = 0; i < field_size; i++) {
        auto grpc_int32_size = request->fields(i).attr_record().int32_value_size();
        auto grpc_int64_size = request->fields(i).attr_record().int64_value_size();
        auto grpc_float_size = request->fields(i).attr_record().float_value_size();
        auto grpc_double_size = request->fields(i).attr_record().double_value_size();
        const auto& field = request->fields(i);
        auto field_name = field.field_name();

        std::vector<uint8_t> temp_data;
        if (grpc_int32_size > 0) {
            if (!valid_row_count(row_num, grpc_int32_size)) {
                return ::grpc::Status::OK;
            }
            temp_data.resize(grpc_int32_size * sizeof(int32_t));
            memcpy(temp_data.data(), field.attr_record().int32_value().data(), grpc_int32_size * sizeof(int32_t));
        } else if (grpc_int64_size > 0) {
            if (!valid_row_count(row_num, grpc_int64_size)) {
                return ::grpc::Status::OK;
            }
            temp_data.resize(grpc_int64_size * sizeof(int64_t));
            memcpy(temp_data.data(), field.attr_record().int64_value().data(), grpc_int64_size * sizeof(int64_t));
        } else if (grpc_float_size > 0) {
            if (!valid_row_count(row_num, grpc_float_size)) {
                return ::grpc::Status::OK;
            }
            temp_data.resize(grpc_float_size * sizeof(float));
            memcpy(temp_data.data(), field.attr_record().float_value().data(), grpc_float_size * sizeof(float));
        } else if (grpc_double_size > 0) {
            if (!valid_row_count(row_num, grpc_double_size)) {
                return ::grpc::Status::OK;
            }
            temp_data.resize(grpc_double_size * sizeof(double));
            memcpy(temp_data.data(), field.attr_record().double_value().data(), grpc_double_size * sizeof(double));
        } else {
            if (!valid_row_count(row_num, field.vector_record().records_size())) {
                return ::grpc::Status::OK;
            }
            CopyVectorData(field.vector_record().records(), temp_data);
        }

        chunk_data.insert(std::make_pair(field_name, temp_data));
    }

    // copy id array
    if (request->entity_id_array_size() > 0) {
        int64_t size = request->entity_id_array_size() * sizeof(int64_t);
        std::vector<uint8_t> temp_data(size, 0);
        memcpy(temp_data.data(), request->entity_id_array().data(), size);
        chunk_data.insert(std::make_pair(engine::DEFAULT_UID_NAME, temp_data));
    }

    std::string collection_name = request->collection_name();
    std::string partition_name = request->partition_tag();
    Status status = req_handler_.Insert(GetContext(context), collection_name, partition_name, row_num, chunk_data);
    if (!status.ok()) {
        SET_RESPONSE(response->mutable_status(), status, context);
        return ::grpc::Status::OK;
    }

    // return generated ids
    auto pair = chunk_data.find(engine::DEFAULT_UID_NAME);
    if (pair != chunk_data.end()) {
        response->mutable_entity_id_array()->Resize(static_cast<int>(pair->second.size() / sizeof(int64_t)), 0);
        memcpy(response->mutable_entity_id_array()->mutable_data(), pair->second.data(), pair->second.size());
    }

    LOG_SERVER_INFO_ << LogOut("Request [%s] %s end.", GetContext(context)->ReqID().c_str(), __func__);
    SET_RESPONSE(response->mutable_status(), status, context);

    return ::grpc::Status::OK;
}

::grpc::Status
GrpcRequestHandler::SearchPB(::grpc::ServerContext* context, const ::milvus::grpc::SearchParamPB* request,
                             ::milvus::grpc::QueryResult* response) {
    CHECK_NULLPTR_RETURN(request);
    LOG_SERVER_INFO_ << LogOut("Request [%s] %s begin.", GetContext(context)->ReqID().c_str(), __func__);

    auto boolean_query = std::make_shared<query::BooleanQuery>();
    auto query_ptr = std::make_shared<query::Query>();
    DeSerialization(request->general_query(), boolean_query, query_ptr);

    auto general_query = std::make_shared<query::GeneralQuery>();
    query::GenBinaryQuery(boolean_query, general_query->bin);

    Status status;

    if (!query::ValidateBinaryQuery(general_query->bin)) {
        status = Status{SERVER_INVALID_BINARY_QUERY, "Generate wrong binary query tree"};
        SET_RESPONSE(response->mutable_status(), status, context)
        return ::grpc::Status::OK;
    }

    std::vector<std::string> partition_list;
    partition_list.resize(request->partition_tag_array_size());
    for (uint64_t i = 0; i < request->partition_tag_array_size(); ++i) {
        partition_list[i] = request->partition_tag_array(i);
    }

    milvus::json json_params;
    for (int i = 0; i < request->extra_params_size(); i++) {
        const ::milvus::grpc::KeyValuePair& extra = request->extra_params(i);
        if (extra.key() == EXTRA_PARAM_KEY) {
            json_params = json::parse(extra.value());
        }
    }

    engine::QueryResultPtr result = std::make_shared<engine::QueryResult>();
    std::vector<std::string> field_names;
    status = req_handler_.Search(GetContext(context), query_ptr, json_params, result);

    // step 6: construct and return result
    response->set_row_num(result->row_num_);
    auto grpc_entity = response->mutable_entities();
    ConstructEntityResults(result->attrs_, result->vectors_, field_names, grpc_entity);
    grpc_entity->mutable_ids()->Resize(static_cast<int>(result->result_ids_.size()), 0);
    memcpy(grpc_entity->mutable_ids()->mutable_data(), result->result_ids_.data(),
           result->result_ids_.size() * sizeof(int64_t));

    response->mutable_distances()->Resize(static_cast<int>(result->result_distances_.size()), 0.0);
    memcpy(response->mutable_distances()->mutable_data(), result->result_distances_.data(),
           result->result_distances_.size() * sizeof(float));

    LOG_SERVER_INFO_ << LogOut("Request [%s] %s end.", GetContext(context)->ReqID().c_str(), __func__);
    SET_RESPONSE(response->mutable_status(), status, context);

    return ::grpc::Status::OK;
}

#if 0
Status
ParseTermQuery(const nlohmann::json& term_json,
               std::unordered_map<std::string, engine::meta::DataType> field_type,
               query::TermQueryPtr& term_query) {
    std::string field_name = term_json["field"].get<std::string>();
    auto term_value_json = term_json["values"];
    if (!term_value_json.is_array()) {
        std::string msg = "Term json string is not an array";
        return Status{SERVER_INVALID_DSL_PARAMETER, msg};
    }

    auto term_size = term_value_json.size();
    term_query->field_name = field_name;
    term_query->field_value.resize(term_size * sizeof(int64_t));

    switch (field_type.at(field_name)) {
        case engine::meta::DataType::INT8: {
            std::vector<int64_t> term_value(term_size, 0);
            for (uint64_t i = 0; i < term_size; i++) {
                term_value[i] = term_value_json[i].get<int8_t>();
            }
            memcpy(term_query->field_value.data(), term_value.data(), term_size * sizeof(int64_t));
            break;
        }
        case engine::meta::DataType::INT16: {
            std::vector<int64_t> term_value(term_size, 0);
            for (uint64_t i = 0; i < term_size; i++) {
                term_value[i] = term_value_json[i].get<int16_t>();
            }
            memcpy(term_query->field_value.data(), term_value.data(), term_size * sizeof(int64_t));
            break;
        }
        case engine::meta::DataType::INT32: {
            std::vector<int64_t> term_value(term_size, 0);
            for (uint64_t i = 0; i < term_size; i++) {
                term_value[i] = term_value_json[i].get<int32_t>();
            }
            memcpy(term_query->field_value.data(), term_value.data(), term_size * sizeof(int64_t));
            break;
        }
        case engine::meta::DataType::INT64: {
            std::vector<int64_t> term_value(term_size, 0);
            for (uint64_t i = 0; i < term_size; ++i) {
                term_value[i] = term_value_json[i].get<int64_t>();
            }
            memcpy(term_query->field_value.data(), term_value.data(), term_size * sizeof(int64_t));
            break;
        }
        case engine::meta::DataType::FLOAT: {
            std::vector<double> term_value(term_size, 0);
            for (uint64_t i = 0; i < term_size; ++i) {
                term_value[i] = term_value_json[i].get<float>();
            }
            memcpy(term_query->field_value.data(), term_value.data(), term_size * sizeof(double));
            break;
        }
        case engine::meta::DataType::DOUBLE: {
            std::vector<double> term_value(term_size, 0);
            for (uint64_t i = 0; i < term_size; ++i) {
                term_value[i] = term_value_json[i].get<double>();
            }
            memcpy(term_query->field_value.data(), term_value.data(), term_size * sizeof(double));
            break;
        }
    }
    return Status::OK();
}

Status
ParseRangeQuery(const nlohmann::json& range_json, query::RangeQueryPtr& range_query) {
    std::string field_name = range_json["field"];
    range_query->field_name = field_name;

    auto range_value_json = range_json["values"];
    if (range_value_json.contains("lt")) {
        query::CompareExpr compare_expr;
        compare_expr.compare_operator = query::CompareOperator::LT;
        compare_expr.operand = range_value_json["lt"].get<std::string>();
        range_query->compare_expr.emplace_back(compare_expr);
    }
    if (range_value_json.contains("lte")) {
        query::CompareExpr compare_expr;
        compare_expr.compare_operator = query::CompareOperator::LTE;
        compare_expr.operand = range_value_json["lte"].get<std::string>();
        range_query->compare_expr.emplace_back(compare_expr);
    }
    if (range_value_json.contains("eq")) {
        query::CompareExpr compare_expr;
        compare_expr.compare_operator = query::CompareOperator::EQ;
        compare_expr.operand = range_value_json["eq"].get<std::string>();
        range_query->compare_expr.emplace_back(compare_expr);
    }
    if (range_value_json.contains("ne")) {
        query::CompareExpr compare_expr;
        compare_expr.compare_operator = query::CompareOperator::NE;
        compare_expr.operand = range_value_json["ne"].get<std::string>();
        range_query->compare_expr.emplace_back(compare_expr);
    }
    if (range_value_json.contains("gt")) {
        query::CompareExpr compare_expr;
        compare_expr.compare_operator = query::CompareOperator::GT;
        compare_expr.operand = range_value_json["gt"].get<std::string>();
        range_query->compare_expr.emplace_back(compare_expr);
    }
    if (range_value_json.contains("gte")) {
        query::CompareExpr compare_expr;
        compare_expr.compare_operator = query::CompareOperator::GTE;
        compare_expr.operand = range_value_json["gte"].get<std::string>();
        range_query->compare_expr.emplace_back(compare_expr);
    }
    return Status::OK();
}
#endif

Status
GrpcRequestHandler::ProcessLeafQueryJson(const nlohmann::json& json, query::BooleanQueryPtr& query,
                                         std::string& field_name) {
    auto status = Status::OK();
    if (json.contains("term")) {
        auto leaf_query = std::make_shared<query::LeafQuery>();
        auto term_query = std::make_shared<query::TermQuery>();
        nlohmann::json json_obj = json["term"];
        term_query->json_obj = json_obj;
        nlohmann::json::iterator json_it = json_obj.begin();
        field_name = json_it.key();

        leaf_query->term_query = term_query;
        query->AddLeafQuery(leaf_query);
    } else if (json.contains("range")) {
        auto leaf_query = std::make_shared<query::LeafQuery>();
        auto range_query = std::make_shared<query::RangeQuery>();
        nlohmann::json json_obj = json["range"];
        range_query->json_obj = json_obj;
        nlohmann::json::iterator json_it = json_obj.begin();
        field_name = json_it.key();

        leaf_query->range_query = range_query;
        query->AddLeafQuery(leaf_query);
    } else if (json.contains("vector")) {
        auto leaf_query = std::make_shared<query::LeafQuery>();
        auto vector_json = json["vector"];

        leaf_query->vector_placeholder = vector_json.get<std::string>();
        query->AddLeafQuery(leaf_query);
    }
    return status;
}

Status
GrpcRequestHandler::ProcessBooleanQueryJson(const nlohmann::json& query_json, query::BooleanQueryPtr& boolean_query,
                                            query::QueryPtr& query_ptr) {
    auto status = Status::OK();
    for (auto& el : query_json.items()) {
        if (el.key() == "must") {
            boolean_query->SetOccur(query::Occur::MUST);
            auto must_json = el.value();
            if (!must_json.is_array()) {
                std::string msg = "Must json string is not an array";
                return Status{SERVER_INVALID_DSL_PARAMETER, msg};
            }

            for (auto& json : must_json) {
                auto must_query = std::make_shared<query::BooleanQuery>();
                if (json.contains("must") || json.contains("should") || json.contains("must_not")) {
                    STATUS_CHECK(ProcessBooleanQueryJson(json, must_query, query_ptr));
                    boolean_query->AddBooleanQuery(must_query);
                } else {
                    std::string field_name;
                    STATUS_CHECK(ProcessLeafQueryJson(json, boolean_query, field_name));
                    if (!field_name.empty()) {
                        query_ptr->index_fields.insert(field_name);
                    }
                }
            }
        } else if (el.key() == "should") {
            boolean_query->SetOccur(query::Occur::SHOULD);
            auto should_json = el.value();
            if (!should_json.is_array()) {
                std::string msg = "Should json string is not an array";
                return Status{SERVER_INVALID_DSL_PARAMETER, msg};
            }

            for (auto& json : should_json) {
                auto should_query = std::make_shared<query::BooleanQuery>();
                if (json.contains("must") || json.contains("should") || json.contains("must_not")) {
                    STATUS_CHECK(ProcessBooleanQueryJson(json, should_query, query_ptr));
                    boolean_query->AddBooleanQuery(should_query);
                } else {
                    std::string field_name;
                    STATUS_CHECK(ProcessLeafQueryJson(json, boolean_query, field_name));
                    if (!field_name.empty()) {
                        query_ptr->index_fields.insert(field_name);
                    }
                }
            }
        } else if (el.key() == "must_not") {
            boolean_query->SetOccur(query::Occur::MUST_NOT);
            auto should_json = el.value();
            if (!should_json.is_array()) {
                std::string msg = "Must_not json string is not an array";
                return Status{SERVER_INVALID_DSL_PARAMETER, msg};
            }

            for (auto& json : should_json) {
                if (json.contains("must") || json.contains("should") || json.contains("must_not")) {
                    auto must_not_query = std::make_shared<query::BooleanQuery>();
                    STATUS_CHECK(ProcessBooleanQueryJson(json, must_not_query, query_ptr));
                    boolean_query->AddBooleanQuery(must_not_query);
                } else {
                    std::string field_name;
                    STATUS_CHECK(ProcessLeafQueryJson(json, boolean_query, field_name));
                    if (!field_name.empty()) {
                        query_ptr->index_fields.insert(field_name);
                    }
                }
            }
        } else {
            std::string msg = "Must json string doesnot include right query";
            return Status{SERVER_INVALID_DSL_PARAMETER, msg};
        }
    }

    return status;
}

Status
GrpcRequestHandler::DeserializeJsonToBoolQuery(
    const google::protobuf::RepeatedPtrField<::milvus::grpc::VectorParam>& vector_params, const std::string& dsl_string,
    query::BooleanQueryPtr& boolean_query, query::QueryPtr& query_ptr) {
    try {
        nlohmann::json dsl_json = json::parse(dsl_string);

        auto status = Status::OK();
        for (const auto& vector_param : vector_params) {
            const std::string& vector_string = vector_param.json();
            nlohmann::json vector_json = json::parse(vector_string);
            json::iterator it = vector_json.begin();
            std::string placeholder = it.key();

            auto vector_query = std::make_shared<query::VectorQuery>();
            json::iterator vector_param_it = it.value().begin();
            if (vector_param_it != it.value().end()) {
                std::string field_name = vector_param_it.key();
                vector_query->field_name = field_name;
                int64_t topk = vector_param_it.value()["topk"];
                status = server::ValidateSearchTopk(topk);
                if (!status.ok()) {
                    return status;
                }
                vector_query->topk = topk;
                if (!vector_param_it.value()["params"].empty()) {
                    vector_query->extra_params = vector_param_it.value()["params"];
                }
                query_ptr->index_fields.insert(field_name);
            }

            engine::VectorsData vector_data;
            CopyRowRecords(vector_param.row_record().records(),
                           google::protobuf::RepeatedField<google::protobuf::int64>(), vector_data);
            vector_query->query_vector.binary_data = vector_data.binary_data_;
            vector_query->query_vector.float_data = vector_data.float_data_;

            query_ptr->vectors.insert(std::make_pair(placeholder, vector_query));
        }
        if (dsl_json.contains("bool")) {
            auto boolean_query_json = dsl_json["bool"];
            status = ProcessBooleanQueryJson(boolean_query_json, boolean_query, query_ptr);
            if (!status.ok()) {
                return status;
            }
        }
        return status;
    } catch (std::exception& e) {
        return Status{SERVER_INVALID_DSL_PARAMETER, e.what()};
    }
}

::grpc::Status
GrpcRequestHandler::Search(::grpc::ServerContext* context, const ::milvus::grpc::SearchParam* request,
                           ::milvus::grpc::QueryResult* response) {
    CHECK_NULLPTR_RETURN(request);
    LOG_SERVER_INFO_ << LogOut("Request [%s] %s begin.", GetContext(context)->ReqID().c_str(), __func__);

    Status status;

    CollectionSchema collection_schema;
    status = req_handler_.GetCollectionInfo(GetContext(context), request->collection_name(), collection_schema);

    field_type_ = collection_schema.field_types_;

    auto grpc_entity = response->mutable_entities();
    if (!status.ok()) {
        SET_RESPONSE(response->mutable_status(), status, context);
        return ::grpc::Status::OK;
    }

    query::BooleanQueryPtr boolean_query = std::make_shared<query::BooleanQuery>();
    query::QueryPtr query_ptr = std::make_shared<query::Query>();
    query_ptr->collection_id = request->collection_name();

    status = DeserializeJsonToBoolQuery(request->vector_param(), request->dsl(), boolean_query, query_ptr);
    if (!status.ok()) {
        SET_RESPONSE(response->mutable_status(), status, context);
        return ::grpc::Status::OK;
    }

    status = query::ValidateBooleanQuery(boolean_query);
    if (!status.ok()) {
        SET_RESPONSE(response->mutable_status(), status, context);
        return ::grpc::Status::OK;
    }

    query::GeneralQueryPtr general_query = std::make_shared<query::GeneralQuery>();
    query::GenBinaryQuery(boolean_query, general_query->bin);
    query_ptr->root = general_query;

    if (!query::ValidateBinaryQuery(general_query->bin)) {
        status = Status{SERVER_INVALID_BINARY_QUERY, "Generate wrong binary query tree"};
        SET_RESPONSE(grpc_entity->mutable_status(), status, context);
        return ::grpc::Status::OK;
    }

    std::vector<std::string> partition_list;
    partition_list.resize(request->partition_tag_array_size());
    for (int i = 0; i < request->partition_tag_array_size(); ++i) {
        partition_list[i] = request->partition_tag_array(i);
    }

    query_ptr->partitions = partition_list;

    milvus::json json_params;
    for (int i = 0; i < request->extra_params_size(); i++) {
        const ::milvus::grpc::KeyValuePair& extra = request->extra_params(i);
        if (extra.key() == EXTRA_PARAM_KEY) {
            json_params = json::parse(extra.value());
        }
    }

    engine::QueryResultPtr result = std::make_shared<engine::QueryResult>();
    status = req_handler_.Search(GetContext(context), query_ptr, json_params, result);

    // step 6: construct and return result
    response->set_row_num(result->row_num_);
    ConstructEntityResults(result->attrs_, result->vectors_, query_ptr->field_names, grpc_entity);

    grpc_entity->mutable_ids()->Resize(static_cast<int>(result->result_ids_.size()), 0);
    memcpy(grpc_entity->mutable_ids()->mutable_data(), result->result_ids_.data(),
           result->result_ids_.size() * sizeof(int64_t));

    response->mutable_distances()->Resize(static_cast<int>(result->result_distances_.size()), 0.0);
    memcpy(response->mutable_distances()->mutable_data(), result->result_distances_.data(),
           result->result_distances_.size() * sizeof(float));

    LOG_SERVER_INFO_ << LogOut("Request [%s] %s end.", GetContext(context)->ReqID().c_str(), __func__);
    SET_RESPONSE(response->mutable_status(), status, context);

    return ::grpc::Status::OK;
}

}  // namespace grpc
}  // namespace server
}  // namespace milvus<|MERGE_RESOLUTION|>--- conflicted
+++ resolved
@@ -762,14 +762,9 @@
         std::string name = it.first->GetName();
         std::vector<uint8_t> data = data_chunk->fixed_fields_[name];
 
-<<<<<<< HEAD
+        auto single_size = data.size() / id_size;
+
         if (type == engine::meta::DataType::UID) {
-            response->mutable_ids()->Resize(data.size(), 0);
-            memcpy(response->mutable_ids()->mutable_data(), data.data(), data.size() * sizeof(uint64_t));
-=======
-        auto single_size = data.size() / id_size;
-
-        if (type == engine::meta::hybrid::DataType::UID) {
             int64_t int64_value;
             auto int64_size = single_size * sizeof(int8_t) / sizeof(int64_t);
             for (int i = 0; i < id_size; i++) {
@@ -777,7 +772,6 @@
                 memcpy(&int64_value, data.data() + offset, single_size);
                 response->add_ids(int64_value);
             }
->>>>>>> a7f211f8
             continue;
         }
 
