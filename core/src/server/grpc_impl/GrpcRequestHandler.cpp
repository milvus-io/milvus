--- conflicted
+++ resolved
@@ -1679,13 +1679,10 @@
         if (dsl_json.empty()) {
             return Status{SERVER_INVALID_ARGUMENT, "Query dsl is null"};
         }
-<<<<<<< HEAD
         auto status = Status::OK();
         if (vector_params.empty()) {
             return Status(SERVER_INVALID_DSL_PARAMETER, "DSL must include vector query");
         }
-=======
->>>>>>> 2a6f797c
         for (const auto& vector_param : vector_params) {
             const std::string& vector_string = vector_param.json();
             milvus::json vector_json = json::parse(vector_string);
@@ -1723,16 +1720,12 @@
         if (dsl_json.contains("bool")) {
             auto boolean_query_json = dsl_json["bool"];
             JSON_NULL_CHECK(boolean_query_json);
-<<<<<<< HEAD
             status = ProcessBooleanQueryJson(boolean_query_json, boolean_query, query_ptr);
             if (!status.ok()) {
                 return Status(SERVER_INVALID_DSL_PARAMETER, "DSL does not include bool");
             }
         } else {
             return Status(SERVER_INVALID_DSL_PARAMETER, "DSL does not include bool query");
-=======
-            STATUS_CHECK(ProcessBooleanQueryJson(boolean_query_json, boolean_query, query_ptr));
->>>>>>> 2a6f797c
         }
         return Status::OK();
     } catch (std::exception& e) {
