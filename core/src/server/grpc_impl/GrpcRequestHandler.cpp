// Licensed to the Apache Software Foundation (ASF) under one
// or more contributor license agreements.  See the NOTICE file
// distributed with this work for additional information
// regarding copyright ownership.  The ASF licenses this file
// to you under the Apache License, Version 2.0 (the
// "License"); you may not use this file except in compliance
// with the License.  You may obtain a copy of the License at
//
//   http://www.apache.org/licenses/LICENSE-2.0
//
// Unless required by applicable law or agreed to in writing,
// software distributed under the License is distributed on an
// "AS IS" BASIS, WITHOUT WARRANTIES OR CONDITIONS OF ANY
// KIND, either express or implied.  See the License for the
// specific language governing permissions and limitations
// under the License.
#include <fiu-local.h>
#include <memory>
#include <unordered_map>
#include <vector>

#include "server/Config.h"
#include "server/grpc_impl/GrpcRequestHandler.h"
#include "tracing/TextMapCarrier.h"
#include "tracing/TracerUtil.h"
#include "utils/Log.h"
#include "utils/TimeRecorder.h"

namespace milvus {
namespace server {
namespace grpc {

::milvus::grpc::ErrorCode
ErrorMap(ErrorCode code) {
    static const std::map<ErrorCode, ::milvus::grpc::ErrorCode> code_map = {
        {SERVER_UNEXPECTED_ERROR, ::milvus::grpc::ErrorCode::UNEXPECTED_ERROR},
        {SERVER_UNSUPPORTED_ERROR, ::milvus::grpc::ErrorCode::UNEXPECTED_ERROR},
        {SERVER_NULL_POINTER, ::milvus::grpc::ErrorCode::UNEXPECTED_ERROR},
        {SERVER_INVALID_ARGUMENT, ::milvus::grpc::ErrorCode::ILLEGAL_ARGUMENT},
        {SERVER_FILE_NOT_FOUND, ::milvus::grpc::ErrorCode::FILE_NOT_FOUND},
        {SERVER_NOT_IMPLEMENT, ::milvus::grpc::ErrorCode::UNEXPECTED_ERROR},
        {SERVER_CANNOT_CREATE_FOLDER, ::milvus::grpc::ErrorCode::CANNOT_CREATE_FOLDER},
        {SERVER_CANNOT_CREATE_FILE, ::milvus::grpc::ErrorCode::CANNOT_CREATE_FILE},
        {SERVER_CANNOT_DELETE_FOLDER, ::milvus::grpc::ErrorCode::CANNOT_DELETE_FOLDER},
        {SERVER_CANNOT_DELETE_FILE, ::milvus::grpc::ErrorCode::CANNOT_DELETE_FILE},
        {SERVER_TABLE_NOT_EXIST, ::milvus::grpc::ErrorCode::TABLE_NOT_EXISTS},
        {SERVER_INVALID_TABLE_NAME, ::milvus::grpc::ErrorCode::ILLEGAL_TABLE_NAME},
        {SERVER_INVALID_TABLE_DIMENSION, ::milvus::grpc::ErrorCode::ILLEGAL_DIMENSION},
        {SERVER_INVALID_TIME_RANGE, ::milvus::grpc::ErrorCode::ILLEGAL_RANGE},
        {SERVER_INVALID_VECTOR_DIMENSION, ::milvus::grpc::ErrorCode::ILLEGAL_DIMENSION},

        {SERVER_INVALID_INDEX_TYPE, ::milvus::grpc::ErrorCode::ILLEGAL_INDEX_TYPE},
        {SERVER_INVALID_ROWRECORD, ::milvus::grpc::ErrorCode::ILLEGAL_ROWRECORD},
        {SERVER_INVALID_ROWRECORD_ARRAY, ::milvus::grpc::ErrorCode::ILLEGAL_ROWRECORD},
        {SERVER_INVALID_TOPK, ::milvus::grpc::ErrorCode::ILLEGAL_TOPK},
        {SERVER_INVALID_NPROBE, ::milvus::grpc::ErrorCode::ILLEGAL_ARGUMENT},
        {SERVER_INVALID_INDEX_NLIST, ::milvus::grpc::ErrorCode::ILLEGAL_NLIST},
        {SERVER_INVALID_INDEX_METRIC_TYPE, ::milvus::grpc::ErrorCode::ILLEGAL_METRIC_TYPE},
        {SERVER_INVALID_INDEX_FILE_SIZE, ::milvus::grpc::ErrorCode::ILLEGAL_ARGUMENT},
        {SERVER_ILLEGAL_VECTOR_ID, ::milvus::grpc::ErrorCode::ILLEGAL_VECTOR_ID},
        {SERVER_ILLEGAL_SEARCH_RESULT, ::milvus::grpc::ErrorCode::ILLEGAL_SEARCH_RESULT},
        {SERVER_CACHE_FULL, ::milvus::grpc::ErrorCode::CACHE_FAILED},
        {DB_META_TRANSACTION_FAILED, ::milvus::grpc::ErrorCode::META_FAILED},
        {SERVER_BUILD_INDEX_ERROR, ::milvus::grpc::ErrorCode::BUILD_INDEX_ERROR},
        {SERVER_OUT_OF_MEMORY, ::milvus::grpc::ErrorCode::OUT_OF_MEMORY},
    };

    if (code_map.find(code) != code_map.end()) {
        return code_map.at(code);
    } else {
        return ::milvus::grpc::ErrorCode::UNEXPECTED_ERROR;
    }
}

namespace {
void
CopyRowRecords(const google::protobuf::RepeatedPtrField<::milvus::grpc::RowRecord>& grpc_records,
               const google::protobuf::RepeatedField<google::protobuf::int64>& grpc_id_array,
               engine::VectorsData& vectors) {
    // step 1: copy vector data
    int64_t float_data_size = 0, binary_data_size = 0;
    for (auto& record : grpc_records) {
        float_data_size += record.float_data_size();
        binary_data_size += record.binary_data().size();
    }

    std::vector<float> float_array(float_data_size, 0.0f);
    std::vector<uint8_t> binary_array(binary_data_size, 0);
    int64_t float_offset = 0, binary_offset = 0;
    if (float_data_size > 0) {
        for (auto& record : grpc_records) {
            memcpy(&float_array[float_offset], record.float_data().data(), record.float_data_size() * sizeof(float));
            float_offset += record.float_data_size();
        }
    } else if (binary_data_size > 0) {
        for (auto& record : grpc_records) {
            memcpy(&binary_array[binary_offset], record.binary_data().data(), record.binary_data().size());
            binary_offset += record.binary_data().size();
        }
    }

    // step 2: copy id array
    std::vector<int64_t> id_array;
    if (grpc_id_array.size() > 0) {
        id_array.resize(grpc_id_array.size());
        memcpy(id_array.data(), grpc_id_array.data(), grpc_id_array.size() * sizeof(int64_t));
    }

    // step 3: contruct vectors
    vectors.vector_count_ = grpc_records.size();
    vectors.float_data_.swap(float_array);
    vectors.binary_data_.swap(binary_array);
    vectors.id_array_.swap(id_array);
}

}  // namespace

GrpcRequestHandler::GrpcRequestHandler(const std::shared_ptr<opentracing::Tracer>& tracer)
    : tracer_(tracer), random_num_generator_() {
    std::random_device random_device;
    random_num_generator_.seed(random_device());
}

void
GrpcRequestHandler::OnPostRecvInitialMetaData(
    ::grpc::experimental::ServerRpcInfo* server_rpc_info,
    ::grpc::experimental::InterceptorBatchMethods* interceptor_batch_methods) {
    std::unordered_map<std::string, std::string> text_map;
    auto* metadata_map = interceptor_batch_methods->GetRecvInitialMetadata();
    auto context_kv = metadata_map->find(tracing::TracerUtil::GetTraceContextHeaderName());
    if (context_kv != metadata_map->end()) {
        text_map[std::string(context_kv->first.data(), context_kv->first.length())] =
            std::string(context_kv->second.data(), context_kv->second.length());
    }
    // test debug mode
    //    if (std::string(server_rpc_info->method()).find("Search") != std::string::npos) {
    //        text_map["demo-debug-id"] = "debug-id";
    //    }

    tracing::TextMapCarrier carrier{text_map};
    auto span_context_maybe = tracer_->Extract(carrier);
    if (!span_context_maybe) {
        std::cerr << span_context_maybe.error().message() << std::endl;
        return;
    }
    auto span = tracer_->StartSpan(server_rpc_info->method(), {opentracing::ChildOf(span_context_maybe->get())});
    auto server_context = server_rpc_info->server_context();
    auto client_metadata = server_context->client_metadata();
    // TODO: request id
    std::string request_id;
    auto request_id_kv = client_metadata.find("request_id");
    if (request_id_kv != client_metadata.end()) {
        request_id = request_id_kv->second.data();
    } else {
        request_id = std::to_string(random_id()) + std::to_string(random_id());
    }
    auto trace_context = std::make_shared<tracing::TraceContext>(span);
    auto context = std::make_shared<Context>(request_id);
    context->SetTraceContext(trace_context);
    SetContext(server_rpc_info->server_context(), context);
}

void
GrpcRequestHandler::OnPreSendMessage(::grpc::experimental::ServerRpcInfo* server_rpc_info,
                                     ::grpc::experimental::InterceptorBatchMethods* interceptor_batch_methods) {
    std::lock_guard<std::mutex> lock(context_map_mutex_);
    context_map_[server_rpc_info->server_context()]->GetTraceContext()->GetSpan()->Finish();
    auto search = context_map_.find(server_rpc_info->server_context());
    if (search != context_map_.end()) {
        context_map_.erase(search);
    }
}

const std::shared_ptr<Context>&
GrpcRequestHandler::GetContext(::grpc::ServerContext* server_context) {
    std::lock_guard<std::mutex> lock(context_map_mutex_);
    return context_map_[server_context];
}

void
GrpcRequestHandler::SetContext(::grpc::ServerContext* server_context, const std::shared_ptr<Context>& context) {
    std::lock_guard<std::mutex> lock(context_map_mutex_);
    context_map_[server_context] = context;
}

uint64_t
GrpcRequestHandler::random_id() const {
    std::lock_guard<std::mutex> lock(random_mutex_);
    auto value = random_num_generator_();
    while (value == 0) {
        value = random_num_generator_();
    }
    return value;
}

////////////////////////////////////////////////////////////////////////////////////////////////////////////////////////

::grpc::Status
GrpcRequestHandler::CreateTable(::grpc::ServerContext* context, const ::milvus::grpc::TableSchema* request,
                                ::milvus::grpc::Status* response) {
    CHECK_NULLPTR_RETURN(request);

    Status status = request_handler_.CreateTable(context_map_[context], request->table_name(), request->dimension(),
                                                 request->index_file_size(), request->metric_type());
    SET_RESPONSE(response, status, context);

    return ::grpc::Status::OK;
}

::grpc::Status
GrpcRequestHandler::HasTable(::grpc::ServerContext* context, const ::milvus::grpc::TableName* request,
                             ::milvus::grpc::BoolReply* response) {
    CHECK_NULLPTR_RETURN(request);

    bool has_table = false;

    Status status = request_handler_.HasTable(context_map_[context], request->table_name(), has_table);
    response->set_bool_reply(has_table);
    SET_RESPONSE(response->mutable_status(), status, context);

    return ::grpc::Status::OK;
}

::grpc::Status
GrpcRequestHandler::DropTable(::grpc::ServerContext* context, const ::milvus::grpc::TableName* request,
                              ::milvus::grpc::Status* response) {
    CHECK_NULLPTR_RETURN(request);

    Status status = request_handler_.DropTable(context_map_[context], request->table_name());

    SET_RESPONSE(response, status, context);
    return ::grpc::Status::OK;
}

::grpc::Status
GrpcRequestHandler::CreateIndex(::grpc::ServerContext* context, const ::milvus::grpc::IndexParam* request,
                                ::milvus::grpc::Status* response) {
    CHECK_NULLPTR_RETURN(request);

    Status status = request_handler_.CreateIndex(context_map_[context], request->table_name(),
                                                 request->index().index_type(), request->index().nlist());

    SET_RESPONSE(response, status, context);
    return ::grpc::Status::OK;
}

::grpc::Status
GrpcRequestHandler::Insert(::grpc::ServerContext* context, const ::milvus::grpc::InsertParam* request,
                           ::milvus::grpc::VectorIds* response) {
    CHECK_NULLPTR_RETURN(request);

    // step 1: copy vector data
    engine::VectorsData vectors;
    CopyRowRecords(request->row_record_array(), request->row_id_array(), vectors);

    // step 2: insert vectors
    Status status =
        request_handler_.Insert(context_map_[context], request->table_name(), vectors, request->partition_tag());

    // step 3: return id array
    response->mutable_vector_id_array()->Resize(static_cast<int>(vectors.id_array_.size()), 0);
    memcpy(response->mutable_vector_id_array()->mutable_data(), vectors.id_array_.data(),
           vectors.id_array_.size() * sizeof(int64_t));

    SET_RESPONSE(response->mutable_status(), status, context);
    return ::grpc::Status::OK;
}

::grpc::Status
GrpcRequestHandler::Search(::grpc::ServerContext* context, const ::milvus::grpc::SearchParam* request,
                           ::milvus::grpc::TopKQueryResult* response) {
    CHECK_NULLPTR_RETURN(request);

    // step 1: copy vector data
    engine::VectorsData vectors;
    CopyRowRecords(request->query_record_array(), google::protobuf::RepeatedField<google::protobuf::int64>(), vectors);

    // deprecated
    std::vector<Range> ranges;
    for (auto& range : request->query_range_array()) {
        ranges.emplace_back(range.start_value(), range.end_value());
    }

    // step 2: partition tags
    std::vector<std::string> partitions;
    for (auto& partition : request->partition_tag_array()) {
        partitions.emplace_back(partition);
    }

    // step 3: search vectors
    std::vector<std::string> file_ids;
    TopKQueryResult result;
<<<<<<< HEAD
    fiu_do_on("GrpcRequestHandler.Search.not_empty_file_ids", file_ids.emplace_back("test_file_id"));
    Status status =
        request_handler_.Search(context_map_[context], request->table_name(), request->query_record_array_size(),
                                record_array, ranges, request->topk(), request->nprobe(), partitions, file_ids, result);

    // construct result
=======
    Status status = request_handler_.Search(context_map_[context], request->table_name(), vectors, ranges,
                                            request->topk(), request->nprobe(), partitions, file_ids, result);

    // step 4: construct and return result
>>>>>>> 8f88529f
    response->set_row_num(result.row_num_);

    response->mutable_ids()->Resize(static_cast<int>(result.id_list_.size()), 0);
    memcpy(response->mutable_ids()->mutable_data(), result.id_list_.data(), result.id_list_.size() * sizeof(int64_t));

    response->mutable_distances()->Resize(static_cast<int>(result.distance_list_.size()), 0.0);
    memcpy(response->mutable_distances()->mutable_data(), result.distance_list_.data(),
           result.distance_list_.size() * sizeof(float));

    SET_RESPONSE(response->mutable_status(), status, context);

    return ::grpc::Status::OK;
}

::grpc::Status
GrpcRequestHandler::SearchInFiles(::grpc::ServerContext* context, const ::milvus::grpc::SearchInFilesParam* request,
                                  ::milvus::grpc::TopKQueryResult* response) {
    CHECK_NULLPTR_RETURN(request);

    auto* search_request = &request->search_param();

    // step 1: copy vector data
    engine::VectorsData vectors;
    CopyRowRecords(search_request->query_record_array(), google::protobuf::RepeatedField<google::protobuf::int64>(),
                   vectors);

    // deprecated
    std::vector<Range> ranges;
    for (auto& range : search_request->query_range_array()) {
        ranges.emplace_back(range.start_value(), range.end_value());
    }

    // step 2: copy file id array
    std::vector<std::string> file_ids;
    for (auto& file_id : request->file_id_array()) {
        file_ids.emplace_back(file_id);
    }

    // step 3: partition tags
    std::vector<std::string> partitions;
    for (auto& partition : search_request->partition_tag_array()) {
        partitions.emplace_back(partition);
    }

    // step 4: search vectors
    TopKQueryResult result;
    Status status =
        request_handler_.Search(context_map_[context], search_request->table_name(), vectors, ranges,
                                search_request->topk(), search_request->nprobe(), partitions, file_ids, result);

    // step 5: construct and return result
    response->set_row_num(result.row_num_);

    response->mutable_ids()->Resize(static_cast<int>(result.id_list_.size()), 0);
    memcpy(response->mutable_ids()->mutable_data(), result.id_list_.data(), result.id_list_.size() * sizeof(int64_t));

    response->mutable_distances()->Resize(static_cast<int>(result.distance_list_.size()), 0.0);
    memcpy(response->mutable_distances()->mutable_data(), result.distance_list_.data(),
           result.distance_list_.size() * sizeof(float));
    SET_RESPONSE(response->mutable_status(), status, context);

    return ::grpc::Status::OK;
}

::grpc::Status
GrpcRequestHandler::DescribeTable(::grpc::ServerContext* context, const ::milvus::grpc::TableName* request,
                                  ::milvus::grpc::TableSchema* response) {
    CHECK_NULLPTR_RETURN(request);

    TableSchema table_schema;
    Status status = request_handler_.DescribeTable(context_map_[context], request->table_name(), table_schema);
    response->set_table_name(table_schema.table_name_);
    response->set_dimension(table_schema.dimension_);
    response->set_index_file_size(table_schema.index_file_size_);
    response->set_metric_type(table_schema.metric_type_);

    SET_RESPONSE(response->mutable_status(), status, context);
    return ::grpc::Status::OK;
}

::grpc::Status
GrpcRequestHandler::CountTable(::grpc::ServerContext* context, const ::milvus::grpc::TableName* request,
                               ::milvus::grpc::TableRowCount* response) {
    CHECK_NULLPTR_RETURN(request);

    int64_t row_count = 0;
    Status status = request_handler_.CountTable(context_map_[context], request->table_name(), row_count);
    response->set_table_row_count(row_count);
    SET_RESPONSE(response->mutable_status(), status, context);
    return ::grpc::Status::OK;
}

::grpc::Status
GrpcRequestHandler::ShowTables(::grpc::ServerContext* context, const ::milvus::grpc::Command* request,
                               ::milvus::grpc::TableNameList* response) {
    CHECK_NULLPTR_RETURN(request);

    std::vector<std::string> tables;
    Status status = request_handler_.ShowTables(context_map_[context], tables);
    for (auto& table : tables) {
        response->add_table_names(table);
    }
    SET_RESPONSE(response->mutable_status(), status, context);

    return ::grpc::Status::OK;
}

::grpc::Status
GrpcRequestHandler::Cmd(::grpc::ServerContext* context, const ::milvus::grpc::Command* request,
                        ::milvus::grpc::StringReply* response) {
    CHECK_NULLPTR_RETURN(request);

    std::string reply;
    Status status = request_handler_.Cmd(context_map_[context], request->cmd(), reply);
    response->set_string_reply(reply);
    SET_RESPONSE(response->mutable_status(), status, context);

    return ::grpc::Status::OK;
}

::grpc::Status
GrpcRequestHandler::DeleteByDate(::grpc::ServerContext* context, const ::milvus::grpc::DeleteByDateParam* request,
                                 ::milvus::grpc::Status* response) {
    CHECK_NULLPTR_RETURN(request);

    Range range(request->range().start_value(), request->range().end_value());
    Status status = request_handler_.DeleteByRange(context_map_[context], request->table_name(), range);
    SET_RESPONSE(response, status, context);

    return ::grpc::Status::OK;
}

::grpc::Status
GrpcRequestHandler::PreloadTable(::grpc::ServerContext* context, const ::milvus::grpc::TableName* request,
                                 ::milvus::grpc::Status* response) {
    CHECK_NULLPTR_RETURN(request);

    Status status = request_handler_.PreloadTable(context_map_[context], request->table_name());
    SET_RESPONSE(response, status, context);

    return ::grpc::Status::OK;
}

::grpc::Status
GrpcRequestHandler::DescribeIndex(::grpc::ServerContext* context, const ::milvus::grpc::TableName* request,
                                  ::milvus::grpc::IndexParam* response) {
    CHECK_NULLPTR_RETURN(request);

    IndexParam param;
    Status status = request_handler_.DescribeIndex(context_map_[context], request->table_name(), param);
    response->set_table_name(param.table_name_);
    response->mutable_index()->set_index_type(param.index_type_);
    response->mutable_index()->set_nlist(param.nlist_);
    SET_RESPONSE(response->mutable_status(), status, context);

    return ::grpc::Status::OK;
}

::grpc::Status
GrpcRequestHandler::DropIndex(::grpc::ServerContext* context, const ::milvus::grpc::TableName* request,
                              ::milvus::grpc::Status* response) {
    CHECK_NULLPTR_RETURN(request);

    Status status = request_handler_.DropIndex(context_map_[context], request->table_name());
    SET_RESPONSE(response, status, context);

    return ::grpc::Status::OK;
}

::grpc::Status
GrpcRequestHandler::CreatePartition(::grpc::ServerContext* context, const ::milvus::grpc::PartitionParam* request,
                                    ::milvus::grpc::Status* response) {
    CHECK_NULLPTR_RETURN(request);

    Status status = request_handler_.CreatePartition(context_map_[context], request->table_name(),
                                                     request->partition_name(), request->tag());
    SET_RESPONSE(response, status, context);

    return ::grpc::Status::OK;
}

::grpc::Status
GrpcRequestHandler::ShowPartitions(::grpc::ServerContext* context, const ::milvus::grpc::TableName* request,
                                   ::milvus::grpc::PartitionList* response) {
    CHECK_NULLPTR_RETURN(request);

    std::vector<PartitionParam> partitions;
    Status status = request_handler_.ShowPartitions(context_map_[context], request->table_name(), partitions);
    for (auto& partition : partitions) {
        milvus::grpc::PartitionParam* param = response->add_partition_array();
        param->set_table_name(partition.table_name_);
        param->set_partition_name(partition.partition_name_);
        param->set_tag(partition.tag_);
    }

    SET_RESPONSE(response->mutable_status(), status, context);

    return ::grpc::Status::OK;
}

::grpc::Status
GrpcRequestHandler::DropPartition(::grpc::ServerContext* context, const ::milvus::grpc::PartitionParam* request,
                                  ::milvus::grpc::Status* response) {
    CHECK_NULLPTR_RETURN(request);

    Status status = request_handler_.DropPartition(context_map_[context], request->table_name(),
                                                   request->partition_name(), request->tag());
    SET_RESPONSE(response, status, context);

    return ::grpc::Status::OK;
}

}  // namespace grpc
}  // namespace server
}  // namespace milvus<|MERGE_RESOLUTION|>--- conflicted
+++ resolved
@@ -290,19 +290,11 @@
     // step 3: search vectors
     std::vector<std::string> file_ids;
     TopKQueryResult result;
-<<<<<<< HEAD
     fiu_do_on("GrpcRequestHandler.Search.not_empty_file_ids", file_ids.emplace_back("test_file_id"));
-    Status status =
-        request_handler_.Search(context_map_[context], request->table_name(), request->query_record_array_size(),
-                                record_array, ranges, request->topk(), request->nprobe(), partitions, file_ids, result);
-
-    // construct result
-=======
     Status status = request_handler_.Search(context_map_[context], request->table_name(), vectors, ranges,
                                             request->topk(), request->nprobe(), partitions, file_ids, result);
 
     // step 4: construct and return result
->>>>>>> 8f88529f
     response->set_row_num(result.row_num_);
 
     response->mutable_ids()->Resize(static_cast<int>(result.id_list_.size()), 0);
