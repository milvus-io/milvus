--- conflicted
+++ resolved
@@ -279,20 +279,11 @@
     grpc::GrpcServer::GetInstance().Start();
     web::WebServer::GetInstance().Start();
 
-<<<<<<< HEAD
-
-    stat = storage::S3ClientWrapper::GetInstance().StartService();
-    if (!stat.ok()) {
-        SERVER_LOG_ERROR << "S3Client start service fail: " << stat.message();
-        goto FAIL;
-    }
-=======
     // stat = storage::S3ClientWrapper::GetInstance().StartService();
     // if (!stat.ok()) {
     //     SERVER_LOG_ERROR << "S3Client start service fail: " << stat.message();
     //     goto FAIL;
     // }
->>>>>>> d0a01c4e
 
     search::TaskInst::GetInstance().Start();
 
@@ -304,12 +295,8 @@
 
 void
 Server::StopService() {
-<<<<<<< HEAD
     search::TaskInst::GetInstance().Stop();
-    storage::S3ClientWrapper::GetInstance().StopService();
-=======
     // storage::S3ClientWrapper::GetInstance().StopService();
->>>>>>> d0a01c4e
     web::WebServer::GetInstance().Stop();
     grpc::GrpcServer::GetInstance().Stop();
     DBWrapper::GetInstance().StopService();
