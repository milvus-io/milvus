// Copyright (C) 2019-2020 Zilliz. All rights reserved.
//
// Licensed under the Apache License, Version 2.0 (the "License"); you may not use this file except in compliance
// with the License. You may obtain a copy of the License at
//
// http://www.apache.org/licenses/LICENSE-2.0
//
// Unless required by applicable law or agreed to in writing, software distributed under the License
// is distributed on an "AS IS" BASIS, WITHOUT WARRANTIES OR CONDITIONS OF ANY KIND, either express
// or implied. See the License for the specific language governing permissions and limitations under the License.

#include "scheduler/resource/Resource.h"
#include "scheduler/SchedInst.h"
#include "scheduler/Utils.h"
#include "scheduler/task/FinishedTask.h"

#include <iostream>
#include <limits>
#include <utility>

namespace milvus {
namespace scheduler {

std::ostream&
operator<<(std::ostream& out, const Resource& resource) {
    out << resource.Dump();
    return out;
}

std::string
ToString(ResourceType type) {
    switch (type) {
        case ResourceType::DISK: {
            return "DISK";
        }
        case ResourceType::CPU: {
            return "CPU";
        }
        case ResourceType::GPU: {
            return "GPU";
        }
        default: { return "UNKNOWN"; }
    }
}

Resource::Resource(std::string name, ResourceType type, uint64_t device_id, bool enable_executor)
    : device_id_(device_id), name_(std::move(name)), type_(type), enable_executor_(enable_executor) {
    // register subscriber in tasktable
    task_table_.RegisterSubscriber([&] {
        if (subscriber_) {
            auto event = std::make_shared<TaskTableUpdatedEvent>(shared_from_this());
            subscriber_(std::static_pointer_cast<Event>(event));
        }
    });
}

void
Resource::Start() {
    running_ = true;
    loader_thread_ = std::thread(&Resource::loader_function, this);
    if (enable_executor_) {
        executor_thread_ = std::thread(&Resource::executor_function, this);
    }
}

void
Resource::Stop() {
    running_ = false;
    WakeupLoader();
    loader_thread_.join();
    if (enable_executor_) {
        WakeupExecutor();
        executor_thread_.join();
    }
}

void
Resource::WakeupLoader() {
    {
        std::lock_guard<std::mutex> lock(load_mutex_);
        load_flag_ = true;
    }
    load_cv_.notify_one();
}

void
Resource::WakeupExecutor() {
    {
        std::lock_guard<std::mutex> lock(exec_mutex_);
        exec_flag_ = true;
    }
    exec_cv_.notify_one();
}

json
Resource::Dump() const {
    json ret{
        {"device_id", device_id_},
        {"name", name_},
        {"type", ToString(type_)},
        {"task_average_cost", TaskAvgCost()},
        {"task_total_cost", total_cost_},
        {"total_tasks", total_task_},
        {"running", running_},
        {"enable_executor", enable_executor_},
    };
    return ret;
}

uint64_t
Resource::NumOfTaskToExec() {
    return task_table_.TaskToExecute();
}

TaskTableItemPtr
Resource::pick_task_load() {
    auto indexes = task_table_.PickToLoad(10);
    for (auto index : indexes) {
        // try to set one task loading, then return
        if (task_table_.Load(index)) {
            return task_table_.at(index);
        }
        // else try next
    }
    return nullptr;
}

TaskTableItemPtr
Resource::pick_task_execute() {
    auto indexes = task_table_.PickToExecute(std::numeric_limits<uint64_t>::max());
    for (auto index : indexes) {
        // try to set one task executing, then return
        if (task_table_[index]->task->label()->Type() == TaskLabelType::SPECIFIED_RESOURCE) {
            if (task_table_[index]->task->path().Last() != name()) {
                continue;
            }
        }

        if (task_table_.Execute(index)) {
            return task_table_.at(index);
        }
        //        if (task_table_[index]->task->label()->Type() == TaskLabelType::SPECIFIED_RESOURCE) {
        //            if (task_table_.Get(index)->task->path().Current() == task_table_.Get(index)->task->path().Last()
        //            &&
        //                task_table_.Get(index)->task->path().Last() == name()) {
        //                if (task_table_.Execute(index)) {
        //                    return task_table_.Get(index);
        //                }
        //            }
        //        }
        // else try next
    }
    return nullptr;
}

void
Resource::loader_function() {
    SetThreadName("taskloader_th");
    while (running_) {
        std::unique_lock<std::mutex> lock(load_mutex_);
        load_cv_.wait(lock, [&] { return load_flag_; });
        load_flag_ = false;
        lock.unlock();
        while (true) {
            auto task_item = pick_task_load();
            if (task_item == nullptr) {
                break;
            }
            if (task_item->task->Type() == TaskType::BuildIndexTask && name() == "cpu") {
                BuildMgrInst::GetInstance()->Take();
                LOG_SERVER_DEBUG_ << name() << " load BuildIndexTask";
            }
            LoadFile(task_item->task);
            task_item->Loaded();
            if (task_item->from) {
                task_item->from->Moved();
<<<<<<< HEAD
                //                task_item->from->task = FinishedTask::Create();
=======
                task_item->from->task = FinishedTask::Create();
>>>>>>> f3595d80
                task_item->from = nullptr;
            }
            if (subscriber_) {
                auto event = std::make_shared<LoadCompletedEvent>(shared_from_this(), task_item);
                subscriber_(std::static_pointer_cast<Event>(event));
            }
        }
    }
}

void
Resource::executor_function() {
    SetThreadName("taskexecutor_th");
    if (subscriber_) {
        auto event = std::make_shared<StartUpEvent>(shared_from_this());
        subscriber_(std::static_pointer_cast<Event>(event));
    }
    while (running_) {
        std::unique_lock<std::mutex> lock(exec_mutex_);
        exec_cv_.wait(lock, [&] { return exec_flag_; });
        exec_flag_ = false;
        lock.unlock();
        while (true) {
            auto task_item = pick_task_execute();
            if (task_item == nullptr) {
                break;
            }
            auto start = get_current_timestamp();
            Process(task_item->task);
            //            task_item->task = FinishedTask::Create();
            auto finish = get_current_timestamp();
            ++total_task_;
            total_cost_ += finish - start;

            task_item->Executed();

            if (task_item->task->Type() == TaskType::BuildIndexTask) {
                BuildMgrInst::GetInstance()->Put();
                ResMgrInst::GetInstance()->GetResource("cpu")->WakeupLoader();
                ResMgrInst::GetInstance()->GetResource("disk")->WakeupLoader();
            }

            task_item->task = FinishedTask::Create();

            if (subscriber_) {
                auto event = std::make_shared<FinishTaskEvent>(shared_from_this(), task_item);
                subscriber_(std::static_pointer_cast<Event>(event));
            }
        }
    }
}

}  // namespace scheduler
}  // namespace milvus<|MERGE_RESOLUTION|>--- conflicted
+++ resolved
@@ -174,11 +174,7 @@
             task_item->Loaded();
             if (task_item->from) {
                 task_item->from->Moved();
-<<<<<<< HEAD
                 //                task_item->from->task = FinishedTask::Create();
-=======
-                task_item->from->task = FinishedTask::Create();
->>>>>>> f3595d80
                 task_item->from = nullptr;
             }
             if (subscriber_) {
