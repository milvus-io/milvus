// Copyright (C) 2019-2020 Zilliz. All rights reserved.
//
// Licensed under the Apache License, Version 2.0 (the "License"); you may not use this file except in compliance
// with the License. You may obtain a copy of the License at
//
// http://www.apache.org/licenses/LICENSE-2.0
//
// Unless required by applicable law or agreed to in writing, software distributed under the License
// is distributed on an "AS IS" BASIS, WITHOUT WARRANTIES OR CONDITIONS OF ANY KIND, either express
// or implied. See the License for the specific language governing permissions and limitations under the License.

#include <utility>

#include "cache/GpuCacheMgr.h"
#include "scheduler/task/SSTestTask.h"

namespace milvus {
namespace scheduler {

<<<<<<< HEAD
SSTestTask::SSTestTask(const server::ContextPtr& context, const engine::SegmentVisitorPtr& visitor, TaskLabelPtr label)
    : XSSSearchTask(context, visitor, std::move(label)) {
=======
SSTestTask::SSTestTask(const server::ContextPtr& context, const engine::DBOptions& options,
                       const query::QueryPtr& query_ptr, engine::snapshot::ID_TYPE segment_id, TaskLabelPtr label)
    : SSSearchTask(context, options, query_ptr, segment_id, std::move(label)) {
>>>>>>> f492d80c
}

void
SSTestTask::Load(LoadType type, uint8_t device_id) {
    load_count_++;
}

void
SSTestTask::Execute() {
    {
        std::lock_guard<std::mutex> lock(mutex_);
        exec_count_++;
        done_ = true;
    }
    cv_.notify_one();
}

void
SSTestTask::Wait() {
    std::unique_lock<std::mutex> lock(mutex_);
    cv_.wait(lock, [&] { return done_; });
}

}  // namespace scheduler
}  // namespace milvus<|MERGE_RESOLUTION|>--- conflicted
+++ resolved
@@ -17,14 +17,9 @@
 namespace milvus {
 namespace scheduler {
 
-<<<<<<< HEAD
-SSTestTask::SSTestTask(const server::ContextPtr& context, const engine::SegmentVisitorPtr& visitor, TaskLabelPtr label)
-    : XSSSearchTask(context, visitor, std::move(label)) {
-=======
 SSTestTask::SSTestTask(const server::ContextPtr& context, const engine::DBOptions& options,
                        const query::QueryPtr& query_ptr, engine::snapshot::ID_TYPE segment_id, TaskLabelPtr label)
     : SSSearchTask(context, options, query_ptr, segment_id, std::move(label)) {
->>>>>>> f492d80c
 }
 
 void
