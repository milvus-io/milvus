// Copyright (C) 2019-2020 Zilliz. All rights reserved.
//
// Licensed under the Apache License, Version 2.0 (the "License"); you may not use this file except in compliance
// with the License. You may obtain a copy of the License at
//
// http://www.apache.org/licenses/LICENSE-2.0
//
// Unless required by applicable law or agreed to in writing, software distributed under the License
// is distributed on an "AS IS" BASIS, WITHOUT WARRANTIES OR CONDITIONS OF ANY KIND, either express
// or implied. See the License for the specific language governing permissions and limitations under the License.

#pragma once

#include <memory>
#include <string>
#include <vector>

#include "db/SnapshotVisitor.h"
#include "scheduler/Definition.h"
#include "scheduler/job/SSSearchJob.h"
#include "scheduler/task/Task.h"

namespace milvus {
namespace scheduler {

class SSSearchTask : public Task {
 public:
<<<<<<< HEAD
    explicit XSSSearchTask(const server::ContextPtr& context, const engine::SegmentVisitorPtr& visitor,
                           TaskLabelPtr label);
=======
    explicit SSSearchTask(const server::ContextPtr& context, const engine::DBOptions& options,
                          const query::QueryPtr& query_ptr, engine::snapshot::ID_TYPE segment_id, TaskLabelPtr label);
>>>>>>> f492d80c

    void
    Load(LoadType type, uint8_t device_id) override;

    void
    Execute() override;

<<<<<<< HEAD
 public:
    static void
    MergeTopkToResultSet(const scheduler::ResultIds& src_ids, const scheduler::ResultDistances& src_distances,
                         size_t src_k, size_t nq, size_t topk, bool ascending, scheduler::ResultIds& tar_ids,
                         scheduler::ResultDistances& tar_distances);

    //    const std::string&
    //    GetLocation() const;

    //    size_t
    //    GetIndexId() const;
=======
 private:
    void
    CreateExecEngine();
>>>>>>> f492d80c

 public:
    const std::shared_ptr<server::Context> context_;

<<<<<<< HEAD
    //    size_t index_id_ = 0;
    int index_type_ = 0;
    ExecutionEnginePtr index_engine_ = nullptr;

    // distance -- value 0 means two vectors equal, ascending reduce, L2/HAMMING/JACCARD/TONIMOTO ...
    // similarity -- infinity value means two vectors equal, descending reduce, IP
    bool ascending_reduce = true;
=======
    const engine::DBOptions& options_;
    query::QueryPtr query_ptr_;
    engine::snapshot::ID_TYPE segment_id_;

    engine::SSExecutionEnginePtr execution_engine_;
>>>>>>> f492d80c
};

}  // namespace scheduler
}  // namespace milvus<|MERGE_RESOLUTION|>--- conflicted
+++ resolved
@@ -25,13 +25,8 @@
 
 class SSSearchTask : public Task {
  public:
-<<<<<<< HEAD
-    explicit XSSSearchTask(const server::ContextPtr& context, const engine::SegmentVisitorPtr& visitor,
-                           TaskLabelPtr label);
-=======
     explicit SSSearchTask(const server::ContextPtr& context, const engine::DBOptions& options,
                           const query::QueryPtr& query_ptr, engine::snapshot::ID_TYPE segment_id, TaskLabelPtr label);
->>>>>>> f492d80c
 
     void
     Load(LoadType type, uint8_t device_id) override;
@@ -39,42 +34,18 @@
     void
     Execute() override;
 
-<<<<<<< HEAD
- public:
-    static void
-    MergeTopkToResultSet(const scheduler::ResultIds& src_ids, const scheduler::ResultDistances& src_distances,
-                         size_t src_k, size_t nq, size_t topk, bool ascending, scheduler::ResultIds& tar_ids,
-                         scheduler::ResultDistances& tar_distances);
-
-    //    const std::string&
-    //    GetLocation() const;
-
-    //    size_t
-    //    GetIndexId() const;
-=======
  private:
     void
     CreateExecEngine();
->>>>>>> f492d80c
 
  public:
     const std::shared_ptr<server::Context> context_;
 
-<<<<<<< HEAD
-    //    size_t index_id_ = 0;
-    int index_type_ = 0;
-    ExecutionEnginePtr index_engine_ = nullptr;
-
-    // distance -- value 0 means two vectors equal, ascending reduce, L2/HAMMING/JACCARD/TONIMOTO ...
-    // similarity -- infinity value means two vectors equal, descending reduce, IP
-    bool ascending_reduce = true;
-=======
     const engine::DBOptions& options_;
     query::QueryPtr query_ptr_;
     engine::snapshot::ID_TYPE segment_id_;
 
     engine::SSExecutionEnginePtr execution_engine_;
->>>>>>> f492d80c
 };
 
 }  // namespace scheduler
