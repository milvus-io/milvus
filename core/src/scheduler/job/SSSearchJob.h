--- conflicted
+++ resolved
@@ -48,16 +48,7 @@
 
 class SSSearchJob : public Job {
  public:
-<<<<<<< HEAD
-    SSSearchJob(const server::ContextPtr& context, int64_t topk, const milvus::json& extra_params,
-                engine::VectorsData& vectors);
-
-    SSSearchJob(const server::ContextPtr& context, query::GeneralQueryPtr general_query, query::QueryPtr query_ptr,
-                std::unordered_map<std::string, engine::meta::hybrid::DataType>& attr_type,
-                engine::VectorsData& vectorsData);
-=======
     SSSearchJob(const server::ContextPtr& context, engine::DBOptions options, const query::QueryPtr& query_ptr);
->>>>>>> f492d80c
 
  public:
     void
@@ -100,25 +91,9 @@
         return vectors_.vector_count_;
     }
 
-<<<<<<< HEAD
-    const milvus::json&
-    extra_params() const {
-        return extra_params_;
-    }
-
-    const engine::VectorsData&
-    vectors() const {
-        return vectors_;
-    }
-
-    const SegmentVisitorMap&
-    segment_visitor_map() {
-        return segment_visitor_map_;
-=======
     engine::DBOptions
     options() const {
         return options_;
->>>>>>> f492d80c
     }
 
     std::mutex&
@@ -131,11 +106,6 @@
         return general_query_;
     }
 
-<<<<<<< HEAD
-    query::QueryPtr
-    query_ptr() {
-        return query_ptr_;
-=======
     const engine::snapshot::IDS_TYPE&
     segment_ids() {
         return segment_ids_;
@@ -144,7 +114,6 @@
     Status&
     status() {
         return status_;
->>>>>>> f492d80c
     }
 
     std::unordered_map<std::string, engine::meta::hybrid::DataType>&
@@ -157,43 +126,13 @@
         return vector_count_;
     }
 
-<<<<<<< HEAD
-    //    SearchTimeStat&
-    //    time_stat() {
-    //        return time_stat_;
-    //    }
-=======
  private:
     void
     GetSegmentsFromQuery(const query::QueryPtr& query_ptr, engine::snapshot::IDS_TYPE& segment_ids);
->>>>>>> f492d80c
 
  private:
     const server::ContextPtr context_;
 
-<<<<<<< HEAD
-    int64_t topk_ = 0;
-    milvus::json extra_params_;
-    // TODO: smart pointer
-    engine::VectorsData& vectors_;
-
-    SegmentVisitorMap segment_visitor_map_;
-
-    // TODO: column-base better ?
-    ResultIds result_ids_;
-    ResultDistances result_distances_;
-    Status status_;
-
-    query::GeneralQueryPtr general_query_;
-    query::QueryPtr query_ptr_;
-    std::unordered_map<std::string, engine::meta::hybrid::DataType> attr_type_;
-    int64_t vector_count_;
-
-    std::mutex mutex_;
-    std::condition_variable cv_;
-
-    //    SearchTimeStat time_stat_;
-=======
     engine::DBOptions options_;
 
     query::QueryPtr query_ptr_;
@@ -203,7 +142,6 @@
     Status status_;
     std::mutex mutex_;
     std::condition_variable cv_;
->>>>>>> f492d80c
 };
 
 using SSSearchJobPtr = std::shared_ptr<SSSearchJob>;
