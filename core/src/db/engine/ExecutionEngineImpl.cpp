// Copyright (C) 2019-2020 Zilliz. All rights reserved.
//
// Licensed under the Apache License, Version 2.0 (the "License"); you may not use this file except in compliance
// with the License. You may obtain a copy of the License at
//
// http://www.apache.org/licenses/LICENSE-2.0
//
// Unless required by applicable law or agreed to in writing, software distributed under the License
// is distributed on an "AS IS" BASIS, WITHOUT WARRANTIES OR CONDITIONS OF ANY KIND, either express
// or implied. See the License for the specific language governing permissions and limitations under the License.

#include "db/engine/ExecutionEngineImpl.h"

#include <faiss/utils/ConcurrentBitset.h>
#include <fiu-local.h>

#include <stdexcept>
#include <utility>
#include <vector>

#include "cache/CpuCacheMgr.h"
#include "cache/GpuCacheMgr.h"
#include "config/Config.h"
#include "db/Utils.h"
#include "index/archive/VecIndex.h"
#include "knowhere/common/Config.h"
#include "knowhere/index/vector_index/ConfAdapter.h"
#include "knowhere/index/vector_index/ConfAdapterMgr.h"
#include "knowhere/index/vector_index/IndexBinaryIDMAP.h"
#include "knowhere/index/vector_index/IndexIDMAP.h"
#include "knowhere/index/vector_index/VecIndex.h"
#include "knowhere/index/vector_index/VecIndexFactory.h"
#include "knowhere/index/vector_index/adapter/VectorAdapter.h"
#ifdef MILVUS_GPU_VERSION
#include "knowhere/index/vector_index/gpu/IndexIVFSQHybrid.h"
#include "knowhere/index/vector_index/gpu/Quantizer.h"
#include "knowhere/index/vector_index/helpers/Cloner.h"
#endif
#include "knowhere/index/vector_index/helpers/IndexParameter.h"
#include "metrics/Metrics.h"
#include "scheduler/Utils.h"
#include "utils/CommonUtil.h"
#include "utils/Exception.h"
#include "utils/Log.h"
#include "utils/Status.h"
#include "utils/TimeRecorder.h"
#include "utils/ValidationUtil.h"

//#define ON_SEARCH
namespace milvus {
namespace engine {

namespace {

Status
MappingMetricType(MetricType metric_type, milvus::json& conf) {
    switch (metric_type) {
        case MetricType::IP:
            conf[knowhere::Metric::TYPE] = knowhere::Metric::IP;
            break;
        case MetricType::L2:
            conf[knowhere::Metric::TYPE] = knowhere::Metric::L2;
            break;
        case MetricType::HAMMING:
            conf[knowhere::Metric::TYPE] = knowhere::Metric::HAMMING;
            break;
        case MetricType::JACCARD:
            conf[knowhere::Metric::TYPE] = knowhere::Metric::JACCARD;
            break;
        case MetricType::TANIMOTO:
            conf[knowhere::Metric::TYPE] = knowhere::Metric::TANIMOTO;
            break;
        case MetricType::SUBSTRUCTURE:
            conf[knowhere::Metric::TYPE] = knowhere::Metric::SUBSTRUCTURE;
            break;
        case MetricType::SUPERSTRUCTURE:
            conf[knowhere::Metric::TYPE] = knowhere::Metric::SUPERSTRUCTURE;
            break;
        default:
            return Status(DB_ERROR, "Unsupported metric type");
    }

    return Status::OK();
}

bool
IsBinaryIndexType(knowhere::IndexType type) {
    return type == knowhere::IndexType::INDEX_FAISS_BIN_IDMAP || type == knowhere::IndexType::INDEX_FAISS_BIN_IVFFLAT;
}

}  // namespace

#ifdef MILVUS_GPU_VERSION
class CachedQuantizer : public cache::DataObj {
 public:
    explicit CachedQuantizer(knowhere::QuantizerPtr data) : data_(std::move(data)) {
    }

    knowhere::QuantizerPtr
    Data() {
        return data_;
    }

    int64_t
    Size() override {
        return data_->size;
    }

 private:
    knowhere::QuantizerPtr data_;
};
#endif

ExecutionEngineImpl::ExecutionEngineImpl(uint16_t dimension, const std::string& location, EngineType index_type,
                                         MetricType metric_type, const milvus::json& index_params)
    : location_(location),
      dim_(dimension),
      index_type_(index_type),
      metric_type_(metric_type),
      index_params_(index_params) {
    EngineType tmp_index_type =
        utils::IsBinaryMetricType((int32_t)metric_type) ? EngineType::FAISS_BIN_IDMAP : EngineType::FAISS_IDMAP;
    index_ = CreatetVecIndex(tmp_index_type);
    if (!index_) {
        throw Exception(DB_ERROR, "Unsupported index type");
    }

    milvus::json conf = index_params;
    conf[knowhere::meta::DEVICEID] = gpu_num_;
    conf[knowhere::meta::DIM] = dimension;
    MappingMetricType(metric_type, conf);
    ENGINE_LOG_DEBUG << "Index params: " << conf.dump();
    auto adapter = knowhere::AdapterMgr::GetInstance().GetAdapter(index_->index_type());
    if (!adapter->CheckTrain(conf, index_->index_mode())) {
        throw Exception(DB_ERROR, "Illegal index params");
    }

    if (auto bf_index = std::dynamic_pointer_cast<knowhere::IDMAP>(index_)) {
        bf_index->Train(knowhere::DatasetPtr(), conf);
    } else if (auto bf_bin_index = std::dynamic_pointer_cast<knowhere::BinaryIDMAP>(index_)) {
        bf_bin_index->Train(knowhere::DatasetPtr(), conf);
    }
}

ExecutionEngineImpl::ExecutionEngineImpl(knowhere::VecIndexPtr index, const std::string& location, EngineType index_type,
                                         MetricType metric_type, const milvus::json& index_params)
    : index_(std::move(index)),
      location_(location),
      index_type_(index_type),
      metric_type_(metric_type),
      index_params_(index_params) {
}

knowhere::VecIndexPtr
ExecutionEngineImpl::CreatetVecIndex(EngineType type) {
    knowhere::VecIndexFactory& vec_index_factory = knowhere::VecIndexFactory::GetInstance();
    knowhere::IndexMode mode = knowhere::IndexMode::MODE_CPU;
#ifdef MILVUS_GPU_VERSION
    server::Config& config = server::Config::GetInstance();
    bool gpu_resource_enable = true;
    config.GetGpuResourceConfigEnable(gpu_resource_enable);
    fiu_do_on("ExecutionEngineImpl.CreatetVecIndex.gpu_res_disabled", gpu_resource_enable = false);
    if (gpu_resource_enable) {
        mode = knowhere::IndexMode::MODE_GPU;
    }
#endif

    fiu_do_on("ExecutionEngineImpl.CreatetVecIndex.invalid_type", type = EngineType::INVALID);
    knowhere::VecIndexPtr index = nullptr;
    switch (type) {
        case EngineType::FAISS_IDMAP: {
            index = vec_index_factory.CreateVecIndex(knowhere::IndexType::INDEX_FAISS_IDMAP, mode);
            break;
        }
        case EngineType::FAISS_IVFFLAT: {
            index = vec_index_factory.CreateVecIndex(knowhere::IndexType::INDEX_FAISS_IVFFLAT, mode);
            break;
        }
        case EngineType::FAISS_PQ: {
            index = vec_index_factory.CreateVecIndex(knowhere::IndexType::INDEX_FAISS_IVFPQ, mode);
            break;
        }
        case EngineType::FAISS_IVFSQ8: {
            index = vec_index_factory.CreateVecIndex(knowhere::IndexType::INDEX_FAISS_IVFSQ8, mode);
            break;
        }
#ifdef CUSTOMIZATION
#ifdef MILVUS_GPU_VERSION
        case EngineType::FAISS_IVFSQ8H: {
            index = vec_index_factory.CreateVecIndex(knowhere::IndexType::INDEX_FAISS_IVFSQ8H, mode);
            break;
        }
#endif
#endif
        case EngineType::FAISS_BIN_IDMAP: {
            index = vec_index_factory.CreateVecIndex(knowhere::IndexType::INDEX_FAISS_BIN_IDMAP, mode);
            break;
        }
        case EngineType::FAISS_BIN_IVFFLAT: {
            index = vec_index_factory.CreateVecIndex(knowhere::IndexType::INDEX_FAISS_BIN_IVFFLAT, mode);
            break;
        }
        case EngineType::NSG_MIX: {
            index = vec_index_factory.CreateVecIndex(knowhere::IndexType::INDEX_NSG, mode);
            break;
        }
        case EngineType::SPTAG_KDT: {
            index = vec_index_factory.CreateVecIndex(knowhere::IndexType::INDEX_SPTAG_KDT_RNT, mode);
            break;
        }
        case EngineType::SPTAG_BKT: {
            index = vec_index_factory.CreateVecIndex(knowhere::IndexType::INDEX_SPTAG_BKT_RNT, mode);
            break;
        }
        case EngineType::HNSW: {
            index = vec_index_factory.CreateVecIndex(knowhere::IndexType::INDEX_HNSW, mode);
            break;
        }
        default: {
            ENGINE_LOG_ERROR << "Unsupported index type " << (int)type;
            return nullptr;
        }
    }
    if (index == nullptr) {
        std::string err_msg = "Invalid index type " + std::to_string((int)type) + " mod " + std::to_string((int)mode);
        ENGINE_LOG_ERROR << err_msg;
        throw Exception(DB_ERROR, err_msg);
    }
    return index;
}

void
ExecutionEngineImpl::HybridLoad() const {
#ifdef MILVUS_GPU_VERSION
    auto hybrid_index = std::dynamic_pointer_cast<knowhere::IVFSQHybrid>(index_);
    if (hybrid_index == nullptr) {
        ENGINE_LOG_WARNING << "HybridLoad only support with IVFSQHybrid";
        return;
    }

    const std::string key = location_ + ".quantizer";

    server::Config& config = server::Config::GetInstance();
    std::vector<int64_t> gpus;
    Status s = config.GetGpuResourceConfigSearchResources(gpus);
    if (!s.ok()) {
        ENGINE_LOG_ERROR << s.message();
        return;
    }

    // cache hit
    {
        const int64_t NOT_FOUND = -1;
        int64_t device_id = NOT_FOUND;
        knowhere::QuantizerPtr quantizer = nullptr;

        for (auto& gpu : gpus) {
            auto cache = cache::GpuCacheMgr::GetInstance(gpu);
            if (auto cached_quantizer = cache->GetIndex(key)) {
                device_id = gpu;
                quantizer = std::static_pointer_cast<CachedQuantizer>(cached_quantizer)->Data();
            }
        }

        if (device_id != NOT_FOUND) {
            hybrid_index->SetQuantizer(quantizer);
            return;
        }
    }

    // cache miss
    {
        std::vector<int64_t> all_free_mem;
        for (auto& gpu : gpus) {
            auto cache = cache::GpuCacheMgr::GetInstance(gpu);
            auto free_mem = cache->CacheCapacity() - cache->CacheUsage();
            all_free_mem.push_back(free_mem);
        }

        auto max_e = std::max_element(all_free_mem.begin(), all_free_mem.end());
        auto best_index = std::distance(all_free_mem.begin(), max_e);
        auto best_device_id = gpus[best_index];

        milvus::json quantizer_conf{{knowhere::meta::DEVICEID, best_device_id}, {"mode", 1}};
        auto quantizer = hybrid_index->LoadQuantizer(quantizer_conf);
        ENGINE_LOG_DEBUG << "Quantizer params: " << quantizer_conf.dump();
        if (quantizer == nullptr) {
            ENGINE_LOG_ERROR << "quantizer is nullptr";
        }
        hybrid_index->SetQuantizer(quantizer);
        auto cache_quantizer = std::make_shared<CachedQuantizer>(quantizer);
        cache::GpuCacheMgr::GetInstance(best_device_id)->InsertItem(key, cache_quantizer);
    }
#endif
}

void
ExecutionEngineImpl::HybridUnset() const {
#ifdef MILVUS_GPU_VERSION
    auto hybrid_index = std::dynamic_pointer_cast<knowhere::IVFSQHybrid>(index_);
    if (hybrid_index == nullptr) {
        return;
    }
    hybrid_index->UnsetQuantizer();
#endif
}

Status
ExecutionEngineImpl::AddWithIds(int64_t n, const float* xdata, const int64_t* xids) {
    auto dataset = knowhere::GenDatasetWithIds(n, index_->Dim(), xdata, xids);
    index_->Add(dataset, knowhere::Config());
    return Status::OK();
}

Status
ExecutionEngineImpl::AddWithIds(int64_t n, const uint8_t* xdata, const int64_t* xids) {
    auto dataset = knowhere::GenDatasetWithIds(n, index_->Dim(), xdata, xids);
    index_->Add(dataset, knowhere::Config());
    return Status::OK();
}

size_t
ExecutionEngineImpl::Count() const {
    if (index_ == nullptr) {
        ENGINE_LOG_ERROR << "ExecutionEngineImpl: index is null, return count 0";
        return 0;
    }
    return index_->Count();
}

size_t
<<<<<<< HEAD
ExecutionEngineImpl::Size() const {
    if (IsBinaryIndexType(index_->index_type())) {
        return (size_t)(Count() * Dimension() / 8);
    } else {
        return (size_t)(Count() * Dimension()) * sizeof(float);
    }
}

size_t
=======
>>>>>>> b520e60b
ExecutionEngineImpl::Dimension() const {
    if (index_ == nullptr) {
        ENGINE_LOG_ERROR << "ExecutionEngineImpl: index is null, return dimension " << dim_;
        return dim_;
    }
    return index_->Dim();
}

size_t
ExecutionEngineImpl::Size() const {
    if (index_ == nullptr) {
        ENGINE_LOG_ERROR << "ExecutionEngineImpl: index is null, return size 0";
        return 0;
    }
    return index_->Size();
}

Status
ExecutionEngineImpl::Serialize() {
    auto status = write_index(index_, location_);

    // here we reset index size by file size,
    // since some index type(such as SQ8) data size become smaller after serialized
    index_->set_size(server::CommonUtil::GetFileSize(location_));
    ENGINE_LOG_DEBUG << "Finish serialize index file: " << location_ << " size: " << index_->Size();

    if (index_->Size() == 0) {
        std::string msg = "Failed to serialize file: " + location_ + " reason: out of disk space or memory";
        status = Status(DB_ERROR, msg);
    }

    return status;
}

Status
ExecutionEngineImpl::Load(bool to_cache) {
    // TODO(zhiru): refactor

    index_ = std::static_pointer_cast<knowhere::VecIndex>(cache::CpuCacheMgr::GetInstance()->GetIndex(location_));
    bool already_in_cache = (index_ != nullptr);
    if (!already_in_cache) {
        std::string segment_dir;
        utils::GetParentPath(location_, segment_dir);
        auto segment_reader_ptr = std::make_shared<segment::SegmentReader>(segment_dir);
        knowhere::VecIndexFactory& vec_index_factory = knowhere::VecIndexFactory::GetInstance();

        if (utils::IsRawIndexType((int32_t)index_type_)) {
            if (index_type_ == EngineType::FAISS_IDMAP) {
                index_ = vec_index_factory.CreateVecIndex(knowhere::IndexType::INDEX_FAISS_IDMAP);
            } else {
                index_ = vec_index_factory.CreateVecIndex(knowhere::IndexType::INDEX_FAISS_BIN_IDMAP);
            }
            milvus::json conf{{knowhere::meta::DEVICEID, gpu_num_}, {knowhere::meta::DIM, dim_}};
            MappingMetricType(metric_type_, conf);
            auto adapter = knowhere::AdapterMgr::GetInstance().GetAdapter(index_->index_type());
            ENGINE_LOG_DEBUG << "Index params: " << conf.dump();
            if (!adapter->CheckTrain(conf, index_->index_mode())) {
                throw Exception(DB_ERROR, "Illegal index params");
            }

            auto status = segment_reader_ptr->Load();
            if (!status.ok()) {
                std::string msg = "Failed to load segment from " + location_;
                ENGINE_LOG_ERROR << msg;
                return Status(DB_ERROR, msg);
            }

            segment::SegmentPtr segment_ptr;
            segment_reader_ptr->GetSegment(segment_ptr);
            auto& vectors = segment_ptr->vectors_ptr_;
            auto& deleted_docs = segment_ptr->deleted_docs_ptr_->GetDeletedDocs();

            auto vectors_uids = vectors->GetUids();
            index_->SetUids(vectors_uids);
            ENGINE_LOG_DEBUG << "set uids " << index_->GetUids().size() << " for index " << location_;

            auto vectors_data = vectors->GetData();

            faiss::ConcurrentBitsetPtr concurrent_bitset_ptr =
                std::make_shared<faiss::ConcurrentBitset>(vectors->GetCount());
            for (auto& offset : deleted_docs) {
                if (!concurrent_bitset_ptr->test(offset)) {
                    concurrent_bitset_ptr->set(offset);
                }
            }

            if (index_type_ == EngineType::FAISS_IDMAP) {
                auto bf_index = std::static_pointer_cast<knowhere::IDMAP>(index_);
                std::vector<float> float_vectors;
                float_vectors.resize(vectors_data.size() / sizeof(float));
                memcpy(float_vectors.data(), vectors_data.data(), vectors_data.size());
<<<<<<< HEAD
                bf_index->Train(knowhere::DatasetPtr(), conf);
                auto dataset = knowhere::GenDataset(vectors->GetCount(), this->dim_, float_vectors.data());
                bf_index->AddWithoutIds(dataset, conf);
                bf_index->SetBlacklist(concurrent_bitset_ptr);

                int64_t index_size = vectors->GetCount() * dim_ * sizeof(float);
                int64_t bitset_size = vectors->GetCount() / 8;
                index_->set_size(index_size + bitset_size);
            } else if (index_type_ == EngineType::FAISS_BIN_IDMAP) {
                auto bin_bf_index = std::static_pointer_cast<knowhere::BinaryIDMAP>(index_);
                bin_bf_index->Train(knowhere::DatasetPtr(), conf);
                auto dataset = knowhere::GenDataset(vectors->GetCount(), this->dim_, vectors_data.data());
                bin_bf_index->AddWithoutIds(dataset, conf);
                bin_bf_index->SetBlacklist(concurrent_bitset_ptr);

                int64_t index_size = vectors->GetCount() * dim_ * sizeof(uint8_t);
                int64_t bitset_size = vectors->GetCount() / 8;
                index_->set_size(index_size + bitset_size);
            }
=======
                ec = std::static_pointer_cast<BFIndex>(index_)->Build(conf);
                if (ec != KNOWHERE_SUCCESS) {
                    return status;
                }
                status = std::static_pointer_cast<BFIndex>(index_)->AddWithoutIds(vectors->GetCount(),
                                                                                  float_vectors.data(), Config());
                status = std::static_pointer_cast<BFIndex>(index_)->SetBlacklist(concurrent_bitset_ptr);
            } else if (index_type_ == EngineType::FAISS_BIN_IDMAP) {
                ec = std::static_pointer_cast<BinBFIndex>(index_)->Build(conf);
                if (ec != KNOWHERE_SUCCESS) {
                    return status;
                }
                status = std::static_pointer_cast<BinBFIndex>(index_)->AddWithoutIds(vectors->GetCount(),
                                                                                     vectors_data.data(), Config());
                status = std::static_pointer_cast<BinBFIndex>(index_)->SetBlacklist(concurrent_bitset_ptr);
            }

            int64_t index_size = vectors->Size();       // vector data size + vector ids size
            int64_t bitset_size = vectors->GetCount();  // delete list size
            index_->set_size(index_size + bitset_size);

            if (!status.ok()) {
                return status;
            }

>>>>>>> b520e60b
            ENGINE_LOG_DEBUG << "Finished loading raw data from segment " << segment_dir;
        } else {
            try {
                //                size_t physical_size = PhysicalSize();
                //                server::CollectExecutionEngineMetrics metrics((double)physical_size);
                index_ = read_index(location_);

                if (index_ == nullptr) {
                    std::string msg = "Failed to load index from " + location_;
                    ENGINE_LOG_ERROR << msg;
                    return Status(DB_ERROR, msg);
                } else {
                    segment::DeletedDocsPtr deleted_docs_ptr;
                    auto status = segment_reader_ptr->LoadDeletedDocs(deleted_docs_ptr);
                    if (!status.ok()) {
                        std::string msg = "Failed to load deleted docs from " + location_;
                        ENGINE_LOG_ERROR << msg;
                        return Status(DB_ERROR, msg);
                    }
                    auto& deleted_docs = deleted_docs_ptr->GetDeletedDocs();

                    faiss::ConcurrentBitsetPtr concurrent_bitset_ptr =
                        std::make_shared<faiss::ConcurrentBitset>(index_->Count());
                    for (auto& offset : deleted_docs) {
                        if (!concurrent_bitset_ptr->test(offset)) {
                            concurrent_bitset_ptr->set(offset);
                        }
                    }

                    index_->SetBlacklist(concurrent_bitset_ptr);

                    std::vector<segment::doc_id_t> uids;
                    segment_reader_ptr->LoadUids(uids);
                    index_->SetUids(uids);
                    ENGINE_LOG_DEBUG << "set uids " << index_->GetUids().size() << " for index " << location_;

                    int64_t index_size = index_->Size();    // vector data size + vector ids size
                    int64_t bitset_size = index_->Count();  // delete list size
                    index_->set_size(index_size + bitset_size);

                    ENGINE_LOG_DEBUG << "Finished loading index file from segment " << segment_dir;
                }
            } catch (std::exception& e) {
                ENGINE_LOG_ERROR << e.what();
                return Status(DB_ERROR, e.what());
            }
        }
    }

    if (!already_in_cache && to_cache) {
        Cache();
    }
    return Status::OK();
}  // namespace engine

Status
ExecutionEngineImpl::CopyToGpu(uint64_t device_id, bool hybrid) {
#if 0
    if (hybrid) {
        const std::string key = location_ + ".quantizer";
        std::vector<uint64_t> gpus{device_id};

        const int64_t NOT_FOUND = -1;
        int64_t device_id = NOT_FOUND;

        // cache hit
        {
            knowhere::QuantizerPtr quantizer = nullptr;

            for (auto& gpu : gpus) {
                auto cache = cache::GpuCacheMgr::GetInstance(gpu);
                if (auto cached_quantizer = cache->GetIndex(key)) {
                    device_id = gpu;
                    quantizer = std::static_pointer_cast<CachedQuantizer>(cached_quantizer)->Data();
                }
            }

            if (device_id != NOT_FOUND) {
                // cache hit
                milvus::json quantizer_conf{{knowhere::meta::DEVICEID : device_id}, {"mode" : 2}};
                auto new_index = index_->LoadData(quantizer, config);
                index_ = new_index;
            }
        }

        if (device_id == NOT_FOUND) {
            // cache miss
            std::vector<int64_t> all_free_mem;
            for (auto& gpu : gpus) {
                auto cache = cache::GpuCacheMgr::GetInstance(gpu);
                auto free_mem = cache->CacheCapacity() - cache->CacheUsage();
                all_free_mem.push_back(free_mem);
            }

            auto max_e = std::max_element(all_free_mem.begin(), all_free_mem.end());
            auto best_index = std::distance(all_free_mem.begin(), max_e);
            device_id = gpus[best_index];

            auto pair = index_->CopyToGpuWithQuantizer(device_id);
            index_ = pair.first;

            // cache
            auto cached_quantizer = std::make_shared<CachedQuantizer>(pair.second);
            cache::GpuCacheMgr::GetInstance(device_id)->InsertItem(key, cached_quantizer);
        }
        return Status::OK();
    }
#endif

#ifdef MILVUS_GPU_VERSION
    auto index = std::static_pointer_cast<knowhere::VecIndex>(cache::GpuCacheMgr::GetInstance(device_id)->GetIndex(location_));
    bool already_in_cache = (index != nullptr);
    if (already_in_cache) {
        index_ = index;
    } else {
        if (index_ == nullptr) {
            ENGINE_LOG_ERROR << "ExecutionEngineImpl: index is null, failed to copy to gpu";
            return Status(DB_ERROR, "index is null");
        }

        try {
            index_ = knowhere::cloner::CopyCpuToGpu(index_, device_id, knowhere::Config());
            ENGINE_LOG_DEBUG << "CPU to GPU" << device_id;
        } catch (std::exception& e) {
            ENGINE_LOG_ERROR << e.what();
            return Status(DB_ERROR, e.what());
        }
    }

    if (!already_in_cache) {
        GpuCache(device_id);
    }
#endif

    return Status::OK();
}

Status
ExecutionEngineImpl::CopyToIndexFileToGpu(uint64_t device_id) {
#ifdef MILVUS_GPU_VERSION
    // the ToIndexData is only a placeholder, cpu-copy-to-gpu action is performed in
<<<<<<< HEAD
    gpu_num_ = device_id;
    auto to_index_data = std::make_shared<knowhere::ToIndexData>(PhysicalSize());
    cache::DataObjPtr obj = std::static_pointer_cast<cache::DataObj>(to_index_data);
    milvus::cache::GpuCacheMgr::GetInstance(device_id)->InsertItem(location_ + "_placeholder", obj);
=======
    if (index_) {
        gpu_num_ = device_id;
        auto to_index_data = std::make_shared<ToIndexData>(index_->Size());
        cache::DataObjPtr obj = std::static_pointer_cast<cache::DataObj>(to_index_data);
        milvus::cache::GpuCacheMgr::GetInstance(device_id)->InsertItem(location_ + "_placeholder", obj);
    }
>>>>>>> b520e60b
#endif
    return Status::OK();
}

Status
ExecutionEngineImpl::CopyToCpu() {
#ifdef MILVUS_GPU_VERSION
    auto index = std::static_pointer_cast<knowhere::VecIndex>(cache::CpuCacheMgr::GetInstance()->GetIndex(location_));
    bool already_in_cache = (index != nullptr);
    if (already_in_cache) {
        index_ = index;
    } else {
        if (index_ == nullptr) {
            ENGINE_LOG_ERROR << "ExecutionEngineImpl: index is null, failed to copy to cpu";
            return Status(DB_ERROR, "index is null");
        }

        try {
            index_ = knowhere::cloner::CopyGpuToCpu(index_, knowhere::Config());
            ENGINE_LOG_DEBUG << "GPU to CPU";
        } catch (std::exception& e) {
            ENGINE_LOG_ERROR << e.what();
            return Status(DB_ERROR, e.what());
        }
    }

    if (!already_in_cache) {
        Cache();
    }
#endif
    return Status::OK();
}

ExecutionEnginePtr
ExecutionEngineImpl::BuildIndex(const std::string& location, EngineType engine_type) {
    ENGINE_LOG_DEBUG << "Build index file: " << location << " from: " << location_;

    auto from_index = std::dynamic_pointer_cast<knowhere::IDMAP>(index_);
    auto bin_from_index = std::dynamic_pointer_cast<knowhere::BinaryIDMAP>(index_);
    if (from_index == nullptr && bin_from_index == nullptr) {
        ENGINE_LOG_ERROR << "ExecutionEngineImpl: from_index is null, failed to build index";
        return nullptr;
    }

    auto to_index = CreatetVecIndex(engine_type);
    if (!to_index) {
        throw Exception(DB_ERROR, "Unsupported index type");
    }

    milvus::json conf = index_params_;
    conf[knowhere::meta::DIM] = Dimension();
    conf[knowhere::meta::ROWS] = Count();
    conf[knowhere::meta::DEVICEID] = gpu_num_;
    MappingMetricType(metric_type_, conf);
    ENGINE_LOG_DEBUG << "Index params: " << conf.dump();
    auto adapter = knowhere::AdapterMgr::GetInstance().GetAdapter(to_index->index_type());
    if (!adapter->CheckTrain(conf, to_index->index_mode())) {
        throw Exception(DB_ERROR, "Illegal index params");
    }
    ENGINE_LOG_DEBUG << "Index config: " << conf.dump();

    std::vector<segment::doc_id_t> uids;
    faiss::ConcurrentBitsetPtr blacklist;
    if (from_index) {
        auto dataset = knowhere::GenDatasetWithIds(Count(), Dimension(), from_index->GetRawVectors(), from_index->GetRawIds());
        to_index->BuildAll(dataset, conf);
        uids = from_index->GetUids();
        from_index->GetBlacklist(blacklist);
    } else if (bin_from_index) {
        auto dataset = knowhere::GenDatasetWithIds(Count(), Dimension(), bin_from_index->GetRawVectors(), bin_from_index->GetRawIds());
        to_index->BuildAll(dataset, conf);
        uids = bin_from_index->GetUids();
        bin_from_index->GetBlacklist(blacklist);
    }
    to_index->SetUids(uids);
    ENGINE_LOG_DEBUG << "Set " << to_index->GetUids().size() << "uids for " << location;
    if (blacklist != nullptr) {
        to_index->SetBlacklist(blacklist);
        ENGINE_LOG_DEBUG << "Set blacklist for index " << location;
    }

<<<<<<< HEAD
    ENGINE_LOG_DEBUG << "Finish build index file: " << location << " size: " << to_index->Size();
=======
    if (!status.ok()) {
        throw Exception(DB_ERROR, status.message());
    }

    ENGINE_LOG_DEBUG << "Finish build index: " << location;
>>>>>>> b520e60b
    return std::make_shared<ExecutionEngineImpl>(to_index, location, engine_type, metric_type_, index_params_);
}

void
MapAndCopyResult(const knowhere::DatasetPtr& dataset, const std::vector<milvus::segment::doc_id_t>& uids,
                 int64_t nq, int64_t k, float* distances, int64_t* labels) {
    int64_t* res_ids = dataset->Get<int64_t*>(knowhere::meta::IDS);
    float* res_dist = dataset->Get<float*>(knowhere::meta::DISTANCE);

    memcpy(distances, res_dist, sizeof(float) * nq * k);

    /* map offsets to ids */
    int64_t num = nq * k;
    for (int64_t i = 0; i < num; ++i) {
        int64_t offset = res_ids[i];
        if (offset != -1) {
            labels[i] = uids[offset];
        } else {
            labels[i] = -1;
        }
    }

    free(res_ids);
    free(res_dist);
}

Status
ExecutionEngineImpl::Search(int64_t n, const float* data, int64_t k, const milvus::json& extra_params, float* distances,
                            int64_t* labels, bool hybrid) {
#if 0
    if (index_type_ == EngineType::FAISS_IVFSQ8H) {
        if (!hybrid) {
            const std::string key = location_ + ".quantizer";
            std::vector<uint64_t> gpus = scheduler::get_gpu_pool();

            const int64_t NOT_FOUND = -1;
            int64_t device_id = NOT_FOUND;

            // cache hit
            {
                knowhere::QuantizerPtr quantizer = nullptr;

                for (auto& gpu : gpus) {
                    auto cache = cache::GpuCacheMgr::GetInstance(gpu);
                    if (auto cached_quantizer = cache->GetIndex(key)) {
                        device_id = gpu;
                        quantizer = std::static_pointer_cast<CachedQuantizer>(cached_quantizer)->Data();
                    }
                }

                if (device_id != NOT_FOUND) {
                    // cache hit
                    milvus::json quantizer_conf{{knowhere::meta::DEVICEID : device_id}, {"mode" : 2}};
                    auto new_index = index_->LoadData(quantizer, config);
                    index_ = new_index;
                }
            }

            if (device_id == NOT_FOUND) {
                // cache miss
                std::vector<int64_t> all_free_mem;
                for (auto& gpu : gpus) {
                    auto cache = cache::GpuCacheMgr::GetInstance(gpu);
                    auto free_mem = cache->CacheCapacity() - cache->CacheUsage();
                    all_free_mem.push_back(free_mem);
                }

                auto max_e = std::max_element(all_free_mem.begin(), all_free_mem.end());
                auto best_index = std::distance(all_free_mem.begin(), max_e);
                device_id = gpus[best_index];

                auto pair = index_->CopyToGpuWithQuantizer(device_id);
                index_ = pair.first;

                // cache
                auto cached_quantizer = std::make_shared<CachedQuantizer>(pair.second);
                cache::GpuCacheMgr::GetInstance(device_id)->InsertItem(key, cached_quantizer);
            }
        }
    }
#endif
    TimeRecorder rc("ExecutionEngineImpl::Search float");

    if (index_ == nullptr) {
        ENGINE_LOG_ERROR << "ExecutionEngineImpl: index is null, failed to search";
        return Status(DB_ERROR, "index is null");
    }

    milvus::json conf = extra_params;
    conf[knowhere::meta::TOPK] = k;
    auto adapter = knowhere::AdapterMgr::GetInstance().GetAdapter(index_->index_type());
    ENGINE_LOG_DEBUG << "Search params: " << conf.dump();
    if (!adapter->CheckSearch(conf, index_->index_type(), index_->index_mode())) {
        throw Exception(DB_ERROR, "Illegal search params");
    }

    if (hybrid) {
        HybridLoad();
    }

    rc.RecordSection("query prepare");
    auto dataset = knowhere::GenDataset(n, index_->Dim(), data);
    auto result = index_->Query(dataset, conf);
    rc.RecordSection("query done");

    ENGINE_LOG_DEBUG << "get uids " << index_->GetUids().size() << " from index " << location_;
    MapAndCopyResult(result, index_->GetUids(), n, k, distances, labels);
    rc.RecordSection("map uids " + std::to_string(n * k));

    if (hybrid) {
        HybridUnset();
    }

    return Status::OK();
}

Status
ExecutionEngineImpl::Search(int64_t n, const uint8_t* data, int64_t k, const milvus::json& extra_params,
                            float* distances, int64_t* labels, bool hybrid) {
    TimeRecorder rc("ExecutionEngineImpl::Search uint8");

    if (index_ == nullptr) {
        ENGINE_LOG_ERROR << "ExecutionEngineImpl: index is null, failed to search";
        return Status(DB_ERROR, "index is null");
    }

    milvus::json conf = extra_params;
    conf[knowhere::meta::TOPK] = k;
    auto adapter = knowhere::AdapterMgr::GetInstance().GetAdapter(index_->index_type());
    ENGINE_LOG_DEBUG << "Search params: " << conf.dump();
    if (!adapter->CheckSearch(conf, index_->index_type(), index_->index_mode())) {
        throw Exception(DB_ERROR, "Illegal search params");
    }

    if (hybrid) {
        HybridLoad();
    }

    rc.RecordSection("query prepare");
    auto dataset = knowhere::GenDataset(n, index_->Dim(), data);
    auto result = index_->Query(dataset, conf);
    rc.RecordSection("query done");

    ENGINE_LOG_DEBUG << "get uids " << index_->GetUids().size() << " from index " << location_;
    MapAndCopyResult(result, index_->GetUids(), n, k, distances, labels);
    rc.RecordSection("map uids " + std::to_string(n * k));

    if (hybrid) {
        HybridUnset();
    }

    return Status::OK();
}

Status
ExecutionEngineImpl::Search(int64_t n, const std::vector<int64_t>& ids, int64_t k, const milvus::json& extra_params,
                            float* distances, int64_t* labels, bool hybrid) {
    TimeRecorder rc("ExecutionEngineImpl::Search vector of ids");

    if (index_ == nullptr) {
        ENGINE_LOG_ERROR << "ExecutionEngineImpl: index is null, failed to search";
        return Status(DB_ERROR, "index is null");
    }

    milvus::json conf = extra_params;
    conf[knowhere::meta::TOPK] = k;
    auto adapter = knowhere::AdapterMgr::GetInstance().GetAdapter(index_->index_type());
    ENGINE_LOG_DEBUG << "Search params: " << conf.dump();
    if (!adapter->CheckSearch(conf, index_->index_type(), index_->index_mode())) {
        throw Exception(DB_ERROR, "Illegal search params");
    }

    if (hybrid) {
        HybridLoad();
    }

    rc.RecordSection("search prepare");

    // std::string segment_dir;
    // utils::GetParentPath(location_, segment_dir);
    // segment::SegmentReader segment_reader(segment_dir);
    //    segment::IdBloomFilterPtr id_bloom_filter_ptr;
    //    segment_reader.LoadBloomFilter(id_bloom_filter_ptr);

    // Check if the id is present. If so, find its offset
    const std::vector<segment::doc_id_t>& uids = index_->GetUids();

    std::vector<int64_t> offsets;
    /*
    std::vector<segment::doc_id_t> uids;
    auto status = segment_reader.LoadUids(uids);
    if (!status.ok()) {
        return status;
    }
     */

    // There is only one id in ids
    for (auto& id : ids) {
        //        if (id_bloom_filter_ptr->Check(id)) {
        //            if (uids.empty()) {
        //                segment_reader.LoadUids(uids);
        //            }
        //            auto found = std::find(uids.begin(), uids.end(), id);
        //            if (found != uids.end()) {
        //                auto offset = std::distance(uids.begin(), found);
        //                offsets.emplace_back(offset);
        //            }
        //        }
        auto found = std::find(uids.begin(), uids.end(), id);
        if (found != uids.end()) {
            auto offset = std::distance(uids.begin(), found);
            offsets.emplace_back(offset);
        }
    }

    rc.RecordSection("get offset");

    if (!offsets.empty()) {
        auto dataset = knowhere::GenDataset(offsets.size(), index_->Dim(), offsets.data());
        auto result = index_->QueryById(dataset, conf);
        rc.RecordSection("query by id done");

        ENGINE_LOG_DEBUG << "get uids " << index_->GetUids().size() << " from index " << location_;
        MapAndCopyResult(result, uids, offsets.size(), k, distances, labels);
        rc.RecordSection("map uids " + std::to_string(offsets.size() * k));
    }

    if (hybrid) {
        HybridUnset();
    }

    return Status::OK();
}

Status
ExecutionEngineImpl::GetVectorByID(const int64_t& id, float* vector, bool hybrid) {
    if (index_ == nullptr) {
        ENGINE_LOG_ERROR << "ExecutionEngineImpl: index is null, failed to search";
        return Status(DB_ERROR, "index is null");
    }

    if (hybrid) {
        HybridLoad();
    }

    // Only one id for now
    std::vector<int64_t> ids{id};
    auto dataset = knowhere::GenDatasetWithIds(1, index_->Dim(), nullptr, ids.data());
    auto result = index_->GetVectorById(dataset, knowhere::Config());
    float* res_vec = (float*)(result->Get<void*>(knowhere::meta::TENSOR));
    memcpy(vector, res_vec, sizeof(float) * 1 * index_->Dim());

    if (hybrid) {
        HybridUnset();
    }

    return Status::OK();
}

Status
ExecutionEngineImpl::GetVectorByID(const int64_t& id, uint8_t* vector, bool hybrid) {
    if (index_ == nullptr) {
        ENGINE_LOG_ERROR << "ExecutionEngineImpl: index is null, failed to search";
        return Status(DB_ERROR, "index is null");
    }

    ENGINE_LOG_DEBUG << "Get binary vector by id:  " << id;

    if (hybrid) {
        HybridLoad();
    }

    // Only one id for now
    std::vector<int64_t> ids{id};
    auto dataset = knowhere::GenDatasetWithIds(1, index_->Dim(), nullptr, ids.data());
    auto result = index_->GetVectorById(dataset, knowhere::Config());
    uint8_t* res_vec = (uint8_t*)(result->Get<void*>(knowhere::meta::TENSOR));
    memcpy(vector, res_vec, sizeof(uint8_t) * 1 * index_->Dim());

    if (hybrid) {
        HybridUnset();
    }

    return Status::OK();
}

Status
ExecutionEngineImpl::Cache() {
    cache::DataObjPtr obj = std::static_pointer_cast<cache::DataObj>(index_);
    milvus::cache::CpuCacheMgr::GetInstance()->InsertItem(location_, obj);

    return Status::OK();
}

Status
ExecutionEngineImpl::GpuCache(uint64_t gpu_id) {
#ifdef MILVUS_GPU_VERSION
    cache::DataObjPtr obj = std::static_pointer_cast<cache::DataObj>(index_);
    milvus::cache::GpuCacheMgr::GetInstance(gpu_id)->InsertItem(location_, obj);
#endif
    return Status::OK();
}

// TODO(linxj): remove.
Status
ExecutionEngineImpl::Init() {
#ifdef MILVUS_GPU_VERSION
    server::Config& config = server::Config::GetInstance();
    std::vector<int64_t> gpu_ids;
    Status s = config.GetGpuResourceConfigBuildIndexResources(gpu_ids);
    if (!s.ok()) {
        gpu_num_ = -1;
        return s;
    }
    for (auto id : gpu_ids) {
        if (gpu_num_ == id) {
            return Status::OK();
        }
    }

    std::string msg = "Invalid gpu_num";
    return Status(SERVER_INVALID_ARGUMENT, msg);
#else
    return Status::OK();
#endif
}

}  // namespace engine
}  // namespace milvus<|MERGE_RESOLUTION|>--- conflicted
+++ resolved
@@ -329,18 +329,6 @@
 }
 
 size_t
-<<<<<<< HEAD
-ExecutionEngineImpl::Size() const {
-    if (IsBinaryIndexType(index_->index_type())) {
-        return (size_t)(Count() * Dimension() / 8);
-    } else {
-        return (size_t)(Count() * Dimension()) * sizeof(float);
-    }
-}
-
-size_t
-=======
->>>>>>> b520e60b
 ExecutionEngineImpl::Dimension() const {
     if (index_ == nullptr) {
         ENGINE_LOG_ERROR << "ExecutionEngineImpl: index is null, return dimension " << dim_;
@@ -432,42 +420,16 @@
                 std::vector<float> float_vectors;
                 float_vectors.resize(vectors_data.size() / sizeof(float));
                 memcpy(float_vectors.data(), vectors_data.data(), vectors_data.size());
-<<<<<<< HEAD
                 bf_index->Train(knowhere::DatasetPtr(), conf);
                 auto dataset = knowhere::GenDataset(vectors->GetCount(), this->dim_, float_vectors.data());
                 bf_index->AddWithoutIds(dataset, conf);
                 bf_index->SetBlacklist(concurrent_bitset_ptr);
-
-                int64_t index_size = vectors->GetCount() * dim_ * sizeof(float);
-                int64_t bitset_size = vectors->GetCount() / 8;
-                index_->set_size(index_size + bitset_size);
             } else if (index_type_ == EngineType::FAISS_BIN_IDMAP) {
                 auto bin_bf_index = std::static_pointer_cast<knowhere::BinaryIDMAP>(index_);
                 bin_bf_index->Train(knowhere::DatasetPtr(), conf);
                 auto dataset = knowhere::GenDataset(vectors->GetCount(), this->dim_, vectors_data.data());
                 bin_bf_index->AddWithoutIds(dataset, conf);
                 bin_bf_index->SetBlacklist(concurrent_bitset_ptr);
-
-                int64_t index_size = vectors->GetCount() * dim_ * sizeof(uint8_t);
-                int64_t bitset_size = vectors->GetCount() / 8;
-                index_->set_size(index_size + bitset_size);
-            }
-=======
-                ec = std::static_pointer_cast<BFIndex>(index_)->Build(conf);
-                if (ec != KNOWHERE_SUCCESS) {
-                    return status;
-                }
-                status = std::static_pointer_cast<BFIndex>(index_)->AddWithoutIds(vectors->GetCount(),
-                                                                                  float_vectors.data(), Config());
-                status = std::static_pointer_cast<BFIndex>(index_)->SetBlacklist(concurrent_bitset_ptr);
-            } else if (index_type_ == EngineType::FAISS_BIN_IDMAP) {
-                ec = std::static_pointer_cast<BinBFIndex>(index_)->Build(conf);
-                if (ec != KNOWHERE_SUCCESS) {
-                    return status;
-                }
-                status = std::static_pointer_cast<BinBFIndex>(index_)->AddWithoutIds(vectors->GetCount(),
-                                                                                     vectors_data.data(), Config());
-                status = std::static_pointer_cast<BinBFIndex>(index_)->SetBlacklist(concurrent_bitset_ptr);
             }
 
             int64_t index_size = vectors->Size();       // vector data size + vector ids size
@@ -478,7 +440,6 @@
                 return status;
             }
 
->>>>>>> b520e60b
             ENGINE_LOG_DEBUG << "Finished loading raw data from segment " << segment_dir;
         } else {
             try {
@@ -620,19 +581,12 @@
 ExecutionEngineImpl::CopyToIndexFileToGpu(uint64_t device_id) {
 #ifdef MILVUS_GPU_VERSION
     // the ToIndexData is only a placeholder, cpu-copy-to-gpu action is performed in
-<<<<<<< HEAD
-    gpu_num_ = device_id;
-    auto to_index_data = std::make_shared<knowhere::ToIndexData>(PhysicalSize());
-    cache::DataObjPtr obj = std::static_pointer_cast<cache::DataObj>(to_index_data);
-    milvus::cache::GpuCacheMgr::GetInstance(device_id)->InsertItem(location_ + "_placeholder", obj);
-=======
     if (index_) {
         gpu_num_ = device_id;
-        auto to_index_data = std::make_shared<ToIndexData>(index_->Size());
+        auto to_index_data = std::make_shared<knowhere::ToIndexData>(index_->Size());
         cache::DataObjPtr obj = std::static_pointer_cast<cache::DataObj>(to_index_data);
         milvus::cache::GpuCacheMgr::GetInstance(device_id)->InsertItem(location_ + "_placeholder", obj);
     }
->>>>>>> b520e60b
 #endif
     return Status::OK();
 }
@@ -714,15 +668,7 @@
         ENGINE_LOG_DEBUG << "Set blacklist for index " << location;
     }
 
-<<<<<<< HEAD
-    ENGINE_LOG_DEBUG << "Finish build index file: " << location << " size: " << to_index->Size();
-=======
-    if (!status.ok()) {
-        throw Exception(DB_ERROR, status.message());
-    }
-
     ENGINE_LOG_DEBUG << "Finish build index: " << location;
->>>>>>> b520e60b
     return std::make_shared<ExecutionEngineImpl>(to_index, location, engine_type, metric_type_, index_params_);
 }
 
