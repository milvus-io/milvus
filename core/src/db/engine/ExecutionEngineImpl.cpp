--- conflicted
+++ resolved
@@ -289,13 +289,7 @@
             auto type = field->GetFtype();
             if (field->GetFtype() == (int)engine::DataType::VECTOR_FLOAT ||
                 field->GetFtype() == (int)engine::DataType::VECTOR_BINARY) {
-<<<<<<< HEAD
                 STATUS_CHECK(segment_ptr->GetVectorIndex(field->GetName(), vec_index));
-            } else if (type == (int)engine::DataType::UID) {
-                continue;
-=======
-                segment_ptr->GetVectorIndex(field->GetName(), vec_index);
->>>>>>> 9aa364ce
             } else {
                 attr_type.insert(std::make_pair(field->GetName(), (engine::DataType)type));
             }
