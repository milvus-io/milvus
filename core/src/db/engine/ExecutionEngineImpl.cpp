// Copyright (C) 2019-2020 Zilliz. All rights reserved.
//
// Licensed under the Apache License, Version 2.0 (the "License"); you may not use this file except in compliance
// with the License. You may obtain a copy of the License at
//
// http://www.apache.org/licenses/LICENSE-2.0
//
// Unless required by applicable law or agreed to in writing, software distributed under the License
// is distributed on an "AS IS" BASIS, WITHOUT WARRANTIES OR CONDITIONS OF ANY KIND, either express
// or implied. See the License for the specific language governing permissions and limitations under the License.

#include "db/engine/ExecutionEngineImpl.h"

#include <stdexcept>
#include <unordered_map>
#include <utility>
#include <vector>

#include "config/ServerConfig.h"
#include "db/SnapshotUtils.h"
#include "db/Utils.h"
#include "db/snapshot/CompoundOperations.h"
#include "segment/SegmentReader.h"
#include "segment/SegmentWriter.h"
#include "utils/CommonUtil.h"
#include "utils/Error.h"
#include "utils/Exception.h"
#include "utils/Log.h"
#include "utils/Status.h"
#include "utils/TimeRecorder.h"

#include "knowhere/common/Config.h"
#include "knowhere/index/structured_index/StructuredIndexSort.h"
#include "knowhere/index/vector_index/ConfAdapter.h"
#include "knowhere/index/vector_index/ConfAdapterMgr.h"
#include "knowhere/index/vector_index/IndexBinaryIDMAP.h"
#include "knowhere/index/vector_index/IndexIDMAP.h"
#include "knowhere/index/vector_index/VecIndex.h"
#include "knowhere/index/vector_index/VecIndexFactory.h"
#include "knowhere/index/vector_index/adapter/VectorAdapter.h"
#include "knowhere/index/vector_index/helpers/IndexParameter.h"

#ifdef MILVUS_GPU_VERSION

#include "knowhere/index/vector_index/gpu/GPUIndex.h"
#include "knowhere/index/vector_index/gpu/IndexIVFSQHybrid.h"
#include "knowhere/index/vector_index/gpu/Quantizer.h"
#include "knowhere/index/vector_index/helpers/Cloner.h"

#endif

namespace milvus {
namespace engine {

namespace {
<<<<<<< HEAD
=======
Status
GetRequiredIndexFields(const query::QueryPtr& query_ptr, TargetFields& field_names) {
    return Status::OK();
}
>>>>>>> 5b1fdcf7

Status
MappingMetricType(MetricType metric_type, milvus::json& conf) {
    switch (metric_type) {
        case MetricType::IP:
            conf[knowhere::Metric::TYPE] = knowhere::Metric::IP;
            break;
        case MetricType::L2:
            conf[knowhere::Metric::TYPE] = knowhere::Metric::L2;
            break;
        case MetricType::HAMMING:
            conf[knowhere::Metric::TYPE] = knowhere::Metric::HAMMING;
            break;
        case MetricType::JACCARD:
            conf[knowhere::Metric::TYPE] = knowhere::Metric::JACCARD;
            break;
        case MetricType::TANIMOTO:
            conf[knowhere::Metric::TYPE] = knowhere::Metric::TANIMOTO;
            break;
        case MetricType::SUBSTRUCTURE:
            conf[knowhere::Metric::TYPE] = knowhere::Metric::SUBSTRUCTURE;
            break;
        case MetricType::SUPERSTRUCTURE:
            conf[knowhere::Metric::TYPE] = knowhere::Metric::SUPERSTRUCTURE;
            break;
        default:
            return Status(DB_ERROR, "Unsupported metric type");
    }

    return Status::OK();
}

}  // namespace

ExecutionEngineImpl::ExecutionEngineImpl(const std::string& dir_root, const SegmentVisitorPtr& segment_visitor)
    : root_path_(dir_root), segment_visitor_(segment_visitor), gpu_enable_(config.gpu.enable()) {
    segment_reader_ = std::make_shared<segment::SegmentReader>(dir_root, segment_visitor);
}

knowhere::VecIndexPtr
ExecutionEngineImpl::CreateVecIndex(const std::string& index_name) {
    knowhere::VecIndexFactory& vec_index_factory = knowhere::VecIndexFactory::GetInstance();
    knowhere::IndexMode mode = knowhere::IndexMode::MODE_CPU;
#ifdef MILVUS_GPU_VERSION
    if (gpu_enable_) {
        mode = knowhere::IndexMode::MODE_GPU;
    }
#endif

    knowhere::VecIndexPtr index = vec_index_factory.CreateVecIndex(index_name, mode);
    if (index == nullptr) {
        std::string err_msg = "Invalid index type: " + index_name + " mode: " + std::to_string((int)mode);
        LOG_ENGINE_ERROR_ << err_msg;
    }
    return index;
}

Status
ExecutionEngineImpl::Load(ExecutionEngineContext& context) {
    if (context.query_ptr_ != nullptr) {
        return LoadForSearch(context.query_ptr_);
    } else {
        return Load(context.target_fields_);
    }
}

Status
ExecutionEngineImpl::LoadForSearch(const query::QueryPtr& query_ptr) {
<<<<<<< HEAD
    SegmentPtr segment_ptr;
    segment_reader_->GetSegment(segment_ptr);

    return Load(query_ptr->index_fields);
=======
    TargetFields field_names;
    GetRequiredIndexFields(query_ptr, field_names);

    return Load(field_names);
>>>>>>> 5b1fdcf7
}

Status
ExecutionEngineImpl::CreateStructuredIndex(const milvus::engine::meta::hybrid::DataType field_type,
                                           std::vector<uint8_t>& raw_data, knowhere::IndexPtr& index_ptr) {
    switch (field_type) {
        case engine::meta::hybrid::DataType::INT32: {
            auto size = raw_data.size() / sizeof(int32_t);
            std::vector<int32_t> int32_data(size, 0);
            memcpy(int32_data.data(), raw_data.data(), size);
            auto int32_index_ptr = std::make_shared<knowhere::StructuredIndexSort<int32_t>>(
                raw_data.size(), reinterpret_cast<const int32_t*>(raw_data.data()));
            index_ptr = std::static_pointer_cast<knowhere::Index>(int32_index_ptr);
            break;
        }
        case engine::meta::hybrid::DataType::INT64: {
            auto int64_index_ptr = std::make_shared<knowhere::StructuredIndexSort<int64_t>>(
                raw_data.size(), reinterpret_cast<const int64_t*>(raw_data.data()));
            index_ptr = std::static_pointer_cast<knowhere::Index>(int64_index_ptr);
        }
        case engine::meta::hybrid::DataType::FLOAT: {
            auto float_index_ptr = std::make_shared<knowhere::StructuredIndexSort<float>>(
                raw_data.size(), reinterpret_cast<const float*>(raw_data.data()));
            index_ptr = std::static_pointer_cast<knowhere::Index>(float_index_ptr);
        }
        case engine::meta::hybrid::DataType::DOUBLE: {
            auto double_index_ptr = std::make_shared<knowhere::StructuredIndexSort<double>>(
                raw_data.size(), reinterpret_cast<const double*>(raw_data.data()));
            index_ptr = std::static_pointer_cast<knowhere::Index>(double_index_ptr);
        }
        default: { return Status(DB_ERROR, "Field is not structured type"); }
    }
    return Status::OK();
}

Status
ExecutionEngineImpl::Load(const TargetFields& field_names) {
    TimeRecorderAuto rc("ExecutionEngineImpl::Load");

    SegmentPtr segment_ptr;
    segment_reader_->GetSegment(segment_ptr);

    for (auto& name : field_names) {
        FIELD_TYPE field_type = FIELD_TYPE::NONE;
        segment_ptr->GetFieldType(name, field_type);

        bool index_exist = false;
        if (field_type == FIELD_TYPE::VECTOR_FLOAT || field_type == FIELD_TYPE::VECTOR_BINARY) {
            knowhere::VecIndexPtr index_ptr;
            segment_reader_->LoadVectorIndex(name, index_ptr);
            index_exist = (index_ptr != nullptr);
        } else {
            knowhere::IndexPtr index_ptr;
            segment_reader_->LoadStructuredIndex(name, index_ptr);
            index_exist = (index_ptr != nullptr);
            if (!index_exist) {
                std::vector<uint8_t> raw_data;
                segment_reader_->LoadField(name, raw_data);
                STATUS_CHECK(CreateStructuredIndex(field_type, raw_data, index_ptr));
                segment_ptr->SetStructuredIndex(name, index_ptr);
            }
        }

        // index not yet build, load raw data
        if (!index_exist) {
            std::vector<uint8_t> raw;
            segment_reader_->LoadField(name, raw);
        }

        target_fields_.insert(name);
    }

    return Status::OK();
}

Status
ExecutionEngineImpl::CopyToGpu(uint64_t device_id) {
#ifdef MILVUS_GPU_VERSION
    TimeRecorderAuto rc("ExecutionEngineImpl::CopyToGpu");

    SegmentPtr segment_ptr;
    segment_reader_->GetSegment(segment_ptr);

    engine::VECTOR_INDEX_MAP new_map;
    engine::VECTOR_INDEX_MAP& indice = segment_ptr->GetVectorIndice();
    for (auto& pair : indice) {
        if (pair.second != nullptr) {
            auto gpu_index = knowhere::cloner::CopyCpuToGpu(pair.second, device_id, knowhere::Config());
            new_map.insert(std::make_pair(pair.first, gpu_index));
        }
    }

    indice.swap(new_map);
    gpu_num_ = device_id;
#endif
    return Status::OK();
}

Status
ExecutionEngineImpl::Search(ExecutionEngineContext& context) {
    try {
        faiss::ConcurrentBitsetPtr bitset;
        std::string vector_placeholder;
        faiss::ConcurrentBitsetPtr list;

        SegmentPtr segment_ptr;
        segment_reader_->GetSegment(segment_ptr);
        knowhere::VecIndexPtr vec_index = nullptr;
        std::unordered_map<std::string, engine::meta::hybrid::DataType> attr_type;

        auto field_visitors = segment_visitor_->GetFieldVisitors();
        for (auto& pair : field_visitors) {
            auto& field_visitor = pair.second;
            auto& field = field_visitor->GetField();
            auto type = field->GetFtype();
            if (field->GetFtype() == (int)engine::meta::hybrid::DataType::VECTOR_FLOAT ||
                field->GetFtype() == (int)engine::meta::hybrid::DataType::VECTOR_BINARY) {
                segment_ptr->GetVectorIndex(field->GetName(), vec_index);
                break;
            } else if (type == (int)engine::meta::hybrid::DataType::UID) {
                continue;
            } else {
                attr_type.insert(std::make_pair(field->GetName(), (engine::meta::hybrid::DataType)type));
            }
        }

        list = vec_index->GetBlacklist();
        entity_count_ = list->capacity();
        // Parse general query
        auto status = ExecBinaryQuery(context.query_ptr_->root, bitset, attr_type, vector_placeholder);
        if (!status.ok()) {
            return status;
        }

        // Do And
        for (int64_t i = 0; i < entity_count_; i++) {
            if (list->test(i) && !bitset->test(i)) {
                list->clear(i);
            }
        }
        vec_index->SetBlacklist(list);

        auto vector_query = context.query_ptr_->vectors.at(vector_placeholder);

        if (!status.ok()) {
            return status;
        }
    } catch (std::exception& exception) {
        return Status{DB_ERROR, "Illegal search params"};
    }

    return Status::OK();
}

Status
ExecutionEngineImpl::ExecBinaryQuery(const milvus::query::GeneralQueryPtr& general_query,
                                     faiss::ConcurrentBitsetPtr& bitset,
                                     std::unordered_map<std::string, meta::hybrid::DataType>& attr_type,
                                     std::string& vector_placeholder) {
    Status status = Status::OK();
    if (general_query->leaf == nullptr) {
        faiss::ConcurrentBitsetPtr left_bitset, right_bitset;
        if (general_query->bin->left_query != nullptr) {
            status = ExecBinaryQuery(general_query->bin->left_query, left_bitset, attr_type, vector_placeholder);
            if (!status.ok()) {
                return status;
            }
        }
        if (general_query->bin->right_query != nullptr) {
            status = ExecBinaryQuery(general_query->bin->right_query, right_bitset, attr_type, vector_placeholder);
            if (!status.ok()) {
                return status;
            }
        }

        if (left_bitset == nullptr || right_bitset == nullptr) {
            bitset = left_bitset != nullptr ? left_bitset : right_bitset;
        } else {
            switch (general_query->bin->relation) {
                case milvus::query::QueryRelation::AND:
                case milvus::query::QueryRelation::R1: {
                    bitset = (*left_bitset) & right_bitset;
                    break;
                }
                case milvus::query::QueryRelation::OR:
                case milvus::query::QueryRelation::R2:
                case milvus::query::QueryRelation::R3: {
                    bitset = (*left_bitset) | right_bitset;
                    break;
                }
                case milvus::query::QueryRelation::R4: {
                    for (uint64_t i = 0; i < entity_count_; ++i) {
                        if (left_bitset->test(i) && !right_bitset->test(i)) {
                            bitset->set(i);
                        }
                    }
                    break;
                }
                default: {
                    std::string msg = "Invalid QueryRelation in RangeQuery";
                    return Status{SERVER_INVALID_ARGUMENT, msg};
                }
            }
        }
        return status;
    } else {
        bitset = std::make_shared<faiss::ConcurrentBitset>(entity_count_);
        if (general_query->leaf->term_query != nullptr) {
            // process attrs_data
            status = ProcessTermQuery(bitset, general_query->leaf->term_query, attr_type);
            if (!status.ok()) {
                return status;
            }
        }
        if (general_query->leaf->range_query != nullptr) {
            status = ProcessRangeQuery(attr_type, bitset, general_query->leaf->range_query);
            if (!status.ok()) {
                return status;
            }
        }
        if (!general_query->leaf->vector_placeholder.empty()) {
            // skip vector query
            vector_placeholder = general_query->leaf->vector_placeholder;
            bitset = nullptr;
        }
    }
    return status;
}

template <typename T>
Status
ProcessIndexedTermQuery(faiss::ConcurrentBitsetPtr& bitset, knowhere::IndexPtr& index_ptr,
                        milvus::json& term_values_json) {
    try {
        auto T_index = std::dynamic_pointer_cast<knowhere::StructuredIndexSort<T>>(index_ptr);
        if (not T_index) {
            return Status{SERVER_INVALID_ARGUMENT, "Attribute's type is wrong"};
        }
        size_t term_size = term_values_json.size();
        std::vector<T> term_value(term_size);
        size_t offset = 0;
        for (auto& data : term_values_json) {
            term_value[offset] = data.get<T>();
            ++offset;
        }

        bitset = T_index->In(term_size, term_value.data());
    } catch (std::exception& exception) {
        return Status{SERVER_INVALID_DSL_PARAMETER, exception.what()};
    }
    return Status::OK();
}

Status
ExecutionEngineImpl::IndexedTermQuery(faiss::ConcurrentBitsetPtr& bitset, const std::string& field_name,
                                      const meta::hybrid::DataType& data_type, milvus::json& term_values_json) {
    SegmentPtr segment_ptr;
    segment_reader_->GetSegment(segment_ptr);
    knowhere::IndexPtr index_ptr = nullptr;
    auto attr_index = segment_ptr->GetStructuredIndex(field_name, index_ptr);
    switch (data_type) {
        case meta::hybrid::DataType::INT8: {
            ProcessIndexedTermQuery<int8_t>(bitset, index_ptr, term_values_json);
            break;
        }
        case meta::hybrid::DataType::INT16: {
            ProcessIndexedTermQuery<int16_t>(bitset, index_ptr, term_values_json);
            break;
        }
        case meta::hybrid::DataType::INT32: {
            ProcessIndexedTermQuery<int32_t>(bitset, index_ptr, term_values_json);
            break;
        }
        case meta::hybrid::DataType::INT64: {
            ProcessIndexedTermQuery<int64_t>(bitset, index_ptr, term_values_json);
            break;
        }
        case meta::hybrid::DataType::FLOAT: {
            ProcessIndexedTermQuery<float>(bitset, index_ptr, term_values_json);
            break;
        }
        case meta::hybrid::DataType::DOUBLE: {
            ProcessIndexedTermQuery<double>(bitset, index_ptr, term_values_json);
            break;
        }
        default: { return Status{SERVER_INVALID_ARGUMENT, "Attribute:" + field_name + " type is wrong"}; }
    }
    return Status::OK();
}

Status
ExecutionEngineImpl::ProcessTermQuery(faiss::ConcurrentBitsetPtr& bitset, const query::TermQueryPtr& term_query,
                                      std::unordered_map<std::string, meta::hybrid::DataType>& attr_type) {
    auto status = Status::OK();
    auto term_query_json = term_query->json_obj;
    auto term_it = term_query_json.begin();
    if (term_it != term_query_json.end()) {
        const std::string& field_name = term_it.key();
        if (term_it.value().is_object()) {
            milvus::json term_values_json = term_it.value()["values"];
            status = IndexedTermQuery(bitset, field_name, attr_type.at(field_name), term_values_json);
        } else {
            status = IndexedTermQuery(bitset, field_name, attr_type.at(field_name), term_it.value());
        }
    }
    return status;
}

template <typename T>
Status
ProcessIndexedRangeQuery(faiss::ConcurrentBitsetPtr& bitset, knowhere::IndexPtr& index_ptr,
                         milvus::json& range_values_json) {
    try {
        auto T_index = std::dynamic_pointer_cast<knowhere::StructuredIndexSort<T>>(index_ptr);

        bool flag = false;
        for (auto& range_value_it : range_values_json.items()) {
            const std::string& comp_op = range_value_it.key();
            T value = range_value_it.value().get<T>();
            if (not flag) {
                bitset = (*bitset) | T_index->Range(value, knowhere::s_map_operator_type.at(comp_op));
                flag = true;
            } else {
                bitset = (*bitset) & T_index->Range(value, knowhere::s_map_operator_type.at(comp_op));
            }
        }
    } catch (std::exception& exception) {
        return Status{SERVER_INVALID_DSL_PARAMETER, exception.what()};
    }
    return Status::OK();
}

Status
ExecutionEngineImpl::IndexedRangeQuery(faiss::ConcurrentBitsetPtr& bitset, const meta::hybrid::DataType& data_type,
                                       knowhere::IndexPtr& index_ptr, milvus::json& range_values_json) {
    auto status = Status::OK();
    switch (data_type) {
        case meta::hybrid::DataType::INT8: {
            ProcessIndexedRangeQuery<int8_t>(bitset, index_ptr, range_values_json);
            break;
        }
        case meta::hybrid::DataType::INT16: {
            ProcessIndexedRangeQuery<int16_t>(bitset, index_ptr, range_values_json);
            break;
        }
        case meta::hybrid::DataType::INT32: {
            ProcessIndexedRangeQuery<int32_t>(bitset, index_ptr, range_values_json);
            break;
        }
        case meta::hybrid::DataType::INT64: {
            ProcessIndexedRangeQuery<int64_t>(bitset, index_ptr, range_values_json);
            break;
        }
        case meta::hybrid::DataType::FLOAT: {
            ProcessIndexedRangeQuery<float>(bitset, index_ptr, range_values_json);
            break;
        }
        case meta::hybrid::DataType::DOUBLE: {
            ProcessIndexedRangeQuery<double>(bitset, index_ptr, range_values_json);
            break;
        }
        default:
            break;
    }
    return Status::OK();
}

Status
ExecutionEngineImpl::ProcessRangeQuery(const std::unordered_map<std::string, meta::hybrid::DataType>& attr_type,
                                       faiss::ConcurrentBitsetPtr& bitset, const query::RangeQueryPtr& range_query) {
    SegmentPtr segment_ptr;
    segment_reader_->GetSegment(segment_ptr);

    auto status = Status::OK();
    auto range_query_json = range_query->json_obj;
    auto range_it = range_query_json.begin();
    if (range_it != range_query_json.end()) {
        const std::string& field_name = range_it.key();
        knowhere::IndexPtr index_ptr = nullptr;
        segment_ptr->GetStructuredIndex(field_name, index_ptr);
        IndexedRangeQuery(bitset, attr_type.at(field_name), index_ptr, range_it.value());
    }
    return Status::OK();
}

Status
ExecutionEngineImpl::BuildIndex() {
    TimeRecorderAuto rc("ExecutionEngineImpl::BuildIndex");

    SegmentPtr segment_ptr;
    segment_reader_->GetSegment(segment_ptr);

    auto& snapshot = segment_visitor_->GetSnapshot();
    auto collection = snapshot->GetCollection();
    auto& segment = segment_visitor_->GetSegment();

    for (auto& field_name : target_fields_) {
        auto field_visitor = segment_visitor_->GetFieldVisitor(field_name);
        auto element_visitor = field_visitor->GetElementVisitor(engine::FieldElementType::FET_INDEX);
        if (element_visitor == nullptr) {
            continue;  // no index specified
        }
        if (element_visitor->GetFile() != nullptr) {
            continue;  // index already build?
        }

        auto& field = field_visitor->GetField();
        auto& element = element_visitor->GetElement();

        if (!IsVectorField(field)) {
            continue;  // not vector field?
        }

        // add segment files
        snapshot::OperationContext context;
        context.prev_partition = snapshot->GetResource<snapshot::Partition>(segment->GetPartitionId());
        auto build_op = std::make_shared<snapshot::AddSegmentFileOperation>(context, snapshot);

        auto add_segment_file = [&](const std::string& element_name, snapshot::SegmentFilePtr& seg_file) -> Status {
            snapshot::SegmentFileContext sf_context;
            sf_context.field_name = field->GetName();
            sf_context.field_element_name = element->GetName();
            sf_context.collection_id = segment->GetCollectionId();
            sf_context.partition_id = segment->GetPartitionId();

            return build_op->CommitNewSegmentFile(sf_context, seg_file);
        };

        // create snapshot index file
        snapshot::SegmentFilePtr index_file;
        add_segment_file(element->GetName(), index_file);

        // create snapshot compress file
        std::string index_name = element->GetName();
        if (index_name == knowhere::IndexEnum::INDEX_FAISS_IVFSQ8NR ||
            index_name == knowhere::IndexEnum::INDEX_HNSW_SQ8NM) {
            auto compress_visitor = field_visitor->GetElementVisitor(engine::FieldElementType::FET_COMPRESS_SQ8);
            if (compress_visitor) {
                std::string compress_name = compress_visitor->GetElement()->GetName();
                snapshot::SegmentFilePtr compress_file;
                add_segment_file(compress_name, compress_file);
            }
        }

        knowhere::VecIndexPtr index_raw;
        segment_ptr->GetVectorIndex(field->GetName(), index_raw);

        auto from_index = std::dynamic_pointer_cast<knowhere::IDMAP>(index_raw);
        auto bin_from_index = std::dynamic_pointer_cast<knowhere::BinaryIDMAP>(index_raw);
        if (from_index == nullptr && bin_from_index == nullptr) {
            LOG_ENGINE_ERROR_ << "ExecutionEngineImpl: from_index is not IDMAP, skip build index for ";
            return Status(DB_ERROR, "Field to build index");
        }

        // build index by knowhere
        auto to_index = CreateVecIndex(index_name);
        if (!to_index) {
            throw Exception(DB_ERROR, "Unsupported index type");
        }

        auto element_json = element->GetParams();
        auto metric_type = element_json[engine::PARAM_INDEX_METRIC_TYPE];
        auto index_params = element_json[engine::PARAM_INDEX_EXTRA_PARAMS];

        auto field_json = field->GetParams();
        auto dimension = field_json[milvus::knowhere::meta::DIM];

        auto segment_commit = snapshot->GetSegmentCommitBySegmentId(segment->GetID());
        auto row_count = segment_commit->GetRowCount();

        milvus::json conf = index_params;
        conf[knowhere::meta::DIM] = dimension;
        conf[knowhere::meta::ROWS] = row_count;
        conf[knowhere::meta::DEVICEID] = gpu_num_;
        MappingMetricType(metric_type, conf);
        LOG_ENGINE_DEBUG_ << "Index params: " << conf.dump();
        auto adapter = knowhere::AdapterMgr::GetInstance().GetAdapter(to_index->index_type());
        if (!adapter->CheckTrain(conf, to_index->index_mode())) {
            throw Exception(DB_ERROR, "Illegal index params");
        }
        LOG_ENGINE_DEBUG_ << "Index config: " << conf.dump();

        std::vector<segment::doc_id_t> uids;
        faiss::ConcurrentBitsetPtr blacklist;
        if (from_index) {
            auto dataset =
                knowhere::GenDatasetWithIds(row_count, dimension, from_index->GetRawVectors(), from_index->GetRawIds());
            to_index->BuildAll(dataset, conf);
            uids = from_index->GetUids();
            blacklist = from_index->GetBlacklist();
        } else if (bin_from_index) {
            auto dataset = knowhere::GenDatasetWithIds(row_count, dimension, bin_from_index->GetRawVectors(),
                                                       bin_from_index->GetRawIds());
            to_index->BuildAll(dataset, conf);
            uids = bin_from_index->GetUids();
            blacklist = bin_from_index->GetBlacklist();
        }

#ifdef MILVUS_GPU_VERSION
        /* for GPU index, need copy back to CPU */
        if (to_index->index_mode() == knowhere::IndexMode::MODE_GPU) {
            auto device_index = std::dynamic_pointer_cast<knowhere::GPUIndex>(to_index);
            to_index = device_index->CopyGpuToCpu(conf);
        }
#endif

        to_index->SetUids(uids);
        if (blacklist != nullptr) {
            to_index->SetBlacklist(blacklist);
        }

        rc.RecordSection("build index");

        auto segment_writer_ptr = std::make_shared<segment::SegmentWriter>(root_path_, segment_visitor_);
        segment_writer_ptr->SetVectorIndex(field->GetName(), to_index);
        segment_writer_ptr->WriteVectorIndex(field->GetName());

        rc.RecordSection("serialize index");

        // finish transaction
        build_op->Push();
    }

    return Status::OK();
}

}  // namespace engine
}  // namespace milvus<|MERGE_RESOLUTION|>--- conflicted
+++ resolved
@@ -53,13 +53,13 @@
 namespace engine {
 
 namespace {
-<<<<<<< HEAD
-=======
 Status
 GetRequiredIndexFields(const query::QueryPtr& query_ptr, TargetFields& field_names) {
-    return Status::OK();
-}
->>>>>>> 5b1fdcf7
+    for (const auto& name : query_ptr->index_fields) {
+        field_names.insert(name);
+    }
+    return Status::OK();
+}
 
 Status
 MappingMetricType(MetricType metric_type, milvus::json& conf) {
@@ -128,17 +128,10 @@
 
 Status
 ExecutionEngineImpl::LoadForSearch(const query::QueryPtr& query_ptr) {
-<<<<<<< HEAD
-    SegmentPtr segment_ptr;
-    segment_reader_->GetSegment(segment_ptr);
-
-    return Load(query_ptr->index_fields);
-=======
     TargetFields field_names;
-    GetRequiredIndexFields(query_ptr, field_names);
+    STATUS_CHECK(GetRequiredIndexFields(query_ptr, field_names));
 
     return Load(field_names);
->>>>>>> 5b1fdcf7
 }
 
 Status
