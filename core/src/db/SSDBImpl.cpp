--- conflicted
+++ resolved
@@ -639,7 +639,6 @@
     snapshot::ScopedSnapshotT ss;
     STATUS_CHECK(snapshot::Snapshots::GetInstance().GetSnapshot(ss, collection_name));
 
-<<<<<<< HEAD
     /* collect all valid segment */
     std::vector<SegmentVisitor::Ptr> segment_visitors;
     auto exec = [&] (const snapshot::Segment::Ptr& segment, snapshot::SegmentIterator* handler) -> Status {
@@ -697,7 +696,7 @@
     result.result_distances_ = job->GetResultDistances();
 
     // step 4: get entities by result ids
-    STATUS_CHECK(GetEntityByID(collection_name, result.result_ids_, field_names, result.vectors_, result.attrs_));
+    // STATUS_CHECK(GetEntityByID(collection_name, result.result_ids_, field_names, result.vectors_, result.attrs_));
 
     // step 5: filter entities by field names
     //    std::vector<engine::AttrsData> filter_attrs;
@@ -712,53 +711,7 @@
     //            }
     //        }
     //        filter_attrs.emplace_back(attrs_data);
-=======
-    //    auto handler = std::make_shared<HybridQueryHelperSegmentHandler>(nullptr, ss, partition_patterns);
-    //    handler->Iterate();
-    //    STATUS_CHECK(handler->GetStatus());
-    //
-    //    LOG_ENGINE_DEBUG_ << LogOut("Engine query begin, segment count: %ld", handler->segments_.size());
-    //
-    //    VectorsData vectors;
-    //    scheduler::SearchJobPtr job =
-    //        std::make_shared<scheduler::SearchJob>(query_ctx, general_query, query_ptr, attr_type, vectors);
-    //    for (auto& segment : handler->segments_) {
-    //        // job->AddSegment(segment);
     //    }
-    //
-    //    // step 2: put search job to scheduler and wait result
-    //    scheduler::JobMgrInst::GetInstance()->Put(job);
-    //    job->WaitResult();
-    //
-    //    if (!job->GetStatus().ok()) {
-    //        return job->GetStatus();
->>>>>>> f8cb9e3d
-    //    }
-    //
-    //    // step 3: construct results
-    //    result.row_num_ = job->vector_count();
-    //    result.result_ids_ = job->GetResultIds();
-    //    result.result_distances_ = job->GetResultDistances();
-    //
-    //    // step 4: get entities by result ids
-    //    STATUS_CHECK(GetEntityByID(collection_name, result.result_ids_, field_names, result.vectors_, result.attrs_));
-    //
-    //    // step 5: filter entities by field names
-    //    //    std::vector<engine::AttrsData> filter_attrs;
-    //    //    for (auto attr : result.attrs_) {
-    //    //        AttrsData attrs_data;
-    //    //        attrs_data.attr_type_ = attr.attr_type_;
-    //    //        attrs_data.attr_count_ = attr.attr_count_;
-    //    //        attrs_data.id_array_ = attr.id_array_;
-    //    //        for (auto& name : field_names) {
-    //    //            if (attr.attr_data_.find(name) != attr.attr_data_.end()) {
-    //    //                attrs_data.attr_data_.insert(std::make_pair(name, attr.attr_data_.at(name)));
-    //    //            }
-    //    //        }
-    //    //        filter_attrs.emplace_back(attrs_data);
-    //    //    }
-    //    //
-    //    //    result.attrs_ = filter_attrs;
 
     rc.ElapseFromBegin("Engine query totally cost");
 
