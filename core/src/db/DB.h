--- conflicted
+++ resolved
@@ -185,84 +185,6 @@
                           const std::unordered_map<std::string, std::vector<uint8_t>>& attr_data,
                           std::unordered_map<std::string, int64_t>& attr_size,
                           std::unordered_map<std::string, knowhere::IndexPtr>& attr_indexes) = 0;
-<<<<<<< HEAD
-
-    ///////////////////////////////////////////////////////////////////////////////
-    /* mocked SSDBImpl interfaces, will be removed */
-    virtual Status
-    CreateCollection(const snapshot::CreateCollectionContext& context) = 0;
-
-    // Status
-    // DropCollection(const std::string& name);
-
-    virtual Status
-    DescribeCollection(
-        const std::string& collection_name, snapshot::CollectionPtr& collection,
-        std::unordered_map<snapshot::FieldPtr, std::vector<snapshot::FieldElementPtr>>& fields_schema) = 0;
-
-    // Status
-    // HasCollection(const std::string& collection_name, bool& has_or_not);
-
-    // Status
-    // AllCollections(std::vector<std::string>& names);
-
-    // Status
-    // GetCollectionRowCount(const std::string& collection_name, uint64_t& row_count);
-
-    virtual Status
-    LoadCollection(const server::ContextPtr& context, const std::string& collection_name,
-                   const std::vector<std::string>& field_names, bool force = false) = 0;
-
-    virtual Status
-    CreatePartition(const std::string& collection_name, const std::string& partition_name) = 0;
-
-    virtual Status
-    DropPartition(const std::string& collection_name, const std::string& partition_name) = 0;
-
-    virtual Status
-    ShowPartitions(const std::string& collection_name, std::vector<std::string>& partition_names) = 0;
-
-    virtual Status
-    InsertEntities(const std::string& collection_name, const std::string& partition_name, DataChunkPtr& data_chunk) = 0;
-
-    // Status
-    // DeleteEntities(const std::string& collection_name, engine::IDNumbers entity_ids);
-
-    // Status
-    // Flush(const std::string& collection_name);
-
-    // Status
-    // Flush();
-
-    // Status
-    // Compact(const server::ContextPtr& context, const std::string& collection_name, double threshold = 0.0);
-
-    virtual Status
-    GetEntityByID(const std::string& collection_name, const IDNumbers& id_array,
-                  const std::vector<std::string>& field_names, DataChunkPtr& data_chunk) = 0;
-
-    virtual Status
-    GetEntityIDs(const std::string& collection_id, int64_t segment_id, IDNumbers& entity_ids) = 0;
-
-    virtual Status
-    CreateIndex(const server::ContextPtr& context, const std::string& collection_id, const std::string& field_name,
-                const CollectionIndex& index) = 0;
-
-    virtual Status
-    DescribeIndex(const std::string& collection_id, const std::string& field_name, CollectionIndex& index) = 0;
-
-    virtual Status
-    DropIndex(const std::string& collection_name, const std::string& field_name) = 0;
-
-    // Status
-    // DropIndex(const std::string& collection_id);
-
-    virtual Status
-    Query(const server::ContextPtr& context, const std::string& collection_name, const query::QueryPtr& query_ptr,
-          engine::QueryResultPtr& result) = 0;
-    ///////////////////////////////////////////////////////////////////////////////
-=======
->>>>>>> 67809c6e
 };  // DB
 
 using DBPtr = std::shared_ptr<DB>;
