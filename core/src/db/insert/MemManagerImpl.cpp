--- conflicted
+++ resolved
@@ -86,7 +86,6 @@
 }
 
 Status
-<<<<<<< HEAD
 MemManagerImpl::InsertEntities(const std::string& table_id,
                                int64_t length,
                                const IDNumber* vector_ids,
@@ -121,12 +120,8 @@
 }
 
 Status
-MemManagerImpl::InsertVectorsNoLock(const std::string& table_id, const VectorSourcePtr& source, uint64_t lsn) {
-    MemTablePtr mem = GetMemByTable(table_id);
-=======
 MemManagerImpl::InsertVectorsNoLock(const std::string& collection_id, const VectorSourcePtr& source, uint64_t lsn) {
     MemTablePtr mem = GetMemByTable(collection_id);
->>>>>>> d0a01c4e
     mem->SetLSN(lsn);
 
     auto status = mem->Add(source);
