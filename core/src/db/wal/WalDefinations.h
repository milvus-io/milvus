// Copyright (C) 2019-2020 Zilliz. All rights reserved.
//
// Licensed under the Apache License, Version 2.0 (the "License"); you may not use this file except in compliance
// with the License. You may obtain a copy of the License at
//
// http://www.apache.org/licenses/LICENSE-2.0
//
// Unless required by applicable law or agreed to in writing, software distributed under the License
// is distributed on an "AS IS" BASIS, WITHOUT WARRANTIES OR CONDITIONS OF ANY KIND, either express
// or implied. See the License for the specific language governing permissions and limitations under the License.

#pragma once

#include <memory>
#include <string>
#include <unordered_map>
#include <vector>

#include "db/Types.h"
#include "db/meta/MetaTypes.h"

namespace milvus {
namespace engine {
namespace wal {

using TableSchemaPtr = std::shared_ptr<milvus::engine::meta::CollectionSchema>;
using TableMetaPtr = std::shared_ptr<std::unordered_map<std::string, TableSchemaPtr>>;

#define UNIT_MB (1024 * 1024)
#define UNIT_B 1
#define LSN_OFFSET_MASK 0x00000000ffffffff

enum class MXLogType { None, InsertBinary, InsertVector, Delete, Update, Flush, Entity };

struct MXLogRecord {
    uint64_t lsn;
    MXLogType type;
    std::string collection_id;
    std::string partition_tag;
    uint32_t length;
    const IDNumber* ids = nullptr;
    uint32_t data_size;
<<<<<<< HEAD
    const void* data = nullptr;
    std::vector<std::string> field_names;
    //    std::vector<uint32_t> attrs_size;
    //    std::vector<const void* > attrs_data;
    std::unordered_map<std::string, uint64_t> attr_nbytes;
    std::unordered_map<std::string, uint64_t> attr_data_size;
    std::unordered_map<std::string, std::vector<uint8_t>> attr_data;
=======
    const void* data;
>>>>>>> 8c57957e
};

struct MXLogConfiguration {
    bool recovery_error_ignore;
    uint32_t buffer_size;
    std::string mxlog_path;
};

}  // namespace wal
}  // namespace engine
}  // namespace milvus<|MERGE_RESOLUTION|>--- conflicted
+++ resolved
@@ -40,17 +40,7 @@
     uint32_t length;
     const IDNumber* ids = nullptr;
     uint32_t data_size;
-<<<<<<< HEAD
     const void* data = nullptr;
-    std::vector<std::string> field_names;
-    //    std::vector<uint32_t> attrs_size;
-    //    std::vector<const void* > attrs_data;
-    std::unordered_map<std::string, uint64_t> attr_nbytes;
-    std::unordered_map<std::string, uint64_t> attr_data_size;
-    std::unordered_map<std::string, std::vector<uint8_t>> attr_data;
-=======
-    const void* data;
->>>>>>> 8c57957e
 };
 
 struct MXLogConfiguration {
