--- conflicted
+++ resolved
@@ -51,7 +51,6 @@
  public:
     using Ptr = typename std::shared_ptr<Store>;
 
-<<<<<<< HEAD
     explicit Store(meta::MetaAdapterPtr adapter, const std::string& root_path,
                    const std::set<std::string>& suffix_set = {})
         : adapter_(adapter), root_path_(root_path + engine::COLLECTIONS_FOLDER), suffix_set_(suffix_set) {
@@ -59,54 +58,12 @@
 
     static Store::Ptr
     Build(const std::string& uri, const std::string& root_path, const std::set<std::string> suffix_set = {}) {
-        utils::MetaUriInfo uri_info;
-        LOG_ENGINE_DEBUG_ << "MetaUri: " << uri << std::endl;
-        auto status = utils::ParseMetaUri(uri, uri_info);
-        if (!status.ok()) {
-            LOG_ENGINE_ERROR_ << "Wrong URI format: URI = " << uri;
-            throw InvalidArgumentException("Wrong URI format ");
-        }
-
-        if (strcasecmp(uri_info.dialect_.c_str(), "mysql") == 0) {
-            LOG_ENGINE_INFO_ << "Using MySQL";
-            DBMetaOptions options;
-            /* options.backend_uri_ = "mysql://root:12345678@127.0.0.1:3307/milvus"; */
-            options.backend_uri_ = uri;
-            auto engine = std::make_shared<meta::MySqlEngine>(options);
-            auto adapter = std::make_shared<meta::MetaAdapter>(engine);
-            return std::make_shared<Store>(adapter, root_path, suffix_set);
-        } else if (strcasecmp(uri_info.dialect_.c_str(), "mock") == 0) {
-            LOG_ENGINE_INFO_ << "Using Mock. Should only be used in test environment";
-            auto engine = std::make_shared<meta::MockEngine>();
-            auto adapter = std::make_shared<meta::MetaAdapter>(engine);
-            return std::make_shared<Store>(adapter, root_path, suffix_set);
-        } else if (strcasecmp(uri_info.dialect_.c_str(), "sqlite") == 0) {
-            LOG_ENGINE_INFO_ << "Using Sqlite";
-            DBMetaOptions options;
-            /* options.backend_uri_ = "mock://:@:/"; */
-            options.backend_uri_ = uri;
-            options.path_ = root_path;
-            auto engine = std::make_shared<meta::SqliteEngine>(options);
-            auto adapter = std::make_shared<meta::MetaAdapter>(engine);
-            return std::make_shared<Store>(adapter, root_path, suffix_set);
-        } else {
-            LOG_ENGINE_ERROR_ << "Invalid dialect in URI: dialect = " << uri_info.dialect_;
-            throw InvalidArgumentException("URI dialect is not mysql / sqlite / mock");
-        }
-=======
-    explicit Store(meta::MetaAdapterPtr adapter, const std::string& root_path)
-        : adapter_(std::move(adapter)), root_path_(root_path) {
-    }
-
-    static Store::Ptr
-    Build(const std::string& uri, const std::string& root_path) {
         DBMetaOptions options;
         options.backend_uri_ = uri;
         options.path_ = root_path;
 
         auto adapter = MetaFactory::Build(options);
-        return std::make_shared<Store>(adapter, root_path);
->>>>>>> fc3839cc
+        return std::make_shared<Store>(adapter, root_path, suffix_set);
     }
 
     const std::string&
