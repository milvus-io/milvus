// Copyright (C) 2019-2020 Zilliz. All rights reserved.
//
// Licensed under the Apache License, Version 2.0 (the "License"); you may not use this file except in compliance
// with the License. You may obtain a copy of the License at
//
// http://www.apache.org/licenses/LICENSE-2.0
//
// Unless required by applicable law or agreed to in writing, software distributed under the License
// is distributed on an "AS IS" BASIS, WITHOUT WARRANTIES OR CONDITIONS OF ANY KIND, either express
// or implied. See the License for the specific language governing permissions and limitations under the License.

#pragma once

#include <faiss/Index.h>

#include <cstdint>
#include <map>
#include <memory>
#include <set>
#include <string>
#include <unordered_map>
#include <utility>
#include <vector>

<<<<<<< HEAD
=======
#include "cache/DataObj.h"
>>>>>>> 96d79965
#include "knowhere/index/vector_index/VecIndex.h"
#include "utils/Json.h"

namespace milvus {
namespace engine {

using DateT = int;

using IDNumber = int64_t;
using IDNumberPtr = IDNumber*;
using IDNumbers = std::vector<IDNumber>;

using VectorDistance = faiss::Index::distance_t;
using VectorDistances = std::vector<VectorDistance>;

using ResultIds = std::vector<faiss::Index::idx_t>;
using ResultDistances = std::vector<faiss::Index::distance_t>;

enum DataType {
    NONE = 0,
    BOOL = 1,
    INT8 = 2,
    INT16 = 3,
    INT32 = 4,
    INT64 = 5,

    FLOAT = 10,
    DOUBLE = 11,

    STRING = 20,

<<<<<<< HEAD
    UID = 30,

=======
>>>>>>> 96d79965
    VECTOR_BINARY = 100,
    VECTOR_FLOAT = 101,
};

<<<<<<< HEAD
using FIELD_TYPE_MAP = std::unordered_map<std::string, DataType>;
using FIELD_WIDTH_MAP = std::unordered_map<std::string, int64_t>;
using FIXED_FIELD_DATA = std::vector<uint8_t>;
using FIXEDX_FIELD_MAP = std::unordered_map<std::string, FIXED_FIELD_DATA>;
using VARIABLE_FIELD_DATA = std::vector<std::string>;
using VARIABLE_FIELD_MAP = std::unordered_map<std::string, VARIABLE_FIELD_DATA>;
=======
class BinaryData : public cache::DataObj {
 public:
    int64_t
    Size() {
        return data_.size();
    }

 public:
    std::vector<uint8_t> data_;
};
using BinaryDataPtr = std::shared_ptr<BinaryData>;

class VaribleData : public cache::DataObj {
 public:
    int64_t
    Size() {
        return data_.size();
    }

 public:
    std::vector<uint8_t> data_;
    std::vector<int64_t> offset_;
};
using VaribleDataPtr = std::shared_ptr<VaribleData>;

using FIELD_TYPE_MAP = std::unordered_map<std::string, DataType>;
using FIELD_WIDTH_MAP = std::unordered_map<std::string, int64_t>;
using FIXEDX_FIELD_MAP = std::unordered_map<std::string, BinaryDataPtr>;
using VARIABLE_FIELD_MAP = std::unordered_map<std::string, VaribleDataPtr>;
>>>>>>> 96d79965
using VECTOR_INDEX_MAP = std::unordered_map<std::string, knowhere::VecIndexPtr>;
using STRUCTURED_INDEX_MAP = std::unordered_map<std::string, knowhere::IndexPtr>;

struct DataChunk {
    int64_t count_ = 0;
    FIXEDX_FIELD_MAP fixed_fields_;
    VARIABLE_FIELD_MAP variable_fields_;
};

using DataChunkPtr = std::shared_ptr<DataChunk>;

struct CollectionIndex {
    std::string index_name_;
    std::string index_type_;
    std::string metric_name_;
    milvus::json extra_params_ = {{"nlist", 2048}};
};

struct VectorsData {
    uint64_t vector_count_ = 0;
    std::vector<float> float_data_;
    std::vector<uint8_t> binary_data_;
    IDNumbers id_array_;
};

struct Entity {
    int64_t entity_count_ = 0;
    std::vector<uint8_t> attr_value_;
    std::unordered_map<std::string, VectorsData> vector_data_;
    IDNumbers id_array_;
};

struct AttrsData {
    uint64_t attr_count_ = 0;
    std::unordered_map<std::string, engine::DataType> attr_type_;
    std::unordered_map<std::string, std::vector<uint8_t>> attr_data_;
    IDNumbers id_array_;
};

struct QueryResult {
    uint64_t row_num_;
    engine::ResultIds result_ids_;
    engine::ResultDistances result_distances_;
    engine::DataChunkPtr data_chunk_;
};
using QueryResultPtr = std::shared_ptr<QueryResult>;

using File2ErrArray = std::map<std::string, std::vector<std::string>>;
using Table2FileErr = std::map<std::string, File2ErrArray>;

extern const char* DEFAULT_UID_NAME;
<<<<<<< HEAD
=======
extern const char* PARAM_UID_AUTOGEN;
>>>>>>> 96d79965

extern const char* DEFAULT_RAW_DATA_NAME;
extern const char* DEFAULT_BLOOM_FILTER_NAME;
extern const char* DEFAULT_DELETED_DOCS_NAME;
extern const char* DEFAULT_INDEX_COMPRESS_NAME;
extern const char* DEFAULT_STRUCTURED_INDEX_NAME;

extern const char* PARAM_DIMENSION;
extern const char* PARAM_INDEX_TYPE;
extern const char* PARAM_INDEX_METRIC_TYPE;
extern const char* PARAM_INDEX_EXTRA_PARAMS;
extern const char* PARAM_SEGMENT_ROW_COUNT;

constexpr int64_t BUILD_INDEX_THRESHOLD = 4096;  // row count threshold when building index
constexpr int64_t MAX_NAME_LENGTH = 255;
constexpr int64_t MAX_DIMENSION = 32768;
constexpr int32_t MAX_SEGMENT_ROW_COUNT = 4 * 1024 * 1024;
constexpr int64_t DEFAULT_SEGMENT_ROW_COUNT = 100000;  // default row count per segment when creating collection
constexpr int64_t M_BYTE = 1024 * 1024;
constexpr int64_t MAX_INSERT_DATA_SIZE = 256 * M_BYTE;

enum FieldElementType {
    FET_NONE = 0,
    FET_RAW = 1,
    FET_BLOOM_FILTER = 2,
    FET_DELETED_DOCS = 3,
    FET_INDEX = 4,
    FET_COMPRESS_SQ8 = 5,
};

}  // namespace engine
}  // namespace milvus<|MERGE_RESOLUTION|>--- conflicted
+++ resolved
@@ -22,10 +22,7 @@
 #include <utility>
 #include <vector>
 
-<<<<<<< HEAD
-=======
 #include "cache/DataObj.h"
->>>>>>> 96d79965
 #include "knowhere/index/vector_index/VecIndex.h"
 #include "utils/Json.h"
 
@@ -57,23 +54,10 @@
 
     STRING = 20,
 
-<<<<<<< HEAD
-    UID = 30,
-
-=======
->>>>>>> 96d79965
     VECTOR_BINARY = 100,
     VECTOR_FLOAT = 101,
 };
 
-<<<<<<< HEAD
-using FIELD_TYPE_MAP = std::unordered_map<std::string, DataType>;
-using FIELD_WIDTH_MAP = std::unordered_map<std::string, int64_t>;
-using FIXED_FIELD_DATA = std::vector<uint8_t>;
-using FIXEDX_FIELD_MAP = std::unordered_map<std::string, FIXED_FIELD_DATA>;
-using VARIABLE_FIELD_DATA = std::vector<std::string>;
-using VARIABLE_FIELD_MAP = std::unordered_map<std::string, VARIABLE_FIELD_DATA>;
-=======
 class BinaryData : public cache::DataObj {
  public:
     int64_t
@@ -103,7 +87,6 @@
 using FIELD_WIDTH_MAP = std::unordered_map<std::string, int64_t>;
 using FIXEDX_FIELD_MAP = std::unordered_map<std::string, BinaryDataPtr>;
 using VARIABLE_FIELD_MAP = std::unordered_map<std::string, VaribleDataPtr>;
->>>>>>> 96d79965
 using VECTOR_INDEX_MAP = std::unordered_map<std::string, knowhere::VecIndexPtr>;
 using STRUCTURED_INDEX_MAP = std::unordered_map<std::string, knowhere::IndexPtr>;
 
@@ -155,10 +138,7 @@
 using Table2FileErr = std::map<std::string, File2ErrArray>;
 
 extern const char* DEFAULT_UID_NAME;
-<<<<<<< HEAD
-=======
 extern const char* PARAM_UID_AUTOGEN;
->>>>>>> 96d79965
 
 extern const char* DEFAULT_RAW_DATA_NAME;
 extern const char* DEFAULT_BLOOM_FILTER_NAME;
