// Licensed to the Apache Software Foundation (ASF) under one
// or more contributor license agreements.  See the NOTICE file
// distributed with this work for additional information
// regarding copyright ownership.  The ASF licenses this file
// to you under the Apache License, Version 2.0 (the
// "License"); you may not use this file except in compliance
// with the License.  You may obtain a copy of the License at
//
//   http://www.apache.org/licenses/LICENSE-2.0
//
// Unless required by applicable law or agreed to in writing,
// software distributed under the License is distributed on an
// "AS IS" BASIS, WITHOUT WARRANTIES OR CONDITIONS OF ANY
// KIND, either express or implied.  See the License for the
// specific language governing permissions and limitations
// under the License.

#include "db/DBImpl.h"

#include <assert.h>
#include <utils/ValidationUtil.h>

#include <algorithm>
#include <boost/filesystem.hpp>
#include <chrono>
#include <cstring>
#include <iostream>
#include <set>
#include <thread>
#include <utility>

#include "Utils.h"
#include "cache/CpuCacheMgr.h"
#include "cache/GpuCacheMgr.h"
#include "db/IDGenerator.h"
#include "engine/EngineFactory.h"
#include "insert/MemMenagerFactory.h"
#include "meta/MetaConsts.h"
#include "meta/MetaFactory.h"
#include "meta/SqliteMetaImpl.h"
#include "metrics/Metrics.h"
#include "scheduler/SchedInst.h"
#include "scheduler/job/BuildIndexJob.h"
#include "scheduler/job/DeleteJob.h"
#include "scheduler/job/SearchJob.h"
#include "segment/SegmentWriter.h"
#include "utils/Exception.h"
#include "utils/Log.h"
#include "utils/StringHelpFunctions.h"
#include "utils/TimeRecorder.h"
#include "wal/WalDefinations.h"

namespace milvus {
namespace engine {

namespace {

constexpr uint64_t METRIC_ACTION_INTERVAL = 1;
constexpr uint64_t COMPACT_ACTION_INTERVAL = 1;
constexpr uint64_t INDEX_ACTION_INTERVAL = 1;

static const Status SHUTDOWN_ERROR = Status(DB_ERROR, "Milvus server is shutdown!");

void
TraverseFiles(const meta::DatePartionedTableFilesSchema& date_files, meta::TableFilesSchema& files_array) {
    for (auto& day_files : date_files) {
        for (auto& file : day_files.second) {
            files_array.push_back(file);
        }
    }
}

}  // namespace

DBImpl::DBImpl(const DBOptions& options)
    : options_(options), initialized_(false), compact_thread_pool_(1, 1), index_thread_pool_(1, 1) {
    meta_ptr_ = MetaFactory::Build(options.meta_, options.mode_);
    mem_mgr_ = MemManagerFactory::Build(meta_ptr_, options_);

    if (options_.wal_enable_) {
        wal::MXLogConfiguration mxlog_config;
        mxlog_config.record_size = options_.record_size_;
        mxlog_config.recovery_error_ignore = options_.recovery_error_ignore_;
        mxlog_config.buffer_size = options_.buffer_size_;
        mxlog_config.mxlog_path = options_.mxlog_path_;
        wal_mgr_ = std::make_shared<wal::WalManager>(mxlog_config);
    }

    Start();
}

DBImpl::~DBImpl() {
    Stop();
}

///////////////////////////////////////////////////////////////////////////////////////////////////////////////////
// external api
///////////////////////////////////////////////////////////////////////////////////////////////////////////////////
Status
DBImpl::Start() {
    if (initialized_.load(std::memory_order_acquire)) {
        return Status::OK();
    }

    // ENGINE_LOG_TRACE << "DB service start";
    initialized_.store(true, std::memory_order_release);

    // for distribute version, some nodes are read only
    if (options_.mode_ != DBOptions::MODE::CLUSTER_READONLY) {
        // ENGINE_LOG_TRACE << "StartTimerTasks";
        bg_timer_thread_ = std::thread(&DBImpl::BackgroundTimerTask, this);
    }

    // wal
    if (wal_enable_ && wal_mgr_ != nullptr) {
        auto error_code = wal_mgr_->Init(meta_ptr_);
        if (error_code != WAL_SUCCESS) {
            throw Exception(error_code, "Wal init error!");
        }

        // recovery
        while (1) {
            wal::MXLogRecord record;
            auto error_code = wal_mgr_->GetNextRecovery(record);
            if (error_code != WAL_SUCCESS) {
                throw Exception(error_code, "Wal recovery error!");
            }
            if (record.type == wal::MXLogType::None) {
                break;
            }

            ExecWalRecord(record);
        }

        // background thread
        bg_wal_thread_ = std::thread(&DBImpl::BackgroundWalTask, this);
    }

    return Status::OK();
}

Status
DBImpl::Stop() {
    if (!initialized_.load(std::memory_order_acquire)) {
        return Status::OK();
    }
    initialized_.store(false, std::memory_order_release);

    // make sure all memory data are serialized
    //    std::set<std::string> sync_table_ids;
    //    SyncMemData(sync_table_ids);
    // TODO(zhiru): ?
    auto status = Flush();

    // wait compaction/buildindex finish
    bg_timer_thread_.join();

    if (options_.mode_ != DBOptions::MODE::CLUSTER_READONLY) {
        meta_ptr_->CleanUpShadowFiles();
    }

    if (wal_enable_) {
        bg_wal_thread_.join();
    }

    // ENGINE_LOG_TRACE << "DB service stop";
    return Status::OK();
}

Status
DBImpl::DropAll() {
    return meta_ptr_->DropAll();
}

Status
DBImpl::CreateTable(meta::TableSchema& table_schema) {
    if (!initialized_.load(std::memory_order_acquire)) {
        return SHUTDOWN_ERROR;
    }

    meta::TableSchema temp_schema = table_schema;
    temp_schema.index_file_size_ *= ONE_MB;  // store as MB
    if (wal_enable_ && wal_mgr_ != nullptr) {
        temp_schema.flush_lsn_ = wal_mgr_->CreateTable(table_schema.table_id_);
    }

    return meta_ptr_->CreateTable(temp_schema);
}

Status
DBImpl::DropTable(const std::string& table_id, const meta::DatesT& dates) {
    if (!initialized_.load(std::memory_order_acquire)) {
        return SHUTDOWN_ERROR;
    }

    if (wal_enable_ && wal_mgr_ != nullptr) {
        wal_mgr_->DropTable(table_id);
    }

    return DropTableRecursively(table_id, dates);
}

Status
DBImpl::DescribeTable(meta::TableSchema& table_schema) {
    if (!initialized_.load(std::memory_order_acquire)) {
        return SHUTDOWN_ERROR;
    }

    auto stat = meta_ptr_->DescribeTable(table_schema);
    table_schema.index_file_size_ /= ONE_MB;  // return as MB
    return stat;
}

Status
DBImpl::HasTable(const std::string& table_id, bool& has_or_not) {
    if (!initialized_.load(std::memory_order_acquire)) {
        return SHUTDOWN_ERROR;
    }

    return meta_ptr_->HasTable(table_id, has_or_not);
}

Status
DBImpl::AllTables(std::vector<meta::TableSchema>& table_schema_array) {
    if (!initialized_.load(std::memory_order_acquire)) {
        return SHUTDOWN_ERROR;
    }

    std::vector<meta::TableSchema> all_tables;
    auto status = meta_ptr_->AllTables(all_tables);

    // only return real tables, dont return partition tables
    table_schema_array.clear();
    for (auto& schema : all_tables) {
        if (schema.owner_table_.empty()) {
            table_schema_array.push_back(schema);
        }
    }

    return status;
}

Status
DBImpl::PreloadTable(const std::string& table_id) {
    if (!initialized_.load(std::memory_order_acquire)) {
        return SHUTDOWN_ERROR;
    }

    // step 1: get all table files from parent table
    meta::DatesT dates;
    std::vector<size_t> ids;
    meta::TableFilesSchema files_array;
    auto status = GetFilesToSearch(table_id, ids, dates, files_array);
    if (!status.ok()) {
        return status;
    }

    // step 2: get files from partition tables
    std::vector<meta::TableSchema> partition_array;
    status = meta_ptr_->ShowPartitions(table_id, partition_array);
    for (auto& schema : partition_array) {
        status = GetFilesToSearch(schema.table_id_, ids, dates, files_array);
    }

    int64_t size = 0;
    int64_t cache_total = cache::CpuCacheMgr::GetInstance()->CacheCapacity();
    int64_t cache_usage = cache::CpuCacheMgr::GetInstance()->CacheUsage();
    int64_t available_size = cache_total - cache_usage;

    // step 3: load file one by one
    ENGINE_LOG_DEBUG << "Begin pre-load table:" + table_id + ", totally " << files_array.size()
                     << " files need to be pre-loaded";
    TimeRecorderAuto rc("Pre-load table:" + table_id);
    for (auto& file : files_array) {
        EngineType engine_type;
        if (file.file_type_ == meta::TableFileSchema::FILE_TYPE::RAW ||
            file.file_type_ == meta::TableFileSchema::FILE_TYPE::TO_INDEX ||
            file.file_type_ == meta::TableFileSchema::FILE_TYPE::BACKUP) {
            engine_type = server::ValidationUtil::IsBinaryMetricType(file.metric_type_) ? EngineType::FAISS_BIN_IDMAP
                                                                                        : EngineType::FAISS_IDMAP;
        } else {
            engine_type = (EngineType)file.engine_type_;
        }
        ExecutionEnginePtr engine = EngineFactory::Build(file.dimension_, file.location_, engine_type,
                                                         (MetricType)file.metric_type_, file.nlist_);
        if (engine == nullptr) {
            ENGINE_LOG_ERROR << "Invalid engine type";
            return Status(DB_ERROR, "Invalid engine type");
        }

        size += engine->PhysicalSize();
        if (size > available_size) {
            ENGINE_LOG_DEBUG << "Pre-load canceled since cache almost full";
            return Status(SERVER_CACHE_FULL, "Cache is full");
        } else {
            try {
                std::string msg = "Pre-loaded file: " + file.file_id_ + " size: " + std::to_string(file.file_size_);
                TimeRecorderAuto rc_1(msg);
                engine->Load(true);
            } catch (std::exception& ex) {
                std::string msg = "Pre-load table encounter exception: " + std::string(ex.what());
                ENGINE_LOG_ERROR << msg;
                return Status(DB_ERROR, msg);
            }
        }
    }

    return Status::OK();
}

Status
DBImpl::UpdateTableFlag(const std::string& table_id, int64_t flag) {
    if (!initialized_.load(std::memory_order_acquire)) {
        return SHUTDOWN_ERROR;
    }

    return meta_ptr_->UpdateTableFlag(table_id, flag);
}

Status
DBImpl::GetTableRowCount(const std::string& table_id, uint64_t& row_count) {
    if (!initialized_.load(std::memory_order_acquire)) {
        return SHUTDOWN_ERROR;
    }

    return GetTableRowCountRecursively(table_id, row_count);
}

Status
DBImpl::CreatePartition(const std::string& table_id, const std::string& partition_name,
                        const std::string& partition_tag) {
    if (!initialized_.load(std::memory_order_acquire)) {
        return SHUTDOWN_ERROR;
    }

    uint64_t lsn = 0;
    meta_ptr_->GetTableFlushLSN(table_id, lsn);
    return meta_ptr_->CreatePartition(table_id, partition_name, partition_tag, lsn);
}

Status
DBImpl::DropPartition(const std::string& partition_name) {
    if (!initialized_.load(std::memory_order_acquire)) {
        return SHUTDOWN_ERROR;
    }

    auto status = mem_mgr_->EraseMemVector(partition_name);  // not allow insert
    status = meta_ptr_->DropPartition(partition_name);       // soft delete table

    // scheduler will determine when to delete table files
    auto nres = scheduler::ResMgrInst::GetInstance()->GetNumOfComputeResource();
    scheduler::DeleteJobPtr job = std::make_shared<scheduler::DeleteJob>(partition_name, meta_ptr_, nres);
    scheduler::JobMgrInst::GetInstance()->Put(job);
    job->WaitAndDelete();

    return Status::OK();
}

Status
DBImpl::DropPartitionByTag(const std::string& table_id, const std::string& partition_tag) {
    if (!initialized_.load(std::memory_order_acquire)) {
        return SHUTDOWN_ERROR;
    }

    std::string partition_name;
    auto status = meta_ptr_->GetPartitionName(table_id, partition_tag, partition_name);
    if (!status.ok()) {
        ENGINE_LOG_ERROR << status.message();
        return status;
    }

    return DropPartition(partition_name);
}

Status
DBImpl::ShowPartitions(const std::string& table_id, std::vector<meta::TableSchema>& partition_schema_array) {
    if (!initialized_.load(std::memory_order_acquire)) {
        return SHUTDOWN_ERROR;
    }

    return meta_ptr_->ShowPartitions(table_id, partition_schema_array);
}

Status
DBImpl::InsertVectors(const std::string& table_id, const std::string& partition_tag, VectorsData& vectors) {
    //    ENGINE_LOG_DEBUG << "Insert " << n << " vectors to cache";
    if (!initialized_.load(std::memory_order_acquire)) {
        return SHUTDOWN_ERROR;
    }

    Status status;
    milvus::server::CollectInsertMetrics metrics(vectors.vector_count_, status);

    // insert vectors into target table
    // (zhiru): generate ids
    if (vectors.id_array_.empty()) {
        auto id_generator = std::make_shared<SimpleIDGenerator>();
        id_generator->GetNextIDNumbers(vectors.vector_count_, vectors.id_array_);
    }

    if (wal_enable_ && wal_mgr_ != nullptr) {
        if (!vectors.float_data_.empty()) {
            wal_mgr_->Insert(table_id, partition_tag, vectors.id_array_, vectors.float_data_);
        } else if (!vectors.binary_data_.empty()) {
            wal_mgr_->Insert(table_id, partition_tag, vectors.id_array_, vectors.binary_data_);
        }
        wal_task_swn_.Notify();

    } else {
        std::string target_table_name;
        status = GetPartitionByTag(table_id, partition_tag, target_table_name);
        if (!status.ok()) {
            return status;
        }

        auto lsn = 0;
        std::set<std::string> flushed_tables;
        if (vectors.binary_data_.empty()) {
            auto dim = vectors.float_data_.size() / vectors.vector_count_;
            status = mem_mgr_->InsertVectors(target_table_name, vectors.vector_count_, vectors.id_array_.data(), dim,
                                             vectors.float_data_.data(), lsn, flushed_tables);
        } else {
            auto dim = vectors.binary_data_.size() / vectors.vector_count_;
            status = mem_mgr_->InsertVectors(target_table_name, vectors.vector_count_, vectors.id_array_.data(), dim,
                                             vectors.binary_data_.data(), lsn, flushed_tables);
        }
        if (!flushed_tables.empty()) {
            std::lock_guard<std::mutex> lck(compact_result_mutex_);
            for (auto& table : flushed_tables) {
                compact_table_ids_.insert(table);
            }
            //            Merge(flushed_tables);
        }
    }

    return status;
}

Status
DBImpl::DeleteVector(const std::string& table_id, IDNumber vector_id) {
    if (!initialized_.load(std::memory_order_acquire)) {
        return SHUTDOWN_ERROR;
    }

    Status status;
    if (wal_enable_ && wal_mgr_ != nullptr) {
        IDNumbers ids;
        ids.push_back(vector_id);
        wal_mgr_->DeleteById(table_id, ids);
        wal_task_swn_.Notify();

    } else {
        auto lsn = 0;
        status = mem_mgr_->DeleteVector(table_id, vector_id, lsn);
    }

    return status;
}

Status
DBImpl::DeleteVectors(const std::string& table_id, IDNumbers vector_ids) {
    if (!initialized_.load(std::memory_order_acquire)) {
        return SHUTDOWN_ERROR;
    }

    Status status;
    if (wal_enable_ && wal_mgr_ != nullptr) {
        wal_mgr_->DeleteById(table_id, vector_ids);
        wal_task_swn_.Notify();

    } else {
        auto lsn = 0;
        status = mem_mgr_->DeleteVectors(table_id, vector_ids.size(), vector_ids.data(), lsn);
    }

    return status;
}

Status
DBImpl::Flush(const std::string& table_id) {
    if (!initialized_.load(std::memory_order_acquire)) {
        return SHUTDOWN_ERROR;
    }

    Status status;
    if (wal_enable_ && wal_mgr_ != nullptr) {
        auto lsn = wal_mgr_->Flush(table_id);
        if (lsn != 0) {
            wal_task_swn_.Notify();
            flush_task_swn_.Wait();
        }

    } else {
        status = mem_mgr_->Flush(table_id);
        {
            std::lock_guard<std::mutex> lck(compact_result_mutex_);
            compact_table_ids_.insert(table_id);
        }
        //        Merge(table_ids);
    }

    return status;
}

Status
DBImpl::Flush() {
    if (!initialized_.load(std::memory_order_acquire)) {
        return SHUTDOWN_ERROR;
    }

    Status status;
    if (wal_enable_ && wal_mgr_ != nullptr) {
        auto lsn = wal_mgr_->Flush();
        if (lsn != 0) {
            wal_task_swn_.Notify();
            flush_task_swn_.Wait();
        }
    } else {
        std::set<std::string> table_ids;
        status = mem_mgr_->Flush(table_ids);
        {
            std::lock_guard<std::mutex> lck(compact_result_mutex_);
            for (auto& table_id : table_ids) {
                compact_table_ids_.insert(table_id);
            }
        }
        //        Merge(table_ids);
    }

    return status;
}

Status
DBImpl::CreateIndex(const std::string& table_id, const TableIndex& index) {
    if (!initialized_.load(std::memory_order_acquire)) {
        return SHUTDOWN_ERROR;
    }

    // serialize memory data
    //    std::set<std::string> sync_table_ids;
    //    auto status = SyncMemData(sync_table_ids);
    // TODO(zhiru): ?
    auto status = Flush();

    {
        std::unique_lock<std::mutex> lock(build_index_mutex_);

        // step 1: check index difference
        TableIndex old_index;
        status = DescribeIndex(table_id, old_index);
        if (!status.ok()) {
            ENGINE_LOG_ERROR << "Failed to get table index info for table: " << table_id;
            return status;
        }

        // step 2: update index info
        TableIndex new_index = index;
        new_index.metric_type_ = old_index.metric_type_;  // dont change metric type, it was defined by CreateTable
        if (!utils::IsSameIndex(old_index, new_index)) {
            status = UpdateTableIndexRecursively(table_id, new_index);
            if (!status.ok()) {
                return status;
            }
        }
    }

    // step 3: let merge file thread finish
    // to avoid duplicate data bug
    WaitMergeFileFinish();

    // step 4: wait and build index
    status = index_failed_checker_.CleanFailedIndexFileOfTable(table_id);
    status = BuildTableIndexRecursively(table_id, index);

    return status;
}

Status
DBImpl::DescribeIndex(const std::string& table_id, TableIndex& index) {
    if (!initialized_.load(std::memory_order_acquire)) {
        return SHUTDOWN_ERROR;
    }

    return meta_ptr_->DescribeTableIndex(table_id, index);
}

Status
DBImpl::DropIndex(const std::string& table_id) {
    if (!initialized_.load(std::memory_order_acquire)) {
        return SHUTDOWN_ERROR;
    }

    ENGINE_LOG_DEBUG << "Drop index for table: " << table_id;
    return DropTableIndexRecursively(table_id);
}

Status
DBImpl::QueryByIds(const std::shared_ptr<server::Context>& context, const std::string& table_id,
                   const std::vector<std::string>& partition_tags, uint64_t k, uint64_t nprobe,
                   const IDNumbers& vector_ids, ResultIds& result_ids, ResultDistances& result_distances) {
    if (!initialized_.load(std::memory_order_acquire)) {
        return SHUTDOWN_ERROR;
    }

    meta::DatesT dates = {utils::GetDate()};
    VectorsData vectors_data;
    vectors_data.id_array_ = vector_ids;
    vectors_data.vector_count_ = vector_ids.size();
    Status result =
        Query(context, table_id, partition_tags, k, nprobe, vectors_data, dates, result_ids, result_distances);
    return result;
}

Status
DBImpl::Query(const std::shared_ptr<server::Context>& context, const std::string& table_id,
              const std::vector<std::string>& partition_tags, uint64_t k, uint64_t nprobe, const VectorsData& vectors,
              ResultIds& result_ids, ResultDistances& result_distances) {
    if (!initialized_.load(std::memory_order_acquire)) {
        return SHUTDOWN_ERROR;
    }

    meta::DatesT dates = {utils::GetDate()};
    Status result = Query(context, table_id, partition_tags, k, nprobe, vectors, dates, result_ids, result_distances);
    return result;
}

Status
DBImpl::Query(const std::shared_ptr<server::Context>& context, const std::string& table_id,
              const std::vector<std::string>& partition_tags, uint64_t k, uint64_t nprobe, const VectorsData& vectors,
              const meta::DatesT& dates, ResultIds& result_ids, ResultDistances& result_distances) {
    auto query_ctx = context->Child("Query");

    if (!initialized_.load(std::memory_order_acquire)) {
        return SHUTDOWN_ERROR;
    }

    ENGINE_LOG_DEBUG << "Query by dates for table: " << table_id << " date range count: " << dates.size();

    Status status;
    std::vector<size_t> ids;
    meta::TableFilesSchema files_array;

    if (partition_tags.empty()) {
        // no partition tag specified, means search in whole table
        // get all table files from parent table
        status = GetFilesToSearch(table_id, ids, dates, files_array);
        if (!status.ok()) {
            return status;
        }

        std::vector<meta::TableSchema> partition_array;
        status = meta_ptr_->ShowPartitions(table_id, partition_array);
        for (auto& schema : partition_array) {
            status = GetFilesToSearch(schema.table_id_, ids, dates, files_array);
        }
    } else {
        // get files from specified partitions
        std::set<std::string> partition_name_array;
        GetPartitionsByTags(table_id, partition_tags, partition_name_array);

        for (auto& partition_name : partition_name_array) {
            status = GetFilesToSearch(partition_name, ids, dates, files_array);
        }
    }

    cache::CpuCacheMgr::GetInstance()->PrintInfo();  // print cache info before query
    status = QueryAsync(query_ctx, table_id, files_array, k, nprobe, vectors, result_ids, result_distances);
    cache::CpuCacheMgr::GetInstance()->PrintInfo();  // print cache info after query

    query_ctx->GetTraceContext()->GetSpan()->Finish();

    return status;
}

Status
DBImpl::QueryByFileID(const std::shared_ptr<server::Context>& context, const std::string& table_id,
                      const std::vector<std::string>& file_ids, uint64_t k, uint64_t nprobe, const VectorsData& vectors,
                      const meta::DatesT& dates, ResultIds& result_ids, ResultDistances& result_distances) {
    auto query_ctx = context->Child("Query by file id");

    if (!initialized_.load(std::memory_order_acquire)) {
        return SHUTDOWN_ERROR;
    }

    ENGINE_LOG_DEBUG << "Query by file ids for table: " << table_id << " date range count: " << dates.size();

    // get specified files
    std::vector<size_t> ids;
    for (auto& id : file_ids) {
        meta::TableFileSchema table_file;
        table_file.table_id_ = table_id;
        std::string::size_type sz;
        ids.push_back(std::stoul(id, &sz));
    }

    meta::TableFilesSchema files_array;
    auto status = GetFilesToSearch(table_id, ids, dates, files_array);
    if (!status.ok()) {
        return status;
    }

    if (files_array.empty()) {
        return Status(DB_ERROR, "Invalid file id");
    }

    cache::CpuCacheMgr::GetInstance()->PrintInfo();  // print cache info before query
    status = QueryAsync(query_ctx, table_id, files_array, k, nprobe, vectors, result_ids, result_distances);
    cache::CpuCacheMgr::GetInstance()->PrintInfo();  // print cache info after query

    query_ctx->GetTraceContext()->GetSpan()->Finish();

    return status;
}

Status
DBImpl::Size(uint64_t& result) {
    if (!initialized_.load(std::memory_order_acquire)) {
        return SHUTDOWN_ERROR;
    }

    return meta_ptr_->Size(result);
}

///////////////////////////////////////////////////////////////////////////////////////////////////////////////////
// internal methods
///////////////////////////////////////////////////////////////////////////////////////////////////////////////////
Status
DBImpl::QueryAsync(const std::shared_ptr<server::Context>& context, const std::string& table_id,
                   const meta::TableFilesSchema& files, uint64_t k, uint64_t nprobe, const VectorsData& vectors,
                   ResultIds& result_ids, ResultDistances& result_distances) {
    auto query_async_ctx = context->Child("Query Async");

    server::CollectQueryMetrics metrics(vectors.vector_count_);

    TimeRecorder rc("");

    // step 1: construct search job
    auto status = ongoing_files_checker_.MarkOngoingFiles(files);

    ENGINE_LOG_DEBUG << "Engine query begin, index file count: " << files.size();
    scheduler::SearchJobPtr job = std::make_shared<scheduler::SearchJob>(query_async_ctx, k, nprobe, vectors);
    for (auto& file : files) {
        scheduler::TableFileSchemaPtr file_ptr = std::make_shared<meta::TableFileSchema>(file);
        job->AddIndexFile(file_ptr);
    }

    // step 2: put search job to scheduler and wait result
    scheduler::JobMgrInst::GetInstance()->Put(job);
    job->WaitResult();

    status = ongoing_files_checker_.UnmarkOngoingFiles(files);
    if (!job->GetStatus().ok()) {
        return job->GetStatus();
    }

    // step 3: construct results
    result_ids = job->GetResultIds();
    result_distances = job->GetResultDistances();
    rc.ElapseFromBegin("Engine query totally cost");

    query_async_ctx->GetTraceContext()->GetSpan()->Finish();

    return Status::OK();
}

void
DBImpl::BackgroundTimerTask() {
    Status status;
    server::SystemInfo::GetInstance().Init();
    while (true) {
        if (!initialized_.load(std::memory_order_acquire)) {
            WaitMergeFileFinish();
            WaitBuildIndexFinish();

            ENGINE_LOG_DEBUG << "DB background thread exit";
            break;
        }

        std::this_thread::sleep_for(std::chrono::seconds(1));

        StartMetricTask();
        StartCompactionTask();
        StartBuildIndexTask();
    }
}

void
DBImpl::WaitMergeFileFinish() {
    std::lock_guard<std::mutex> lck(compact_result_mutex_);
    for (auto& iter : compact_thread_results_) {
        iter.wait();
    }
}

void
DBImpl::WaitBuildIndexFinish() {
    std::lock_guard<std::mutex> lck(index_result_mutex_);
    for (auto& iter : index_thread_results_) {
        iter.wait();
    }
}

void
DBImpl::StartMetricTask() {
    static uint64_t metric_clock_tick = 0;
    ++metric_clock_tick;
    if (metric_clock_tick % METRIC_ACTION_INTERVAL != 0) {
        return;
    }

    // ENGINE_LOG_TRACE << "Start metric task";

    server::Metrics::GetInstance().KeepingAliveCounterIncrement(METRIC_ACTION_INTERVAL);
    int64_t cache_usage = cache::CpuCacheMgr::GetInstance()->CacheUsage();
    int64_t cache_total = cache::CpuCacheMgr::GetInstance()->CacheCapacity();
    if (cache_total > 0) {
        double cache_usage_double = cache_usage;
        server::Metrics::GetInstance().CpuCacheUsageGaugeSet(cache_usage_double * 100 / cache_total);
    } else {
        server::Metrics::GetInstance().CpuCacheUsageGaugeSet(0);
    }

    server::Metrics::GetInstance().GpuCacheUsageGaugeSet();
    uint64_t size;
    Size(size);
    server::Metrics::GetInstance().DataFileSizeGaugeSet(size);
    server::Metrics::GetInstance().CPUUsagePercentSet();
    server::Metrics::GetInstance().RAMUsagePercentSet();
    server::Metrics::GetInstance().GPUPercentGaugeSet();
    server::Metrics::GetInstance().GPUMemoryUsageGaugeSet();
    server::Metrics::GetInstance().OctetsSet();

    server::Metrics::GetInstance().CPUCoreUsagePercentSet();
    server::Metrics::GetInstance().GPUTemperature();
    server::Metrics::GetInstance().CPUTemperature();
    server::Metrics::GetInstance().PushToGateway();

    // ENGINE_LOG_TRACE << "Metric task finished";
}

/*

Status
DBImpl::SyncMemData(std::set<std::string>& sync_table_ids) {
    std::lock_guard<std::mutex> lck(mem_serialize_mutex_);
    std::set<std::string> temp_table_ids;
    mem_mgr_->Serialize(temp_table_ids);
    for (auto& id : temp_table_ids) {
        sync_table_ids.insert(id);
    }

    if (!temp_table_ids.empty()) {
        SERVER_LOG_DEBUG << "Insert cache serialized";
    }

    return Status::OK();
}

 */

void
DBImpl::StartCompactionTask() {
    static uint64_t compact_clock_tick = 0;
    ++compact_clock_tick;
    if (compact_clock_tick % COMPACT_ACTION_INTERVAL != 0) {
        return;
    }

    // serialize memory data
    //    SyncMemData(compact_table_ids_);

    // compactiong has been finished?
    {
        std::lock_guard<std::mutex> lck(compact_result_mutex_);
        if (!compact_thread_results_.empty()) {
            std::chrono::milliseconds span(10);
            if (compact_thread_results_.back().wait_for(span) == std::future_status::ready) {
                compact_thread_results_.pop_back();
            }
        }
    }

    // add new compaction task
    {
        std::lock_guard<std::mutex> lck(compact_result_mutex_);
        if (compact_thread_results_.empty()) {
            // collect merge files for all tables(if compact_table_ids_ is empty) for two reasons:
            // 1. other tables may still has un-merged files
            // 2. server may be closed unexpected, these un-merge files need to be merged when server restart
            if (compact_table_ids_.empty()) {
                std::vector<meta::TableSchema> table_schema_array;
                meta_ptr_->AllTables(table_schema_array);
                for (auto& schema : table_schema_array) {
                    compact_table_ids_.insert(schema.table_id_);
                }
            }

            // start merge file thread
            compact_thread_results_.push_back(
                compact_thread_pool_.enqueue(&DBImpl::BackgroundCompaction, this, compact_table_ids_));
            compact_table_ids_.clear();
        }
    }
}

/*

Status
DBImpl::MergeFiles(const std::string& table_id, const meta::DateT& date, const meta::TableFilesSchema& files) {
    ENGINE_LOG_DEBUG << "Merge files for table: " << table_id;

    // step 1: create table file
    meta::TableFileSchema table_file;
    table_file.table_id_ = table_id;
    table_file.date_ = date;
    table_file.file_type_ = meta::TableFileSchema::NEW_MERGE;
    Status status = meta_ptr_->CreateTableFile(table_file);

    if (!status.ok()) {
        ENGINE_LOG_ERROR << "Failed to create table: " << status.ToString();
        return status;
    }

    // step 2: merge files
    ExecutionEnginePtr index =
        EngineFactory::Build(table_file.dimension_, table_file.location_, (EngineType)table_file.engine_type_,
                             (MetricType)table_file.metric_type_, table_file.nlist_);

    meta::TableFilesSchema updated;
    int64_t index_size = 0;

    for (auto& file : files) {
        server::CollectMergeFilesMetrics metrics;

        index->Merge(file.location_);
        auto file_schema = file;
        file_schema.file_type_ = meta::TableFileSchema::TO_DELETE;
        updated.push_back(file_schema);
        index_size = index->Size();

        if (index_size >= file_schema.index_file_size_) {
            break;
        }
    }

    // step 3: serialize to disk
    try {
        status = index->Serialize();
        if (!status.ok()) {
            ENGINE_LOG_ERROR << status.message();
        }
    } catch (std::exception& ex) {
        std::string msg = "Serialize merged index encounter exception: " + std::string(ex.what());
        ENGINE_LOG_ERROR << msg;
        status = Status(DB_ERROR, msg);
    }

    if (!status.ok()) {
        // if failed to serialize merge file to disk
        // typical error: out of disk space, out of memory or permition denied
        table_file.file_type_ = meta::TableFileSchema::TO_DELETE;
        status = meta_ptr_->UpdateTableFile(table_file);
        ENGINE_LOG_DEBUG << "Failed to update file to index, mark file: " << table_file.file_id_ << " to to_delete";

        ENGINE_LOG_ERROR << "Failed to persist merged file: " << table_file.location_
                         << ", possible out of disk space or memory";

        return status;
    }

    // step 4: update table files state
    // if index type isn't IDMAP, set file type to TO_INDEX if file size execeed index_file_size
    // else set file type to RAW, no need to build index
    if (table_file.engine_type_ != (int)EngineType::FAISS_IDMAP) {
        table_file.file_type_ = (index->PhysicalSize() >= table_file.index_file_size_) ? meta::TableFileSchema::TO_INDEX
                                                                                       : meta::TableFileSchema::RAW;
    } else {
        table_file.file_type_ = meta::TableFileSchema::RAW;
    }
    table_file.file_size_ = index->PhysicalSize();
    table_file.row_count_ = index->Count();
    updated.push_back(table_file);
    status = meta_ptr_->UpdateTableFiles(updated);
    ENGINE_LOG_DEBUG << "New merged file " << table_file.file_id_ << " of size " << index->PhysicalSize() << " bytes";

    if (options_.insert_cache_immediately_) {
        index->Cache();
    }

    return status;
}
*/

Status
DBImpl::MergeFiles(const std::string& table_id, const meta::DateT& date, const meta::TableFilesSchema& files) {
    ENGINE_LOG_DEBUG << "Merge files for table: " << table_id;

    // step 1: create table file
    meta::TableFileSchema table_file;
    table_file.table_id_ = table_id;
    table_file.date_ = date;
    table_file.file_type_ = meta::TableFileSchema::NEW_MERGE;
    Status status = meta_ptr_->CreateTableFile(table_file);

    if (!status.ok()) {
        ENGINE_LOG_ERROR << "Failed to create table: " << status.ToString();
        return status;
    }

    // step 2: merge files
    /*
    ExecutionEnginePtr index =
        EngineFactory::Build(table_file.dimension_, table_file.location_, (EngineType)table_file.engine_type_,
                             (MetricType)table_file.metric_type_, table_file.nlist_);
*/
    meta::TableFilesSchema updated;
    int64_t index_size = 0;

    std::string new_segment_dir;
    utils::GetParentPath(table_file.location_, new_segment_dir);
    auto segment_writer_ptr = std::make_shared<segment::SegmentWriter>(new_segment_dir);

    // TODO(zhiru): need to know the type of vector we want to delete from meta (cache). Hard code for now
    //    int vector_type_size;
    //    if (server::ValidationUtil::IsBinaryMetricType(table_file.metric_type_)) {
    //        vector_type_size = sizeof(uint8_t);
    //    } else {
    //        vector_type_size = sizeof(float);
    //    }

    for (auto& file : files) {
        server::CollectMergeFilesMetrics metrics;
        std::string segment_dir_to_merge;
        utils::GetParentPath(file.location_, segment_dir_to_merge);
        segment_writer_ptr->Merge(segment_dir_to_merge, file.file_id_);
        auto file_schema = file;
        file_schema.file_type_ = meta::TableFileSchema::TO_DELETE;
        updated.push_back(file_schema);
        auto size = segment_writer_ptr->Size();
        if (size >= file_schema.index_file_size_) {
            break;
        }
    }

    // step 3: serialize to disk
    try {
        status = segment_writer_ptr->Serialize();
        if (!status.ok()) {
            ENGINE_LOG_ERROR << status.message();
        }
    } catch (std::exception& ex) {
        std::string msg = "Serialize merged index encounter exception: " + std::string(ex.what());
        ENGINE_LOG_ERROR << msg;
        status = Status(DB_ERROR, msg);
    }

    if (!status.ok()) {
        // if failed to serialize merge file to disk
        // typical error: out of disk space, out of memory or permition denied
        table_file.file_type_ = meta::TableFileSchema::TO_DELETE;
        status = meta_ptr_->UpdateTableFile(table_file);
        ENGINE_LOG_DEBUG << "Failed to update file to index, mark file: " << table_file.file_id_ << " to to_delete";

        ENGINE_LOG_ERROR << "Failed to persist merged file: " << table_file.location_
                         << ", possible out of disk space or memory";

        return status;
    }

    // step 4: update table files state
    // if index type isn't IDMAP, set file type to TO_INDEX if file size exceed index_file_size
    // else set file type to RAW, no need to build index
    if (table_file.engine_type_ != (int)EngineType::FAISS_IDMAP) {
        table_file.file_type_ = (segment_writer_ptr->Size() >= table_file.index_file_size_)
                                    ? meta::TableFileSchema::TO_INDEX
                                    : meta::TableFileSchema::RAW;
    } else {
        table_file.file_type_ = meta::TableFileSchema::RAW;
    }
    table_file.file_size_ = segment_writer_ptr->Size();
    // TODO(zhiru): row count?
    table_file.row_count_ = segment_writer_ptr->VectorCount();
    updated.push_back(table_file);
    status = meta_ptr_->UpdateTableFiles(updated);
    ENGINE_LOG_DEBUG << "New merged file " << table_file.file_id_ << " of size " << segment_writer_ptr->Size()
                     << " bytes";

    if (options_.insert_cache_immediately_) {
        segment_writer_ptr->Cache();
    }

    return status;
}

Status
DBImpl::BackgroundMergeFiles(const std::string& table_id) {
    meta::DatePartionedTableFilesSchema raw_files;
    auto status = meta_ptr_->FilesToMerge(table_id, raw_files);
    if (!status.ok()) {
        ENGINE_LOG_ERROR << "Failed to get merge files for table: " << table_id;
        return status;
    }

    for (auto& kv : raw_files) {
        meta::TableFilesSchema& files = kv.second;
        if (files.size() < options_.merge_trigger_number_) {
            ENGINE_LOG_TRACE << "Files number not greater equal than merge trigger number, skip merge action";
            continue;
        }

        status = ongoing_files_checker_.MarkOngoingFiles(files);
        MergeFiles(table_id, kv.first, kv.second);
        status = ongoing_files_checker_.UnmarkOngoingFiles(files);

        if (!initialized_.load(std::memory_order_acquire)) {
            ENGINE_LOG_DEBUG << "Server will shutdown, skip merge action for table: " << table_id;
            break;
        }
    }

    return Status::OK();
}

void
DBImpl::BackgroundCompaction(std::set<std::string> table_ids) {
    // ENGINE_LOG_TRACE << " Background compaction thread start";

    Status status;
    for (auto& table_id : table_ids) {
        status = BackgroundMergeFiles(table_id);
        if (!status.ok()) {
            ENGINE_LOG_ERROR << "Merge files for table " << table_id << " failed: " << status.ToString();
        }

        if (!initialized_.load(std::memory_order_acquire)) {
            ENGINE_LOG_DEBUG << "Server will shutdown, skip merge action";
            break;
        }
    }

    meta_ptr_->Archive();

    {
        uint64_t ttl = 10 * meta::SECOND;  // default: file will be hard-deleted few seconds after soft-deleted
        if (options_.mode_ == DBOptions::MODE::CLUSTER_WRITABLE) {
            ttl = meta::HOUR;
        }

        meta_ptr_->CleanUpFilesWithTTL(ttl, &ongoing_files_checker_);
    }

    // ENGINE_LOG_TRACE << " Background compaction thread exit";
}

void
DBImpl::StartBuildIndexTask(bool force) {
    static uint64_t index_clock_tick = 0;
    ++index_clock_tick;
    if (!force && (index_clock_tick % INDEX_ACTION_INTERVAL != 0)) {
        return;
    }

    // build index has been finished?
    {
        std::lock_guard<std::mutex> lck(index_result_mutex_);
        if (!index_thread_results_.empty()) {
            std::chrono::milliseconds span(10);
            if (index_thread_results_.back().wait_for(span) == std::future_status::ready) {
                index_thread_results_.pop_back();
            }
        }
    }

    // add new build index task
    {
        std::lock_guard<std::mutex> lck(index_result_mutex_);
        if (index_thread_results_.empty()) {
            index_thread_results_.push_back(index_thread_pool_.enqueue(&DBImpl::BackgroundBuildIndex, this));
        }
    }
}

void
DBImpl::BackgroundBuildIndex() {
    std::unique_lock<std::mutex> lock(build_index_mutex_);
    meta::TableFilesSchema to_index_files;
    meta_ptr_->FilesToIndex(to_index_files);
    Status status = index_failed_checker_.IgnoreFailedIndexFiles(to_index_files);

    if (!to_index_files.empty()) {
        ENGINE_LOG_DEBUG << "Background build index thread begin";
        status = ongoing_files_checker_.MarkOngoingFiles(to_index_files);

        // step 2: put build index task to scheduler
        std::vector<std::pair<scheduler::BuildIndexJobPtr, scheduler::TableFileSchemaPtr>> job2file_map;
        for (auto& file : to_index_files) {
            scheduler::BuildIndexJobPtr job = std::make_shared<scheduler::BuildIndexJob>(meta_ptr_, options_);
            scheduler::TableFileSchemaPtr file_ptr = std::make_shared<meta::TableFileSchema>(file);
            job->AddToIndexFiles(file_ptr);
            scheduler::JobMgrInst::GetInstance()->Put(job);
            job2file_map.push_back(std::make_pair(job, file_ptr));
        }

        // step 3: wait build index finished and mark failed files
        for (auto iter = job2file_map.begin(); iter != job2file_map.end(); ++iter) {
            scheduler::BuildIndexJobPtr job = iter->first;
            meta::TableFileSchema& file_schema = *(iter->second.get());
            job->WaitBuildIndexFinish();
            if (!job->GetStatus().ok()) {
                Status status = job->GetStatus();
                ENGINE_LOG_ERROR << "Building index job " << job->id() << " failed: " << status.ToString();

                index_failed_checker_.MarkFailedIndexFile(file_schema);
            } else {
                ENGINE_LOG_DEBUG << "Building index job " << job->id() << " succeed.";

                index_failed_checker_.MarkSucceedIndexFile(file_schema);
            }
            status = ongoing_files_checker_.UnmarkOngoingFile(file_schema);
        }

        ENGINE_LOG_DEBUG << "Background build index thread finished";
    }
}

Status
DBImpl::GetFilesToBuildIndex(const std::string& table_id, const std::vector<int>& file_types,
                             meta::TableFilesSchema& files) {
    files.clear();
    auto status = meta_ptr_->FilesByType(table_id, file_types, files);

    // only build index for files that row count greater than certain threshold
    for (auto it = files.begin(); it != files.end();) {
        if ((*it).file_type_ == static_cast<int>(meta::TableFileSchema::RAW) &&
            (*it).row_count_ < meta::BUILD_INDEX_THRESHOLD) {
            it = files.erase(it);
        } else {
            ++it;
        }
    }

    return Status::OK();
}

Status
DBImpl::GetFilesToSearch(const std::string& table_id, const std::vector<size_t>& file_ids, const meta::DatesT& dates,
                         meta::TableFilesSchema& files) {
    ENGINE_LOG_DEBUG << "Collect files from table: " << table_id;

    meta::DatePartionedTableFilesSchema date_files;
    auto status = meta_ptr_->FilesToSearch(table_id, file_ids, dates, date_files);
    if (!status.ok()) {
        return status;
    }

    TraverseFiles(date_files, files);
    return Status::OK();
}

Status
DBImpl::GetPartitionByTag(const std::string& table_id, const std::string& partition_tags,
                          std::string& partition_name_array) {
    Status status;

    if (partition_tags.empty()) {
        partition_name_array = table_id;

    } else {
        status = meta_ptr_->GetPartitionName(table_id, partition_tags, partition_name_array);
        if (!status.ok()) {
            ENGINE_LOG_ERROR << status.message();
        }
    }

    return status;
}

Status
DBImpl::GetPartitionsByTags(const std::string& table_id, const std::vector<std::string>& partition_tags,
                            std::set<std::string>& partition_name_array) {
    std::vector<meta::TableSchema> partition_array;
    auto status = meta_ptr_->ShowPartitions(table_id, partition_array);

    for (auto& tag : partition_tags) {
        // trim side-blank of tag, only compare valid characters
        // for example: " ab cd " is treated as "ab cd"
        std::string valid_tag = tag;
        server::StringHelpFunctions::TrimStringBlank(valid_tag);
        for (auto& schema : partition_array) {
            if (server::StringHelpFunctions::IsRegexMatch(schema.partition_tag_, valid_tag)) {
                partition_name_array.insert(schema.table_id_);
            }
        }
    }

    return Status::OK();
}

Status
DBImpl::DropTableRecursively(const std::string& table_id, const meta::DatesT& dates) {
    // dates partly delete files of the table but currently we don't support
    ENGINE_LOG_DEBUG << "Prepare to delete table " << table_id;

    Status status;
    if (dates.empty()) {
        if (wal_enable_ && wal_mgr_ != nullptr) {
            wal_mgr_->DropTable(table_id);
        }

        status = mem_mgr_->EraseMemVector(table_id);  // not allow insert
        status = meta_ptr_->DropTable(table_id);      // soft delete table
        index_failed_checker_.CleanFailedIndexFileOfTable(table_id);

        // scheduler will determine when to delete table files
        auto nres = scheduler::ResMgrInst::GetInstance()->GetNumOfComputeResource();
        scheduler::DeleteJobPtr job = std::make_shared<scheduler::DeleteJob>(table_id, meta_ptr_, nres);
        scheduler::JobMgrInst::GetInstance()->Put(job);
        job->WaitAndDelete();
    } else {
        status = meta_ptr_->DropDataByDate(table_id, dates);
    }

    std::vector<meta::TableSchema> partition_array;
    status = meta_ptr_->ShowPartitions(table_id, partition_array);
    for (auto& schema : partition_array) {
        status = DropTableRecursively(schema.table_id_, dates);
        if (!status.ok()) {
            return status;
        }
    }

    return Status::OK();
}

Status
DBImpl::UpdateTableIndexRecursively(const std::string& table_id, const TableIndex& index) {
    DropIndex(table_id);

    auto status = meta_ptr_->UpdateTableIndex(table_id, index);
    if (!status.ok()) {
        ENGINE_LOG_ERROR << "Failed to update table index info for table: " << table_id;
        return status;
    }

    std::vector<meta::TableSchema> partition_array;
    status = meta_ptr_->ShowPartitions(table_id, partition_array);
    for (auto& schema : partition_array) {
        status = UpdateTableIndexRecursively(schema.table_id_, index);
        if (!status.ok()) {
            return status;
        }
    }

    return Status::OK();
}

Status
DBImpl::BuildTableIndexRecursively(const std::string& table_id, const TableIndex& index) {
    // for IDMAP type, only wait all NEW file converted to RAW file
    // for other type, wait NEW/RAW/NEW_MERGE/NEW_INDEX/TO_INDEX files converted to INDEX files
    std::vector<int> file_types;
    if (index.engine_type_ == static_cast<int32_t>(EngineType::FAISS_IDMAP)) {
        file_types = {
            static_cast<int32_t>(meta::TableFileSchema::NEW),
            static_cast<int32_t>(meta::TableFileSchema::NEW_MERGE),
        };
    } else {
        file_types = {
            static_cast<int32_t>(meta::TableFileSchema::RAW),
            static_cast<int32_t>(meta::TableFileSchema::NEW),
            static_cast<int32_t>(meta::TableFileSchema::NEW_MERGE),
            static_cast<int32_t>(meta::TableFileSchema::NEW_INDEX),
            static_cast<int32_t>(meta::TableFileSchema::TO_INDEX),
        };
    }

    // get files to build index
    meta::TableFilesSchema table_files;
    auto status = GetFilesToBuildIndex(table_id, file_types, table_files);
    int times = 1;

    while (!table_files.empty()) {
        ENGINE_LOG_DEBUG << "Non index files detected! Will build index " << times;
        if (index.engine_type_ != (int)EngineType::FAISS_IDMAP) {
            status = meta_ptr_->UpdateTableFilesToIndex(table_id);
        }

        std::this_thread::sleep_for(std::chrono::milliseconds(std::min(10 * 1000, times * 100)));
        GetFilesToBuildIndex(table_id, file_types, table_files);
        ++times;

        index_failed_checker_.IgnoreFailedIndexFiles(table_files);
    }

    // build index for partition
    std::vector<meta::TableSchema> partition_array;
    status = meta_ptr_->ShowPartitions(table_id, partition_array);
    for (auto& schema : partition_array) {
        status = BuildTableIndexRecursively(schema.table_id_, index);
        if (!status.ok()) {
            return status;
        }
    }

    // failed to build index for some files, return error
    std::vector<std::string> failed_files;
    index_failed_checker_.GetFailedIndexFileOfTable(table_id, failed_files);
    if (!failed_files.empty()) {
        std::string msg = "Failed to build index for " + std::to_string(failed_files.size()) +
                          ((failed_files.size() == 1) ? " file" : " files");
        msg += ", please double check index parameters.";
        return Status(DB_ERROR, msg);
    }

    return Status::OK();
}

Status
DBImpl::DropTableIndexRecursively(const std::string& table_id) {
    ENGINE_LOG_DEBUG << "Drop index for table: " << table_id;
    index_failed_checker_.CleanFailedIndexFileOfTable(table_id);
    auto status = meta_ptr_->DropTableIndex(table_id);
    if (!status.ok()) {
        return status;
    }

    // drop partition index
    std::vector<meta::TableSchema> partition_array;
    status = meta_ptr_->ShowPartitions(table_id, partition_array);
    for (auto& schema : partition_array) {
        status = DropTableIndexRecursively(schema.table_id_);
        if (!status.ok()) {
            return status;
        }
    }

    return Status::OK();
}

Status
DBImpl::GetTableRowCountRecursively(const std::string& table_id, uint64_t& row_count) {
    row_count = 0;
    auto status = meta_ptr_->Count(table_id, row_count);
    if (!status.ok()) {
        return status;
    }

    // get partition row count
    std::vector<meta::TableSchema> partition_array;
    status = meta_ptr_->ShowPartitions(table_id, partition_array);
    for (auto& schema : partition_array) {
        uint64_t partition_row_count = 0;
        status = GetTableRowCountRecursively(schema.table_id_, partition_row_count);
        if (!status.ok()) {
            return status;
        }

        row_count += partition_row_count;
    }

    return Status::OK();
}

Status
DBImpl::UpdateWALTableFlushed(const std::set<std::string>& table_id) {
    for (auto &it : table_id) {
        uint64_t lsn = 0;
        auto status = meta_ptr_->GetTableFlushLSN(it, lsn);
        if (status.ok()) {
            wal_mgr_->TableFlushed(it, lsn);
        }
    }
    return Status::OK();
}

Status
DBImpl::ExecWalRecord(const wal::MXLogRecord& record) {
    Status status;

    switch (record.type) {
        case wal::MXLogType::InsertBinary: {
            std::string target_table_name;
            status = GetPartitionByTag(record.table_id, record.partition_tag, target_table_name);
            if (!status.ok()) {
                return status;
            }

            std::set<std::string> flushed_tables;
            status = mem_mgr_->InsertVectors(target_table_name, record.length, record.ids,
                                             (record.data_size / sizeof(uint8_t)), (const u_int8_t*)record.data,
                                             record.lsn, flushed_tables);
            // even though !status.ok, run Merge
            if (!flushed_tables.empty()) {
<<<<<<< HEAD
                std::lock_guard<std::mutex> lck(compact_result_mutex_);
                for (auto& table : flushed_tables) {
                    compact_table_ids_.insert(table);
                }
                //                Merge(flushed_tables);
=======
                UpdateWALTableFlushed(flushed_tables);
                Merge(flushed_tables);
>>>>>>> e8467af7
            }
            break;
        }

        case wal::MXLogType::InsertVector: {
            std::string target_table_name;
            status = GetPartitionByTag(record.table_id, record.partition_tag, target_table_name);
            if (!status.ok()) {
                return status;
            }

            std::set<std::string> flushed_tables;
            status =
                mem_mgr_->InsertVectors(record.table_id, record.length, record.ids, (record.data_size / sizeof(float)),
                                        (const float*)record.data, record.lsn, flushed_tables);
            // even though !status.ok, run Merge
            if (!flushed_tables.empty()) {
<<<<<<< HEAD
                std::lock_guard<std::mutex> lck(compact_result_mutex_);
                for (auto& table : flushed_tables) {
                    compact_table_ids_.insert(table);
                }
                //                Merge(flushed_tables);
=======
                UpdateWALTableFlushed(flushed_tables);
                Merge(flushed_tables);
>>>>>>> e8467af7
            }
            break;
        }

        case wal::MXLogType::Delete: {
            if (record.length == 1) {
                status = mem_mgr_->DeleteVector(record.table_id, *record.ids, record.lsn);
            } else {
                status = mem_mgr_->DeleteVectors(record.table_id, record.length, record.ids, record.lsn);
            }
            break;
        }

        case wal::MXLogType::Flush: {
            std::set<std::string> table_ids;
            if (!record.table_id.empty()) {
                table_ids.insert(record.table_id);
            }
            status = mem_mgr_->Flush(table_ids);
<<<<<<< HEAD
            {
                std::lock_guard<std::mutex> lck(compact_result_mutex_);
                for (auto& table_id : table_ids) {
                    compact_table_ids_.insert(table_id);
                }
            }
            //        Merge(table_ids);
=======
            UpdateWALTableFlushed(table_ids);
            Merge(table_ids);
>>>>>>> e8467af7
            break;
        }
    }

    return status;
}

void
DBImpl::BackgroundWalTask() {
    wal::MXLogRecord record;
    while (true) {
        auto error_code = wal_mgr_->GetNextRecord(record);
        if (error_code != WAL_SUCCESS) {
            ENGINE_LOG_ERROR << "WAL background GetNextRecord error";
            // TODO: ???
            break;
        }

        if (record.type != wal::MXLogType::None) {
            ExecWalRecord(record);
            if (record.type == wal::MXLogType::Flush) {
                flush_task_swn_.Notify();
            }

        } else {
            if (!initialized_.load(std::memory_order_acquire)) {
                ENGINE_LOG_DEBUG << "WAL background thread exit";
                break;
            }

            wal_task_swn_.Wait();
        }
    }
}

}  // namespace engine
}  // namespace milvus<|MERGE_RESOLUTION|>--- conflicted
+++ resolved
@@ -1463,7 +1463,7 @@
 
 Status
 DBImpl::UpdateWALTableFlushed(const std::set<std::string>& table_id) {
-    for (auto &it : table_id) {
+    for (auto& it : table_id) {
         uint64_t lsn = 0;
         auto status = meta_ptr_->GetTableFlushLSN(it, lsn);
         if (status.ok()) {
@@ -1491,16 +1491,12 @@
                                              record.lsn, flushed_tables);
             // even though !status.ok, run Merge
             if (!flushed_tables.empty()) {
-<<<<<<< HEAD
+                UpdateWALTableFlushed(flushed_tables);
                 std::lock_guard<std::mutex> lck(compact_result_mutex_);
                 for (auto& table : flushed_tables) {
                     compact_table_ids_.insert(table);
                 }
                 //                Merge(flushed_tables);
-=======
-                UpdateWALTableFlushed(flushed_tables);
-                Merge(flushed_tables);
->>>>>>> e8467af7
             }
             break;
         }
@@ -1518,16 +1514,12 @@
                                         (const float*)record.data, record.lsn, flushed_tables);
             // even though !status.ok, run Merge
             if (!flushed_tables.empty()) {
-<<<<<<< HEAD
+                UpdateWALTableFlushed(flushed_tables);
                 std::lock_guard<std::mutex> lck(compact_result_mutex_);
                 for (auto& table : flushed_tables) {
                     compact_table_ids_.insert(table);
                 }
                 //                Merge(flushed_tables);
-=======
-                UpdateWALTableFlushed(flushed_tables);
-                Merge(flushed_tables);
->>>>>>> e8467af7
             }
             break;
         }
@@ -1547,7 +1539,7 @@
                 table_ids.insert(record.table_id);
             }
             status = mem_mgr_->Flush(table_ids);
-<<<<<<< HEAD
+            UpdateWALTableFlushed(table_ids);
             {
                 std::lock_guard<std::mutex> lck(compact_result_mutex_);
                 for (auto& table_id : table_ids) {
@@ -1555,10 +1547,6 @@
                 }
             }
             //        Merge(table_ids);
-=======
-            UpdateWALTableFlushed(table_ids);
-            Merge(table_ids);
->>>>>>> e8467af7
             break;
         }
     }
