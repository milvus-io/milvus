// Copyright (C) 2019-2020 Zilliz. All rights reserved.
//
// Licensed under the Apache License, Version 2.0 (the "License"); you may not use this file except in compliance
// with the License. You may obtain a copy of the License at
//
// http://www.apache.org/licenses/LICENSE-2.0
//
// Unless required by applicable law or agreed to in writing, software distributed under the License
// is distributed on an "AS IS" BASIS, WITHOUT WARRANTIES OR CONDITIONS OF ANY KIND, either express
// or implied. See the License for the specific language governing permissions and limitations under the License.

#include "db/DBImpl.h"

#include <assert.h>
#include <fiu-local.h>

#include <algorithm>
#include <boost/filesystem.hpp>
#include <chrono>
#include <cstring>
#include <iostream>
#include <limits>
#include <set>
#include <thread>
#include <utility>

#include "Utils.h"
#include "cache/CpuCacheMgr.h"
#include "cache/GpuCacheMgr.h"
#include "db/IDGenerator.h"
#include "engine/EngineFactory.h"
#include "insert/MemMenagerFactory.h"
#include "meta/MetaConsts.h"
#include "meta/MetaFactory.h"
#include "meta/SqliteMetaImpl.h"
#include "metrics/Metrics.h"
#include "scheduler/SchedInst.h"
#include "scheduler/job/BuildIndexJob.h"
#include "scheduler/job/DeleteJob.h"
#include "scheduler/job/SearchJob.h"
#include "segment/SegmentReader.h"
#include "segment/SegmentWriter.h"
#include "utils/Exception.h"
#include "utils/Log.h"
#include "utils/StringHelpFunctions.h"
#include "utils/TimeRecorder.h"
#include "utils/ValidationUtil.h"
#include "wal/WalDefinations.h"

namespace milvus {
namespace engine {

namespace {

constexpr uint64_t METRIC_ACTION_INTERVAL = 1;
constexpr uint64_t COMPACT_ACTION_INTERVAL = 1;
constexpr uint64_t INDEX_ACTION_INTERVAL = 1;

static const Status SHUTDOWN_ERROR = Status(DB_ERROR, "Milvus server is shutdown!");

}  // namespace

DBImpl::DBImpl(const DBOptions& options)
    : options_(options), initialized_(false), compact_thread_pool_(1, 1), index_thread_pool_(1, 1) {
    meta_ptr_ = MetaFactory::Build(options.meta_, options.mode_);
    mem_mgr_ = MemManagerFactory::Build(meta_ptr_, options_);

    if (options_.wal_enable_) {
        wal::MXLogConfiguration mxlog_config;
        mxlog_config.record_size = options_.record_size_;
        mxlog_config.recovery_error_ignore = options_.recovery_error_ignore_;
        mxlog_config.buffer_size = options_.buffer_size_;
        mxlog_config.mxlog_path = options_.mxlog_path_;
        wal_mgr_ = std::make_shared<wal::WalManager>(mxlog_config);
    }

    Start();
}

DBImpl::~DBImpl() {
    Stop();
}

///////////////////////////////////////////////////////////////////////////////////////////////////////////////////
// external api
///////////////////////////////////////////////////////////////////////////////////////////////////////////////////
Status
DBImpl::Start() {
    if (initialized_.load(std::memory_order_acquire)) {
        return Status::OK();
    }

    // ENGINE_LOG_TRACE << "DB service start";
    initialized_.store(true, std::memory_order_release);

    // wal
    if (options_.wal_enable_) {
        auto error_code = DB_ERROR;
        if (wal_mgr_ != nullptr) {
            error_code = wal_mgr_->Init(meta_ptr_);
        }
        if (error_code != WAL_SUCCESS) {
            throw Exception(error_code, "Wal init error!");
        }

        // recovery
        while (1) {
            wal::MXLogRecord record;
            auto error_code = wal_mgr_->GetNextRecovery(record);
            if (error_code != WAL_SUCCESS) {
                throw Exception(error_code, "Wal recovery error!");
            }
            if (record.type == wal::MXLogType::None) {
                break;
            }

            ExecWalRecord(record);
        }

        // for distribute version, some nodes are read only
        if (options_.mode_ != DBOptions::MODE::CLUSTER_READONLY) {
            // background thread
            bg_wal_thread_ = std::thread(&DBImpl::BackgroundWalTask, this);
        }

    } else {
        // for distribute version, some nodes are read only
        if (options_.mode_ != DBOptions::MODE::CLUSTER_READONLY) {
            // ENGINE_LOG_TRACE << "StartTimerTasks";
            bg_timer_thread_ = std::thread(&DBImpl::BackgroundTimerTask, this);
        }
    }

    return Status::OK();
}

Status
DBImpl::Stop() {
    if (!initialized_.load(std::memory_order_acquire)) {
        return Status::OK();
    }

    initialized_.store(false, std::memory_order_release);

    if (options_.mode_ != DBOptions::MODE::CLUSTER_READONLY) {
        if (options_.wal_enable_) {
            // wait flush compaction/buildindex finish
            wal_task_swn_.Notify();
            bg_wal_thread_.join();

        } else {
            // flush all
            wal::MXLogRecord record;
            record.type = wal::MXLogType::Flush;
            ExecWalRecord(record);

            // wait compaction/buildindex finish
            bg_timer_thread_.join();
        }

        meta_ptr_->CleanUpShadowFiles();
    }

    // ENGINE_LOG_TRACE << "DB service stop";
    return Status::OK();
}

Status
DBImpl::DropAll() {
    return meta_ptr_->DropAll();
}

Status
DBImpl::CreateTable(meta::TableSchema& table_schema) {
    if (!initialized_.load(std::memory_order_acquire)) {
        return SHUTDOWN_ERROR;
    }

    meta::TableSchema temp_schema = table_schema;
    temp_schema.index_file_size_ *= ONE_MB;  // store as MB
    if (options_.wal_enable_) {
        temp_schema.flush_lsn_ = wal_mgr_->CreateTable(table_schema.table_id_);
    }

    return meta_ptr_->CreateTable(temp_schema);
}

Status
DBImpl::DropTable(const std::string& table_id) {
    if (!initialized_.load(std::memory_order_acquire)) {
        return SHUTDOWN_ERROR;
    }

    if (options_.wal_enable_) {
        wal_mgr_->DropTable(table_id);
    }

    return DropTableRecursively(table_id);
}

Status
DBImpl::DescribeTable(meta::TableSchema& table_schema) {
    if (!initialized_.load(std::memory_order_acquire)) {
        return SHUTDOWN_ERROR;
    }

    auto stat = meta_ptr_->DescribeTable(table_schema);
    table_schema.index_file_size_ /= ONE_MB;  // return as MB
    return stat;
}

Status
DBImpl::HasTable(const std::string& table_id, bool& has_or_not) {
    if (!initialized_.load(std::memory_order_acquire)) {
        return SHUTDOWN_ERROR;
    }

    return meta_ptr_->HasTable(table_id, has_or_not);
}

Status
DBImpl::AllTables(std::vector<meta::TableSchema>& table_schema_array) {
    if (!initialized_.load(std::memory_order_acquire)) {
        return SHUTDOWN_ERROR;
    }

    std::vector<meta::TableSchema> all_tables;
    auto status = meta_ptr_->AllTables(all_tables);

    // only return real tables, dont return partition tables
    table_schema_array.clear();
    for (auto& schema : all_tables) {
        if (schema.owner_table_.empty()) {
            table_schema_array.push_back(schema);
        }
    }

    return status;
}

Status
DBImpl::GetTableInfo(const std::string& table_id, TableInfo& table_info) {
    if (!initialized_.load(std::memory_order_acquire)) {
        return SHUTDOWN_ERROR;
    }

    // step1: get all partition ids
    std::vector<std::pair<std::string, std::string>> name2tag = {{table_id, milvus::engine::DEFAULT_PARTITON_TAG}};
    std::vector<meta::TableSchema> partition_array;
    auto status = meta_ptr_->ShowPartitions(table_id, partition_array);
    for (auto& schema : partition_array) {
        name2tag.push_back(std::make_pair(schema.table_id_, schema.partition_tag_));
    }

    // step2: get native table info
    std::vector<int> file_types{meta::TableFileSchema::FILE_TYPE::RAW, meta::TableFileSchema::FILE_TYPE::TO_INDEX,
                                meta::TableFileSchema::FILE_TYPE::INDEX};

    static std::map<int32_t, std::string> index_type_name = {
        {(int32_t)engine::EngineType::FAISS_IDMAP, "IDMAP"},
        {(int32_t)engine::EngineType::FAISS_IVFFLAT, "IVFFLAT"},
        {(int32_t)engine::EngineType::FAISS_IVFSQ8, "IVFSQ8"},
        {(int32_t)engine::EngineType::NSG_MIX, "NSG"},
        {(int32_t)engine::EngineType::FAISS_IVFSQ8H, "IVFSQ8H"},
        {(int32_t)engine::EngineType::FAISS_PQ, "PQ"},
        {(int32_t)engine::EngineType::SPTAG_KDT, "KDT"},
        {(int32_t)engine::EngineType::SPTAG_BKT, "BKT"},
        {(int32_t)engine::EngineType::FAISS_BIN_IDMAP, "IDMAP"},
        {(int32_t)engine::EngineType::FAISS_BIN_IVFFLAT, "IVFFLAT"},
    };

    for (auto& name_tag : name2tag) {
        meta::TableFilesSchema table_files;
        status = meta_ptr_->FilesByType(name_tag.first, file_types, table_files);
        if (!status.ok()) {
            std::string err_msg = "Failed to get table info: " + status.ToString();
            ENGINE_LOG_ERROR << err_msg;
            return Status(DB_ERROR, err_msg);
        }

        std::vector<SegmentStat> segments_stat;
        for (auto& file : table_files) {
            SegmentStat seg_stat;
            seg_stat.name_ = file.segment_id_;
            seg_stat.row_count_ = (int64_t)file.row_count_;
            seg_stat.index_name_ = index_type_name[file.engine_type_];
            seg_stat.data_size_ = (int64_t)file.file_size_;
            segments_stat.emplace_back(seg_stat);
        }

        PartitionStat partition_stat;
        if (name_tag.first == table_id) {
            partition_stat.tag_ = milvus::engine::DEFAULT_PARTITON_TAG;
        } else {
            partition_stat.tag_ = name_tag.second;
        }

        partition_stat.segments_stat_.swap(segments_stat);
        table_info.partitions_stat_.emplace_back(partition_stat);
    }

    return Status::OK();
}

Status
DBImpl::PreloadTable(const std::string& table_id) {
    if (!initialized_.load(std::memory_order_acquire)) {
        return SHUTDOWN_ERROR;
    }

    // step 1: get all table files from parent table
    std::vector<size_t> ids;
    meta::TableFilesSchema files_array;
    auto status = GetFilesToSearch(table_id, ids, files_array);
    if (!status.ok()) {
        return status;
    }

    // step 2: get files from partition tables
    std::vector<meta::TableSchema> partition_array;
    status = meta_ptr_->ShowPartitions(table_id, partition_array);
    for (auto& schema : partition_array) {
        status = GetFilesToSearch(schema.table_id_, ids, files_array);
    }

    int64_t size = 0;
    int64_t cache_total = cache::CpuCacheMgr::GetInstance()->CacheCapacity();
    int64_t cache_usage = cache::CpuCacheMgr::GetInstance()->CacheUsage();
    int64_t available_size = cache_total - cache_usage;

    // step 3: load file one by one
    ENGINE_LOG_DEBUG << "Begin pre-load table:" + table_id + ", totally " << files_array.size()
                     << " files need to be pre-loaded";
    TimeRecorderAuto rc("Pre-load table:" + table_id);
    for (auto& file : files_array) {
        EngineType engine_type;
        if (file.file_type_ == meta::TableFileSchema::FILE_TYPE::RAW ||
            file.file_type_ == meta::TableFileSchema::FILE_TYPE::TO_INDEX ||
            file.file_type_ == meta::TableFileSchema::FILE_TYPE::BACKUP) {
            engine_type = server::ValidationUtil::IsBinaryMetricType(file.metric_type_) ? EngineType::FAISS_BIN_IDMAP
                                                                                        : EngineType::FAISS_IDMAP;
        } else {
            engine_type = (EngineType)file.engine_type_;
        }
        ExecutionEnginePtr engine = EngineFactory::Build(file.dimension_, file.location_, engine_type,
                                                         (MetricType)file.metric_type_, file.nlist_);
        fiu_do_on("DBImpl.PreloadTable.null_engine", engine = nullptr);
        if (engine == nullptr) {
            ENGINE_LOG_ERROR << "Invalid engine type";
            return Status(DB_ERROR, "Invalid engine type");
        }

        size += engine->PhysicalSize();
        fiu_do_on("DBImpl.PreloadTable.exceed_cache", size = available_size + 1);
        if (size > available_size) {
            ENGINE_LOG_DEBUG << "Pre-load canceled since cache almost full";
            return Status(SERVER_CACHE_FULL, "Cache is full");
        } else {
            try {
                fiu_do_on("DBImpl.PreloadTable.engine_throw_exception", throw std::exception());
                std::string msg = "Pre-loaded file: " + file.file_id_ + " size: " + std::to_string(file.file_size_);
                TimeRecorderAuto rc_1(msg);
                engine->Load(true);
            } catch (std::exception& ex) {
                std::string msg = "Pre-load table encounter exception: " + std::string(ex.what());
                ENGINE_LOG_ERROR << msg;
                return Status(DB_ERROR, msg);
            }
        }
    }

    return Status::OK();
}

Status
DBImpl::UpdateTableFlag(const std::string& table_id, int64_t flag) {
    if (!initialized_.load(std::memory_order_acquire)) {
        return SHUTDOWN_ERROR;
    }

    return meta_ptr_->UpdateTableFlag(table_id, flag);
}

Status
DBImpl::GetTableRowCount(const std::string& table_id, uint64_t& row_count) {
    if (!initialized_.load(std::memory_order_acquire)) {
        return SHUTDOWN_ERROR;
    }

    return GetTableRowCountRecursively(table_id, row_count);
}

Status
DBImpl::CreatePartition(const std::string& table_id, const std::string& partition_name,
                        const std::string& partition_tag) {
    if (!initialized_.load(std::memory_order_acquire)) {
        return SHUTDOWN_ERROR;
    }

    uint64_t lsn = 0;
    meta_ptr_->GetTableFlushLSN(table_id, lsn);
    return meta_ptr_->CreatePartition(table_id, partition_name, partition_tag, lsn);
}

Status
DBImpl::DropPartition(const std::string& partition_name) {
    if (!initialized_.load(std::memory_order_acquire)) {
        return SHUTDOWN_ERROR;
    }

    auto status = mem_mgr_->EraseMemVector(partition_name);  // not allow insert
    status = meta_ptr_->DropPartition(partition_name);       // soft delete table

    // scheduler will determine when to delete table files
    auto nres = scheduler::ResMgrInst::GetInstance()->GetNumOfComputeResource();
    scheduler::DeleteJobPtr job = std::make_shared<scheduler::DeleteJob>(partition_name, meta_ptr_, nres);
    scheduler::JobMgrInst::GetInstance()->Put(job);
    job->WaitAndDelete();

    return Status::OK();
}

Status
DBImpl::DropPartitionByTag(const std::string& table_id, const std::string& partition_tag) {
    if (!initialized_.load(std::memory_order_acquire)) {
        return SHUTDOWN_ERROR;
    }

    std::string partition_name;
    auto status = meta_ptr_->GetPartitionName(table_id, partition_tag, partition_name);
    if (!status.ok()) {
        ENGINE_LOG_ERROR << status.message();
        return status;
    }

    return DropPartition(partition_name);
}

Status
DBImpl::ShowPartitions(const std::string& table_id, std::vector<meta::TableSchema>& partition_schema_array) {
    if (!initialized_.load(std::memory_order_acquire)) {
        return SHUTDOWN_ERROR;
    }

    return meta_ptr_->ShowPartitions(table_id, partition_schema_array);
}

Status
DBImpl::InsertVectors(const std::string& table_id, const std::string& partition_tag, VectorsData& vectors) {
    //    ENGINE_LOG_DEBUG << "Insert " << n << " vectors to cache";
    if (!initialized_.load(std::memory_order_acquire)) {
        return SHUTDOWN_ERROR;
    }

    // insert vectors into target table
    // (zhiru): generate ids
    if (vectors.id_array_.empty()) {
        auto id_generator = std::make_shared<SimpleIDGenerator>();
        id_generator->GetNextIDNumbers(vectors.vector_count_, vectors.id_array_);
    }

    Status status;
    if (options_.wal_enable_) {
        std::string target_table_name;
        status = GetPartitionByTag(table_id, partition_tag, target_table_name);
        if (!status.ok()) {
            return status;
        }

        if (!vectors.float_data_.empty()) {
            wal_mgr_->Insert(table_id, partition_tag, vectors.id_array_, vectors.float_data_);
        } else if (!vectors.binary_data_.empty()) {
            wal_mgr_->Insert(table_id, partition_tag, vectors.id_array_, vectors.binary_data_);
        }
        wal_task_swn_.Notify();

    } else {
        wal::MXLogRecord record;
        record.lsn = 0;  // need to get from meta ?
        record.table_id = table_id;
        record.partition_tag = partition_tag;
        record.ids = vectors.id_array_.data();
        record.length = vectors.vector_count_;
        if (vectors.binary_data_.empty()) {
            record.type = wal::MXLogType::InsertVector;
            record.data = vectors.float_data_.data();
            record.data_size = vectors.float_data_.size() * sizeof(float);
        } else {
            record.type = wal::MXLogType::InsertBinary;
            record.ids = vectors.id_array_.data();
            record.length = vectors.vector_count_;
            record.data = vectors.binary_data_.data();
            record.data_size = vectors.binary_data_.size() * sizeof(uint8_t);
        }

        status = ExecWalRecord(record);
    }

    return status;
}

Status
DBImpl::DeleteVector(const std::string& table_id, IDNumber vector_id) {
    IDNumbers ids;
    ids.push_back(vector_id);
    return DeleteVectors(table_id, ids);
}

Status
DBImpl::DeleteVectors(const std::string& table_id, IDNumbers vector_ids) {
    if (!initialized_.load(std::memory_order_acquire)) {
        return SHUTDOWN_ERROR;
    }

    Status status;
    if (options_.wal_enable_) {
        wal_mgr_->DeleteById(table_id, vector_ids);
        wal_task_swn_.Notify();

    } else {
        wal::MXLogRecord record;
        record.lsn = 0;  // need to get from meta ?
        record.type = wal::MXLogType::Delete;
        record.table_id = table_id;
        record.ids = vector_ids.data();
        record.length = vector_ids.size();

        status = ExecWalRecord(record);
    }

    return status;
}

Status
DBImpl::Flush(const std::string& table_id) {
    if (!initialized_.load(std::memory_order_acquire)) {
        return SHUTDOWN_ERROR;
    }

    ENGINE_LOG_DEBUG << "Flushing table: " << table_id;

    Status status;
    if (options_.wal_enable_) {
        auto lsn = wal_mgr_->Flush(table_id);
        if (lsn != 0) {
            wal_task_swn_.Notify();
            flush_task_swn_.Wait();
        }

    } else {
        wal::MXLogRecord record;
        record.type = wal::MXLogType::Flush;
        record.table_id = table_id;
        status = ExecWalRecord(record);
    }

    return status;
}

Status
DBImpl::Flush() {
    if (!initialized_.load(std::memory_order_acquire)) {
        return SHUTDOWN_ERROR;
    }

    // ENGINE_LOG_DEBUG << "Flushing all tables";

    Status status;
    if (options_.wal_enable_) {
        auto lsn = wal_mgr_->Flush();
        if (lsn != 0) {
            wal_task_swn_.Notify();
            flush_task_swn_.Wait();
        }
    } else {
        wal::MXLogRecord record;
        record.type = wal::MXLogType::Flush;
        status = ExecWalRecord(record);
    }

    return status;
}

Status
DBImpl::Compact(const std::string& table_id) {
    // TODO: WAL???
    if (!initialized_.load(std::memory_order_acquire)) {
        return SHUTDOWN_ERROR;
    }

    bool has_table;
    auto status = HasTable(table_id, has_table);
    if (!has_table) {
        ENGINE_LOG_ERROR << "Table to compact does not exist: " << table_id;
        return Status(DB_NOT_FOUND, "Table to compact does not exist");
    }
    if (!status.ok()) {
        return Status(DB_ERROR, status.message());
    }

    ENGINE_LOG_DEBUG << "Compacting table: " << table_id;

    const std::lock_guard<std::mutex> lock(flush_merge_compact_mutex_);

    // Drop all index
    status = DropIndex(table_id);
    if (!status.ok()) {
        std::string err_msg = "Failed to drop index in compact: " + status.message();
        ENGINE_LOG_ERROR << err_msg;
        return Status(DB_ERROR, err_msg);
    }

    // Get files to compact from meta.
    std::vector<int> file_types{meta::TableFileSchema::FILE_TYPE::RAW, meta::TableFileSchema::FILE_TYPE::TO_INDEX};
    meta::TableFilesSchema files_to_compact;
    status = meta_ptr_->FilesByType(table_id, file_types, files_to_compact);
    if (!status.ok()) {
        std::string err_msg = "Failed to get files to compact: " + status.message();
        ENGINE_LOG_ERROR << err_msg;
        return Status(DB_ERROR, err_msg);
    }

    ENGINE_LOG_DEBUG << "Found " << files_to_compact.size() << " segment to compact";

    ongoing_files_checker_.MarkOngoingFiles(files_to_compact);
    for (auto& file : files_to_compact) {
        status = CompactFile(table_id, file);
    }
    ongoing_files_checker_.UnmarkOngoingFiles(files_to_compact);

    ENGINE_LOG_DEBUG << "Finished compacting table: " << table_id;

    return status;
}

Status
DBImpl::CompactFile(const std::string& table_id, const milvus::engine::meta::TableFileSchema& file) {
    ENGINE_LOG_DEBUG << "Compacting segment " << file.segment_id_ << " for table: " << table_id;

    // Create new table file
    meta::TableFileSchema compacted_file;
    compacted_file.table_id_ = table_id;
    // compacted_file.date_ = date;
    compacted_file.file_type_ = meta::TableFileSchema::NEW_MERGE;  // TODO: use NEW_MERGE for now
    Status status = meta_ptr_->CreateTableFile(compacted_file);

    if (!status.ok()) {
        ENGINE_LOG_ERROR << "Failed to create table file: " << status.message();
        return status;
    }

    // Compact (merge) file to the newly created table file
    meta::TableFilesSchema updated;

    std::string new_segment_dir;
    utils::GetParentPath(compacted_file.location_, new_segment_dir);
    auto segment_writer_ptr = std::make_shared<segment::SegmentWriter>(new_segment_dir);

    std::string segment_dir_to_merge;
    utils::GetParentPath(file.location_, segment_dir_to_merge);
    segment_writer_ptr->Merge(segment_dir_to_merge, compacted_file.file_id_);

    auto file_to_compact = file;
    file_to_compact.file_type_ = meta::TableFileSchema::TO_DELETE;
    updated.emplace_back(file_to_compact);

    // Serialize
    status = segment_writer_ptr->Serialize();
    if (!status.ok()) {
        ENGINE_LOG_ERROR << "Failed to serialize compacted segment: " << status.message();
        compacted_file.file_type_ = meta::TableFileSchema::TO_DELETE;
        status = meta_ptr_->UpdateTableFile(compacted_file);
        if (status.ok()) {
            ENGINE_LOG_DEBUG << "Mark file: " << compacted_file.file_id_ << " to to_delete";
        }
        return status;
    }

    // Drop index again, in case some files were in the index building process during compaction
    // TODO: might be too frequent?
    DropIndex(table_id);

    // Update table files state
    // if index type isn't IDMAP, set file type to TO_INDEX if file size exceed index_file_size
    // else set file type to RAW, no need to build index
    if (compacted_file.engine_type_ != (int)EngineType::FAISS_IDMAP) {
        compacted_file.file_type_ = (segment_writer_ptr->Size() >= compacted_file.index_file_size_)
                                        ? meta::TableFileSchema::TO_INDEX
                                        : meta::TableFileSchema::RAW;
    } else {
        compacted_file.file_type_ = meta::TableFileSchema::RAW;
    }
    compacted_file.file_size_ = segment_writer_ptr->Size();
    compacted_file.row_count_ = segment_writer_ptr->VectorCount();

    if (compacted_file.row_count_ == 0) {
        ENGINE_LOG_DEBUG << "Compacted segment is empty. Mark it as TO_DELETE";
        compacted_file.file_type_ = meta::TableFileSchema::TO_DELETE;
    }

    updated.emplace_back(compacted_file);
    status = meta_ptr_->UpdateTableFiles(updated);

    ENGINE_LOG_DEBUG << "Compacted segment " << compacted_file.segment_id_ << " from "
                     << std::to_string(file_to_compact.file_size_) << " bytes to "
                     << std::to_string(compacted_file.file_size_) << " bytes";

    if (options_.insert_cache_immediately_) {
        segment_writer_ptr->Cache();
    }

    return status;
}

Status
DBImpl::GetVectorByID(const std::string& table_id, const IDNumber& vector_id, VectorsData& vector) {
    if (!initialized_.load(std::memory_order_acquire)) {
        return SHUTDOWN_ERROR;
    }

    bool has_table;
    auto status = HasTable(table_id, has_table);
    if (!has_table) {
        ENGINE_LOG_ERROR << "Table " << table_id << " does not exist: ";
        return Status(DB_NOT_FOUND, "Table does not exist");
    }
    if (!status.ok()) {
        return status;
    }

    meta::TableFilesSchema files_to_query;

    std::vector<int> file_types{meta::TableFileSchema::FILE_TYPE::RAW, meta::TableFileSchema::FILE_TYPE::TO_INDEX,
                                meta::TableFileSchema::FILE_TYPE::BACKUP};
    meta::TableFilesSchema table_files;
    status = meta_ptr_->FilesByType(table_id, file_types, files_to_query);
    if (!status.ok()) {
        std::string err_msg = "Failed to get files for GetVectorByID: " + status.message();
        ENGINE_LOG_ERROR << err_msg;
        return status;
    }

    std::vector<meta::TableSchema> partition_array;
    status = meta_ptr_->ShowPartitions(table_id, partition_array);
    for (auto& schema : partition_array) {
        meta::TableFilesSchema files;
        status = meta_ptr_->FilesByType(schema.table_id_, file_types, files);
        if (!status.ok()) {
            std::string err_msg = "Failed to get files for GetVectorByID: " + status.message();
            ENGINE_LOG_ERROR << err_msg;
            return status;
        }
        files_to_query.insert(files_to_query.end(), std::make_move_iterator(files.begin()),
                              std::make_move_iterator(files.end()));
    }

    if (files_to_query.empty()) {
        ENGINE_LOG_DEBUG << "No files to get vector by id from";
        return Status::OK();
    }

    cache::CpuCacheMgr::GetInstance()->PrintInfo();
    ongoing_files_checker_.MarkOngoingFiles(files_to_query);

    status = GetVectorByIdHelper(table_id, vector_id, vector, files_to_query);

    ongoing_files_checker_.UnmarkOngoingFiles(files_to_query);
    cache::CpuCacheMgr::GetInstance()->PrintInfo();

    return status;
}

Status
DBImpl::GetVectorByIdHelper(const std::string& table_id, IDNumber vector_id, VectorsData& vector,
                            const meta::TableFilesSchema& files) {
    ENGINE_LOG_DEBUG << "Getting vector by id in " << files.size() << " files";

    for (auto& file : files) {
        // Load bloom filter
        std::string segment_dir;
        engine::utils::GetParentPath(file.location_, segment_dir);
        segment::SegmentReader segment_reader(segment_dir);
        segment::IdBloomFilterPtr id_bloom_filter_ptr;
        segment_reader.LoadBloomFilter(id_bloom_filter_ptr);

        // Check if the id is present in bloom filter.
        if (id_bloom_filter_ptr->Check(vector_id)) {
            // Load uids and check if the id is indeed present. If yes, find its offset.
            std::vector<int64_t> offsets;
            std::vector<segment::doc_id_t> uids;
            auto status = segment_reader.LoadUids(uids);
            if (!status.ok()) {
                return status;
            }

            auto found = std::find(uids.begin(), uids.end(), vector_id);
            if (found != uids.end()) {
                auto offset = std::distance(uids.begin(), found);

                // Check whether the id has been deleted
                segment::DeletedDocsPtr deleted_docs_ptr;
                status = segment_reader.LoadDeletedDocs(deleted_docs_ptr);
                if (!status.ok()) {
                    return status;
                }
                auto& deleted_docs = deleted_docs_ptr->GetDeletedDocs();

                auto deleted = std::find(deleted_docs.begin(), deleted_docs.end(), offset);
                if (deleted == deleted_docs.end()) {
                    // Load raw vector
                    bool is_binary = server::ValidationUtil::IsBinaryMetricType(file.metric_type_);
                    size_t single_vector_bytes = is_binary ? file.dimension_ / 8 : file.dimension_ * sizeof(float);
                    std::vector<uint8_t> raw_vector;
                    status = segment_reader.LoadVectors(offset * single_vector_bytes, single_vector_bytes, raw_vector);
                    if (!status.ok()) {
                        return status;
                    }

                    vector.vector_count_ = 1;
                    if (is_binary) {
                        vector.binary_data_ = std::move(raw_vector);
                    } else {
                        std::vector<float> float_vector;
                        float_vector.resize(file.dimension_);
                        memcpy(float_vector.data(), raw_vector.data(), single_vector_bytes);
                        vector.float_data_ = std::move(float_vector);
                    }
                    return Status::OK();
                }
            }
        } else {
            continue;
        }
    }

    return Status::OK();
}

Status
DBImpl::CreateIndex(const std::string& table_id, const TableIndex& index) {
    if (!initialized_.load(std::memory_order_acquire)) {
        return SHUTDOWN_ERROR;
    }

    // serialize memory data
    //    std::set<std::string> sync_table_ids;
    //    auto status = SyncMemData(sync_table_ids);
    auto status = Flush();

    {
        std::unique_lock<std::mutex> lock(build_index_mutex_);

        // step 1: check index difference
        TableIndex old_index;
        status = DescribeIndex(table_id, old_index);
        if (!status.ok()) {
            ENGINE_LOG_ERROR << "Failed to get table index info for table: " << table_id;
            return status;
        }

        // step 2: update index info
        TableIndex new_index = index;
        new_index.metric_type_ = old_index.metric_type_;  // dont change metric type, it was defined by CreateTable
        if (!utils::IsSameIndex(old_index, new_index)) {
            status = UpdateTableIndexRecursively(table_id, new_index);
            if (!status.ok()) {
                return status;
            }
        }
    }

    // step 3: let merge file thread finish
    // to avoid duplicate data bug
    WaitMergeFileFinish();

    // step 4: wait and build index
    status = index_failed_checker_.CleanFailedIndexFileOfTable(table_id);
    status = BuildTableIndexRecursively(table_id, index);

    return status;
}

Status
DBImpl::DescribeIndex(const std::string& table_id, TableIndex& index) {
    if (!initialized_.load(std::memory_order_acquire)) {
        return SHUTDOWN_ERROR;
    }

    return meta_ptr_->DescribeTableIndex(table_id, index);
}

Status
DBImpl::DropIndex(const std::string& table_id) {
    if (!initialized_.load(std::memory_order_acquire)) {
        return SHUTDOWN_ERROR;
    }

    ENGINE_LOG_DEBUG << "Drop index for table: " << table_id;
    return DropTableIndexRecursively(table_id);
}

Status
DBImpl::QueryByID(const std::shared_ptr<server::Context>& context, const std::string& table_id,
                  const std::vector<std::string>& partition_tags, uint64_t k, uint64_t nprobe, IDNumber vector_id,
                  ResultIds& result_ids, ResultDistances& result_distances) {
    if (!initialized_.load(std::memory_order_acquire)) {
        return SHUTDOWN_ERROR;
    }

    VectorsData vectors_data = VectorsData();
    vectors_data.id_array_.emplace_back(vector_id);
    vectors_data.vector_count_ = 1;
    Status result = Query(context, table_id, partition_tags, k, nprobe, vectors_data, result_ids, result_distances);
    return result;
}

Status
DBImpl::Query(const std::shared_ptr<server::Context>& context, const std::string& table_id,
              const std::vector<std::string>& partition_tags, uint64_t k, uint64_t nprobe, const VectorsData& vectors,
              ResultIds& result_ids, ResultDistances& result_distances) {
    auto query_ctx = context->Child("Query");

    if (!initialized_.load(std::memory_order_acquire)) {
        return SHUTDOWN_ERROR;
    }

    Status status;
    std::vector<size_t> ids;
    meta::TableFilesSchema files_array;

    if (partition_tags.empty()) {
        // no partition tag specified, means search in whole table
        // get all table files from parent table
        status = GetFilesToSearch(table_id, ids, files_array);
        if (!status.ok()) {
            return status;
        }

        std::vector<meta::TableSchema> partition_array;
        status = meta_ptr_->ShowPartitions(table_id, partition_array);
        for (auto& schema : partition_array) {
            status = GetFilesToSearch(schema.table_id_, ids, files_array);
        }

        if (files_array.empty()) {
            return Status::OK();
        }
    } else {
        // get files from specified partitions
        std::set<std::string> partition_name_array;
        GetPartitionsByTags(table_id, partition_tags, partition_name_array);

        for (auto& partition_name : partition_name_array) {
            status = GetFilesToSearch(partition_name, ids, files_array);
        }

        if (files_array.empty()) {
            return Status::OK();
        }
    }

    cache::CpuCacheMgr::GetInstance()->PrintInfo();  // print cache info before query
    status = QueryAsync(query_ctx, table_id, files_array, k, nprobe, vectors, result_ids, result_distances);
    cache::CpuCacheMgr::GetInstance()->PrintInfo();  // print cache info after query

    query_ctx->GetTraceContext()->GetSpan()->Finish();

    return status;
}

Status
DBImpl::QueryByFileID(const std::shared_ptr<server::Context>& context, const std::string& table_id,
                      const std::vector<std::string>& file_ids, uint64_t k, uint64_t nprobe, const VectorsData& vectors,
                      ResultIds& result_ids, ResultDistances& result_distances) {
    auto query_ctx = context->Child("Query by file id");

    if (!initialized_.load(std::memory_order_acquire)) {
        return SHUTDOWN_ERROR;
    }

    // get specified files
    std::vector<size_t> ids;
    for (auto& id : file_ids) {
        meta::TableFileSchema table_file;
        table_file.table_id_ = table_id;
        std::string::size_type sz;
        ids.push_back(std::stoul(id, &sz));
    }

    meta::TableFilesSchema files_array;
    auto status = GetFilesToSearch(table_id, ids, files_array);
    if (!status.ok()) {
        return status;
    }

    fiu_do_on("DBImpl.QueryByFileID.empty_files_array", files_array.clear());
    if (files_array.empty()) {
        return Status(DB_ERROR, "Invalid file id");
    }

    cache::CpuCacheMgr::GetInstance()->PrintInfo();  // print cache info before query
    status = QueryAsync(query_ctx, table_id, files_array, k, nprobe, vectors, result_ids, result_distances);
    cache::CpuCacheMgr::GetInstance()->PrintInfo();  // print cache info after query

    query_ctx->GetTraceContext()->GetSpan()->Finish();

    return status;
}

Status
DBImpl::Size(uint64_t& result) {
    if (!initialized_.load(std::memory_order_acquire)) {
        return SHUTDOWN_ERROR;
    }

    return meta_ptr_->Size(result);
}

///////////////////////////////////////////////////////////////////////////////////////////////////////////////////
// internal methods
///////////////////////////////////////////////////////////////////////////////////////////////////////////////////
Status
DBImpl::QueryAsync(const std::shared_ptr<server::Context>& context, const std::string& table_id,
                   const meta::TableFilesSchema& files, uint64_t k, uint64_t nprobe, const VectorsData& vectors,
                   ResultIds& result_ids, ResultDistances& result_distances) {
    auto query_async_ctx = context->Child("Query Async");

    server::CollectQueryMetrics metrics(vectors.vector_count_);

    TimeRecorder rc("");

    // step 1: construct search job
    auto status = ongoing_files_checker_.MarkOngoingFiles(files);

    ENGINE_LOG_DEBUG << "Engine query begin, index file count: " << files.size();
    scheduler::SearchJobPtr job = std::make_shared<scheduler::SearchJob>(query_async_ctx, k, nprobe, vectors);
    for (auto& file : files) {
        scheduler::TableFileSchemaPtr file_ptr = std::make_shared<meta::TableFileSchema>(file);
        job->AddIndexFile(file_ptr);
    }

    // step 2: put search job to scheduler and wait result
    scheduler::JobMgrInst::GetInstance()->Put(job);
    job->WaitResult();

    status = ongoing_files_checker_.UnmarkOngoingFiles(files);
    if (!job->GetStatus().ok()) {
        return job->GetStatus();
    }

    // step 3: construct results
    result_ids = job->GetResultIds();
    result_distances = job->GetResultDistances();
    rc.ElapseFromBegin("Engine query totally cost");

    query_async_ctx->GetTraceContext()->GetSpan()->Finish();

    return Status::OK();
}

void
DBImpl::BackgroundTimerTask() {
    server::SystemInfo::GetInstance().Init();
    while (true) {
        if (!initialized_.load(std::memory_order_acquire)) {
            WaitMergeFileFinish();
            WaitBuildIndexFinish();

            ENGINE_LOG_DEBUG << "DB background thread exit";
            break;
        }

        std::this_thread::sleep_for(std::chrono::milliseconds(options_.auto_flush_interval_));

        StartMetricTask();
        StartCompactionTask();
        StartBuildIndexTask();
    }
}

void
DBImpl::WaitMergeFileFinish() {
    std::lock_guard<std::mutex> lck(compact_result_mutex_);
    for (auto& iter : compact_thread_results_) {
        iter.wait();
    }
}

void
DBImpl::WaitBuildIndexFinish() {
    std::lock_guard<std::mutex> lck(index_result_mutex_);
    for (auto& iter : index_thread_results_) {
        iter.wait();
    }
}

void
DBImpl::StartMetricTask() {
    static uint64_t metric_clock_tick = 0;
    ++metric_clock_tick;
    if (metric_clock_tick % METRIC_ACTION_INTERVAL != 0) {
        return;
    }

    server::Metrics::GetInstance().KeepingAliveCounterIncrement(METRIC_ACTION_INTERVAL);
    int64_t cache_usage = cache::CpuCacheMgr::GetInstance()->CacheUsage();
    int64_t cache_total = cache::CpuCacheMgr::GetInstance()->CacheCapacity();
    fiu_do_on("DBImpl.StartMetricTask.InvalidTotalCache", cache_total = 0);

    if (cache_total > 0) {
        double cache_usage_double = cache_usage;
        server::Metrics::GetInstance().CpuCacheUsageGaugeSet(cache_usage_double * 100 / cache_total);
    } else {
        server::Metrics::GetInstance().CpuCacheUsageGaugeSet(0);
    }

    server::Metrics::GetInstance().GpuCacheUsageGaugeSet();
    uint64_t size;
    Size(size);
    server::Metrics::GetInstance().DataFileSizeGaugeSet(size);
    server::Metrics::GetInstance().CPUUsagePercentSet();
    server::Metrics::GetInstance().RAMUsagePercentSet();
    server::Metrics::GetInstance().GPUPercentGaugeSet();
    server::Metrics::GetInstance().GPUMemoryUsageGaugeSet();
    server::Metrics::GetInstance().OctetsSet();

    server::Metrics::GetInstance().CPUCoreUsagePercentSet();
    server::Metrics::GetInstance().GPUTemperature();
    server::Metrics::GetInstance().CPUTemperature();
    server::Metrics::GetInstance().PushToGateway();
}

/*

Status
DBImpl::SyncMemData(std::set<std::string>& sync_table_ids) {
    std::lock_guard<std::mutex> lck(mem_serialize_mutex_);
    std::set<std::string> temp_table_ids;
    mem_mgr_->Serialize(temp_table_ids);
    for (auto& id : temp_table_ids) {
        sync_table_ids.insert(id);
    }

    if (!temp_table_ids.empty()) {
        SERVER_LOG_DEBUG << "Insert cache serialized";
    }

    return Status::OK();
}

 */

void
DBImpl::StartCompactionTask() {
    static uint64_t compact_clock_tick = 0;
    ++compact_clock_tick;
    if (compact_clock_tick % COMPACT_ACTION_INTERVAL != 0) {
        return;
    }

    if (!options_.wal_enable_) {
        Flush();
    }

    // compaction has been finished?
    {
        std::lock_guard<std::mutex> lck(compact_result_mutex_);
        if (!compact_thread_results_.empty()) {
            std::chrono::milliseconds span(10);
            if (compact_thread_results_.back().wait_for(span) == std::future_status::ready) {
                compact_thread_results_.pop_back();
            }
        }
    }

    // add new compaction task
    {
        std::lock_guard<std::mutex> lck(compact_result_mutex_);
        if (compact_thread_results_.empty()) {
            // collect merge files for all tables(if compact_table_ids_ is empty) for two reasons:
            // 1. other tables may still has un-merged files
            // 2. server may be closed unexpected, these un-merge files need to be merged when server restart
            if (compact_table_ids_.empty()) {
                std::vector<meta::TableSchema> table_schema_array;
                meta_ptr_->AllTables(table_schema_array);
                for (auto& schema : table_schema_array) {
                    compact_table_ids_.insert(schema.table_id_);
                }
            }

            // start merge file thread
            compact_thread_results_.push_back(
                compact_thread_pool_.enqueue(&DBImpl::BackgroundCompaction, this, compact_table_ids_));
            compact_table_ids_.clear();
        }
    }
}

Status
DBImpl::MergeFiles(const std::string& table_id, const meta::TableFilesSchema& files) {
    const std::lock_guard<std::mutex> lock(flush_merge_compact_mutex_);

    ENGINE_LOG_DEBUG << "Merge files for table: " << table_id;

    // step 1: create table file
    meta::TableFileSchema table_file;
    table_file.table_id_ = table_id;
    table_file.file_type_ = meta::TableFileSchema::NEW_MERGE;
    Status status = meta_ptr_->CreateTableFile(table_file);

    if (!status.ok()) {
        ENGINE_LOG_ERROR << "Failed to create table: " << status.ToString();
        return status;
    }

    // step 2: merge files
    /*
    ExecutionEnginePtr index =
        EngineFactory::Build(table_file.dimension_, table_file.location_, (EngineType)table_file.engine_type_,
                             (MetricType)table_file.metric_type_, table_file.nlist_);
*/
    meta::TableFilesSchema updated;

    std::string new_segment_dir;
    utils::GetParentPath(table_file.location_, new_segment_dir);
    auto segment_writer_ptr = std::make_shared<segment::SegmentWriter>(new_segment_dir);

    for (auto& file : files) {
        server::CollectMergeFilesMetrics metrics;
        std::string segment_dir_to_merge;
        utils::GetParentPath(file.location_, segment_dir_to_merge);
        segment_writer_ptr->Merge(segment_dir_to_merge, table_file.file_id_);
        auto file_schema = file;
        file_schema.file_type_ = meta::TableFileSchema::TO_DELETE;
        updated.push_back(file_schema);
        auto size = segment_writer_ptr->Size();
        if (size >= file_schema.index_file_size_) {
            break;
        }
    }

    // step 3: serialize to disk
    try {
        status = segment_writer_ptr->Serialize();
        fiu_do_on("DBImpl.MergeFiles.Serialize_ThrowException", throw std::exception());
        fiu_do_on("DBImpl.MergeFiles.Serialize_ErrorStatus", status = Status(DB_ERROR, ""));
        if (!status.ok()) {
            ENGINE_LOG_ERROR << status.message();
        }
    } catch (std::exception& ex) {
        std::string msg = "Serialize merged index encounter exception: " + std::string(ex.what());
        ENGINE_LOG_ERROR << msg;
        status = Status(DB_ERROR, msg);
    }

    if (!status.ok()) {
        // if failed to serialize merge file to disk
        // typical error: out of disk space, out of memory or permition denied
        table_file.file_type_ = meta::TableFileSchema::TO_DELETE;
        status = meta_ptr_->UpdateTableFile(table_file);
        ENGINE_LOG_DEBUG << "Failed to update file to index, mark file: " << table_file.file_id_ << " to to_delete";

        ENGINE_LOG_ERROR << "Failed to persist merged segment: " << new_segment_dir << ". Error: " << status.message();

        return status;
    }

    // step 4: update table files state
    // if index type isn't IDMAP, set file type to TO_INDEX if file size exceed index_file_size
    // else set file type to RAW, no need to build index
    if (table_file.engine_type_ != (int)EngineType::FAISS_IDMAP) {
        table_file.file_type_ = (segment_writer_ptr->Size() >= table_file.index_file_size_)
                                    ? meta::TableFileSchema::TO_INDEX
                                    : meta::TableFileSchema::RAW;
    } else {
        table_file.file_type_ = meta::TableFileSchema::RAW;
    }
    table_file.file_size_ = segment_writer_ptr->Size();
    table_file.row_count_ = segment_writer_ptr->VectorCount();
    updated.push_back(table_file);
    status = meta_ptr_->UpdateTableFiles(updated);
    ENGINE_LOG_DEBUG << "New merged segment " << table_file.segment_id_ << " of size " << segment_writer_ptr->Size()
                     << " bytes";

    if (options_.insert_cache_immediately_) {
        segment_writer_ptr->Cache();
    }

    return status;
}

Status
DBImpl::BackgroundMergeFiles(const std::string& table_id) {
    // const std::lock_guard<std::mutex> lock(flush_merge_compact_mutex_);

    meta::TableFilesSchema raw_files;
    auto status = meta_ptr_->FilesToMerge(table_id, raw_files);
    if (!status.ok()) {
        ENGINE_LOG_ERROR << "Failed to get merge files for table: " << table_id;
        return status;
    }

    if (raw_files.size() < options_.merge_trigger_number_) {
        ENGINE_LOG_TRACE << "Files number not greater equal than merge trigger number, skip merge action";
        return Status::OK();
    }

    status = ongoing_files_checker_.MarkOngoingFiles(raw_files);
    MergeFiles(table_id, raw_files);
    status = ongoing_files_checker_.UnmarkOngoingFiles(raw_files);

    if (!initialized_.load(std::memory_order_acquire)) {
        ENGINE_LOG_DEBUG << "Server will shutdown, skip merge action for table: " << table_id;
    }

    return Status::OK();
}

void
DBImpl::BackgroundCompaction(std::set<std::string> table_ids) {
    // ENGINE_LOG_TRACE << " Background compaction thread start";

    Status status;
    for (auto& table_id : table_ids) {
        status = BackgroundMergeFiles(table_id);
        if (!status.ok()) {
            ENGINE_LOG_ERROR << "Merge files for table " << table_id << " failed: " << status.ToString();
        }

        if (!initialized_.load(std::memory_order_acquire)) {
            ENGINE_LOG_DEBUG << "Server will shutdown, skip merge action";
            break;
        }
    }

    meta_ptr_->Archive();

    {
        uint64_t ttl = 10 * meta::SECOND;  // default: file will be hard-deleted few seconds after soft-deleted
        if (options_.mode_ == DBOptions::MODE::CLUSTER_WRITABLE) {
            ttl = meta::HOUR;
        }

        meta_ptr_->CleanUpFilesWithTTL(ttl, &ongoing_files_checker_);
    }

    // ENGINE_LOG_TRACE << " Background compaction thread exit";
}

void
DBImpl::StartBuildIndexTask(bool force) {
    static uint64_t index_clock_tick = 0;
    ++index_clock_tick;
    if (!force && (index_clock_tick % INDEX_ACTION_INTERVAL != 0)) {
        return;
    }

    // build index has been finished?
    {
        std::lock_guard<std::mutex> lck(index_result_mutex_);
        if (!index_thread_results_.empty()) {
            std::chrono::milliseconds span(10);
            if (index_thread_results_.back().wait_for(span) == std::future_status::ready) {
                index_thread_results_.pop_back();
            }
        }
    }

    // add new build index task
    {
        std::lock_guard<std::mutex> lck(index_result_mutex_);
        if (index_thread_results_.empty()) {
            index_thread_results_.push_back(index_thread_pool_.enqueue(&DBImpl::BackgroundBuildIndex, this));
        }
    }
}

void
DBImpl::BackgroundBuildIndex() {
    std::unique_lock<std::mutex> lock(build_index_mutex_);
    meta::TableFilesSchema to_index_files;
    meta_ptr_->FilesToIndex(to_index_files);
    Status status = index_failed_checker_.IgnoreFailedIndexFiles(to_index_files);

    if (!to_index_files.empty()) {
        ENGINE_LOG_DEBUG << "Background build index thread begin";
        status = ongoing_files_checker_.MarkOngoingFiles(to_index_files);

        // step 2: put build index task to scheduler
        std::vector<std::pair<scheduler::BuildIndexJobPtr, scheduler::TableFileSchemaPtr>> job2file_map;
        for (auto& file : to_index_files) {
            scheduler::BuildIndexJobPtr job = std::make_shared<scheduler::BuildIndexJob>(meta_ptr_, options_);
            scheduler::TableFileSchemaPtr file_ptr = std::make_shared<meta::TableFileSchema>(file);
            job->AddToIndexFiles(file_ptr);
            scheduler::JobMgrInst::GetInstance()->Put(job);
            job2file_map.push_back(std::make_pair(job, file_ptr));
        }

        // step 3: wait build index finished and mark failed files
        for (auto iter = job2file_map.begin(); iter != job2file_map.end(); ++iter) {
            scheduler::BuildIndexJobPtr job = iter->first;
            meta::TableFileSchema& file_schema = *(iter->second.get());
            job->WaitBuildIndexFinish();
            if (!job->GetStatus().ok()) {
                Status status = job->GetStatus();
                ENGINE_LOG_ERROR << "Building index job " << job->id() << " failed: " << status.ToString();

                index_failed_checker_.MarkFailedIndexFile(file_schema, status.message());
            } else {
                ENGINE_LOG_DEBUG << "Building index job " << job->id() << " succeed.";

                index_failed_checker_.MarkSucceedIndexFile(file_schema);
            }
            status = ongoing_files_checker_.UnmarkOngoingFile(file_schema);
        }

        ENGINE_LOG_DEBUG << "Background build index thread finished";
    }
}

Status
DBImpl::GetFilesToBuildIndex(const std::string& table_id, const std::vector<int>& file_types,
                             meta::TableFilesSchema& files) {
    files.clear();
    auto status = meta_ptr_->FilesByType(table_id, file_types, files);

    // only build index for files that row count greater than certain threshold
    for (auto it = files.begin(); it != files.end();) {
        if ((*it).file_type_ == static_cast<int>(meta::TableFileSchema::RAW) &&
            (*it).row_count_ < meta::BUILD_INDEX_THRESHOLD) {
            it = files.erase(it);
        } else {
            ++it;
        }
    }

    return Status::OK();
}

Status
DBImpl::GetFilesToSearch(const std::string& table_id, const std::vector<size_t>& file_ids,
                         meta::TableFilesSchema& files) {
    ENGINE_LOG_DEBUG << "Collect files from table: " << table_id;

    meta::TableFilesSchema search_files;
    auto status = meta_ptr_->FilesToSearch(table_id, file_ids, search_files);
    if (!status.ok()) {
        return status;
    }

    for (auto& file : search_files) {
        files.push_back(file);
    }
    return Status::OK();
}

Status
DBImpl::GetPartitionByTag(const std::string& table_id, const std::string& partition_tag, std::string& partition_name) {
    Status status;

    if (partition_tag.empty()) {
        partition_name = table_id;

    } else {
        // trim side-blank of tag, only compare valid characters
        // for example: " ab cd " is treated as "ab cd"
        std::string valid_tag = partition_tag;
        server::StringHelpFunctions::TrimStringBlank(valid_tag);

        if (valid_tag == milvus::engine::DEFAULT_PARTITON_TAG) {
            partition_name = table_id;
            return status;
        }

        status = meta_ptr_->GetPartitionName(table_id, partition_tag, partition_name);
        if (!status.ok()) {
            ENGINE_LOG_ERROR << status.message();
        }
    }

    return status;
}

Status
DBImpl::GetPartitionsByTags(const std::string& table_id, const std::vector<std::string>& partition_tags,
                            std::set<std::string>& partition_name_array) {
    std::vector<meta::TableSchema> partition_array;
    auto status = meta_ptr_->ShowPartitions(table_id, partition_array);

    for (auto& tag : partition_tags) {
        // trim side-blank of tag, only compare valid characters
        // for example: " ab cd " is treated as "ab cd"
        std::string valid_tag = tag;
        server::StringHelpFunctions::TrimStringBlank(valid_tag);

        if (valid_tag == milvus::engine::DEFAULT_PARTITON_TAG) {
            partition_name_array.insert(table_id);
            return status;
        }

        for (auto& schema : partition_array) {
            if (server::StringHelpFunctions::IsRegexMatch(schema.partition_tag_, valid_tag)) {
                partition_name_array.insert(schema.table_id_);
            }
        }
    }

    return Status::OK();
}

Status
DBImpl::DropTableRecursively(const std::string& table_id) {
    // dates partly delete files of the table but currently we don't support
    ENGINE_LOG_DEBUG << "Prepare to delete table " << table_id;

    Status status;
    if (options_.wal_enable_) {
        wal_mgr_->DropTable(table_id);
    }

    status = mem_mgr_->EraseMemVector(table_id);  // not allow insert
    status = meta_ptr_->DropTable(table_id);      // soft delete table
    index_failed_checker_.CleanFailedIndexFileOfTable(table_id);

    // scheduler will determine when to delete table files
    auto nres = scheduler::ResMgrInst::GetInstance()->GetNumOfComputeResource();
    scheduler::DeleteJobPtr job = std::make_shared<scheduler::DeleteJob>(table_id, meta_ptr_, nres);
    scheduler::JobMgrInst::GetInstance()->Put(job);
    job->WaitAndDelete();

    std::vector<meta::TableSchema> partition_array;
    status = meta_ptr_->ShowPartitions(table_id, partition_array);
    for (auto& schema : partition_array) {
<<<<<<< HEAD
        status = DropTableRecursively(schema.table_id_, dates);
        fiu_do_on("DBImpl.DropTableRecursively.failed", status = Status(DB_ERROR, ""));
=======
        status = DropTableRecursively(schema.table_id_);
>>>>>>> 120f68d9
        if (!status.ok()) {
            return status;
        }
    }

    return Status::OK();
}

Status
DBImpl::UpdateTableIndexRecursively(const std::string& table_id, const TableIndex& index) {
    DropIndex(table_id);

    auto status = meta_ptr_->UpdateTableIndex(table_id, index);
    fiu_do_on("DBImpl.UpdateTableIndexRecursively.fail_update_table_index",
              status = Status(DB_META_TRANSACTION_FAILED, ""));
    if (!status.ok()) {
        ENGINE_LOG_ERROR << "Failed to update table index info for table: " << table_id;
        return status;
    }

    std::vector<meta::TableSchema> partition_array;
    status = meta_ptr_->ShowPartitions(table_id, partition_array);
    for (auto& schema : partition_array) {
        status = UpdateTableIndexRecursively(schema.table_id_, index);
        if (!status.ok()) {
            return status;
        }
    }

    return Status::OK();
}

Status
DBImpl::BuildTableIndexRecursively(const std::string& table_id, const TableIndex& index) {
    // for IDMAP type, only wait all NEW file converted to RAW file
    // for other type, wait NEW/RAW/NEW_MERGE/NEW_INDEX/TO_INDEX files converted to INDEX files
    std::vector<int> file_types;
    if (index.engine_type_ == static_cast<int32_t>(EngineType::FAISS_IDMAP)) {
        file_types = {
            static_cast<int32_t>(meta::TableFileSchema::NEW),
            static_cast<int32_t>(meta::TableFileSchema::NEW_MERGE),
        };
    } else {
        file_types = {
            static_cast<int32_t>(meta::TableFileSchema::RAW),
            static_cast<int32_t>(meta::TableFileSchema::NEW),
            static_cast<int32_t>(meta::TableFileSchema::NEW_MERGE),
            static_cast<int32_t>(meta::TableFileSchema::NEW_INDEX),
            static_cast<int32_t>(meta::TableFileSchema::TO_INDEX),
        };
    }

    // get files to build index
    meta::TableFilesSchema table_files;
    auto status = GetFilesToBuildIndex(table_id, file_types, table_files);
    int times = 1;

    while (!table_files.empty()) {
        ENGINE_LOG_DEBUG << "Non index files detected! Will build index " << times;
        if (index.engine_type_ != (int)EngineType::FAISS_IDMAP) {
            status = meta_ptr_->UpdateTableFilesToIndex(table_id);
        }

        std::this_thread::sleep_for(std::chrono::milliseconds(std::min(10 * 1000, times * 100)));
        GetFilesToBuildIndex(table_id, file_types, table_files);
        ++times;

        index_failed_checker_.IgnoreFailedIndexFiles(table_files);
    }

    // build index for partition
    std::vector<meta::TableSchema> partition_array;
    status = meta_ptr_->ShowPartitions(table_id, partition_array);
    for (auto& schema : partition_array) {
        status = BuildTableIndexRecursively(schema.table_id_, index);
        fiu_do_on("DBImpl.BuildTableIndexRecursively.fail_build_table_Index_for_partition",
                  status = Status(DB_ERROR, ""));
        if (!status.ok()) {
            return status;
        }
    }

    // failed to build index for some files, return error
    std::string err_msg;
    index_failed_checker_.GetErrMsgForTable(table_id, err_msg);
    fiu_do_on("DBImpl.BuildTableIndexRecursively.not_empty_err_msg", err_msg.append("fiu"));
    if (!err_msg.empty()) {
        return Status(DB_ERROR, err_msg);
    }

    return Status::OK();
}

Status
DBImpl::DropTableIndexRecursively(const std::string& table_id) {
    ENGINE_LOG_DEBUG << "Drop index for table: " << table_id;
    index_failed_checker_.CleanFailedIndexFileOfTable(table_id);
    auto status = meta_ptr_->DropTableIndex(table_id);
    if (!status.ok()) {
        return status;
    }

    // drop partition index
    std::vector<meta::TableSchema> partition_array;
    status = meta_ptr_->ShowPartitions(table_id, partition_array);
    for (auto& schema : partition_array) {
        status = DropTableIndexRecursively(schema.table_id_);
        fiu_do_on("DBImpl.DropTableIndexRecursively.fail_drop_table_Index_for_partition",
                  status = Status(DB_ERROR, ""));
        if (!status.ok()) {
            return status;
        }
    }

    return Status::OK();
}

Status
DBImpl::GetTableRowCountRecursively(const std::string& table_id, uint64_t& row_count) {
    row_count = 0;
    auto status = meta_ptr_->Count(table_id, row_count);
    if (!status.ok()) {
        return status;
    }

    // get partition row count
    std::vector<meta::TableSchema> partition_array;
    status = meta_ptr_->ShowPartitions(table_id, partition_array);
    for (auto& schema : partition_array) {
        uint64_t partition_row_count = 0;
        status = GetTableRowCountRecursively(schema.table_id_, partition_row_count);
        fiu_do_on("DBImpl.GetTableRowCountRecursively.fail_get_table_rowcount_for_partition",
                  status = Status(DB_ERROR, ""));
        if (!status.ok()) {
            return status;
        }

        row_count += partition_row_count;
    }

    return Status::OK();
}

Status
DBImpl::ExecWalRecord(const wal::MXLogRecord& record) {
    fiu_return_on("DBImpl.ExexWalRecord.return", Status(););

    auto tables_flushed = [&](const std::set<std::string>& table_ids) -> uint64_t {
        if (table_ids.empty()) {
            return 0;
        }

        uint64_t max_lsn = 0;
        if (options_.wal_enable_) {
            for (auto& table : table_ids) {
                uint64_t lsn = 0;
                meta_ptr_->GetTableFlushLSN(table, lsn);
                wal_mgr_->TableFlushed(table, lsn);
                if (lsn > max_lsn) {
                    max_lsn = lsn;
                }
            }
        }

        std::lock_guard<std::mutex> lck(compact_result_mutex_);
        for (auto& table : table_ids) {
            compact_table_ids_.insert(table);
        }
        return max_lsn;
    };

    Status status;

    switch (record.type) {
        case wal::MXLogType::InsertBinary: {
            std::string target_table_name;
            status = GetPartitionByTag(record.table_id, record.partition_tag, target_table_name);
            if (!status.ok()) {
                return status;
            }

            std::set<std::string> flushed_tables;
            status = mem_mgr_->InsertVectors(target_table_name, record.length, record.ids,
                                             (record.data_size / record.length / sizeof(uint8_t)),
                                             (const u_int8_t*)record.data, record.lsn, flushed_tables);
            // even though !status.ok, run
            tables_flushed(flushed_tables);

            // metrics
            milvus::server::CollectInsertMetrics metrics(record.length, status);
            break;
        }

        case wal::MXLogType::InsertVector: {
            std::string target_table_name;
            status = GetPartitionByTag(record.table_id, record.partition_tag, target_table_name);
            if (!status.ok()) {
                return status;
            }

            std::set<std::string> flushed_tables;
            status = mem_mgr_->InsertVectors(target_table_name, record.length, record.ids,
                                             (record.data_size / record.length / sizeof(float)),
                                             (const float*)record.data, record.lsn, flushed_tables);
            // even though !status.ok, run
            tables_flushed(flushed_tables);

            // metrics
            milvus::server::CollectInsertMetrics metrics(record.length, status);
            break;
        }

        case wal::MXLogType::Delete: {
            if (record.length == 1) {
                status = mem_mgr_->DeleteVector(record.table_id, *record.ids, record.lsn);
            } else {
                status = mem_mgr_->DeleteVectors(record.table_id, record.length, record.ids, record.lsn);
            }
            break;
        }

        case wal::MXLogType::Flush: {
            if (!record.table_id.empty()) {
                // flush one table
                bool has_table;
                auto status = HasTable(record.table_id, has_table);
                if (!status.ok()) {
                    return Status(DB_ERROR, status.message());
                }
                if (!has_table) {
                    ENGINE_LOG_ERROR << "Table to flush does not exist: " << record.table_id;
                    return Status(DB_NOT_FOUND, "Table to flush does not exist");
                }

                {
                    const std::lock_guard<std::mutex> lock(flush_merge_compact_mutex_);
                    status = mem_mgr_->Flush(record.table_id);
                }

                std::set<std::string> flushed_tables;
                flushed_tables.insert(record.table_id);
                tables_flushed(flushed_tables);

            } else {
                // flush all tables
                std::set<std::string> table_ids;
                {
                    const std::lock_guard<std::mutex> lock(flush_merge_compact_mutex_);
                    status = mem_mgr_->Flush(table_ids);
                }

                uint64_t lsn = tables_flushed(table_ids);
                if (options_.wal_enable_) {
                    wal_mgr_->RemoveOldFiles(lsn);
                }
            }
            break;
        }
    }

    return status;
}

void
DBImpl::BackgroundWalTask() {
    server::SystemInfo::GetInstance().Init();

    auto get_next_auto_flush_time = [&]() {
        return std::chrono::system_clock::now() + std::chrono::milliseconds(options_.auto_flush_interval_);
    };
    auto next_auto_flush_time = get_next_auto_flush_time();

    wal::MXLogRecord record;

    auto auto_flush = [&]() {
        record.type = wal::MXLogType::Flush;
        record.table_id.clear();
        ExecWalRecord(record);

        StartMetricTask();
        StartCompactionTask();
        StartBuildIndexTask();
    };

    while (true) {
        if (std::chrono::system_clock::now() >= next_auto_flush_time) {
            auto_flush();
            next_auto_flush_time = get_next_auto_flush_time();
        }

        auto error_code = wal_mgr_->GetNextRecord(record);
        if (error_code != WAL_SUCCESS) {
            ENGINE_LOG_ERROR << "WAL background GetNextRecord error";
            break;
        }

        if (record.type != wal::MXLogType::None) {
            ExecWalRecord(record);
            if (record.type == wal::MXLogType::Flush) {
                // user req flush
                flush_task_swn_.Notify();

                // if user flush all manually, update auto flush also
                if (record.table_id.empty()) {
                    next_auto_flush_time = get_next_auto_flush_time();
                }
            }

        } else {
            if (!initialized_.load(std::memory_order_acquire)) {
                auto_flush();
                WaitMergeFileFinish();
                WaitBuildIndexFinish();
                ENGINE_LOG_DEBUG << "WAL background thread exit";
                break;
            }

            wal_task_swn_.Wait_Until(next_auto_flush_time);
        }
    }
}

}  // namespace engine
}  // namespace milvus<|MERGE_RESOLUTION|>--- conflicted
+++ resolved
@@ -1531,12 +1531,8 @@
     std::vector<meta::TableSchema> partition_array;
     status = meta_ptr_->ShowPartitions(table_id, partition_array);
     for (auto& schema : partition_array) {
-<<<<<<< HEAD
-        status = DropTableRecursively(schema.table_id_, dates);
+        status = DropTableRecursively(schema.table_id_);
         fiu_do_on("DBImpl.DropTableRecursively.failed", status = Status(DB_ERROR, ""));
-=======
-        status = DropTableRecursively(schema.table_id_);
->>>>>>> 120f68d9
         if (!status.ok()) {
             return status;
         }
