// Copyright (C) 2019-2020 Zilliz. All rights reserved.
//
// Licensed under the Apache License, Version 2.0 (the "License"); you may not use this file except in compliance
// with the License. You may obtain a copy of the License at
//
// http://www.apache.org/licenses/LICENSE-2.0
//
// Unless required by applicable law or agreed to in writing, software distributed under the License
// is distributed on an "AS IS" BASIS, WITHOUT WARRANTIES OR CONDITIONS OF ANY KIND, either express
// or implied. See the License for the specific language governing permissions and limitations under the License.

#include "db/DBImpl.h"

#include <assert.h>
#include <fiu-local.h>

#include <algorithm>
#include <boost/filesystem.hpp>
#include <chrono>
#include <cstring>
#include <functional>
#include <iostream>
#include <limits>
#include <set>
#include <thread>
#include <utility>

#include "Utils.h"
#include "cache/CpuCacheMgr.h"
#include "cache/GpuCacheMgr.h"
#include "db/IDGenerator.h"
#include "engine/EngineFactory.h"
#include "insert/MemMenagerFactory.h"
#include "meta/MetaConsts.h"
#include "meta/MetaFactory.h"
#include "meta/SqliteMetaImpl.h"
#include "metrics/Metrics.h"
#include "scheduler/SchedInst.h"
#include "scheduler/job/BuildIndexJob.h"
#include "scheduler/job/DeleteJob.h"
#include "scheduler/job/SearchJob.h"
#include "segment/SegmentReader.h"
#include "segment/SegmentWriter.h"
#include "utils/Exception.h"
#include "utils/Log.h"
#include "utils/StringHelpFunctions.h"
#include "utils/TimeRecorder.h"
#include "utils/ValidationUtil.h"
#include "wal/WalDefinations.h"

namespace milvus {
namespace engine {

namespace {

constexpr uint64_t METRIC_ACTION_INTERVAL = 1;
constexpr uint64_t COMPACT_ACTION_INTERVAL = 1;
constexpr uint64_t INDEX_ACTION_INTERVAL = 1;

static const Status SHUTDOWN_ERROR = Status(DB_ERROR, "Milvus server is shutdown!");

}  // namespace

DBImpl::DBImpl(const DBOptions& options)
    : options_(options), initialized_(false), compact_thread_pool_(1, 1), index_thread_pool_(1, 1) {
    meta_ptr_ = MetaFactory::Build(options.meta_, options.mode_);
    mem_mgr_ = MemManagerFactory::Build(meta_ptr_, options_);

    if (options_.wal_enable_) {
        wal::MXLogConfiguration mxlog_config;
        mxlog_config.recovery_error_ignore = options_.recovery_error_ignore_;
        // 2 buffers in the WAL
        mxlog_config.buffer_size = options_.buffer_size_ / 2;
        mxlog_config.mxlog_path = options_.mxlog_path_;
        wal_mgr_ = std::make_shared<wal::WalManager>(mxlog_config);
    }

    Start();
}

DBImpl::~DBImpl() {
    Stop();
}

///////////////////////////////////////////////////////////////////////////////////////////////////////////////////
// external api
///////////////////////////////////////////////////////////////////////////////////////////////////////////////////
Status
DBImpl::Start() {
    if (initialized_.load(std::memory_order_acquire)) {
        return Status::OK();
    }

    // ENGINE_LOG_TRACE << "DB service start";
    initialized_.store(true, std::memory_order_release);

    // wal
    if (options_.wal_enable_) {
        auto error_code = DB_ERROR;
        if (wal_mgr_ != nullptr) {
            error_code = wal_mgr_->Init(meta_ptr_);
        }
        if (error_code != WAL_SUCCESS) {
            throw Exception(error_code, "Wal init error!");
        }

        // recovery
        while (1) {
            wal::MXLogRecord record;
            auto error_code = wal_mgr_->GetNextRecovery(record);
            if (error_code != WAL_SUCCESS) {
                throw Exception(error_code, "Wal recovery error!");
            }
            if (record.type == wal::MXLogType::None) {
                break;
            }

            ExecWalRecord(record);
        }

        // for distribute version, some nodes are read only
        if (options_.mode_ != DBOptions::MODE::CLUSTER_READONLY) {
            // background thread
            bg_wal_thread_ = std::thread(&DBImpl::BackgroundWalTask, this);
        }

    } else {
        // for distribute version, some nodes are read only
        if (options_.mode_ != DBOptions::MODE::CLUSTER_READONLY) {
            // ENGINE_LOG_TRACE << "StartTimerTasks";
            bg_timer_thread_ = std::thread(&DBImpl::BackgroundTimerTask, this);
        }
    }

    return Status::OK();
}

Status
DBImpl::Stop() {
    if (!initialized_.load(std::memory_order_acquire)) {
        return Status::OK();
    }

    initialized_.store(false, std::memory_order_release);

    if (options_.mode_ != DBOptions::MODE::CLUSTER_READONLY) {
        if (options_.wal_enable_) {
            // wait flush compaction/buildindex finish
            wal_task_swn_.Notify();
            bg_wal_thread_.join();

        } else {
            // flush all
            wal::MXLogRecord record;
            record.type = wal::MXLogType::Flush;
            ExecWalRecord(record);

            // wait compaction/buildindex finish
            bg_timer_thread_.join();
        }

        meta_ptr_->CleanUpShadowFiles();
    }

    // ENGINE_LOG_TRACE << "DB service stop";
    return Status::OK();
}

Status
DBImpl::DropAll() {
    return meta_ptr_->DropAll();
}

Status
DBImpl::CreateTable(meta::TableSchema& table_schema) {
    if (!initialized_.load(std::memory_order_acquire)) {
        return SHUTDOWN_ERROR;
    }

    meta::TableSchema temp_schema = table_schema;
    temp_schema.index_file_size_ *= ONE_MB;  // store as MB
    if (options_.wal_enable_) {
        temp_schema.flush_lsn_ = wal_mgr_->CreateTable(table_schema.table_id_);
    }

    return meta_ptr_->CreateTable(temp_schema);
}

Status
DBImpl::DropTable(const std::string& table_id) {
    if (!initialized_.load(std::memory_order_acquire)) {
        return SHUTDOWN_ERROR;
    }

    if (options_.wal_enable_) {
        wal_mgr_->DropTable(table_id);
    }

    return DropTableRecursively(table_id);
}

Status
DBImpl::DescribeTable(meta::TableSchema& table_schema) {
    if (!initialized_.load(std::memory_order_acquire)) {
        return SHUTDOWN_ERROR;
    }

    auto stat = meta_ptr_->DescribeTable(table_schema);
    table_schema.index_file_size_ /= ONE_MB;  // return as MB
    return stat;
}

Status
DBImpl::HasTable(const std::string& table_id, bool& has_or_not) {
    if (!initialized_.load(std::memory_order_acquire)) {
        return SHUTDOWN_ERROR;
    }

    return meta_ptr_->HasTable(table_id, has_or_not);
}

Status
DBImpl::HasNativeTable(const std::string& table_id, bool& has_or_not_) {
    if (!initialized_.load(std::memory_order_acquire)) {
        return SHUTDOWN_ERROR;
    }

    engine::meta::TableSchema table_schema;
    table_schema.table_id_ = table_id;
    auto status = DescribeTable(table_schema);
    if (!status.ok()) {
        has_or_not_ = false;
        return status;
    } else {
        if (!table_schema.owner_table_.empty()) {
            has_or_not_ = false;
            return Status(DB_NOT_FOUND, "");
        }

        has_or_not_ = true;
        return Status::OK();
    }
}

Status
DBImpl::AllTables(std::vector<meta::TableSchema>& table_schema_array) {
    if (!initialized_.load(std::memory_order_acquire)) {
        return SHUTDOWN_ERROR;
    }

    std::vector<meta::TableSchema> all_tables;
    auto status = meta_ptr_->AllTables(all_tables);

    // only return real tables, dont return partition tables
    table_schema_array.clear();
    for (auto& schema : all_tables) {
        if (schema.owner_table_.empty()) {
            table_schema_array.push_back(schema);
        }
    }

    return status;
}

Status
DBImpl::GetTableInfo(const std::string& table_id, TableInfo& table_info) {
    if (!initialized_.load(std::memory_order_acquire)) {
        return SHUTDOWN_ERROR;
    }

    // step1: get all partition ids
    std::vector<std::pair<std::string, std::string>> name2tag = {{table_id, milvus::engine::DEFAULT_PARTITON_TAG}};
    std::vector<meta::TableSchema> partition_array;
    auto status = meta_ptr_->ShowPartitions(table_id, partition_array);
    for (auto& schema : partition_array) {
        name2tag.push_back(std::make_pair(schema.table_id_, schema.partition_tag_));
    }

    // step2: get native table info
    std::vector<int> file_types{meta::TableFileSchema::FILE_TYPE::RAW, meta::TableFileSchema::FILE_TYPE::TO_INDEX,
                                meta::TableFileSchema::FILE_TYPE::INDEX};

    static std::map<int32_t, std::string> index_type_name = {
        {(int32_t)engine::EngineType::FAISS_IDMAP, "IDMAP"},
        {(int32_t)engine::EngineType::FAISS_IVFFLAT, "IVFFLAT"},
        {(int32_t)engine::EngineType::FAISS_IVFSQ8, "IVFSQ8"},
        {(int32_t)engine::EngineType::NSG_MIX, "NSG"},
        {(int32_t)engine::EngineType::FAISS_IVFSQ8H, "IVFSQ8H"},
        {(int32_t)engine::EngineType::FAISS_PQ, "PQ"},
        {(int32_t)engine::EngineType::SPTAG_KDT, "KDT"},
        {(int32_t)engine::EngineType::SPTAG_BKT, "BKT"},
        {(int32_t)engine::EngineType::FAISS_BIN_IDMAP, "IDMAP"},
        {(int32_t)engine::EngineType::FAISS_BIN_IVFFLAT, "IVFFLAT"},
    };

    for (auto& name_tag : name2tag) {
        meta::TableFilesSchema table_files;
        status = meta_ptr_->FilesByType(name_tag.first, file_types, table_files);
        if (!status.ok()) {
            std::string err_msg = "Failed to get table info: " + status.ToString();
            ENGINE_LOG_ERROR << err_msg;
            return Status(DB_ERROR, err_msg);
        }

        std::vector<SegmentStat> segments_stat;
        for (auto& file : table_files) {
            SegmentStat seg_stat;
            seg_stat.name_ = file.segment_id_;
            seg_stat.row_count_ = (int64_t)file.row_count_;
            seg_stat.index_name_ = index_type_name[file.engine_type_];
            seg_stat.data_size_ = (int64_t)file.file_size_;
            segments_stat.emplace_back(seg_stat);
        }

        PartitionStat partition_stat;
        if (name_tag.first == table_id) {
            partition_stat.tag_ = milvus::engine::DEFAULT_PARTITON_TAG;
        } else {
            partition_stat.tag_ = name_tag.second;
        }

        partition_stat.segments_stat_.swap(segments_stat);
        table_info.partitions_stat_.emplace_back(partition_stat);
    }

    return Status::OK();
}

Status
DBImpl::PreloadTable(const std::string& table_id) {
    if (!initialized_.load(std::memory_order_acquire)) {
        return SHUTDOWN_ERROR;
    }

    // step 1: get all table files from parent table
    std::vector<size_t> ids;
    meta::TableFilesSchema files_array;
    auto status = GetFilesToSearch(table_id, ids, files_array);
    if (!status.ok()) {
        return status;
    }

    // step 2: get files from partition tables
    std::vector<meta::TableSchema> partition_array;
    status = meta_ptr_->ShowPartitions(table_id, partition_array);
    for (auto& schema : partition_array) {
        status = GetFilesToSearch(schema.table_id_, ids, files_array);
    }

    int64_t size = 0;
    int64_t cache_total = cache::CpuCacheMgr::GetInstance()->CacheCapacity();
    int64_t cache_usage = cache::CpuCacheMgr::GetInstance()->CacheUsage();
    int64_t available_size = cache_total - cache_usage;

    // step 3: load file one by one
    ENGINE_LOG_DEBUG << "Begin pre-load table:" + table_id + ", totally " << files_array.size()
                     << " files need to be pre-loaded";
    TimeRecorderAuto rc("Pre-load table:" + table_id);
    for (auto& file : files_array) {
        EngineType engine_type;
        if (file.file_type_ == meta::TableFileSchema::FILE_TYPE::RAW ||
            file.file_type_ == meta::TableFileSchema::FILE_TYPE::TO_INDEX ||
            file.file_type_ == meta::TableFileSchema::FILE_TYPE::BACKUP) {
            engine_type = server::ValidationUtil::IsBinaryMetricType(file.metric_type_) ? EngineType::FAISS_BIN_IDMAP
                                                                                        : EngineType::FAISS_IDMAP;
        } else {
            engine_type = (EngineType)file.engine_type_;
        }
        ExecutionEnginePtr engine = EngineFactory::Build(file.dimension_, file.location_, engine_type,
                                                         (MetricType)file.metric_type_, file.nlist_);
        fiu_do_on("DBImpl.PreloadTable.null_engine", engine = nullptr);
        if (engine == nullptr) {
            ENGINE_LOG_ERROR << "Invalid engine type";
            return Status(DB_ERROR, "Invalid engine type");
        }

        size += engine->PhysicalSize();
        fiu_do_on("DBImpl.PreloadTable.exceed_cache", size = available_size + 1);
        if (size > available_size) {
            ENGINE_LOG_DEBUG << "Pre-load canceled since cache almost full";
            return Status(SERVER_CACHE_FULL, "Cache is full");
        } else {
            try {
                fiu_do_on("DBImpl.PreloadTable.engine_throw_exception", throw std::exception());
                std::string msg = "Pre-loaded file: " + file.file_id_ + " size: " + std::to_string(file.file_size_);
                TimeRecorderAuto rc_1(msg);
                engine->Load(true);
            } catch (std::exception& ex) {
                std::string msg = "Pre-load table encounter exception: " + std::string(ex.what());
                ENGINE_LOG_ERROR << msg;
                return Status(DB_ERROR, msg);
            }
        }
    }

    return Status::OK();
}

Status
DBImpl::UpdateTableFlag(const std::string& table_id, int64_t flag) {
    if (!initialized_.load(std::memory_order_acquire)) {
        return SHUTDOWN_ERROR;
    }

    return meta_ptr_->UpdateTableFlag(table_id, flag);
}

Status
DBImpl::GetTableRowCount(const std::string& table_id, uint64_t& row_count) {
    if (!initialized_.load(std::memory_order_acquire)) {
        return SHUTDOWN_ERROR;
    }

    return GetTableRowCountRecursively(table_id, row_count);
}

Status
DBImpl::CreatePartition(const std::string& table_id, const std::string& partition_name,
                        const std::string& partition_tag) {
    if (!initialized_.load(std::memory_order_acquire)) {
        return SHUTDOWN_ERROR;
    }

    uint64_t lsn = 0;
    meta_ptr_->GetTableFlushLSN(table_id, lsn);
    return meta_ptr_->CreatePartition(table_id, partition_name, partition_tag, lsn);
}

Status
DBImpl::DropPartition(const std::string& partition_name) {
    if (!initialized_.load(std::memory_order_acquire)) {
        return SHUTDOWN_ERROR;
    }

    auto status = mem_mgr_->EraseMemVector(partition_name);  // not allow insert
    status = meta_ptr_->DropPartition(partition_name);       // soft delete table

    // scheduler will determine when to delete table files
    auto nres = scheduler::ResMgrInst::GetInstance()->GetNumOfComputeResource();
    scheduler::DeleteJobPtr job = std::make_shared<scheduler::DeleteJob>(partition_name, meta_ptr_, nres);
    scheduler::JobMgrInst::GetInstance()->Put(job);
    job->WaitAndDelete();

    return Status::OK();
}

Status
DBImpl::DropPartitionByTag(const std::string& table_id, const std::string& partition_tag) {
    if (!initialized_.load(std::memory_order_acquire)) {
        return SHUTDOWN_ERROR;
    }

    std::string partition_name;
    auto status = meta_ptr_->GetPartitionName(table_id, partition_tag, partition_name);
    if (!status.ok()) {
        ENGINE_LOG_ERROR << status.message();
        return status;
    }

    return DropPartition(partition_name);
}

Status
DBImpl::ShowPartitions(const std::string& table_id, std::vector<meta::TableSchema>& partition_schema_array) {
    if (!initialized_.load(std::memory_order_acquire)) {
        return SHUTDOWN_ERROR;
    }

    return meta_ptr_->ShowPartitions(table_id, partition_schema_array);
}

Status
DBImpl::InsertVectors(const std::string& table_id, const std::string& partition_tag, VectorsData& vectors) {
    //    ENGINE_LOG_DEBUG << "Insert " << n << " vectors to cache";
    if (!initialized_.load(std::memory_order_acquire)) {
        return SHUTDOWN_ERROR;
    }

    // insert vectors into target table
    // (zhiru): generate ids
    if (vectors.id_array_.empty()) {
        auto id_generator = std::make_shared<SimpleIDGenerator>();
        id_generator->GetNextIDNumbers(vectors.vector_count_, vectors.id_array_);
    }

    Status status;
    if (options_.wal_enable_) {
        std::string target_table_name;
        status = GetPartitionByTag(table_id, partition_tag, target_table_name);
        if (!status.ok()) {
            return status;
        }

        if (!vectors.float_data_.empty()) {
            wal_mgr_->Insert(table_id, partition_tag, vectors.id_array_, vectors.float_data_);
        } else if (!vectors.binary_data_.empty()) {
            wal_mgr_->Insert(table_id, partition_tag, vectors.id_array_, vectors.binary_data_);
        }
        wal_task_swn_.Notify();

    } else {
        wal::MXLogRecord record;
        record.lsn = 0;  // need to get from meta ?
        record.table_id = table_id;
        record.partition_tag = partition_tag;
        record.ids = vectors.id_array_.data();
        record.length = vectors.vector_count_;
        if (vectors.binary_data_.empty()) {
            record.type = wal::MXLogType::InsertVector;
            record.data = vectors.float_data_.data();
            record.data_size = vectors.float_data_.size() * sizeof(float);
        } else {
            record.type = wal::MXLogType::InsertBinary;
            record.ids = vectors.id_array_.data();
            record.length = vectors.vector_count_;
            record.data = vectors.binary_data_.data();
            record.data_size = vectors.binary_data_.size() * sizeof(uint8_t);
        }

        status = ExecWalRecord(record);
    }

    return status;
}

Status
DBImpl::DeleteVector(const std::string& table_id, IDNumber vector_id) {
    IDNumbers ids;
    ids.push_back(vector_id);
    return DeleteVectors(table_id, ids);
}

Status
DBImpl::DeleteVectors(const std::string& table_id, IDNumbers vector_ids) {
    if (!initialized_.load(std::memory_order_acquire)) {
        return SHUTDOWN_ERROR;
    }

    Status status;
    if (options_.wal_enable_) {
        wal_mgr_->DeleteById(table_id, vector_ids);
        wal_task_swn_.Notify();

    } else {
        wal::MXLogRecord record;
        record.lsn = 0;  // need to get from meta ?
        record.type = wal::MXLogType::Delete;
        record.table_id = table_id;
        record.ids = vector_ids.data();
        record.length = vector_ids.size();

        status = ExecWalRecord(record);
    }

    return status;
}

Status
DBImpl::Flush(const std::string& table_id) {
    if (!initialized_.load(std::memory_order_acquire)) {
        return SHUTDOWN_ERROR;
    }

<<<<<<< HEAD
    ENGINE_LOG_DEBUG << "Begin flush table: " << table_id;
=======
    Status status;
    bool has_table;
    status = HasTable(table_id, has_table);
    if (!status.ok()) {
        return status;
    }
    if (!has_table) {
        ENGINE_LOG_ERROR << "Table to flush does not exist: " << table_id;
        return Status(DB_NOT_FOUND, "Table to flush does not exist");
    }

    ENGINE_LOG_DEBUG << "Flushing table: " << table_id;
>>>>>>> 3d6a1d80

    if (options_.wal_enable_) {
        ENGINE_LOG_DEBUG << "WAL flush";
        auto lsn = wal_mgr_->Flush(table_id);
        ENGINE_LOG_DEBUG << "wal_mgr_->Flush";
        if (lsn != 0) {
            wal_task_swn_.Notify();
            flush_task_swn_.Wait();
            ENGINE_LOG_DEBUG << "flush_task_swn_.Wait()";
        }

    } else {
        ENGINE_LOG_DEBUG << "MemTable flush";
        wal::MXLogRecord record;
        record.type = wal::MXLogType::Flush;
        record.table_id = table_id;
        status = ExecWalRecord(record);
    }

    ENGINE_LOG_DEBUG << "End flush table: " << table_id;

    return status;
}

Status
DBImpl::Flush() {
    if (!initialized_.load(std::memory_order_acquire)) {
        return SHUTDOWN_ERROR;
    }

    ENGINE_LOG_DEBUG << "Begin flush all tables";

    Status status;
    if (options_.wal_enable_) {
        ENGINE_LOG_DEBUG << "WAL flush";
        auto lsn = wal_mgr_->Flush();
        if (lsn != 0) {
            wal_task_swn_.Notify();
            flush_task_swn_.Wait();
        }
    } else {
        ENGINE_LOG_DEBUG << "MemTable flush";
        wal::MXLogRecord record;
        record.type = wal::MXLogType::Flush;
        status = ExecWalRecord(record);
    }

    ENGINE_LOG_DEBUG << "End flush all tables";

    return status;
}

Status
DBImpl::Compact(const std::string& table_id) {
    // TODO: WAL???
    if (!initialized_.load(std::memory_order_acquire)) {
        return SHUTDOWN_ERROR;
    }

    engine::meta::TableSchema table_schema;
    table_schema.table_id_ = table_id;
    auto status = DescribeTable(table_schema);
    if (!status.ok()) {
        if (status.code() == DB_NOT_FOUND) {
            ENGINE_LOG_ERROR << "Table to compact does not exist: " << table_id;
            return Status(DB_NOT_FOUND, "Table to compact does not exist");
        } else {
            return status;
        }
    } else {
        if (!table_schema.owner_table_.empty()) {
            ENGINE_LOG_ERROR << "Table to compact does not exist: " << table_id;
            return Status(DB_NOT_FOUND, "Table to compact does not exist");
        }
    }

    ENGINE_LOG_DEBUG << "Compacting table: " << table_id;

    const std::lock_guard<std::mutex> lock(flush_merge_compact_mutex_);

    // Drop all index
    status = DropIndex(table_id);
    if (!status.ok()) {
        std::string err_msg = "Failed to drop index in compact: " + status.message();
        ENGINE_LOG_ERROR << err_msg;
        return Status(DB_ERROR, err_msg);
    }

    // Get files to compact from meta.
    std::vector<int> file_types{meta::TableFileSchema::FILE_TYPE::RAW, meta::TableFileSchema::FILE_TYPE::TO_INDEX};
    meta::TableFilesSchema files_to_compact;
    status = meta_ptr_->FilesByType(table_id, file_types, files_to_compact);
    if (!status.ok()) {
        std::string err_msg = "Failed to get files to compact: " + status.message();
        ENGINE_LOG_ERROR << err_msg;
        return Status(DB_ERROR, err_msg);
    }

    ENGINE_LOG_DEBUG << "Found " << files_to_compact.size() << " segment to compact";

    OngoingFileChecker::GetInstance().MarkOngoingFiles(files_to_compact);
    for (auto& file : files_to_compact) {
        status = CompactFile(table_id, file);

        if (!status.ok()) {
            OngoingFileChecker::GetInstance().UnmarkOngoingFiles(files_to_compact);
            return status;
        }
    }
    OngoingFileChecker::GetInstance().UnmarkOngoingFiles(files_to_compact);

    ENGINE_LOG_DEBUG << "Finished compacting table: " << table_id;

    return status;
}

Status
DBImpl::CompactFile(const std::string& table_id, const milvus::engine::meta::TableFileSchema& file) {
    ENGINE_LOG_DEBUG << "Compacting segment " << file.segment_id_ << " for table: " << table_id;

    // Create new table file
    meta::TableFileSchema compacted_file;
    compacted_file.table_id_ = table_id;
    // compacted_file.date_ = date;
    compacted_file.file_type_ = meta::TableFileSchema::NEW_MERGE;  // TODO: use NEW_MERGE for now
    Status status = meta_ptr_->CreateTableFile(compacted_file);

    if (!status.ok()) {
        ENGINE_LOG_ERROR << "Failed to create table file: " << status.message();
        return status;
    }

    // Compact (merge) file to the newly created table file
    meta::TableFilesSchema updated;

    std::string new_segment_dir;
    utils::GetParentPath(compacted_file.location_, new_segment_dir);
    auto segment_writer_ptr = std::make_shared<segment::SegmentWriter>(new_segment_dir);

    std::string segment_dir_to_merge;
    utils::GetParentPath(file.location_, segment_dir_to_merge);

    ENGINE_LOG_DEBUG << "Compacting begin...";
    segment_writer_ptr->Merge(segment_dir_to_merge, compacted_file.file_id_);

    auto file_to_compact = file;
    file_to_compact.file_type_ = meta::TableFileSchema::TO_DELETE;
    updated.emplace_back(file_to_compact);

    // Serialize
    ENGINE_LOG_DEBUG << "Serializing compacted segment...";
    status = segment_writer_ptr->Serialize();
    if (!status.ok()) {
        ENGINE_LOG_ERROR << "Failed to serialize compacted segment: " << status.message();
        compacted_file.file_type_ = meta::TableFileSchema::TO_DELETE;
        status = meta_ptr_->UpdateTableFile(compacted_file);
        if (status.ok()) {
            ENGINE_LOG_DEBUG << "Mark file: " << compacted_file.file_id_ << " to to_delete";
        }
        return status;
    }

    // Drop index again, in case some files were in the index building process during compaction
    // TODO: might be too frequent?
    DropIndex(table_id);

    // Update table files state
    // if index type isn't IDMAP, set file type to TO_INDEX if file size exceed index_file_size
    // else set file type to RAW, no need to build index
    if (compacted_file.engine_type_ != (int)EngineType::FAISS_IDMAP) {
        compacted_file.file_type_ = (segment_writer_ptr->Size() >= compacted_file.index_file_size_)
                                        ? meta::TableFileSchema::TO_INDEX
                                        : meta::TableFileSchema::RAW;
    } else {
        compacted_file.file_type_ = meta::TableFileSchema::RAW;
    }
    compacted_file.file_size_ = segment_writer_ptr->Size();
    compacted_file.row_count_ = segment_writer_ptr->VectorCount();

    if (compacted_file.row_count_ == 0) {
        ENGINE_LOG_DEBUG << "Compacted segment is empty. Mark it as TO_DELETE";
        compacted_file.file_type_ = meta::TableFileSchema::TO_DELETE;
    }

    updated.emplace_back(compacted_file);
    status = meta_ptr_->UpdateTableFiles(updated);

    ENGINE_LOG_DEBUG << "Compacted segment " << compacted_file.segment_id_ << " from "
                     << std::to_string(file_to_compact.file_size_) << " bytes to "
                     << std::to_string(compacted_file.file_size_) << " bytes";

    if (options_.insert_cache_immediately_) {
        segment_writer_ptr->Cache();
    }

    return status;
}

Status
DBImpl::GetVectorByID(const std::string& table_id, const IDNumber& vector_id, VectorsData& vector) {
    if (!initialized_.load(std::memory_order_acquire)) {
        return SHUTDOWN_ERROR;
    }

    bool has_table;
    auto status = HasTable(table_id, has_table);
    if (!has_table) {
        ENGINE_LOG_ERROR << "Table " << table_id << " does not exist: ";
        return Status(DB_NOT_FOUND, "Table does not exist");
    }
    if (!status.ok()) {
        return status;
    }

    meta::TableFilesSchema files_to_query;

    std::vector<int> file_types{meta::TableFileSchema::FILE_TYPE::RAW, meta::TableFileSchema::FILE_TYPE::TO_INDEX,
                                meta::TableFileSchema::FILE_TYPE::BACKUP};
    meta::TableFilesSchema table_files;
    status = meta_ptr_->FilesByType(table_id, file_types, files_to_query);
    if (!status.ok()) {
        std::string err_msg = "Failed to get files for GetVectorByID: " + status.message();
        ENGINE_LOG_ERROR << err_msg;
        return status;
    }

    std::vector<meta::TableSchema> partition_array;
    status = meta_ptr_->ShowPartitions(table_id, partition_array);
    for (auto& schema : partition_array) {
        meta::TableFilesSchema files;
        status = meta_ptr_->FilesByType(schema.table_id_, file_types, files);
        if (!status.ok()) {
            std::string err_msg = "Failed to get files for GetVectorByID: " + status.message();
            ENGINE_LOG_ERROR << err_msg;
            return status;
        }
        files_to_query.insert(files_to_query.end(), std::make_move_iterator(files.begin()),
                              std::make_move_iterator(files.end()));
    }

    if (files_to_query.empty()) {
        ENGINE_LOG_DEBUG << "No files to get vector by id from";
        return Status::OK();
    }

    cache::CpuCacheMgr::GetInstance()->PrintInfo();
    OngoingFileChecker::GetInstance().MarkOngoingFiles(files_to_query);

    status = GetVectorByIdHelper(table_id, vector_id, vector, files_to_query);

    OngoingFileChecker::GetInstance().UnmarkOngoingFiles(files_to_query);
    cache::CpuCacheMgr::GetInstance()->PrintInfo();

    return status;
}

Status
DBImpl::GetVectorIDs(const std::string& table_id, const std::string& segment_id, IDNumbers& vector_ids) {
    if (!initialized_.load(std::memory_order_acquire)) {
        return SHUTDOWN_ERROR;
    }

    // step 1: check table existence
    bool has_table;
    auto status = HasTable(table_id, has_table);
    if (!has_table) {
        ENGINE_LOG_ERROR << "Table " << table_id << " does not exist: ";
        return Status(DB_NOT_FOUND, "Table does not exist");
    }
    if (!status.ok()) {
        return status;
    }

    //  step 2: find segment
    meta::TableFilesSchema table_files;
    status = meta_ptr_->GetTableFilesBySegmentId(segment_id, table_files);
    if (!status.ok()) {
        return status;
    }

    if (table_files.empty()) {
        return Status(DB_NOT_FOUND, "Segment does not exist");
    }

    // check the segment is belong to this table
    if (table_files[0].table_id_ != table_id) {
        // the segment could be in a partition under this table
        meta::TableSchema table_schema;
        table_schema.table_id_ = table_files[0].table_id_;
        status = DescribeTable(table_schema);
        if (table_schema.owner_table_ != table_id) {
            return Status(DB_NOT_FOUND, "Segment does not belong to this table");
        }
    }

    // step 3: load segment ids and delete offset
    std::string segment_dir;
    engine::utils::GetParentPath(table_files[0].location_, segment_dir);
    segment::SegmentReader segment_reader(segment_dir);

    std::vector<segment::doc_id_t> uids;
    status = segment_reader.LoadUids(uids);
    if (!status.ok()) {
        return status;
    }

    segment::DeletedDocsPtr deleted_docs_ptr;
    status = segment_reader.LoadDeletedDocs(deleted_docs_ptr);
    if (!status.ok()) {
        return status;
    }

    // step 4: construct id array
    // avoid duplicate offset and erase from max offset to min offset
    auto& deleted_offset = deleted_docs_ptr->GetDeletedDocs();
    std::set<segment::offset_t, std::greater<segment::offset_t>> ordered_offset;
    for (segment::offset_t offset : deleted_offset) {
        ordered_offset.insert(offset);
    }
    for (segment::offset_t offset : ordered_offset) {
        uids.erase(uids.begin() + offset);
    }
    vector_ids.swap(uids);

    return status;
}

Status
DBImpl::GetVectorByIdHelper(const std::string& table_id, IDNumber vector_id, VectorsData& vector,
                            const meta::TableFilesSchema& files) {
    ENGINE_LOG_DEBUG << "Getting vector by id in " << files.size() << " files";

    for (auto& file : files) {
        // Load bloom filter
        std::string segment_dir;
        engine::utils::GetParentPath(file.location_, segment_dir);
        segment::SegmentReader segment_reader(segment_dir);
        segment::IdBloomFilterPtr id_bloom_filter_ptr;
        segment_reader.LoadBloomFilter(id_bloom_filter_ptr);

        // Check if the id is present in bloom filter.
        if (id_bloom_filter_ptr->Check(vector_id)) {
            // Load uids and check if the id is indeed present. If yes, find its offset.
            std::vector<int64_t> offsets;
            std::vector<segment::doc_id_t> uids;
            auto status = segment_reader.LoadUids(uids);
            if (!status.ok()) {
                return status;
            }

            auto found = std::find(uids.begin(), uids.end(), vector_id);
            if (found != uids.end()) {
                auto offset = std::distance(uids.begin(), found);

                // Check whether the id has been deleted
                segment::DeletedDocsPtr deleted_docs_ptr;
                status = segment_reader.LoadDeletedDocs(deleted_docs_ptr);
                if (!status.ok()) {
                    return status;
                }
                auto& deleted_docs = deleted_docs_ptr->GetDeletedDocs();

                auto deleted = std::find(deleted_docs.begin(), deleted_docs.end(), offset);
                if (deleted == deleted_docs.end()) {
                    // Load raw vector
                    bool is_binary = server::ValidationUtil::IsBinaryMetricType(file.metric_type_);
                    size_t single_vector_bytes = is_binary ? file.dimension_ / 8 : file.dimension_ * sizeof(float);
                    std::vector<uint8_t> raw_vector;
                    status = segment_reader.LoadVectors(offset * single_vector_bytes, single_vector_bytes, raw_vector);
                    if (!status.ok()) {
                        return status;
                    }

                    vector.vector_count_ = 1;
                    if (is_binary) {
                        vector.binary_data_ = std::move(raw_vector);
                    } else {
                        std::vector<float> float_vector;
                        float_vector.resize(file.dimension_);
                        memcpy(float_vector.data(), raw_vector.data(), single_vector_bytes);
                        vector.float_data_ = std::move(float_vector);
                    }
                    return Status::OK();
                }
            }
        } else {
            continue;
        }
    }

    return Status::OK();
}

Status
DBImpl::CreateIndex(const std::string& table_id, const TableIndex& index) {
    if (!initialized_.load(std::memory_order_acquire)) {
        return SHUTDOWN_ERROR;
    }

    // serialize memory data
    //    std::set<std::string> sync_table_ids;
    //    auto status = SyncMemData(sync_table_ids);
    auto status = Flush();

    {
        std::unique_lock<std::mutex> lock(build_index_mutex_);

        // step 1: check index difference
        TableIndex old_index;
        status = DescribeIndex(table_id, old_index);
        if (!status.ok()) {
            ENGINE_LOG_ERROR << "Failed to get table index info for table: " << table_id;
            return status;
        }

        // step 2: update index info
        TableIndex new_index = index;
        new_index.metric_type_ = old_index.metric_type_;  // dont change metric type, it was defined by CreateTable
        if (!utils::IsSameIndex(old_index, new_index)) {
            status = UpdateTableIndexRecursively(table_id, new_index);
            if (!status.ok()) {
                return status;
            }
        }
    }

    // step 3: let merge file thread finish
    // to avoid duplicate data bug
    WaitMergeFileFinish();

    // step 4: wait and build index
    status = index_failed_checker_.CleanFailedIndexFileOfTable(table_id);
    status = BuildTableIndexRecursively(table_id, index);

    return status;
}

Status
DBImpl::DescribeIndex(const std::string& table_id, TableIndex& index) {
    if (!initialized_.load(std::memory_order_acquire)) {
        return SHUTDOWN_ERROR;
    }

    return meta_ptr_->DescribeTableIndex(table_id, index);
}

Status
DBImpl::DropIndex(const std::string& table_id) {
    if (!initialized_.load(std::memory_order_acquire)) {
        return SHUTDOWN_ERROR;
    }

    ENGINE_LOG_DEBUG << "Drop index for table: " << table_id;
    return DropTableIndexRecursively(table_id);
}

Status
DBImpl::QueryByID(const std::shared_ptr<server::Context>& context, const std::string& table_id,
                  const std::vector<std::string>& partition_tags, uint64_t k, uint64_t nprobe, IDNumber vector_id,
                  ResultIds& result_ids, ResultDistances& result_distances) {
    if (!initialized_.load(std::memory_order_acquire)) {
        return SHUTDOWN_ERROR;
    }

    VectorsData vectors_data = VectorsData();
    vectors_data.id_array_.emplace_back(vector_id);
    vectors_data.vector_count_ = 1;
    Status result = Query(context, table_id, partition_tags, k, nprobe, vectors_data, result_ids, result_distances);
    return result;
}

Status
DBImpl::Query(const std::shared_ptr<server::Context>& context, const std::string& table_id,
              const std::vector<std::string>& partition_tags, uint64_t k, uint64_t nprobe, const VectorsData& vectors,
              ResultIds& result_ids, ResultDistances& result_distances) {
    auto query_ctx = context->Child("Query");

    if (!initialized_.load(std::memory_order_acquire)) {
        return SHUTDOWN_ERROR;
    }

    Status status;
    std::vector<size_t> ids;
    meta::TableFilesSchema files_array;

    if (partition_tags.empty()) {
        // no partition tag specified, means search in whole table
        // get all table files from parent table
        status = GetFilesToSearch(table_id, ids, files_array);
        if (!status.ok()) {
            return status;
        }

        std::vector<meta::TableSchema> partition_array;
        status = meta_ptr_->ShowPartitions(table_id, partition_array);
        for (auto& schema : partition_array) {
            status = GetFilesToSearch(schema.table_id_, ids, files_array);
        }

        if (files_array.empty()) {
            return Status::OK();
        }
    } else {
        // get files from specified partitions
        std::set<std::string> partition_name_array;
        GetPartitionsByTags(table_id, partition_tags, partition_name_array);

        for (auto& partition_name : partition_name_array) {
            status = GetFilesToSearch(partition_name, ids, files_array);
        }

        if (files_array.empty()) {
            return Status::OK();
        }
    }

    cache::CpuCacheMgr::GetInstance()->PrintInfo();  // print cache info before query
    status = QueryAsync(query_ctx, table_id, files_array, k, nprobe, vectors, result_ids, result_distances);
    cache::CpuCacheMgr::GetInstance()->PrintInfo();  // print cache info after query

    query_ctx->GetTraceContext()->GetSpan()->Finish();

    return status;
}

Status
DBImpl::QueryByFileID(const std::shared_ptr<server::Context>& context, const std::string& table_id,
                      const std::vector<std::string>& file_ids, uint64_t k, uint64_t nprobe, const VectorsData& vectors,
                      ResultIds& result_ids, ResultDistances& result_distances) {
    auto query_ctx = context->Child("Query by file id");

    if (!initialized_.load(std::memory_order_acquire)) {
        return SHUTDOWN_ERROR;
    }

    // get specified files
    std::vector<size_t> ids;
    for (auto& id : file_ids) {
        meta::TableFileSchema table_file;
        table_file.table_id_ = table_id;
        std::string::size_type sz;
        ids.push_back(std::stoul(id, &sz));
    }

    meta::TableFilesSchema files_array;
    auto status = GetFilesToSearch(table_id, ids, files_array);
    if (!status.ok()) {
        return status;
    }

    fiu_do_on("DBImpl.QueryByFileID.empty_files_array", files_array.clear());
    if (files_array.empty()) {
        return Status(DB_ERROR, "Invalid file id");
    }

    cache::CpuCacheMgr::GetInstance()->PrintInfo();  // print cache info before query
    status = QueryAsync(query_ctx, table_id, files_array, k, nprobe, vectors, result_ids, result_distances);
    cache::CpuCacheMgr::GetInstance()->PrintInfo();  // print cache info after query

    query_ctx->GetTraceContext()->GetSpan()->Finish();

    return status;
}

Status
DBImpl::Size(uint64_t& result) {
    if (!initialized_.load(std::memory_order_acquire)) {
        return SHUTDOWN_ERROR;
    }

    return meta_ptr_->Size(result);
}

///////////////////////////////////////////////////////////////////////////////////////////////////////////////////
// internal methods
///////////////////////////////////////////////////////////////////////////////////////////////////////////////////
Status
DBImpl::QueryAsync(const std::shared_ptr<server::Context>& context, const std::string& table_id,
                   const meta::TableFilesSchema& files, uint64_t k, uint64_t nprobe, const VectorsData& vectors,
                   ResultIds& result_ids, ResultDistances& result_distances) {
    auto query_async_ctx = context->Child("Query Async");

    server::CollectQueryMetrics metrics(vectors.vector_count_);

    TimeRecorder rc("");

    // step 1: construct search job
    auto status = OngoingFileChecker::GetInstance().MarkOngoingFiles(files);

    ENGINE_LOG_DEBUG << "Engine query begin, index file count: " << files.size();
    scheduler::SearchJobPtr job = std::make_shared<scheduler::SearchJob>(query_async_ctx, k, nprobe, vectors);
    for (auto& file : files) {
        scheduler::TableFileSchemaPtr file_ptr = std::make_shared<meta::TableFileSchema>(file);
        job->AddIndexFile(file_ptr);
    }

    // step 2: put search job to scheduler and wait result
    scheduler::JobMgrInst::GetInstance()->Put(job);
    job->WaitResult();

    status = OngoingFileChecker::GetInstance().UnmarkOngoingFiles(files);
    if (!job->GetStatus().ok()) {
        return job->GetStatus();
    }

    // step 3: construct results
    result_ids = job->GetResultIds();
    result_distances = job->GetResultDistances();
    rc.ElapseFromBegin("Engine query totally cost");

    query_async_ctx->GetTraceContext()->GetSpan()->Finish();

    return Status::OK();
}

void
DBImpl::BackgroundTimerTask() {
    server::SystemInfo::GetInstance().Init();
    while (true) {
        if (!initialized_.load(std::memory_order_acquire)) {
            WaitMergeFileFinish();
            WaitBuildIndexFinish();

            ENGINE_LOG_DEBUG << "DB background thread exit";
            break;
        }

        std::this_thread::sleep_for(std::chrono::milliseconds(options_.auto_flush_interval_));

        StartMetricTask();
        StartCompactionTask();
        StartBuildIndexTask();
    }
}

void
DBImpl::WaitMergeFileFinish() {
    ENGINE_LOG_DEBUG << "Begin WaitMergeFileFinish";
    std::lock_guard<std::mutex> lck(compact_result_mutex_);
    for (auto& iter : compact_thread_results_) {
        iter.wait();
    }
    ENGINE_LOG_DEBUG << "End WaitMergeFileFinish";
}

void
DBImpl::WaitBuildIndexFinish() {
    ENGINE_LOG_DEBUG << "Begin WaitBuildIndexFinish";
    std::lock_guard<std::mutex> lck(index_result_mutex_);
    for (auto& iter : index_thread_results_) {
        iter.wait();
    }
    ENGINE_LOG_DEBUG << "End WaitBuildIndexFinish";
}

void
DBImpl::StartMetricTask() {
    static uint64_t metric_clock_tick = 0;
    ++metric_clock_tick;
    if (metric_clock_tick % METRIC_ACTION_INTERVAL != 0) {
        return;
    }

    server::Metrics::GetInstance().KeepingAliveCounterIncrement(METRIC_ACTION_INTERVAL);
    int64_t cache_usage = cache::CpuCacheMgr::GetInstance()->CacheUsage();
    int64_t cache_total = cache::CpuCacheMgr::GetInstance()->CacheCapacity();
    fiu_do_on("DBImpl.StartMetricTask.InvalidTotalCache", cache_total = 0);

    if (cache_total > 0) {
        double cache_usage_double = cache_usage;
        server::Metrics::GetInstance().CpuCacheUsageGaugeSet(cache_usage_double * 100 / cache_total);
    } else {
        server::Metrics::GetInstance().CpuCacheUsageGaugeSet(0);
    }

    server::Metrics::GetInstance().GpuCacheUsageGaugeSet();
    uint64_t size;
    Size(size);
    server::Metrics::GetInstance().DataFileSizeGaugeSet(size);
    server::Metrics::GetInstance().CPUUsagePercentSet();
    server::Metrics::GetInstance().RAMUsagePercentSet();
    server::Metrics::GetInstance().GPUPercentGaugeSet();
    server::Metrics::GetInstance().GPUMemoryUsageGaugeSet();
    server::Metrics::GetInstance().OctetsSet();

    server::Metrics::GetInstance().CPUCoreUsagePercentSet();
    server::Metrics::GetInstance().GPUTemperature();
    server::Metrics::GetInstance().CPUTemperature();
    server::Metrics::GetInstance().PushToGateway();
}

/*

Status
DBImpl::SyncMemData(std::set<std::string>& sync_table_ids) {
    std::lock_guard<std::mutex> lck(mem_serialize_mutex_);
    std::set<std::string> temp_table_ids;
    mem_mgr_->Serialize(temp_table_ids);
    for (auto& id : temp_table_ids) {
        sync_table_ids.insert(id);
    }

    if (!temp_table_ids.empty()) {
        SERVER_LOG_DEBUG << "Insert cache serialized";
    }

    return Status::OK();
}

 */

void
DBImpl::StartCompactionTask() {
    static uint64_t compact_clock_tick = 0;
    ++compact_clock_tick;
    if (compact_clock_tick % COMPACT_ACTION_INTERVAL != 0) {
        return;
    }

    if (!options_.wal_enable_) {
        Flush();
    }

    ENGINE_LOG_DEBUG << "Begin StartCompactionTask";
    // compaction has been finished?
    {
        std::lock_guard<std::mutex> lck(compact_result_mutex_);
        ENGINE_LOG_DEBUG << "StartCompactionTask pop result";
        if (!compact_thread_results_.empty()) {
            std::chrono::milliseconds span(10);
            if (compact_thread_results_.back().wait_for(span) == std::future_status::ready) {
                compact_thread_results_.pop_back();
            }
        }
    }

    // add new compaction task
    {
        std::lock_guard<std::mutex> lck(compact_result_mutex_);
        ENGINE_LOG_DEBUG << "StartCompactionTask enqueue";
        if (compact_thread_results_.empty()) {
            // collect merge files for all tables(if compact_table_ids_ is empty) for two reasons:
            // 1. other tables may still has un-merged files
            // 2. server may be closed unexpected, these un-merge files need to be merged when server restart
            if (compact_table_ids_.empty()) {
                std::vector<meta::TableSchema> table_schema_array;
                meta_ptr_->AllTables(table_schema_array);
                for (auto& schema : table_schema_array) {
                    compact_table_ids_.insert(schema.table_id_);
                }
            }

            // start merge file thread
            compact_thread_results_.push_back(
                compact_thread_pool_.enqueue(&DBImpl::BackgroundCompaction, this, compact_table_ids_));
            compact_table_ids_.clear();
        }
    }

    ENGINE_LOG_DEBUG << "End StartCompactionTask";
}

Status
DBImpl::MergeFiles(const std::string& table_id, const meta::TableFilesSchema& files) {
    const std::lock_guard<std::mutex> lock(flush_merge_compact_mutex_);

    ENGINE_LOG_DEBUG << "Merge files for table: " << table_id;

    // step 1: create table file
    meta::TableFileSchema table_file;
    table_file.table_id_ = table_id;
    table_file.file_type_ = meta::TableFileSchema::NEW_MERGE;
    Status status = meta_ptr_->CreateTableFile(table_file);

    if (!status.ok()) {
        ENGINE_LOG_ERROR << "Failed to create table: " << status.ToString();
        return status;
    }

    // step 2: merge files
    /*
    ExecutionEnginePtr index =
        EngineFactory::Build(table_file.dimension_, table_file.location_, (EngineType)table_file.engine_type_,
                             (MetricType)table_file.metric_type_, table_file.nlist_);
*/
    meta::TableFilesSchema updated;

    std::string new_segment_dir;
    utils::GetParentPath(table_file.location_, new_segment_dir);
    auto segment_writer_ptr = std::make_shared<segment::SegmentWriter>(new_segment_dir);

    for (auto& file : files) {
        server::CollectMergeFilesMetrics metrics;
        std::string segment_dir_to_merge;
        utils::GetParentPath(file.location_, segment_dir_to_merge);
        segment_writer_ptr->Merge(segment_dir_to_merge, table_file.file_id_);
        auto file_schema = file;
        file_schema.file_type_ = meta::TableFileSchema::TO_DELETE;
        updated.push_back(file_schema);
        auto size = segment_writer_ptr->Size();
        if (size >= file_schema.index_file_size_) {
            break;
        }
    }

    // step 3: serialize to disk
    try {
        status = segment_writer_ptr->Serialize();
        fiu_do_on("DBImpl.MergeFiles.Serialize_ThrowException", throw std::exception());
        fiu_do_on("DBImpl.MergeFiles.Serialize_ErrorStatus", status = Status(DB_ERROR, ""));
        if (!status.ok()) {
            ENGINE_LOG_ERROR << status.message();
        }
    } catch (std::exception& ex) {
        std::string msg = "Serialize merged index encounter exception: " + std::string(ex.what());
        ENGINE_LOG_ERROR << msg;
        status = Status(DB_ERROR, msg);
    }

    if (!status.ok()) {
        // if failed to serialize merge file to disk
        // typical error: out of disk space, out of memory or permition denied
        table_file.file_type_ = meta::TableFileSchema::TO_DELETE;
        status = meta_ptr_->UpdateTableFile(table_file);
        ENGINE_LOG_DEBUG << "Failed to update file to index, mark file: " << table_file.file_id_ << " to to_delete";

        ENGINE_LOG_ERROR << "Failed to persist merged segment: " << new_segment_dir << ". Error: " << status.message();

        return status;
    }

    // step 4: update table files state
    // if index type isn't IDMAP, set file type to TO_INDEX if file size exceed index_file_size
    // else set file type to RAW, no need to build index
    if (table_file.engine_type_ != (int)EngineType::FAISS_IDMAP) {
        table_file.file_type_ = (segment_writer_ptr->Size() >= table_file.index_file_size_)
                                    ? meta::TableFileSchema::TO_INDEX
                                    : meta::TableFileSchema::RAW;
    } else {
        table_file.file_type_ = meta::TableFileSchema::RAW;
    }
    table_file.file_size_ = segment_writer_ptr->Size();
    table_file.row_count_ = segment_writer_ptr->VectorCount();
    updated.push_back(table_file);
    status = meta_ptr_->UpdateTableFiles(updated);
    ENGINE_LOG_DEBUG << "New merged segment " << table_file.segment_id_ << " of size " << segment_writer_ptr->Size()
                     << " bytes";

    if (options_.insert_cache_immediately_) {
        segment_writer_ptr->Cache();
    }

    return status;
}

Status
DBImpl::BackgroundMergeFiles(const std::string& table_id) {
    // const std::lock_guard<std::mutex> lock(flush_merge_compact_mutex_);

    meta::TableFilesSchema raw_files;
    auto status = meta_ptr_->FilesToMerge(table_id, raw_files);
    if (!status.ok()) {
        ENGINE_LOG_ERROR << "Failed to get merge files for table: " << table_id;
        return status;
    }

    if (raw_files.size() < options_.merge_trigger_number_) {
        ENGINE_LOG_TRACE << "Files number not greater equal than merge trigger number, skip merge action";
        return Status::OK();
    }

    status = OngoingFileChecker::GetInstance().MarkOngoingFiles(raw_files);
    MergeFiles(table_id, raw_files);
    status = OngoingFileChecker::GetInstance().UnmarkOngoingFiles(raw_files);

    if (!initialized_.load(std::memory_order_acquire)) {
        ENGINE_LOG_DEBUG << "Server will shutdown, skip merge action for table: " << table_id;
    }

    return Status::OK();
}

void
DBImpl::BackgroundCompaction(std::set<std::string> table_ids) {
    // ENGINE_LOG_TRACE << " Background compaction thread start";

    Status status;
    for (auto& table_id : table_ids) {
        status = BackgroundMergeFiles(table_id);
        if (!status.ok()) {
            ENGINE_LOG_ERROR << "Merge files for table " << table_id << " failed: " << status.ToString();
        }

        if (!initialized_.load(std::memory_order_acquire)) {
            ENGINE_LOG_DEBUG << "Server will shutdown, skip merge action";
            break;
        }
    }

    meta_ptr_->Archive();

    {
        uint64_t ttl = 10 * meta::SECOND;  // default: file will be hard-deleted few seconds after soft-deleted
        if (options_.mode_ == DBOptions::MODE::CLUSTER_WRITABLE) {
            ttl = meta::HOUR;
        }

        meta_ptr_->CleanUpFilesWithTTL(ttl);
    }

    // ENGINE_LOG_TRACE << " Background compaction thread exit";
}

void
DBImpl::StartBuildIndexTask(bool force) {
    static uint64_t index_clock_tick = 0;
    ++index_clock_tick;
    if (!force && (index_clock_tick % INDEX_ACTION_INTERVAL != 0)) {
        return;
    }

    // build index has been finished?
    {
        std::lock_guard<std::mutex> lck(index_result_mutex_);
        if (!index_thread_results_.empty()) {
            std::chrono::milliseconds span(10);
            if (index_thread_results_.back().wait_for(span) == std::future_status::ready) {
                index_thread_results_.pop_back();
            }
        }
    }

    // add new build index task
    {
        std::lock_guard<std::mutex> lck(index_result_mutex_);
        if (index_thread_results_.empty()) {
            index_thread_results_.push_back(index_thread_pool_.enqueue(&DBImpl::BackgroundBuildIndex, this));
        }
    }
}

void
DBImpl::BackgroundBuildIndex() {
    std::unique_lock<std::mutex> lock(build_index_mutex_);
    meta::TableFilesSchema to_index_files;
    meta_ptr_->FilesToIndex(to_index_files);
    Status status = index_failed_checker_.IgnoreFailedIndexFiles(to_index_files);

    if (!to_index_files.empty()) {
        ENGINE_LOG_DEBUG << "Background build index thread begin";
        status = OngoingFileChecker::GetInstance().MarkOngoingFiles(to_index_files);

        // step 2: put build index task to scheduler
        std::vector<std::pair<scheduler::BuildIndexJobPtr, scheduler::TableFileSchemaPtr>> job2file_map;
        for (auto& file : to_index_files) {
            scheduler::BuildIndexJobPtr job = std::make_shared<scheduler::BuildIndexJob>(meta_ptr_, options_);
            scheduler::TableFileSchemaPtr file_ptr = std::make_shared<meta::TableFileSchema>(file);
            job->AddToIndexFiles(file_ptr);
            scheduler::JobMgrInst::GetInstance()->Put(job);
            job2file_map.push_back(std::make_pair(job, file_ptr));
        }

        // step 3: wait build index finished and mark failed files
        for (auto iter = job2file_map.begin(); iter != job2file_map.end(); ++iter) {
            scheduler::BuildIndexJobPtr job = iter->first;
            meta::TableFileSchema& file_schema = *(iter->second.get());
            job->WaitBuildIndexFinish();
            if (!job->GetStatus().ok()) {
                Status status = job->GetStatus();
                ENGINE_LOG_ERROR << "Building index job " << job->id() << " failed: " << status.ToString();

                index_failed_checker_.MarkFailedIndexFile(file_schema, status.message());
            } else {
                ENGINE_LOG_DEBUG << "Building index job " << job->id() << " succeed.";

                index_failed_checker_.MarkSucceedIndexFile(file_schema);
            }
            status = OngoingFileChecker::GetInstance().UnmarkOngoingFile(file_schema);
        }

        ENGINE_LOG_DEBUG << "Background build index thread finished";
    }
}

Status
DBImpl::GetFilesToBuildIndex(const std::string& table_id, const std::vector<int>& file_types,
                             meta::TableFilesSchema& files) {
    files.clear();
    auto status = meta_ptr_->FilesByType(table_id, file_types, files);

    // only build index for files that row count greater than certain threshold
    for (auto it = files.begin(); it != files.end();) {
        if ((*it).file_type_ == static_cast<int>(meta::TableFileSchema::RAW) &&
            (*it).row_count_ < meta::BUILD_INDEX_THRESHOLD) {
            it = files.erase(it);
        } else {
            ++it;
        }
    }

    return Status::OK();
}

Status
DBImpl::GetFilesToSearch(const std::string& table_id, const std::vector<size_t>& file_ids,
                         meta::TableFilesSchema& files) {
    ENGINE_LOG_DEBUG << "Collect files from table: " << table_id;

    meta::TableFilesSchema search_files;
    auto status = meta_ptr_->FilesToSearch(table_id, file_ids, search_files);
    if (!status.ok()) {
        return status;
    }

    for (auto& file : search_files) {
        files.push_back(file);
    }
    return Status::OK();
}

Status
DBImpl::GetPartitionByTag(const std::string& table_id, const std::string& partition_tag, std::string& partition_name) {
    Status status;

    if (partition_tag.empty()) {
        partition_name = table_id;

    } else {
        // trim side-blank of tag, only compare valid characters
        // for example: " ab cd " is treated as "ab cd"
        std::string valid_tag = partition_tag;
        server::StringHelpFunctions::TrimStringBlank(valid_tag);

        if (valid_tag == milvus::engine::DEFAULT_PARTITON_TAG) {
            partition_name = table_id;
            return status;
        }

        status = meta_ptr_->GetPartitionName(table_id, partition_tag, partition_name);
        if (!status.ok()) {
            ENGINE_LOG_ERROR << status.message();
        }
    }

    return status;
}

Status
DBImpl::GetPartitionsByTags(const std::string& table_id, const std::vector<std::string>& partition_tags,
                            std::set<std::string>& partition_name_array) {
    std::vector<meta::TableSchema> partition_array;
    auto status = meta_ptr_->ShowPartitions(table_id, partition_array);

    for (auto& tag : partition_tags) {
        // trim side-blank of tag, only compare valid characters
        // for example: " ab cd " is treated as "ab cd"
        std::string valid_tag = tag;
        server::StringHelpFunctions::TrimStringBlank(valid_tag);

        if (valid_tag == milvus::engine::DEFAULT_PARTITON_TAG) {
            partition_name_array.insert(table_id);
            return status;
        }

        for (auto& schema : partition_array) {
            if (server::StringHelpFunctions::IsRegexMatch(schema.partition_tag_, valid_tag)) {
                partition_name_array.insert(schema.table_id_);
            }
        }
    }

    return Status::OK();
}

Status
DBImpl::DropTableRecursively(const std::string& table_id) {
    // dates partly delete files of the table but currently we don't support
    ENGINE_LOG_DEBUG << "Prepare to delete table " << table_id;

    Status status;
    if (options_.wal_enable_) {
        wal_mgr_->DropTable(table_id);
    }

    status = mem_mgr_->EraseMemVector(table_id);  // not allow insert
    status = meta_ptr_->DropTable(table_id);      // soft delete table
    index_failed_checker_.CleanFailedIndexFileOfTable(table_id);

    // scheduler will determine when to delete table files
    auto nres = scheduler::ResMgrInst::GetInstance()->GetNumOfComputeResource();
    scheduler::DeleteJobPtr job = std::make_shared<scheduler::DeleteJob>(table_id, meta_ptr_, nres);
    scheduler::JobMgrInst::GetInstance()->Put(job);
    job->WaitAndDelete();

    std::vector<meta::TableSchema> partition_array;
    status = meta_ptr_->ShowPartitions(table_id, partition_array);
    for (auto& schema : partition_array) {
        status = DropTableRecursively(schema.table_id_);
        fiu_do_on("DBImpl.DropTableRecursively.failed", status = Status(DB_ERROR, ""));
        if (!status.ok()) {
            return status;
        }
    }

    return Status::OK();
}

Status
DBImpl::UpdateTableIndexRecursively(const std::string& table_id, const TableIndex& index) {
    DropIndex(table_id);

    auto status = meta_ptr_->UpdateTableIndex(table_id, index);
    fiu_do_on("DBImpl.UpdateTableIndexRecursively.fail_update_table_index",
              status = Status(DB_META_TRANSACTION_FAILED, ""));
    if (!status.ok()) {
        ENGINE_LOG_ERROR << "Failed to update table index info for table: " << table_id;
        return status;
    }

    std::vector<meta::TableSchema> partition_array;
    status = meta_ptr_->ShowPartitions(table_id, partition_array);
    for (auto& schema : partition_array) {
        status = UpdateTableIndexRecursively(schema.table_id_, index);
        if (!status.ok()) {
            return status;
        }
    }

    return Status::OK();
}

Status
DBImpl::BuildTableIndexRecursively(const std::string& table_id, const TableIndex& index) {
    // for IDMAP type, only wait all NEW file converted to RAW file
    // for other type, wait NEW/RAW/NEW_MERGE/NEW_INDEX/TO_INDEX files converted to INDEX files
    std::vector<int> file_types;
    if (index.engine_type_ == static_cast<int32_t>(EngineType::FAISS_IDMAP)) {
        file_types = {
            static_cast<int32_t>(meta::TableFileSchema::NEW),
            static_cast<int32_t>(meta::TableFileSchema::NEW_MERGE),
        };
    } else {
        file_types = {
            static_cast<int32_t>(meta::TableFileSchema::RAW),
            static_cast<int32_t>(meta::TableFileSchema::NEW),
            static_cast<int32_t>(meta::TableFileSchema::NEW_MERGE),
            static_cast<int32_t>(meta::TableFileSchema::NEW_INDEX),
            static_cast<int32_t>(meta::TableFileSchema::TO_INDEX),
        };
    }

    // get files to build index
    meta::TableFilesSchema table_files;
    auto status = GetFilesToBuildIndex(table_id, file_types, table_files);
    int times = 1;

    while (!table_files.empty()) {
        ENGINE_LOG_DEBUG << "Non index files detected! Will build index " << times;
        if (index.engine_type_ != (int)EngineType::FAISS_IDMAP) {
            status = meta_ptr_->UpdateTableFilesToIndex(table_id);
        }

        std::this_thread::sleep_for(std::chrono::milliseconds(std::min(10 * 1000, times * 100)));
        GetFilesToBuildIndex(table_id, file_types, table_files);
        ++times;

        index_failed_checker_.IgnoreFailedIndexFiles(table_files);
    }

    // build index for partition
    std::vector<meta::TableSchema> partition_array;
    status = meta_ptr_->ShowPartitions(table_id, partition_array);
    for (auto& schema : partition_array) {
        status = BuildTableIndexRecursively(schema.table_id_, index);
        fiu_do_on("DBImpl.BuildTableIndexRecursively.fail_build_table_Index_for_partition",
                  status = Status(DB_ERROR, ""));
        if (!status.ok()) {
            return status;
        }
    }

    // failed to build index for some files, return error
    std::string err_msg;
    index_failed_checker_.GetErrMsgForTable(table_id, err_msg);
    fiu_do_on("DBImpl.BuildTableIndexRecursively.not_empty_err_msg", err_msg.append("fiu"));
    if (!err_msg.empty()) {
        return Status(DB_ERROR, err_msg);
    }

    return Status::OK();
}

Status
DBImpl::DropTableIndexRecursively(const std::string& table_id) {
    ENGINE_LOG_DEBUG << "Drop index for table: " << table_id;
    index_failed_checker_.CleanFailedIndexFileOfTable(table_id);
    auto status = meta_ptr_->DropTableIndex(table_id);
    if (!status.ok()) {
        return status;
    }

    // drop partition index
    std::vector<meta::TableSchema> partition_array;
    status = meta_ptr_->ShowPartitions(table_id, partition_array);
    for (auto& schema : partition_array) {
        status = DropTableIndexRecursively(schema.table_id_);
        fiu_do_on("DBImpl.DropTableIndexRecursively.fail_drop_table_Index_for_partition",
                  status = Status(DB_ERROR, ""));
        if (!status.ok()) {
            return status;
        }
    }

    return Status::OK();
}

Status
DBImpl::GetTableRowCountRecursively(const std::string& table_id, uint64_t& row_count) {
    row_count = 0;
    auto status = meta_ptr_->Count(table_id, row_count);
    if (!status.ok()) {
        return status;
    }

    // get partition row count
    std::vector<meta::TableSchema> partition_array;
    status = meta_ptr_->ShowPartitions(table_id, partition_array);
    for (auto& schema : partition_array) {
        uint64_t partition_row_count = 0;
        status = GetTableRowCountRecursively(schema.table_id_, partition_row_count);
        fiu_do_on("DBImpl.GetTableRowCountRecursively.fail_get_table_rowcount_for_partition",
                  status = Status(DB_ERROR, ""));
        if (!status.ok()) {
            return status;
        }

        row_count += partition_row_count;
    }

    return Status::OK();
}

Status
DBImpl::ExecWalRecord(const wal::MXLogRecord& record) {
    fiu_return_on("DBImpl.ExexWalRecord.return", Status(););

    auto tables_flushed = [&](const std::set<std::string>& table_ids) -> uint64_t {
        if (table_ids.empty()) {
            return 0;
        }

        uint64_t max_lsn = 0;
        if (options_.wal_enable_) {
            for (auto& table : table_ids) {
                uint64_t lsn = 0;
                meta_ptr_->GetTableFlushLSN(table, lsn);
                wal_mgr_->TableFlushed(table, lsn);
                if (lsn > max_lsn) {
                    max_lsn = lsn;
                }
            }
        }

        std::lock_guard<std::mutex> lck(compact_result_mutex_);
        for (auto& table : table_ids) {
            compact_table_ids_.insert(table);
        }
        return max_lsn;
    };

    Status status;

    switch (record.type) {
        case wal::MXLogType::InsertBinary: {
            std::string target_table_name;
            status = GetPartitionByTag(record.table_id, record.partition_tag, target_table_name);
            if (!status.ok()) {
                return status;
            }

            std::set<std::string> flushed_tables;
            status = mem_mgr_->InsertVectors(target_table_name, record.length, record.ids,
                                             (record.data_size / record.length / sizeof(uint8_t)),
                                             (const u_int8_t*)record.data, record.lsn, flushed_tables);
            // even though !status.ok, run
            tables_flushed(flushed_tables);

            // metrics
            milvus::server::CollectInsertMetrics metrics(record.length, status);
            break;
        }

        case wal::MXLogType::InsertVector: {
            std::string target_table_name;
            status = GetPartitionByTag(record.table_id, record.partition_tag, target_table_name);
            if (!status.ok()) {
                return status;
            }

            std::set<std::string> flushed_tables;
            status = mem_mgr_->InsertVectors(target_table_name, record.length, record.ids,
                                             (record.data_size / record.length / sizeof(float)),
                                             (const float*)record.data, record.lsn, flushed_tables);
            // even though !status.ok, run
            tables_flushed(flushed_tables);

            // metrics
            milvus::server::CollectInsertMetrics metrics(record.length, status);
            break;
        }

        case wal::MXLogType::Delete: {
            std::vector<meta::TableSchema> partition_array;
            status = meta_ptr_->ShowPartitions(record.table_id, partition_array);
            if (!status.ok()) {
                return status;
            }

            std::vector<std::string> table_ids{record.table_id};
            for (auto& partition : partition_array) {
                auto& partition_table_id = partition.table_id_;
                table_ids.emplace_back(partition_table_id);
            }

            if (record.length == 1) {
                for (auto& table_id : table_ids) {
                    status = mem_mgr_->DeleteVector(table_id, *record.ids, record.lsn);
                    if (!status.ok()) {
                        return status;
                    }
                }
            } else {
                for (auto& table_id : table_ids) {
                    status = mem_mgr_->DeleteVectors(table_id, record.length, record.ids, record.lsn);
                    if (!status.ok()) {
                        return status;
                    }
                }
            }
            break;
        }

        case wal::MXLogType::Flush: {
            if (!record.table_id.empty()) {
                // flush one table
                std::vector<meta::TableSchema> partition_array;
                status = meta_ptr_->ShowPartitions(record.table_id, partition_array);
                if (!status.ok()) {
                    return status;
                }

                std::vector<std::string> table_ids{record.table_id};
                for (auto& partition : partition_array) {
                    auto& partition_table_id = partition.table_id_;
                    table_ids.emplace_back(partition_table_id);
                }

                std::set<std::string> flushed_tables;
                for (auto& table_id : table_ids) {
                    const std::lock_guard<std::mutex> lock(flush_merge_compact_mutex_);
                    status = mem_mgr_->Flush(table_id);
                    if (!status.ok()) {
                        break;
                    }
                    flushed_tables.insert(table_id);
                }

                tables_flushed(flushed_tables);

            } else {
                // flush all tables
                std::set<std::string> table_ids;
                {
                    const std::lock_guard<std::mutex> lock(flush_merge_compact_mutex_);
                    status = mem_mgr_->Flush(table_ids);
                }

                uint64_t lsn = tables_flushed(table_ids);
                if (options_.wal_enable_) {
                    wal_mgr_->RemoveOldFiles(lsn);
                }
            }
            break;
        }
    }

    return status;
}

void
DBImpl::BackgroundWalTask() {
    server::SystemInfo::GetInstance().Init();

    auto get_next_auto_flush_time = [&]() {
        return std::chrono::system_clock::now() + std::chrono::milliseconds(options_.auto_flush_interval_);
    };
    auto next_auto_flush_time = get_next_auto_flush_time();

    wal::MXLogRecord record;

    auto auto_flush = [&]() {
        ENGINE_LOG_DEBUG << "Begin auto flush";
        record.type = wal::MXLogType::Flush;
        record.table_id.clear();
        ExecWalRecord(record);

        StartMetricTask();
        StartCompactionTask();
        StartBuildIndexTask();

        ENGINE_LOG_DEBUG << "End auto flush";
    };

    while (true) {
        if (std::chrono::system_clock::now() >= next_auto_flush_time) {
            auto_flush();
            next_auto_flush_time = get_next_auto_flush_time();
        }

        auto error_code = wal_mgr_->GetNextRecord(record);
        if (error_code != WAL_SUCCESS) {
            ENGINE_LOG_ERROR << "WAL background GetNextRecord error";
            break;
        }

        if (record.type != wal::MXLogType::None) {
            ExecWalRecord(record);
            if (record.type == wal::MXLogType::Flush) {
                // user req flush
                flush_task_swn_.Notify();

                // if user flush all manually, update auto flush also
                if (record.table_id.empty()) {
                    next_auto_flush_time = get_next_auto_flush_time();
                }
            }

        } else {
            if (!initialized_.load(std::memory_order_acquire)) {
                auto_flush();
                WaitMergeFileFinish();
                WaitBuildIndexFinish();
                ENGINE_LOG_DEBUG << "WAL background thread exit";
                break;
            }

            wal_task_swn_.Wait_Until(next_auto_flush_time);
        }
    }
}

}  // namespace engine
}  // namespace milvus<|MERGE_RESOLUTION|>--- conflicted
+++ resolved
@@ -62,7 +62,7 @@
 }  // namespace
 
 DBImpl::DBImpl(const DBOptions& options)
-    : options_(options), initialized_(false), compact_thread_pool_(1, 1), index_thread_pool_(1, 1) {
+    : options_(options), initialized_(false), merge_thread_pool_(1, 1), index_thread_pool_(1, 1) {
     meta_ptr_ = MetaFactory::Build(options.meta_, options.mode_);
     mem_mgr_ = MemManagerFactory::Build(meta_ptr_, options_);
 
@@ -145,7 +145,7 @@
 
     if (options_.mode_ != DBOptions::MODE::CLUSTER_READONLY) {
         if (options_.wal_enable_) {
-            // wait flush compaction/buildindex finish
+            // wait flush merge/buildindex finish
             wal_task_swn_.Notify();
             bg_wal_thread_.join();
 
@@ -155,7 +155,7 @@
             record.type = wal::MXLogType::Flush;
             ExecWalRecord(record);
 
-            // wait compaction/buildindex finish
+            // wait merge/buildindex finish
             bg_timer_thread_.join();
         }
 
@@ -561,9 +561,6 @@
         return SHUTDOWN_ERROR;
     }
 
-<<<<<<< HEAD
-    ENGINE_LOG_DEBUG << "Begin flush table: " << table_id;
-=======
     Status status;
     bool has_table;
     status = HasTable(table_id, has_table);
@@ -575,8 +572,7 @@
         return Status(DB_NOT_FOUND, "Table to flush does not exist");
     }
 
-    ENGINE_LOG_DEBUG << "Flushing table: " << table_id;
->>>>>>> 3d6a1d80
+    ENGINE_LOG_DEBUG << "Begin flush table: " << table_id;
 
     if (options_.wal_enable_) {
         ENGINE_LOG_DEBUG << "WAL flush";
@@ -739,7 +735,7 @@
         return status;
     }
 
-    // Drop index again, in case some files were in the index building process during compaction
+    // Drop index again, in case some files were in the index building process during merging
     // TODO: might be too frequent?
     DropIndex(table_id);
 
@@ -1207,7 +1203,7 @@
         std::this_thread::sleep_for(std::chrono::milliseconds(options_.auto_flush_interval_));
 
         StartMetricTask();
-        StartCompactionTask();
+        StartMergeTask();
         StartBuildIndexTask();
     }
 }
@@ -1215,8 +1211,8 @@
 void
 DBImpl::WaitMergeFileFinish() {
     ENGINE_LOG_DEBUG << "Begin WaitMergeFileFinish";
-    std::lock_guard<std::mutex> lck(compact_result_mutex_);
-    for (auto& iter : compact_thread_results_) {
+    std::lock_guard<std::mutex> lck(merge_result_mutex_);
+    for (auto& iter : merge_thread_results_) {
         iter.wait();
     }
     ENGINE_LOG_DEBUG << "End WaitMergeFileFinish";
@@ -1289,7 +1285,7 @@
  */
 
 void
-DBImpl::StartCompactionTask() {
+DBImpl::StartMergeTask() {
     static uint64_t compact_clock_tick = 0;
     ++compact_clock_tick;
     if (compact_clock_tick % COMPACT_ACTION_INTERVAL != 0) {
@@ -1300,43 +1296,43 @@
         Flush();
     }
 
-    ENGINE_LOG_DEBUG << "Begin StartCompactionTask";
-    // compaction has been finished?
+    // ENGINE_LOG_DEBUG << "Begin StartMergeTask";
+    // merge task has been finished?
     {
-        std::lock_guard<std::mutex> lck(compact_result_mutex_);
+        std::lock_guard<std::mutex> lck(merge_result_mutex_);
         ENGINE_LOG_DEBUG << "StartCompactionTask pop result";
-        if (!compact_thread_results_.empty()) {
+        if (!merge_thread_results_.empty()) {
             std::chrono::milliseconds span(10);
-            if (compact_thread_results_.back().wait_for(span) == std::future_status::ready) {
-                compact_thread_results_.pop_back();
+            if (merge_thread_results_.back().wait_for(span) == std::future_status::ready) {
+                merge_thread_results_.pop_back();
             }
         }
     }
 
-    // add new compaction task
+    // add new merge task
     {
-        std::lock_guard<std::mutex> lck(compact_result_mutex_);
+        std::lock_guard<std::mutex> lck(merge_result_mutex_);
         ENGINE_LOG_DEBUG << "StartCompactionTask enqueue";
-        if (compact_thread_results_.empty()) {
-            // collect merge files for all tables(if compact_table_ids_ is empty) for two reasons:
+        if (merge_thread_results_.empty()) {
+            // collect merge files for all tables(if merge_table_ids_ is empty) for two reasons:
             // 1. other tables may still has un-merged files
             // 2. server may be closed unexpected, these un-merge files need to be merged when server restart
-            if (compact_table_ids_.empty()) {
+            if (merge_table_ids_.empty()) {
                 std::vector<meta::TableSchema> table_schema_array;
                 meta_ptr_->AllTables(table_schema_array);
                 for (auto& schema : table_schema_array) {
-                    compact_table_ids_.insert(schema.table_id_);
+                    merge_table_ids_.insert(schema.table_id_);
                 }
             }
 
             // start merge file thread
-            compact_thread_results_.push_back(
-                compact_thread_pool_.enqueue(&DBImpl::BackgroundCompaction, this, compact_table_ids_));
-            compact_table_ids_.clear();
-        }
-    }
-
-    ENGINE_LOG_DEBUG << "End StartCompactionTask";
+            merge_thread_results_.push_back(
+                merge_thread_pool_.enqueue(&DBImpl::BackgroundMerge, this, merge_table_ids_));
+            merge_table_ids_.clear();
+        }
+    }
+
+    // ENGINE_LOG_DEBUG << "End StartCompactionTask";
 }
 
 Status
@@ -1460,8 +1456,8 @@
 }
 
 void
-DBImpl::BackgroundCompaction(std::set<std::string> table_ids) {
-    // ENGINE_LOG_TRACE << " Background compaction thread start";
+DBImpl::BackgroundMerge(std::set<std::string> table_ids) {
+    // ENGINE_LOG_TRACE << " Background merge thread start";
 
     Status status;
     for (auto& table_id : table_ids) {
@@ -1487,7 +1483,7 @@
         meta_ptr_->CleanUpFilesWithTTL(ttl);
     }
 
-    // ENGINE_LOG_TRACE << " Background compaction thread exit";
+    // ENGINE_LOG_TRACE << " Background merge thread exit";
 }
 
 void
@@ -1840,9 +1836,9 @@
             }
         }
 
-        std::lock_guard<std::mutex> lck(compact_result_mutex_);
+        std::lock_guard<std::mutex> lck(merge_result_mutex_);
         for (auto& table : table_ids) {
-            compact_table_ids_.insert(table);
+            merge_table_ids_.insert(table);
         }
         return max_lsn;
     };
@@ -1978,16 +1974,13 @@
     wal::MXLogRecord record;
 
     auto auto_flush = [&]() {
-        ENGINE_LOG_DEBUG << "Begin auto flush";
         record.type = wal::MXLogType::Flush;
         record.table_id.clear();
         ExecWalRecord(record);
 
         StartMetricTask();
-        StartCompactionTask();
+        StartMergeTask();
         StartBuildIndexTask();
-
-        ENGINE_LOG_DEBUG << "End auto flush";
     };
 
     while (true) {
