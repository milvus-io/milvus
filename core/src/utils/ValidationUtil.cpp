// Licensed to the Apache Software Foundation (ASF) under one
// or more contributor license agreements.  See the NOTICE file
// distributed with this work for additional information
// regarding copyright ownership.  The ASF licenses this file
// to you under the Apache License, Version 2.0 (the
// "License"); you may not use this file except in compliance
// with the License.  You may obtain a copy of the License at
//
//   http://www.apache.org/licenses/LICENSE-2.0
//
// Unless required by applicable law or agreed to in writing,
// software distributed under the License is distributed on an
// "AS IS" BASIS, WITHOUT WARRANTIES OR CONDITIONS OF ANY
// KIND, either express or implied.  See the License for the
// specific language governing permissions and limitations
// under the License.

#include "utils/ValidationUtil.h"
#include "Log.h"
#include "db/engine/ExecutionEngine.h"
#include "utils/StringHelpFunctions.h"

#include <arpa/inet.h>

#ifdef MILVUS_GPU_VERSION

#include <cuda_runtime.h>

#endif

#include <fiu-local.h>
#include <algorithm>
#include <cmath>
#include <regex>
#include <string>

namespace milvus {
namespace server {

constexpr size_t TABLE_NAME_SIZE_LIMIT = 255;
constexpr int64_t TABLE_DIMENSION_LIMIT = 32768;
constexpr int32_t INDEX_FILE_SIZE_LIMIT = 4096;  // index trigger size max = 4096 MB

Status
ValidationUtil::ValidateTableName(const std::string& table_name) {
    // Table name shouldn't be empty.
    if (table_name.empty()) {
        std::string msg = "Table name should not be empty.";
        SERVER_LOG_ERROR << msg;
        return Status(SERVER_INVALID_TABLE_NAME, msg);
    }

    std::string invalid_msg = "Invalid table name: " + table_name + ". ";
    // Table name size shouldn't exceed 16384.
    if (table_name.size() > TABLE_NAME_SIZE_LIMIT) {
        std::string msg = invalid_msg + "The length of a table name must be less than 255 characters.";
        SERVER_LOG_ERROR << msg;
        return Status(SERVER_INVALID_TABLE_NAME, msg);
    }

    // Table name first character should be underscore or character.
    char first_char = table_name[0];
    if (first_char != '_' && std::isalpha(first_char) == 0) {
        std::string msg = invalid_msg + "The first character of a table name must be an underscore or letter.";
        SERVER_LOG_ERROR << msg;
        return Status(SERVER_INVALID_TABLE_NAME, msg);
    }

    int64_t table_name_size = table_name.size();
    for (int64_t i = 1; i < table_name_size; ++i) {
        char name_char = table_name[i];
        if (name_char != '_' && std::isalnum(name_char) == 0) {
            std::string msg = invalid_msg + "Table name can only contain numbers, letters, and underscores.";
            SERVER_LOG_ERROR << msg;
            return Status(SERVER_INVALID_TABLE_NAME, msg);
        }
    }

    return Status::OK();
}

Status
ValidationUtil::ValidateTableDimension(int64_t dimension) {
    if (dimension <= 0 || dimension > TABLE_DIMENSION_LIMIT) {
        std::string msg = "Invalid table dimension: " + std::to_string(dimension) + ". " +
                          "The table dimension must be within the range of 1 ~ " +
                          std::to_string(TABLE_DIMENSION_LIMIT) + ".";
        SERVER_LOG_ERROR << msg;
        return Status(SERVER_INVALID_VECTOR_DIMENSION, msg);
    } else {
        return Status::OK();
    }
}

Status
ValidationUtil::ValidateTableIndexType(int32_t index_type) {
    int engine_type = static_cast<int>(engine::EngineType(index_type));
    if (engine_type <= 0 || engine_type > static_cast<int>(engine::EngineType::MAX_VALUE)) {
        std::string msg = "Invalid index type: " + std::to_string(index_type) + ". " +
                          "Make sure the index type is in IndexType list.";
        SERVER_LOG_ERROR << msg;
        return Status(SERVER_INVALID_INDEX_TYPE, msg);
    }

#ifndef CUSTOMIZATION
    // special case, hybird index only available in customize faiss library
    if (engine_type == static_cast<int>(engine::EngineType::FAISS_IVFSQ8H)) {
        std::string msg = "Unsupported index type: " + std::to_string(index_type);
        SERVER_LOG_ERROR << msg;
        return Status(SERVER_INVALID_INDEX_TYPE, msg);
    }
#endif

    return Status::OK();
}

bool
ValidationUtil::IsBinaryIndexType(int32_t index_type) {
    return (index_type == static_cast<int32_t>(engine::EngineType::FAISS_BIN_IDMAP)) ||
           (index_type == static_cast<int32_t>(engine::EngineType::FAISS_BIN_IVFFLAT));
}

Status
ValidationUtil::ValidateTableIndexNlist(int32_t nlist) {
    if (nlist <= 0) {
        std::string msg =
            "Invalid index nlist: " + std::to_string(nlist) + ". " + "The index nlist must be greater than 0.";
        SERVER_LOG_ERROR << msg;
        return Status(SERVER_INVALID_INDEX_NLIST, msg);
    }

    return Status::OK();
}

Status
ValidationUtil::ValidateTableIndexFileSize(int64_t index_file_size) {
    if (index_file_size <= 0 || index_file_size > INDEX_FILE_SIZE_LIMIT) {
        std::string msg = "Invalid index file size: " + std::to_string(index_file_size) + ". " +
                          "The index file size must be within the range of 1 ~ " +
                          std::to_string(INDEX_FILE_SIZE_LIMIT) + ".";
        SERVER_LOG_ERROR << msg;
        return Status(SERVER_INVALID_INDEX_FILE_SIZE, msg);
    }

    return Status::OK();
}

Status
ValidationUtil::ValidateTableIndexMetricType(int32_t metric_type) {
    if (metric_type <= 0 || metric_type > static_cast<int32_t>(engine::MetricType::MAX_VALUE)) {
        std::string msg = "Invalid index metric type: " + std::to_string(metric_type) + ". " +
                          "Make sure the metric type is in MetricType list.";
        SERVER_LOG_ERROR << msg;
        return Status(SERVER_INVALID_INDEX_METRIC_TYPE, msg);
    }
    return Status::OK();
}

bool
ValidationUtil::IsBinaryMetricType(int32_t metric_type) {
    return (metric_type == static_cast<int32_t>(engine::MetricType::HAMMING)) ||
           (metric_type == static_cast<int32_t>(engine::MetricType::JACCARD)) ||
           (metric_type == static_cast<int32_t>(engine::MetricType::TANIMOTO));
}

Status
ValidationUtil::ValidateSearchTopk(int64_t top_k, const engine::meta::TableSchema& table_schema) {
    if (top_k <= 0 || top_k > 2048) {
        std::string msg =
            "Invalid topk: " + std::to_string(top_k) + ". " + "The topk must be within the range of 1 ~ 2048.";
        SERVER_LOG_ERROR << msg;
        return Status(SERVER_INVALID_TOPK, msg);
    }

    return Status::OK();
}

Status
ValidationUtil::ValidateSearchNprobe(int64_t nprobe, const engine::meta::TableSchema& table_schema) {
    if (nprobe <= 0 || nprobe > table_schema.nlist_) {
        std::string msg = "Invalid nprobe: " + std::to_string(nprobe) + ". " +
                          "The nprobe must be within the range of 1 ~ index nlist.";
        SERVER_LOG_ERROR << msg;
        return Status(SERVER_INVALID_NPROBE, msg);
    }

    return Status::OK();
}

Status
ValidationUtil::ValidatePartitionName(const std::string& partition_name) {
    if (partition_name.empty()) {
        std::string msg = "Partition name should not be empty.";
        SERVER_LOG_ERROR << msg;
        return Status(SERVER_INVALID_TABLE_NAME, msg);
    }

    std::string invalid_msg = "Invalid partition name: " + partition_name + ". ";
    // Table name size shouldn't exceed 16384.
    if (partition_name.size() > TABLE_NAME_SIZE_LIMIT) {
        std::string msg = invalid_msg + "The length of a partition name must be less than 255 characters.";
        SERVER_LOG_ERROR << msg;
        return Status(SERVER_INVALID_TABLE_NAME, msg);
    }

    // Table name first character should be underscore or character.
    char first_char = partition_name[0];
    if (first_char != '_' && std::isalpha(first_char) == 0) {
        std::string msg = invalid_msg + "The first character of a partition name must be an underscore or letter.";
        SERVER_LOG_ERROR << msg;
        return Status(SERVER_INVALID_TABLE_NAME, msg);
    }

    int64_t table_name_size = partition_name.size();
    for (int64_t i = 1; i < table_name_size; ++i) {
        char name_char = partition_name[i];
        if (name_char != '_' && std::isalnum(name_char) == 0) {
            std::string msg = invalid_msg + "Partition name can only contain numbers, letters, and underscores.";
            SERVER_LOG_ERROR << msg;
            return Status(SERVER_INVALID_TABLE_NAME, msg);
        }
    }

    return Status::OK();
}

Status
ValidationUtil::ValidatePartitionTags(const std::vector<std::string>& partition_tags) {
    for (const std::string& tag : partition_tags) {
        // trim side-blank of tag, only compare valid characters
        // for example: " ab cd " is treated as "ab cd"
        std::string valid_tag = tag;
        StringHelpFunctions::TrimStringBlank(valid_tag);
        if (valid_tag.empty()) {
            std::string msg = "Invalid partition tag: " + valid_tag + ". " + "Partition tag should not be empty.";
            SERVER_LOG_ERROR << msg;
            return Status(SERVER_INVALID_TABLE_NAME, msg);
        }
    }

    return Status::OK();
}

Status
ValidationUtil::ValidateGpuIndex(int32_t gpu_index) {
#ifdef MILVUS_GPU_VERSION
    int num_devices = 0;
    auto cuda_err = cudaGetDeviceCount(&num_devices);
    fiu_do_on("ValidationUtil.ValidateGpuIndex.get_device_count_fail", cuda_err = cudaError::cudaErrorUnknown);

    if (cuda_err != cudaSuccess) {
        std::string msg = "Failed to get gpu card number, cuda error:" + std::to_string(cuda_err);
        SERVER_LOG_ERROR << msg;
        return Status(SERVER_UNEXPECTED_ERROR, msg);
    }

    if (gpu_index >= num_devices) {
        std::string msg = "Invalid gpu index: " + std::to_string(gpu_index);
        SERVER_LOG_ERROR << msg;
        return Status(SERVER_INVALID_ARGUMENT, msg);
    }
#endif

    return Status::OK();
}

#ifdef MILVUS_GPU_VERSION

Status
ValidationUtil::GetGpuMemory(int32_t gpu_index, size_t& memory) {
    fiu_return_on("ValidationUtil.GetGpuMemory.return_error", Status(SERVER_UNEXPECTED_ERROR, ""));

    cudaDeviceProp deviceProp;
    auto cuda_err = cudaGetDeviceProperties(&deviceProp, gpu_index);
    if (cuda_err) {
        std::string msg = "Failed to get gpu properties for gpu" + std::to_string(gpu_index) +
                          " , cuda error:" + std::to_string(cuda_err);
        SERVER_LOG_ERROR << msg;
        return Status(SERVER_UNEXPECTED_ERROR, msg);
    }

    memory = deviceProp.totalGlobalMem;
    return Status::OK();
}

#endif

Status
ValidationUtil::ValidateIpAddress(const std::string& ip_address) {
    struct in_addr address;

    int result = inet_pton(AF_INET, ip_address.c_str(), &address);
    fiu_do_on("ValidationUtil.ValidateIpAddress.error_ip_result", result = 2);

    switch (result) {
        case 1:
            return Status::OK();
        case 0: {
            std::string msg = "Invalid IP address: " + ip_address;
            SERVER_LOG_ERROR << msg;
            return Status(SERVER_INVALID_ARGUMENT, msg);
        }
        default: {
            std::string msg = "IP address conversion error: " + ip_address;
            SERVER_LOG_ERROR << msg;
            return Status(SERVER_UNEXPECTED_ERROR, msg);
        }
    }
}

Status
ValidationUtil::ValidateStringIsNumber(const std::string& str) {
    if (str.empty() || !std::all_of(str.begin(), str.end(), ::isdigit)) {
        return Status(SERVER_INVALID_ARGUMENT, "Invalid number");
    }
    try {
        int32_t value = std::stoi(str);
<<<<<<< HEAD
        fiu_do_on("ValidationUtil.ValidateStringIsNumber.throw_exception", throw std::exception());
=======
        if (value < 0) {
            return Status(SERVER_INVALID_ARGUMENT, "Negative number");
        }
>>>>>>> a909f95c
    } catch (...) {
        return Status(SERVER_INVALID_ARGUMENT, "Invalid number");
    }
    return Status::OK();
}

Status
ValidationUtil::ValidateStringIsBool(const std::string& str) {
    fiu_return_on("ValidateStringNotBool", Status(SERVER_INVALID_ARGUMENT, "Invalid boolean: " + str));
    std::string s = str;
    std::transform(s.begin(), s.end(), s.begin(), ::tolower);
    if (s == "true" || s == "on" || s == "yes" || s == "1" || s == "false" || s == "off" || s == "no" || s == "0" ||
        s.empty()) {
        return Status::OK();
    }
    return Status(SERVER_INVALID_ARGUMENT, "Invalid boolean: " + str);
}

Status
ValidationUtil::ValidateStringIsFloat(const std::string& str) {
    try {
        float val = std::stof(str);
        if (val < 0.0) {
            return Status(SERVER_INVALID_ARGUMENT, "Negative float: " + str);
        }
    } catch (...) {
        return Status(SERVER_INVALID_ARGUMENT, "Invalid float: " + str);
    }
    return Status::OK();
}

Status
ValidationUtil::ValidateDbURI(const std::string& uri) {
    std::string dialectRegex = "(.*)";
    std::string usernameRegex = "(.*)";
    std::string passwordRegex = "(.*)";
    std::string hostRegex = "(.*)";
    std::string portRegex = "(.*)";
    std::string dbNameRegex = "(.*)";
    std::string uriRegexStr = dialectRegex + "\\:\\/\\/" + usernameRegex + "\\:" + passwordRegex + "\\@" + hostRegex +
                              "\\:" + portRegex + "\\/" + dbNameRegex;
    std::regex uriRegex(uriRegexStr);
    std::smatch pieces_match;

    bool okay = true;

    if (std::regex_match(uri, pieces_match, uriRegex)) {
        std::string dialect = pieces_match[1].str();
        std::transform(dialect.begin(), dialect.end(), dialect.begin(), ::tolower);
        if (dialect.find("mysql") == std::string::npos && dialect.find("sqlite") == std::string::npos) {
            SERVER_LOG_ERROR << "Invalid dialect in URI: dialect = " << dialect;
            okay = false;
        }

        /*
         *      Could be DNS, skip checking
         *
                std::string host = pieces_match[4].str();
                if (!host.empty() && host != "localhost") {
                    if (ValidateIpAddress(host) != SERVER_SUCCESS) {
                        SERVER_LOG_ERROR << "Invalid host ip address in uri = " << host;
                        okay = false;
                    }
                }
        */

        std::string port = pieces_match[5].str();
        if (!port.empty()) {
            auto status = ValidateStringIsNumber(port);
            if (!status.ok()) {
                SERVER_LOG_ERROR << "Invalid port in uri = " << port;
                okay = false;
            }
        }
    } else {
        SERVER_LOG_ERROR << "Wrong URI format: URI = " << uri;
        okay = false;
    }

    return (okay ? Status::OK() : Status(SERVER_INVALID_ARGUMENT, "Invalid db backend uri"));
}

}  // namespace server
}  // namespace milvus<|MERGE_RESOLUTION|>--- conflicted
+++ resolved
@@ -315,13 +315,10 @@
     }
     try {
         int32_t value = std::stoi(str);
-<<<<<<< HEAD
         fiu_do_on("ValidationUtil.ValidateStringIsNumber.throw_exception", throw std::exception());
-=======
         if (value < 0) {
             return Status(SERVER_INVALID_ARGUMENT, "Negative number");
         }
->>>>>>> a909f95c
     } catch (...) {
         return Status(SERVER_INVALID_ARGUMENT, "Invalid number");
     }
