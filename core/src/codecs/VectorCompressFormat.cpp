// Licensed to the Apache Software Foundation (ASF) under one
// or more contributor license agreements.  See the NOTICE file
// distributed with this work for additional information
// regarding copyright ownership.  The ASF licenses this file
// to you under the Apache License, Version 2.0 (the
// "License"); you may not use this file except in compliance
// with the License.  You may obtain a copy of the License at
//
//   http://www.apache.org/licenses/LICENSE-2.0
//
// Unless required by applicable law or agreed to in writing,
// software distributed under the License is distributed on an
// "AS IS" BASIS, WITHOUT WARRANTIES OR CONDITIONS OF ANY
// KIND, either express or implied.  See the License for the
// specific language governing permissions and limitations
// under the License.

#include <boost/filesystem.hpp>
#include <memory>
#include <vector>

#include "codecs/ExtraFileInfo.h"
#include "codecs/VectorCompressFormat.h"
#include "db/Utils.h"
#include "knowhere/common/BinarySet.h"
#include "utils/Exception.h"
#include "utils/Log.h"
#include "utils/TimeRecorder.h"

namespace milvus {
namespace codec {

const char* VECTOR_COMPRESS_POSTFIX = ".cmp";

std::string
VectorCompressFormat::FilePostfix() {
    std::string str = VECTOR_COMPRESS_POSTFIX;
    return str;
}

Status
VectorCompressFormat::Read(const storage::FSHandlerPtr& fs_ptr, const std::string& file_path,
                           knowhere::BinaryPtr& compress) {
    milvus::TimeRecorderAuto recorder("VectorCompressFormat::Read:" + file_path);

    const std::string full_file_path = file_path + VECTOR_COMPRESS_POSTFIX;
    if (!fs_ptr->reader_ptr_->Open(full_file_path)) {
        return Status(SERVER_CANNOT_OPEN_FILE, "Fail to open vector compress file: " + full_file_path);
    }
    CHECK_MAGIC_VALID(fs_ptr);
    std::vector<char> header;
    header.resize(HEADER_SIZE);
    fs_ptr->reader_ptr_->Read(header.data(), HEADER_SIZE);

    int64_t length = fs_ptr->reader_ptr_->Length() - MAGIC_SIZE - HEADER_SIZE - SUM_SIZE;
    if (length <= 0) {
        return Status(SERVER_UNEXPECTED_ERROR, "Invalid vector compress length: " + full_file_path);
    }

    compress = std::make_shared<knowhere::Binary>();
    compress->data = std::shared_ptr<uint8_t[]>(new uint8_t[length]);
    compress->size = length;

    fs_ptr->reader_ptr_->Seekg(MAGIC_SIZE + HEADER_SIZE);
    fs_ptr->reader_ptr_->Read(compress->data.get(), length);
    uint32_t record;
    fs_ptr->reader_ptr_->Read(&record, SUM_SIZE);
    fs_ptr->reader_ptr_->Close();

<<<<<<< HEAD
    CHECK_SUM_VALID(header.data(), reinterpret_cast<const char*>(compress->data.get()), length, record);

    double span = recorder.RecordSection("End");
    double rate = length * 1000000.0 / span / 1024 / 1024;
    LOG_ENGINE_DEBUG_ << "VectorCompressFormat::Read(" << full_file_path << ") rate " << rate << "MB/s";

=======
>>>>>>> c7be9b96
    return Status::OK();
}

Status
VectorCompressFormat::Write(const storage::FSHandlerPtr& fs_ptr, const std::string& file_path,
                            const knowhere::BinaryPtr& compress) {
    milvus::TimeRecorderAuto recorder("VectorCompressFormat::Write:" + file_path);

    const std::string full_file_path = file_path + VECTOR_COMPRESS_POSTFIX;

    if (!fs_ptr->writer_ptr_->Open(full_file_path)) {
        return Status(SERVER_CANNOT_OPEN_FILE, "Fail to open vector compress: " + full_file_path);
    }

    try {
        // TODO: add extra info
        WRITE_MAGIC(fs_ptr);
        HeaderMap maps;
        std::string header = HeaderWrapper(maps);
        WRITE_HEADER(fs_ptr, header);

        fs_ptr->writer_ptr_->Write(compress->data.get(), compress->size);

        WRITE_SUM(fs_ptr, header, reinterpret_cast<char*>(compress->data.get()), compress->size);

        fs_ptr->writer_ptr_->Close();
    } catch (std::exception& ex) {
        std::string err_msg = "Failed to write compress data: " + std::string(ex.what());
        LOG_ENGINE_ERROR_ << err_msg;

        engine::utils::SendExitSignal();
        return Status(SERVER_WRITE_ERROR, err_msg);
    }

    return Status::OK();
}

}  // namespace codec
}  // namespace milvus<|MERGE_RESOLUTION|>--- conflicted
+++ resolved
@@ -61,21 +61,17 @@
     compress->data = std::shared_ptr<uint8_t[]>(new uint8_t[length]);
     compress->size = length;
 
-    fs_ptr->reader_ptr_->Seekg(MAGIC_SIZE + HEADER_SIZE);
     fs_ptr->reader_ptr_->Read(compress->data.get(), length);
     uint32_t record;
     fs_ptr->reader_ptr_->Read(&record, SUM_SIZE);
     fs_ptr->reader_ptr_->Close();
 
-<<<<<<< HEAD
     CHECK_SUM_VALID(header.data(), reinterpret_cast<const char*>(compress->data.get()), length, record);
 
     double span = recorder.RecordSection("End");
     double rate = length * 1000000.0 / span / 1024 / 1024;
     LOG_ENGINE_DEBUG_ << "VectorCompressFormat::Read(" << full_file_path << ") rate " << rate << "MB/s";
 
-=======
->>>>>>> c7be9b96
     return Status::OK();
 }
 
