// Licensed to the Apache Software Foundation (ASF) under one
// or more contributor license agreements.  See the NOTICE file
// distributed with this work for additional information
// regarding copyright ownership.  The ASF licenses this file
// to you under the Apache License, Version 2.0 (the
// "License"); you may not use this file except in compliance
// with the License.  You may obtain a copy of the License at
//
//   http://www.apache.org/licenses/LICENSE-2.0
//
// Unless required by applicable law or agreed to in writing,
// software distributed under the License is distributed on an
// "AS IS" BASIS, WITHOUT WARRANTIES OR CONDITIONS OF ANY
// KIND, either express or implied.  See the License for the
// specific language governing permissions and limitations
// under the License.

#include "codecs/DeletedDocsFormat.h"

#include <fcntl.h>
#include <unistd.h>

#include <experimental/filesystem>

#include <memory>
#include <string>
#include <vector>

#include "utils/Exception.h"
#include "utils/Log.h"

namespace milvus {
namespace codec {

const char* DELETED_DOCS_POSTFIX = ".del";

std::string
DeletedDocsFormat::FilePostfix() {
    std::string str = DELETED_DOCS_POSTFIX;
    return str;
}

void
DeletedDocsFormat::Read(const storage::FSHandlerPtr& fs_ptr, const std::string& file_path,
                        segment::DeletedDocsPtr& deleted_docs) {
    if (!fs_ptr->reader_ptr_->open(file_path)) {
        std::string err_msg = "Failed to open file: " + file_path;  // + ", error: " + std::strerror(errno);
        LOG_ENGINE_ERROR_ << err_msg;
        throw Exception(SERVER_CANNOT_CREATE_FILE, err_msg);
    }

    size_t num_bytes;
    fs_ptr->reader_ptr_->read(&num_bytes, sizeof(size_t));

    auto deleted_docs_size = num_bytes / sizeof(engine::offset_t);
    std::vector<engine::offset_t> deleted_docs_list;
    deleted_docs_list.resize(deleted_docs_size);

    fs_ptr->reader_ptr_->read(deleted_docs_list.data(), num_bytes);
    fs_ptr->reader_ptr_->close();

    deleted_docs = std::make_shared<segment::DeletedDocs>(deleted_docs_list);
}

void
DeletedDocsFormat::Write(const storage::FSHandlerPtr& fs_ptr, const std::string& file_path,
                         const segment::DeletedDocsPtr& deleted_docs) {
    // Create a temporary file from the existing file
    const std::string temp_path = file_path + ".temp_del";
<<<<<<< HEAD
    bool exists = boost::filesystem::exists(file_path);
    if (exists) {
        boost::filesystem::copy_file(file_path, temp_path, boost::filesystem::copy_option::fail_if_exists);
=======
    bool exists = std::experimental::filesystem::exists(full_file_path);
    if (exists) {
        std::experimental::filesystem::copy_file(full_file_path, temp_path,
                                                 std::experimental::filesystem::copy_options::none);
>>>>>>> 1304e03d
    }

    // Write to the temp file, in order to avoid possible race condition with search (concurrent read and write)
    size_t old_num_bytes;
    std::vector<engine::offset_t> delete_ids;
    if (exists) {
        if (!fs_ptr->reader_ptr_->open(temp_path)) {
            std::string err_msg = "Failed to read from file: " + temp_path;  // + ", error: " + std::strerror(errno);
            LOG_ENGINE_ERROR_ << err_msg;
            throw Exception(SERVER_WRITE_ERROR, err_msg);
        }
        fs_ptr->reader_ptr_->read(&old_num_bytes, sizeof(size_t));
        delete_ids.resize(old_num_bytes / sizeof(engine::offset_t));
        fs_ptr->reader_ptr_->read(delete_ids.data(), old_num_bytes);
        fs_ptr->reader_ptr_->close();
    } else {
        old_num_bytes = 0;
    }

    auto deleted_docs_list = deleted_docs->GetDeletedDocs();
    size_t new_num_bytes = old_num_bytes + sizeof(engine::offset_t) * deleted_docs->GetCount();
    if (!deleted_docs_list.empty()) {
        delete_ids.insert(delete_ids.end(), deleted_docs_list.begin(), deleted_docs_list.end());
    }

    if (!fs_ptr->writer_ptr_->open(temp_path)) {
        std::string err_msg = "Failed to write from file: " + temp_path;  // + ", error: " + std::strerror(errno);
        LOG_ENGINE_ERROR_ << err_msg;
        throw Exception(SERVER_CANNOT_CREATE_FILE, err_msg);
    }

    fs_ptr->writer_ptr_->write(&new_num_bytes, sizeof(size_t));
    fs_ptr->writer_ptr_->write(delete_ids.data(), new_num_bytes);
    fs_ptr->writer_ptr_->close();

    // Move temp file to delete file
<<<<<<< HEAD
    boost::filesystem::rename(temp_path, file_path);
=======
    std::experimental::filesystem::rename(temp_path, full_file_path);
>>>>>>> 1304e03d
}

void
DeletedDocsFormat::ReadSize(const storage::FSHandlerPtr& fs_ptr, const std::string& file_path, size_t& size) {
    if (!fs_ptr->writer_ptr_->open(file_path)) {
        std::string err_msg = "Failed to open file: " + file_path;  // + ", error: " + std::strerror(errno);
        LOG_ENGINE_ERROR_ << err_msg;
        throw Exception(SERVER_CANNOT_CREATE_FILE, err_msg);
    }

    size_t num_bytes;
    fs_ptr->reader_ptr_->read(&num_bytes, sizeof(size_t));

    size = num_bytes / sizeof(engine::offset_t);
    fs_ptr->reader_ptr_->close();
}

}  // namespace codec
}  // namespace milvus<|MERGE_RESOLUTION|>--- conflicted
+++ resolved
@@ -67,16 +67,11 @@
                          const segment::DeletedDocsPtr& deleted_docs) {
     // Create a temporary file from the existing file
     const std::string temp_path = file_path + ".temp_del";
-<<<<<<< HEAD
-    bool exists = boost::filesystem::exists(file_path);
+
+    bool exists = std::experimental::filesystem::exists(file_path);
     if (exists) {
-        boost::filesystem::copy_file(file_path, temp_path, boost::filesystem::copy_option::fail_if_exists);
-=======
-    bool exists = std::experimental::filesystem::exists(full_file_path);
-    if (exists) {
-        std::experimental::filesystem::copy_file(full_file_path, temp_path,
+        std::experimental::filesystem::copy_file(file_path, temp_path,
                                                  std::experimental::filesystem::copy_options::none);
->>>>>>> 1304e03d
     }
 
     // Write to the temp file, in order to avoid possible race condition with search (concurrent read and write)
@@ -113,11 +108,7 @@
     fs_ptr->writer_ptr_->close();
 
     // Move temp file to delete file
-<<<<<<< HEAD
-    boost::filesystem::rename(temp_path, file_path);
-=======
-    std::experimental::filesystem::rename(temp_path, full_file_path);
->>>>>>> 1304e03d
+    std::experimental::filesystem::rename(temp_path, file_path);
 }
 
 void
