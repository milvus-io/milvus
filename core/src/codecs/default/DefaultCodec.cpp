// Licensed to the Apache Software Foundation (ASF) under one
// or more contributor license agreements.  See the NOTICE file
// distributed with this work for additional information
// regarding copyright ownership.  The ASF licenses this file
// to you under the Apache License, Version 2.0 (the
// "License"); you may not use this file except in compliance
// with the License.  You may obtain a copy of the License at
//
//   http://www.apache.org/licenses/LICENSE-2.0
//
// Unless required by applicable law or agreed to in writing,
// software distributed under the License is distributed on an
// "AS IS" BASIS, WITHOUT WARRANTIES OR CONDITIONS OF ANY
// KIND, either express or implied.  See the License for the
// specific language governing permissions and limitations
// under the License.

#include "codecs/default/DefaultCodec.h"

#include <memory>

#include "DefaultAttrsFormat.h"
#include "DefaultDeletedDocsFormat.h"
#include "DefaultIdBloomFilterFormat.h"
#include "DefaultVectorIndexFormat.h"
#include "DefaultVectorsFormat.h"

namespace milvus {
namespace codec {

DefaultCodec::DefaultCodec() {
    vectors_format_ptr_ = std::make_shared<DefaultVectorsFormat>();
<<<<<<< HEAD
    attrs_format_ptr_ = std::make_shared<DefaultAttrsFormat>();
=======
    vector_index_format_ptr_ = std::make_shared<DefaultVectorIndexFormat>();
>>>>>>> d0a01c4e
    deleted_docs_format_ptr_ = std::make_shared<DefaultDeletedDocsFormat>();
    id_bloom_filter_format_ptr_ = std::make_shared<DefaultIdBloomFilterFormat>();
}

VectorsFormatPtr
DefaultCodec::GetVectorsFormat() {
    return vectors_format_ptr_;
}

<<<<<<< HEAD
AttrsFormatPtr
DefaultCodec::GetAttrsFormat() {
    return attrs_format_ptr_;
}


=======
VectorIndexFormatPtr
DefaultCodec::GetVectorIndexFormat() {
    return vector_index_format_ptr_;
}

>>>>>>> d0a01c4e
DeletedDocsFormatPtr
DefaultCodec::GetDeletedDocsFormat() {
    return deleted_docs_format_ptr_;
}

IdBloomFilterFormatPtr
DefaultCodec::GetIdBloomFilterFormat() {
    return id_bloom_filter_format_ptr_;
}

}  // namespace codec
}  // namespace milvus<|MERGE_RESOLUTION|>--- conflicted
+++ resolved
@@ -30,11 +30,8 @@
 
 DefaultCodec::DefaultCodec() {
     vectors_format_ptr_ = std::make_shared<DefaultVectorsFormat>();
-<<<<<<< HEAD
     attrs_format_ptr_ = std::make_shared<DefaultAttrsFormat>();
-=======
     vector_index_format_ptr_ = std::make_shared<DefaultVectorIndexFormat>();
->>>>>>> d0a01c4e
     deleted_docs_format_ptr_ = std::make_shared<DefaultDeletedDocsFormat>();
     id_bloom_filter_format_ptr_ = std::make_shared<DefaultIdBloomFilterFormat>();
 }
@@ -44,20 +41,16 @@
     return vectors_format_ptr_;
 }
 
-<<<<<<< HEAD
 AttrsFormatPtr
 DefaultCodec::GetAttrsFormat() {
     return attrs_format_ptr_;
 }
 
-
-=======
 VectorIndexFormatPtr
 DefaultCodec::GetVectorIndexFormat() {
     return vector_index_format_ptr_;
 }
 
->>>>>>> d0a01c4e
 DeletedDocsFormatPtr
 DefaultCodec::GetDeletedDocsFormat() {
     return deleted_docs_format_ptr_;
