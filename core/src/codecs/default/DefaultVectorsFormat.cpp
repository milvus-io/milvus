// Licensed to the Apache Software Foundation (ASF) under one
// or more contributor license agreements.  See the NOTICE file
// distributed with this work for additional information
// regarding copyright ownership.  The ASF licenses this file
// to you under the Apache License, Version 2.0 (the
// "License"); you may not use this file except in compliance
// with the License.  You may obtain a copy of the License at
//
//   http://www.apache.org/licenses/LICENSE-2.0
//
// Unless required by applicable law or agreed to in writing,
// software distributed under the License is distributed on an
// "AS IS" BASIS, WITHOUT WARRANTIES OR CONDITIONS OF ANY
// KIND, either express or implied.  See the License for the
// specific language governing permissions and limitations
// under the License.

#include "codecs/default/DefaultVectorsFormat.h"

#include <fcntl.h>
#include <unistd.h>
#include <algorithm>

#include <boost/filesystem.hpp>

#include "utils/Exception.h"
#include "utils/Log.h"
#include "utils/TimeRecorder.h"

namespace milvus {
namespace codec {

void
DefaultVectorsFormat::read_vectors_internal(const storage::FSHandlerPtr& fs_ptr, const std::string& file_path,
                                            off_t offset, size_t num, std::vector<uint8_t>& raw_vectors) {
    if (!fs_ptr->reader_ptr_->open(file_path.c_str())) {
        std::string err_msg = "Failed to open file: " + file_path + ", error: " + std::strerror(errno);
<<<<<<< HEAD
        ENGINE_LOG_ERROR << err_msg;
        throw Exception(SERVER_CANNOT_OPEN_FILE, err_msg);
    }

    size_t num_bytes;
    fs_ptr->reader_ptr_->read(&num_bytes, sizeof(size_t));
=======
        LOG_ENGINE_ERROR_ << err_msg;
        throw Exception(SERVER_CANNOT_CREATE_FILE, err_msg);
    }

    size_t num_bytes;
    if (::read(rv_fd, &num_bytes, sizeof(size_t)) == -1) {
        std::string err_msg = "Failed to read from file: " + file_path + ", error: " + std::strerror(errno);
        LOG_ENGINE_ERROR_ << err_msg;
        throw Exception(SERVER_WRITE_ERROR, err_msg);
    }
>>>>>>> 890fe08e

    num = std::min(num, num_bytes - offset);

    offset += sizeof(size_t);  // Beginning of file is num_bytes
<<<<<<< HEAD
    fs_ptr->reader_ptr_->seekg(offset);

    raw_vectors.resize(num / sizeof(uint8_t));
    fs_ptr->reader_ptr_->read(raw_vectors.data(), num);

    fs_ptr->reader_ptr_->close();
=======
    int off = lseek(rv_fd, offset, SEEK_SET);
    if (off == -1) {
        std::string err_msg = "Failed to seek file: " + file_path + ", error: " + std::strerror(errno);
        LOG_ENGINE_ERROR_ << err_msg;
        throw Exception(SERVER_WRITE_ERROR, err_msg);
    }

    raw_vectors.resize(num / sizeof(uint8_t));
    if (::read(rv_fd, raw_vectors.data(), num) == -1) {
        std::string err_msg = "Failed to read from file: " + file_path + ", error: " + std::strerror(errno);
        LOG_ENGINE_ERROR_ << err_msg;
        throw Exception(SERVER_WRITE_ERROR, err_msg);
    }

    if (::close(rv_fd) == -1) {
        std::string err_msg = "Failed to close file: " + file_path + ", error: " + std::strerror(errno);
        LOG_ENGINE_ERROR_ << err_msg;
        throw Exception(SERVER_WRITE_ERROR, err_msg);
    }
>>>>>>> 890fe08e
}

void
DefaultVectorsFormat::read_uids_internal(const storage::FSHandlerPtr& fs_ptr, const std::string& file_path,
                                         std::vector<segment::doc_id_t>& uids) {
    if (!fs_ptr->reader_ptr_->open(file_path.c_str())) {
        std::string err_msg = "Failed to open file: " + file_path + ", error: " + std::strerror(errno);
<<<<<<< HEAD
        ENGINE_LOG_ERROR << err_msg;
        throw Exception(SERVER_CANNOT_OPEN_FILE, err_msg);
    }

    size_t num_bytes;
    fs_ptr->reader_ptr_->read(&num_bytes, sizeof(size_t));

    uids.resize(num_bytes / sizeof(segment::doc_id_t));
    fs_ptr->reader_ptr_->read(uids.data(), num_bytes);

    fs_ptr->reader_ptr_->close();
=======
        LOG_ENGINE_ERROR_ << err_msg;
        throw Exception(SERVER_CANNOT_CREATE_FILE, err_msg);
    }

    size_t num_bytes;
    if (::read(uid_fd, &num_bytes, sizeof(size_t)) == -1) {
        std::string err_msg = "Failed to read from file: " + file_path + ", error: " + std::strerror(errno);
        LOG_ENGINE_ERROR_ << err_msg;
        throw Exception(SERVER_WRITE_ERROR, err_msg);
    }

    uids.resize(num_bytes / sizeof(segment::doc_id_t));
    if (::read(uid_fd, uids.data(), num_bytes) == -1) {
        std::string err_msg = "Failed to read from file: " + file_path + ", error: " + std::strerror(errno);
        LOG_ENGINE_ERROR_ << err_msg;
        throw Exception(SERVER_WRITE_ERROR, err_msg);
    }

    if (::close(uid_fd) == -1) {
        std::string err_msg = "Failed to close file: " + file_path + ", error: " + std::strerror(errno);
        LOG_ENGINE_ERROR_ << err_msg;
        throw Exception(SERVER_WRITE_ERROR, err_msg);
    }
>>>>>>> 890fe08e
}

void
DefaultVectorsFormat::read(const storage::FSHandlerPtr& fs_ptr, segment::VectorsPtr& vectors_read) {
    const std::lock_guard<std::mutex> lock(mutex_);

    std::string dir_path = fs_ptr->operation_ptr_->GetDirectory();
    if (!boost::filesystem::is_directory(dir_path)) {
        std::string err_msg = "Directory: " + dir_path + "does not exist";
        LOG_ENGINE_ERROR_ << err_msg;
        throw Exception(SERVER_INVALID_ARGUMENT, err_msg);
    }

    boost::filesystem::path target_path(dir_path);
    typedef boost::filesystem::directory_iterator d_it;
    d_it it_end;
    d_it it(target_path);
    //    for (auto& it : boost::filesystem::directory_iterator(dir_path)) {
    for (; it != it_end; ++it) {
        const auto& path = it->path();
        if (path.extension().string() == raw_vector_extension_) {
            auto& vector_list = vectors_read->GetMutableData();
            read_vectors_internal(fs_ptr, path.string(), 0, INT64_MAX, vector_list);
            vectors_read->SetName(path.stem().string());
        } else if (path.extension().string() == user_id_extension_) {
            auto& uids = vectors_read->GetMutableUids();
            read_uids_internal(fs_ptr, path.string(), uids);
        }
    }
}

void
DefaultVectorsFormat::write(const storage::FSHandlerPtr& fs_ptr, const segment::VectorsPtr& vectors) {
    const std::lock_guard<std::mutex> lock(mutex_);

    std::string dir_path = fs_ptr->operation_ptr_->GetDirectory();

    const std::string rv_file_path = dir_path + "/" + vectors->GetName() + raw_vector_extension_;
    const std::string uid_file_path = dir_path + "/" + vectors->GetName() + user_id_extension_;

    TimeRecorder rc("write vectors");

    if (!fs_ptr->writer_ptr_->open(rv_file_path.c_str())) {
        std::string err_msg = "Failed to open file: " + rv_file_path + ", error: " + std::strerror(errno);
        LOG_ENGINE_ERROR_ << err_msg;
        throw Exception(SERVER_CANNOT_CREATE_FILE, err_msg);
    }

    size_t rv_num_bytes = vectors->GetData().size() * sizeof(uint8_t);
<<<<<<< HEAD
    fs_ptr->writer_ptr_->write(&rv_num_bytes, sizeof(size_t));
    fs_ptr->writer_ptr_->write((void*)vectors->GetData().data(), rv_num_bytes);
    fs_ptr->writer_ptr_->close();
=======
    if (::write(rv_fd, &rv_num_bytes, sizeof(size_t)) == -1) {
        std::string err_msg = "Failed to write to file: " + rv_file_path + ", error: " + std::strerror(errno);
        LOG_ENGINE_ERROR_ << err_msg;
        throw Exception(SERVER_WRITE_ERROR, err_msg);
    }
    if (::write(rv_fd, vectors->GetData().data(), rv_num_bytes) == -1) {
        std::string err_msg = "Failed to write to file: " + rv_file_path + ", error: " + std::strerror(errno);
        LOG_ENGINE_ERROR_ << err_msg;
        throw Exception(SERVER_WRITE_ERROR, err_msg);
    }
    if (::close(rv_fd) == -1) {
        std::string err_msg = "Failed to close file: " + rv_file_path + ", error: " + std::strerror(errno);
        LOG_ENGINE_ERROR_ << err_msg;
        throw Exception(SERVER_WRITE_ERROR, err_msg);
    }
>>>>>>> 890fe08e

    rc.RecordSection("write rv done");

    if (!fs_ptr->writer_ptr_->open(uid_file_path.c_str())) {
        std::string err_msg = "Failed to open file: " + uid_file_path + ", error: " + std::strerror(errno);
        LOG_ENGINE_ERROR_ << err_msg;
        throw Exception(SERVER_CANNOT_CREATE_FILE, err_msg);
    }
    size_t uid_num_bytes = vectors->GetUids().size() * sizeof(segment::doc_id_t);
<<<<<<< HEAD
    fs_ptr->writer_ptr_->write(&uid_num_bytes, sizeof(size_t));
    fs_ptr->writer_ptr_->write((void*)vectors->GetUids().data(), uid_num_bytes);
    fs_ptr->writer_ptr_->close();
=======
    if (::write(uid_fd, &uid_num_bytes, sizeof(size_t)) == -1) {
        std::string err_msg = "Failed to write to file" + rv_file_path + ", error: " + std::strerror(errno);
        LOG_ENGINE_ERROR_ << err_msg;
        throw Exception(SERVER_WRITE_ERROR, err_msg);
    }
    if (::write(uid_fd, vectors->GetUids().data(), uid_num_bytes) == -1) {
        std::string err_msg = "Failed to write to file" + uid_file_path + ", error: " + std::strerror(errno);
        LOG_ENGINE_ERROR_ << err_msg;
        throw Exception(SERVER_WRITE_ERROR, err_msg);
    }
    if (::close(uid_fd) == -1) {
        std::string err_msg = "Failed to close file: " + uid_file_path + ", error: " + std::strerror(errno);
        LOG_ENGINE_ERROR_ << err_msg;
        throw Exception(SERVER_WRITE_ERROR, err_msg);
    }
>>>>>>> 890fe08e

    rc.RecordSection("write uids done");
}

void
DefaultVectorsFormat::read_uids(const storage::FSHandlerPtr& fs_ptr, std::vector<segment::doc_id_t>& uids) {
    const std::lock_guard<std::mutex> lock(mutex_);

    std::string dir_path = fs_ptr->operation_ptr_->GetDirectory();
    if (!boost::filesystem::is_directory(dir_path)) {
        std::string err_msg = "Directory: " + dir_path + "does not exist";
        LOG_ENGINE_ERROR_ << err_msg;
        throw Exception(SERVER_INVALID_ARGUMENT, err_msg);
    }

    boost::filesystem::path target_path(dir_path);
    typedef boost::filesystem::directory_iterator d_it;
    d_it it_end;
    d_it it(target_path);
    //    for (auto& it : boost::filesystem::directory_iterator(dir_path)) {
    for (; it != it_end; ++it) {
        const auto& path = it->path();
        if (path.extension().string() == user_id_extension_) {
            read_uids_internal(fs_ptr, path.string(), uids);
        }
    }
}

void
DefaultVectorsFormat::read_vectors(const storage::FSHandlerPtr& fs_ptr, off_t offset, size_t num_bytes,
                                   std::vector<uint8_t>& raw_vectors) {
    const std::lock_guard<std::mutex> lock(mutex_);

    std::string dir_path = fs_ptr->operation_ptr_->GetDirectory();
    if (!boost::filesystem::is_directory(dir_path)) {
        std::string err_msg = "Directory: " + dir_path + "does not exist";
        LOG_ENGINE_ERROR_ << err_msg;
        throw Exception(SERVER_INVALID_ARGUMENT, err_msg);
    }

    boost::filesystem::path target_path(dir_path);
    typedef boost::filesystem::directory_iterator d_it;
    d_it it_end;
    d_it it(target_path);
    //    for (auto& it : boost::filesystem::directory_iterator(dir_path)) {
    for (; it != it_end; ++it) {
        const auto& path = it->path();
        if (path.extension().string() == raw_vector_extension_) {
            read_vectors_internal(fs_ptr, path.string(), offset, num_bytes, raw_vectors);
        }
    }
}

}  // namespace codec
}  // namespace milvus<|MERGE_RESOLUTION|>--- conflicted
+++ resolved
@@ -35,57 +35,22 @@
                                             off_t offset, size_t num, std::vector<uint8_t>& raw_vectors) {
     if (!fs_ptr->reader_ptr_->open(file_path.c_str())) {
         std::string err_msg = "Failed to open file: " + file_path + ", error: " + std::strerror(errno);
-<<<<<<< HEAD
-        ENGINE_LOG_ERROR << err_msg;
+        LOG_ENGINE_ERROR_ << err_msg;
         throw Exception(SERVER_CANNOT_OPEN_FILE, err_msg);
     }
 
     size_t num_bytes;
     fs_ptr->reader_ptr_->read(&num_bytes, sizeof(size_t));
-=======
-        LOG_ENGINE_ERROR_ << err_msg;
-        throw Exception(SERVER_CANNOT_CREATE_FILE, err_msg);
-    }
-
-    size_t num_bytes;
-    if (::read(rv_fd, &num_bytes, sizeof(size_t)) == -1) {
-        std::string err_msg = "Failed to read from file: " + file_path + ", error: " + std::strerror(errno);
-        LOG_ENGINE_ERROR_ << err_msg;
-        throw Exception(SERVER_WRITE_ERROR, err_msg);
-    }
->>>>>>> 890fe08e
 
     num = std::min(num, num_bytes - offset);
 
     offset += sizeof(size_t);  // Beginning of file is num_bytes
-<<<<<<< HEAD
     fs_ptr->reader_ptr_->seekg(offset);
 
     raw_vectors.resize(num / sizeof(uint8_t));
     fs_ptr->reader_ptr_->read(raw_vectors.data(), num);
 
     fs_ptr->reader_ptr_->close();
-=======
-    int off = lseek(rv_fd, offset, SEEK_SET);
-    if (off == -1) {
-        std::string err_msg = "Failed to seek file: " + file_path + ", error: " + std::strerror(errno);
-        LOG_ENGINE_ERROR_ << err_msg;
-        throw Exception(SERVER_WRITE_ERROR, err_msg);
-    }
-
-    raw_vectors.resize(num / sizeof(uint8_t));
-    if (::read(rv_fd, raw_vectors.data(), num) == -1) {
-        std::string err_msg = "Failed to read from file: " + file_path + ", error: " + std::strerror(errno);
-        LOG_ENGINE_ERROR_ << err_msg;
-        throw Exception(SERVER_WRITE_ERROR, err_msg);
-    }
-
-    if (::close(rv_fd) == -1) {
-        std::string err_msg = "Failed to close file: " + file_path + ", error: " + std::strerror(errno);
-        LOG_ENGINE_ERROR_ << err_msg;
-        throw Exception(SERVER_WRITE_ERROR, err_msg);
-    }
->>>>>>> 890fe08e
 }
 
 void
@@ -93,8 +58,7 @@
                                          std::vector<segment::doc_id_t>& uids) {
     if (!fs_ptr->reader_ptr_->open(file_path.c_str())) {
         std::string err_msg = "Failed to open file: " + file_path + ", error: " + std::strerror(errno);
-<<<<<<< HEAD
-        ENGINE_LOG_ERROR << err_msg;
+        LOG_ENGINE_ERROR_ << err_msg;
         throw Exception(SERVER_CANNOT_OPEN_FILE, err_msg);
     }
 
@@ -105,31 +69,6 @@
     fs_ptr->reader_ptr_->read(uids.data(), num_bytes);
 
     fs_ptr->reader_ptr_->close();
-=======
-        LOG_ENGINE_ERROR_ << err_msg;
-        throw Exception(SERVER_CANNOT_CREATE_FILE, err_msg);
-    }
-
-    size_t num_bytes;
-    if (::read(uid_fd, &num_bytes, sizeof(size_t)) == -1) {
-        std::string err_msg = "Failed to read from file: " + file_path + ", error: " + std::strerror(errno);
-        LOG_ENGINE_ERROR_ << err_msg;
-        throw Exception(SERVER_WRITE_ERROR, err_msg);
-    }
-
-    uids.resize(num_bytes / sizeof(segment::doc_id_t));
-    if (::read(uid_fd, uids.data(), num_bytes) == -1) {
-        std::string err_msg = "Failed to read from file: " + file_path + ", error: " + std::strerror(errno);
-        LOG_ENGINE_ERROR_ << err_msg;
-        throw Exception(SERVER_WRITE_ERROR, err_msg);
-    }
-
-    if (::close(uid_fd) == -1) {
-        std::string err_msg = "Failed to close file: " + file_path + ", error: " + std::strerror(errno);
-        LOG_ENGINE_ERROR_ << err_msg;
-        throw Exception(SERVER_WRITE_ERROR, err_msg);
-    }
->>>>>>> 890fe08e
 }
 
 void
@@ -179,27 +118,9 @@
     }
 
     size_t rv_num_bytes = vectors->GetData().size() * sizeof(uint8_t);
-<<<<<<< HEAD
     fs_ptr->writer_ptr_->write(&rv_num_bytes, sizeof(size_t));
     fs_ptr->writer_ptr_->write((void*)vectors->GetData().data(), rv_num_bytes);
     fs_ptr->writer_ptr_->close();
-=======
-    if (::write(rv_fd, &rv_num_bytes, sizeof(size_t)) == -1) {
-        std::string err_msg = "Failed to write to file: " + rv_file_path + ", error: " + std::strerror(errno);
-        LOG_ENGINE_ERROR_ << err_msg;
-        throw Exception(SERVER_WRITE_ERROR, err_msg);
-    }
-    if (::write(rv_fd, vectors->GetData().data(), rv_num_bytes) == -1) {
-        std::string err_msg = "Failed to write to file: " + rv_file_path + ", error: " + std::strerror(errno);
-        LOG_ENGINE_ERROR_ << err_msg;
-        throw Exception(SERVER_WRITE_ERROR, err_msg);
-    }
-    if (::close(rv_fd) == -1) {
-        std::string err_msg = "Failed to close file: " + rv_file_path + ", error: " + std::strerror(errno);
-        LOG_ENGINE_ERROR_ << err_msg;
-        throw Exception(SERVER_WRITE_ERROR, err_msg);
-    }
->>>>>>> 890fe08e
 
     rc.RecordSection("write rv done");
 
@@ -209,27 +130,9 @@
         throw Exception(SERVER_CANNOT_CREATE_FILE, err_msg);
     }
     size_t uid_num_bytes = vectors->GetUids().size() * sizeof(segment::doc_id_t);
-<<<<<<< HEAD
     fs_ptr->writer_ptr_->write(&uid_num_bytes, sizeof(size_t));
     fs_ptr->writer_ptr_->write((void*)vectors->GetUids().data(), uid_num_bytes);
     fs_ptr->writer_ptr_->close();
-=======
-    if (::write(uid_fd, &uid_num_bytes, sizeof(size_t)) == -1) {
-        std::string err_msg = "Failed to write to file" + rv_file_path + ", error: " + std::strerror(errno);
-        LOG_ENGINE_ERROR_ << err_msg;
-        throw Exception(SERVER_WRITE_ERROR, err_msg);
-    }
-    if (::write(uid_fd, vectors->GetUids().data(), uid_num_bytes) == -1) {
-        std::string err_msg = "Failed to write to file" + uid_file_path + ", error: " + std::strerror(errno);
-        LOG_ENGINE_ERROR_ << err_msg;
-        throw Exception(SERVER_WRITE_ERROR, err_msg);
-    }
-    if (::close(uid_fd) == -1) {
-        std::string err_msg = "Failed to close file: " + uid_file_path + ", error: " + std::strerror(errno);
-        LOG_ENGINE_ERROR_ << err_msg;
-        throw Exception(SERVER_WRITE_ERROR, err_msg);
-    }
->>>>>>> 890fe08e
 
     rc.RecordSection("write uids done");
 }
