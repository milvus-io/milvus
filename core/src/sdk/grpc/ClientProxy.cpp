--- conflicted
+++ resolved
@@ -237,37 +237,13 @@
         Status status = client_ptr_->Search(result, search_param);
 
         // step 4: convert result array
-<<<<<<< HEAD
-        std::vector<int64_t> id_array(query_range_array.size() * topk);
-        std::vector<float> distance_array(query_range_array.size() * topk);
-
-        size_t start_idx = sizeof(int64_t) * 2;
-        size_t id_size = sizeof(int64_t) * query_range_array.size() * topk;
-        memcpy(&id_array[0], &topk_query_result_list.query_result_binary()[start_idx], id_size);
-        size_t dis_size = sizeof(float) * query_range_array.size() * topk;
-        memcpy(&distance_array[0], &topk_query_result_list.query_result_binary()[start_idx + id_size], dis_size);
-        //        topk_query_result_array.
-        //        for (uint64_t i = 0; i < topk_query_result_list.topk_query_result_size(); ++i) {
-        //            TopKQueryResult result;
-        //            for (uint64_t j = 0; j < topk_query_result_list.topk_query_result(i).query_result_arrays_size();
-        //            ++j) {
-        //                QueryResult query_result;
-        //                query_result.id = topk_query_result_list.topk_query_result(i).query_result_arrays(j).id();
-        //                query_result.distance =
-        //                topk_query_result_list.topk_query_result(i).query_result_arrays(j).distance();
-        //                result.query_result_arrays.emplace_back(query_result);
-        //            }
-        //
-        //            topk_query_result_array.emplace_back(result);
-        //        }
-=======
-        topk_query_result.row_num = result.row_num();
-        topk_query_result.ids.resize(result.ids().size());
-        memcpy(topk_query_result.ids.data(), result.ids().data(), result.ids().size() * sizeof(int64_t));
-        topk_query_result.distances.resize(result.distances().size());
-        memcpy(topk_query_result.distances.data(), result.distances().data(),
-               result.distances().size() * sizeof(float));
->>>>>>> dd0444e8
+        topk_query_result.nq = result.nq();
+        topk_query_result.topk = result.topk();
+        topk_query_result.ids.resize(result.ids_binary().size());
+        memcpy(topk_query_result.ids.data(), result.ids_binary().data(), result.ids_binary().size());
+        topk_query_result.distances.resize(result.distances_binary().size());
+        memcpy(topk_query_result.distances.data(), result.distances_binary().data(), result.distances_binary().size());
+
         return status;
     } catch (std::exception& ex) {
         return Status(StatusCode::UnknownError, "fail to search vectors: " + std::string(ex.what()));
