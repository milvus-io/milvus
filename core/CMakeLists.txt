--- conflicted
+++ resolved
@@ -110,17 +110,10 @@
                             "-fprofile-arcs"
                             "-ftest-coverage"
                             )
-        # set( CMAKE_CXX_FLAGS "${CMAKE_CXX_FLAGS} -fprofile-arcs -ftest-coverage" )
     endif ()
-<<<<<<< HEAD
     append_flags( CMAKE_CXX_FLAGS FLAGS "-DELPP_DISABLE_LOGS")
 
-    # set( CMAKE_CXX_FLAGS "${CMAKE_CXX_FLAGS} -DELPP_DISABLE_LOGS" )
     add_subdirectory( ${CMAKE_CURRENT_SOURCE_DIR}/unittest )
-=======
-#    set(CMAKE_CXX_FLAGS "${CMAKE_CXX_FLAGS} -DELPP_DISABLE_LOGS")
-    add_subdirectory(${CMAKE_CURRENT_SOURCE_DIR}/unittest)
->>>>>>> 824ff3e1
 endif ()
 
 
