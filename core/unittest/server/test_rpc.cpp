// Copyright (C) 2019-2020 Zilliz. All rights reserved.
//
// Licensed under the Apache License, Version 2.0 (the "License"); you may not use this file except in compliance
// with the License. You may obtain a copy of the License at
//
// http://www.apache.org/licenses/LICENSE-2.0
//
// Unless required by applicable law or agreed to in writing, software distributed under the License
// is distributed on an "AS IS" BASIS, WITHOUT WARRANTIES OR CONDITIONS OF ANY KIND, either express
// or implied. See the License for the specific language governing permissions and limitations under the License.

#include <gtest/gtest.h>
#include <opentracing/mocktracer/tracer.h>

#include <boost/filesystem.hpp>
#include <thread>

#include "server/Server.h"
#include "server/grpc_impl/GrpcRequestHandler.h"
#include "server/delivery/RequestScheduler.h"
#include "server/delivery/request/BaseRequest.h"
#include "server/delivery/RequestHandler.h"
#include "src/version.h"

#include "grpc/gen-milvus/milvus.grpc.pb.h"
#include "grpc/gen-status/status.pb.h"
#include "scheduler/ResourceFactory.h"
#include "scheduler/SchedInst.h"
#include "server/Config.h"
#include "server/DBWrapper.h"
#include "utils/CommonUtil.h"
#include "server/grpc_impl/GrpcServer.h"

#include <fiu-local.h>
#include <fiu-control.h>

namespace {

static const char* TABLE_NAME = "test_grpc";
static constexpr int64_t TABLE_DIM = 256;
static constexpr int64_t INDEX_FILE_SIZE = 1024;
static constexpr int64_t VECTOR_COUNT = 1000;
static constexpr int64_t INSERT_LOOP = 10;
constexpr int64_t SECONDS_EACH_HOUR = 3600;

void
CopyRowRecord(::milvus::grpc::RowRecord* target, const std::vector<float>& src) {
    auto vector_data = target->mutable_float_data();
    vector_data->Resize(static_cast<int>(src.size()), 0.0);
    memcpy(vector_data->mutable_data(), src.data(), src.size() * sizeof(float));
}

class RpcHandlerTest : public testing::Test {
 protected:
    void
    SetUp() override {
        auto res_mgr = milvus::scheduler::ResMgrInst::GetInstance();
        res_mgr->Clear();
        res_mgr->Add(milvus::scheduler::ResourceFactory::Create("disk", "DISK", 0, false));
        res_mgr->Add(milvus::scheduler::ResourceFactory::Create("cpu", "CPU", 0));
        res_mgr->Add(milvus::scheduler::ResourceFactory::Create("gtx1660", "GPU", 0));

        auto default_conn = milvus::scheduler::Connection("IO", 500.0);
        auto PCIE = milvus::scheduler::Connection("IO", 11000.0);
        res_mgr->Connect("disk", "cpu", default_conn);
        res_mgr->Connect("cpu", "gtx1660", PCIE);
        res_mgr->Start();
        milvus::scheduler::SchedInst::GetInstance()->Start();
        milvus::scheduler::JobMgrInst::GetInstance()->Start();

        milvus::engine::DBOptions opt;

        milvus::server::Config::GetInstance().SetDBConfigBackendUrl("sqlite://:@:/");
        milvus::server::Config::GetInstance().SetDBConfigArchiveDiskThreshold("");
        milvus::server::Config::GetInstance().SetDBConfigArchiveDaysThreshold("");
        milvus::server::Config::GetInstance().SetStorageConfigPrimaryPath("/tmp/milvus_test");
        milvus::server::Config::GetInstance().SetStorageConfigSecondaryPath("");
        milvus::server::Config::GetInstance().SetCacheConfigCacheInsertData("");
        milvus::server::Config::GetInstance().SetEngineConfigOmpThreadNum("");

        //        serverConfig.SetValue(server::CONFIG_CLUSTER_MODE, "cluster");
        //        DBWrapper::GetInstance().GetInstance().StartService();
        //        DBWrapper::GetInstance().GetInstance().StopService();
        //
        //        serverConfig.SetValue(server::CONFIG_CLUSTER_MODE, "read_only");
        //        DBWrapper::GetInstance().GetInstance().StartService();
        //        DBWrapper::GetInstance().GetInstance().StopService();

        milvus::server::DBWrapper::GetInstance().StartService();

        // initialize handler, create table
        handler = std::make_shared<milvus::server::grpc::GrpcRequestHandler>(opentracing::Tracer::Global());
        dummy_context = std::make_shared<milvus::server::Context>("dummy_request_id");
        opentracing::mocktracer::MockTracerOptions tracer_options;
        auto mock_tracer =
            std::shared_ptr<opentracing::Tracer>{new opentracing::mocktracer::MockTracer{std::move(tracer_options)}};
        auto mock_span = mock_tracer->StartSpan("mock_span");
        auto trace_context = std::make_shared<milvus::tracing::TraceContext>(mock_span);
        dummy_context->SetTraceContext(trace_context);
        ::grpc::ServerContext context;
        handler->SetContext(&context, dummy_context);
        ::milvus::grpc::TableSchema request;
        ::milvus::grpc::Status status;
        request.set_table_name(TABLE_NAME);
        request.set_dimension(TABLE_DIM);
        request.set_index_file_size(INDEX_FILE_SIZE);
        request.set_metric_type(1);
        handler->SetContext(&context, dummy_context);
        handler->random_id();
        ::grpc::Status grpc_status = handler->CreateTable(&context, &request, &status);
    }

    void
    TearDown() override {
        milvus::server::DBWrapper::GetInstance().StopService();
        milvus::scheduler::JobMgrInst::GetInstance()->Stop();
        milvus::scheduler::ResMgrInst::GetInstance()->Stop();
        milvus::scheduler::SchedInst::GetInstance()->Stop();
        boost::filesystem::remove_all("/tmp/milvus_test");
    }

 protected:
    std::shared_ptr<milvus::server::grpc::GrpcRequestHandler> handler;
    std::shared_ptr<milvus::server::Context> dummy_context;
};

void
BuildVectors(int64_t from, int64_t to, std::vector<std::vector<float>>& vector_record_array) {
    if (to <= from) {
        return;
    }

    vector_record_array.clear();
    for (int64_t k = from; k < to; k++) {
        std::vector<float> record;
        record.resize(TABLE_DIM);
        for (int64_t i = 0; i < TABLE_DIM; i++) {
            record[i] = (float)(k % (i + 1));
        }

        vector_record_array.emplace_back(record);
    }
}

std::string
CurrentTmDate(int64_t offset_day = 0) {
    time_t tt;
    time(&tt);
    tt = tt + 8 * SECONDS_EACH_HOUR;
    tt = tt + 24 * SECONDS_EACH_HOUR * offset_day;
    tm t;
    gmtime_r(&tt, &t);

    std::string str =
        std::to_string(t.tm_year + 1900) + "-" + std::to_string(t.tm_mon + 1) + "-" + std::to_string(t.tm_mday);

    return str;
}

}  // namespace

TEST_F(RpcHandlerTest, HAS_TABLE_TEST) {
    ::grpc::ServerContext context;
    handler->SetContext(&context, dummy_context);
    handler->RegisterRequestHandler(milvus::server::RequestHandler());
    ::milvus::grpc::TableName request;
    ::milvus::grpc::BoolReply reply;
    ::grpc::Status status = handler->HasTable(&context, &request, &reply);
    request.set_table_name(TABLE_NAME);
    status = handler->HasTable(&context, &request, &reply);
    ASSERT_TRUE(status.error_code() == ::grpc::Status::OK.error_code());
    int error_code = reply.status().error_code();
    ASSERT_EQ(error_code, ::milvus::grpc::ErrorCode::SUCCESS);

    fiu_init(0);
    fiu_enable("HasTableRequest.OnExecute.table_not_exist", 1, NULL, 0);
    handler->HasTable(&context, &request, &reply);
    ASSERT_NE(reply.status().error_code(), ::milvus::grpc::ErrorCode::SUCCESS);
    fiu_disable("HasTableRequest.OnExecute.table_not_exist");

    fiu_enable("HasTableRequest.OnExecute.throw_std_exception", 1, NULL, 0);
    handler->HasTable(&context, &request, &reply);
    ASSERT_NE(reply.status().error_code(), ::milvus::grpc::ErrorCode::SUCCESS);
    fiu_disable("HasTableRequest.OnExecute.throw_std_exception");
}

TEST_F(RpcHandlerTest, INDEX_TEST) {
    ::grpc::ServerContext context;
    handler->SetContext(&context, dummy_context);
    handler->RegisterRequestHandler(milvus::server::RequestHandler());
    ::milvus::grpc::IndexParam request;
    ::milvus::grpc::Status response;
    ::grpc::Status grpc_status = handler->CreateIndex(&context, &request, &response);
    request.set_table_name("test1");
    handler->CreateIndex(&context, &request, &response);

    request.set_table_name(TABLE_NAME);
    handler->CreateIndex(&context, &request, &response);

    request.mutable_index()->set_index_type(1);
    handler->CreateIndex(&context, &request, &response);

    request.mutable_index()->set_nlist(16384);
    grpc_status = handler->CreateIndex(&context, &request, &response);
    ASSERT_EQ(grpc_status.error_code(), ::grpc::Status::OK.error_code());
    int error_code = response.error_code();
    //    ASSERT_EQ(error_code, ::milvus::grpc::ErrorCode::SUCCESS);

    fiu_init(0);
    fiu_enable("CreateIndexRequest.OnExecute.not_has_table", 1, NULL, 0);
    grpc_status = handler->CreateIndex(&context, &request, &response);
    ASSERT_TRUE(grpc_status.ok());
    fiu_disable("CreateIndexRequest.OnExecute.not_has_table");

    fiu_enable("CreateIndexRequest.OnExecute.throw_std.exception", 1, NULL, 0);
    grpc_status = handler->CreateIndex(&context, &request, &response);
    ASSERT_TRUE(grpc_status.ok());
    fiu_disable("CreateIndexRequest.OnExecute.throw_std.exception");

    fiu_enable("CreateIndexRequest.OnExecute.create_index_fail", 1, NULL, 0);
    grpc_status = handler->CreateIndex(&context, &request, &response);
    ASSERT_TRUE(grpc_status.ok());
    fiu_disable("CreateIndexRequest.OnExecute.create_index_fail");

#ifdef MILVUS_GPU_VERSION
    request.mutable_index()->set_index_type(static_cast<int>(milvus::engine::EngineType::FAISS_PQ));
    fiu_enable("CreateIndexRequest.OnExecute.ip_meteric", 1, NULL, 0);
    grpc_status = handler->CreateIndex(&context, &request, &response);
    ASSERT_TRUE(grpc_status.ok());
    fiu_disable("CreateIndexRequest.OnExecute.ip_meteric");
#endif

    ::milvus::grpc::TableName table_name;
    ::milvus::grpc::IndexParam index_param;
    handler->DescribeIndex(&context, &table_name, &index_param);
    table_name.set_table_name("test4");
    handler->DescribeIndex(&context, &table_name, &index_param);
    table_name.set_table_name(TABLE_NAME);
    handler->DescribeIndex(&context, &table_name, &index_param);

    fiu_init(0);
    fiu_enable("DescribeIndexRequest.OnExecute.throw_std_exception", 1, NULL, 0);
    handler->DescribeIndex(&context, &table_name, &index_param);
    fiu_disable("DescribeIndexRequest.OnExecute.throw_std_exception");

    ::milvus::grpc::Status status;
    table_name.Clear();
    handler->DropIndex(&context, &table_name, &status);
    table_name.set_table_name("test5");
    handler->DropIndex(&context, &table_name, &status);

    table_name.set_table_name(TABLE_NAME);

    fiu_init(0);
    fiu_enable("DropIndexRequest.OnExecute.table_not_exist", 1, NULL, 0);
    handler->DropIndex(&context, &table_name, &status);
    fiu_disable("DropIndexRequest.OnExecute.table_not_exist");

    fiu_enable("DropIndexRequest.OnExecute.drop_index_fail", 1, NULL, 0);
    handler->DropIndex(&context, &table_name, &status);
    fiu_disable("DropIndexRequest.OnExecute.drop_index_fail");

    fiu_enable("DropIndexRequest.OnExecute.throw_std_exception", 1, NULL, 0);
    handler->DropIndex(&context, &table_name, &status);
    fiu_disable("DropIndexRequest.OnExecute.throw_std_exception");

    handler->DropIndex(&context, &table_name, &status);
}

TEST_F(RpcHandlerTest, INSERT_TEST) {
    ::grpc::ServerContext context;
    handler->SetContext(&context, dummy_context);
    handler->RegisterRequestHandler(milvus::server::RequestHandler());
    ::milvus::grpc::InsertParam request;
    ::milvus::grpc::Status response;

    request.set_table_name(TABLE_NAME);
    std::vector<std::vector<float>> record_array;
    BuildVectors(0, VECTOR_COUNT, record_array);
    ::milvus::grpc::VectorIds vector_ids;
    for (auto& record : record_array) {
        ::milvus::grpc::RowRecord* grpc_record = request.add_row_record_array();
        CopyRowRecord(grpc_record, record);
    }
    handler->Insert(&context, &request, &vector_ids);
    ASSERT_EQ(vector_ids.vector_id_array_size(), VECTOR_COUNT);
    fiu_init(0);
    fiu_enable("InsertRequest.OnExecute.id_array_error", 1, NULL, 0);
    handler->Insert(&context, &request, &vector_ids);
    ASSERT_NE(vector_ids.vector_id_array_size(), VECTOR_COUNT);
    fiu_disable("InsertRequest.OnExecute.id_array_error");

    fiu_enable("InsertRequest.OnExecute.db_not_found", 1, NULL, 0);
    handler->Insert(&context, &request, &vector_ids);
    ASSERT_NE(vector_ids.vector_id_array_size(), VECTOR_COUNT);
    fiu_disable("InsertRequest.OnExecute.db_not_found");

    fiu_enable("InsertRequest.OnExecute.describe_table_fail", 1, NULL, 0);
    handler->Insert(&context, &request, &vector_ids);
    ASSERT_NE(vector_ids.vector_id_array_size(), VECTOR_COUNT);
    fiu_disable("InsertRequest.OnExecute.describe_table_fail");

    fiu_enable("InsertRequest.OnExecute.illegal_vector_id", 1, NULL, 0);
    handler->Insert(&context, &request, &vector_ids);
    ASSERT_NE(vector_ids.vector_id_array_size(), VECTOR_COUNT);
    fiu_disable("InsertRequest.OnExecute.illegal_vector_id");

    fiu_enable("InsertRequest.OnExecute.illegal_vector_id2", 1, NULL, 0);
    handler->Insert(&context, &request, &vector_ids);
    ASSERT_NE(vector_ids.vector_id_array_size(), VECTOR_COUNT);
    fiu_disable("InsertRequest.OnExecute.illegal_vector_id2");

    fiu_enable("InsertRequest.OnExecute.throw_std_exception", 1, NULL, 0);
    handler->Insert(&context, &request, &vector_ids);
    ASSERT_NE(vector_ids.vector_id_array_size(), VECTOR_COUNT);
    fiu_disable("InsertRequest.OnExecute.throw_std_exception");

    fiu_enable("InsertRequest.OnExecute.invalid_dim", 1, NULL, 0);
    handler->Insert(&context, &request, &vector_ids);
    ASSERT_NE(vector_ids.vector_id_array_size(), VECTOR_COUNT);
    fiu_disable("InsertRequest.OnExecute.invalid_dim");

    fiu_enable("InsertRequest.OnExecute.insert_fail", 1, NULL, 0);
    handler->Insert(&context, &request, &vector_ids);
    fiu_disable("InsertRequest.OnExecute.insert_fail");

    fiu_enable("InsertRequest.OnExecute.invalid_ids_size", 1, NULL, 0);
    handler->Insert(&context, &request, &vector_ids);
    fiu_disable("InsertRequest.OnExecute.invalid_ids_size");

    // insert vectors with wrong dim
    std::vector<float> record_wrong_dim(TABLE_DIM - 1, 0.5f);
    ::milvus::grpc::RowRecord* grpc_record = request.add_row_record_array();
    CopyRowRecord(grpc_record, record_wrong_dim);
    handler->Insert(&context, &request, &vector_ids);
    ASSERT_EQ(vector_ids.status().error_code(), ::milvus::grpc::ILLEGAL_ROWRECORD);
}

TEST_F(RpcHandlerTest, SEARCH_TEST) {
    ::grpc::ServerContext context;
    handler->SetContext(&context, dummy_context);
    handler->RegisterRequestHandler(milvus::server::RequestHandler());
    ::milvus::grpc::SearchParam request;
    ::milvus::grpc::TopKQueryResult response;
    // test null input
    handler->Search(&context, nullptr, &response);

    // test invalid table name
    handler->Search(&context, &request, &response);

    // test table not exist
    request.set_table_name("test3");
    handler->Search(&context, &request, &response);

    // test invalid topk
    request.set_table_name(TABLE_NAME);
    handler->Search(&context, &request, &response);

    // test invalid nprobe
    request.set_topk(10);
    handler->Search(&context, &request, &response);

    // test empty query record array
    request.set_nprobe(32);
    handler->Search(&context, &request, &response);

    std::vector<std::vector<float>> record_array;
    BuildVectors(0, VECTOR_COUNT, record_array);
    ::milvus::grpc::InsertParam insert_param;
    for (auto& record : record_array) {
        ::milvus::grpc::RowRecord* grpc_record = insert_param.add_row_record_array();
        CopyRowRecord(grpc_record, record);
    }
    // insert vectors
    insert_param.set_table_name(TABLE_NAME);
    ::milvus::grpc::VectorIds vector_ids;
    handler->Insert(&context, &insert_param, &vector_ids);

    BuildVectors(0, 10, record_array);
    for (auto& record : record_array) {
        ::milvus::grpc::RowRecord* row_record = request.add_query_record_array();
        CopyRowRecord(row_record, record);
    }
    handler->Search(&context, &request, &response);

<<<<<<< HEAD
    // test search with range
    ::milvus::grpc::Range* range = request.mutable_query_range_array()->Add();
    range->set_start_value(CurrentTmDate(-2));
    range->set_end_value(CurrentTmDate(-3));
    handler->Search(&context, &request, &response);
    request.mutable_query_range_array()->Clear();

    request.set_table_name("test2");
    handler->Search(&context, &request, &response);
    request.set_table_name(TABLE_NAME);
    handler->Search(&context, &request, &response);

    fiu_init(0);
    fiu_enable("SearchRequest.OnExecute.describe_table_fail", 1, NULL, 0);
    handler->Search(&context, &request, &response);
    fiu_disable("SearchRequest.OnExecute.describe_table_fail");

    fiu_enable("SearchRequest.OnExecute.invalod_rowrecord_array", 1, NULL, 0);
    handler->Search(&context, &request, &response);
    fiu_disable("SearchRequest.OnExecute.invalod_rowrecord_array");

    fiu_enable("SearchRequest.OnExecute.invalid_dim", 1, NULL, 0);
    handler->Search(&context, &request, &response);
    fiu_disable("SearchRequest.OnExecute.invalid_dim");

    fiu_enable("SearchRequest.OnExecute.invalid_partition_tags", 1, NULL, 0);
    handler->Search(&context, &request, &response);
    fiu_disable("SearchRequest.OnExecute.invalid_partition_tags");

    fiu_enable("SearchRequest.OnExecute.query_fail", 1, NULL, 0);
    handler->Search(&context, &request, &response);
    fiu_disable("SearchRequest.OnExecute.query_fail");

    fiu_enable("SearchRequest.OnExecute.empty_result_ids", 1, NULL, 0);
    handler->Search(&context, &request, &response);
    fiu_disable("SearchRequest.OnExecute.empty_result_ids");

    fiu_enable("SearchRequest.OnExecute.throw_std_exception", 1, NULL, 0);
    handler->Search(&context, &request, &response);
    fiu_disable("SearchRequest.OnExecute.throw_std_exception");

    fiu_enable("GrpcRequestHandler.Search.not_empty_file_ids", 1, NULL, 0);
    handler->Search(&context, &request, &response);
    fiu_disable("GrpcRequestHandler.Search.not_empty_file_ids");

=======
>>>>>>> 120f68d9
    ::milvus::grpc::SearchInFilesParam search_in_files_param;
    std::string* file_id = search_in_files_param.add_file_id_array();
    *file_id = "test_tbl";
    handler->SearchInFiles(&context, &search_in_files_param, &response);
}

TEST_F(RpcHandlerTest, TABLES_TEST) {
    ::grpc::ServerContext context;
    handler->SetContext(&context, dummy_context);
    handler->RegisterRequestHandler(milvus::server::RequestHandler());
    ::milvus::grpc::TableSchema tableschema;
    ::milvus::grpc::Status response;
    std::string tablename = "tbl";

    // create table test
    // test null input
    handler->CreateTable(&context, nullptr, &response);
    // test invalid table name
    handler->CreateTable(&context, &tableschema, &response);
    // test invalid table dimension
    tableschema.set_table_name(tablename);
    handler->CreateTable(&context, &tableschema, &response);
    // test invalid index file size
    tableschema.set_dimension(TABLE_DIM);
    //    handler->CreateTable(&context, &tableschema, &response);
    // test invalid index metric type
    tableschema.set_index_file_size(INDEX_FILE_SIZE);
    handler->CreateTable(&context, &tableschema, &response);
    // test table already exist
    tableschema.set_metric_type(1);
    handler->CreateTable(&context, &tableschema, &response);

    // describe table test
    // test invalid table name
    ::milvus::grpc::TableName table_name;
    ::milvus::grpc::TableSchema table_schema;
    handler->DescribeTable(&context, &table_name, &table_schema);

    table_name.set_table_name(TABLE_NAME);
    ::grpc::Status status = handler->DescribeTable(&context, &table_name, &table_schema);
    ASSERT_EQ(status.error_code(), ::grpc::Status::OK.error_code());

    fiu_init(0);
    fiu_enable("DescribeTableRequest.OnExecute.describe_table_fail", 1, NULL, 0);
    handler->DescribeTable(&context, &table_name, &table_schema);
    fiu_disable("DescribeTableRequest.OnExecute.describe_table_fail");

    fiu_enable("DescribeTableRequest.OnExecute.throw_std_exception", 1, NULL, 0);
    handler->DescribeTable(&context, &table_name, &table_schema);
    fiu_disable("DescribeTableRequest.OnExecute.throw_std_exception");

    ::milvus::grpc::InsertParam request;
    std::vector<std::vector<float>> record_array;
    BuildVectors(0, VECTOR_COUNT, record_array);
    ::milvus::grpc::VectorIds vector_ids;
    for (int64_t i = 0; i < VECTOR_COUNT; i++) {
        vector_ids.add_vector_id_array(i);
    }
    // Insert vectors
    // test invalid table name
    handler->Insert(&context, &request, &vector_ids);
    request.set_table_name(tablename);
    // test empty row record
    handler->Insert(&context, &request, &vector_ids);

    for (auto& record : record_array) {
        ::milvus::grpc::RowRecord* grpc_record = request.add_row_record_array();
        CopyRowRecord(grpc_record, record);
    }
    // test vector_id size not equal to row record size
    vector_ids.clear_vector_id_array();
    vector_ids.add_vector_id_array(1);
    handler->Insert(&context, &request, &vector_ids);

    // normally test
    vector_ids.clear_vector_id_array();
    handler->Insert(&context, &request, &vector_ids);

    request.clear_row_record_array();
    vector_ids.clear_vector_id_array();
    for (uint64_t i = 0; i < 10; ++i) {
        ::milvus::grpc::RowRecord* grpc_record = request.add_row_record_array();
        CopyRowRecord(grpc_record, record_array[i]);
    }
    handler->Insert(&context, &request, &vector_ids);

    // show tables
    ::milvus::grpc::Command cmd;
    ::milvus::grpc::TableNameList table_name_list;
    status = handler->ShowTables(&context, &cmd, &table_name_list);
    ASSERT_EQ(status.error_code(), ::grpc::Status::OK.error_code());

    // show table info
    ::milvus::grpc::TableInfo table_info;
    status = handler->ShowTableInfo(&context, &table_name, &table_info);
    ASSERT_EQ(status.error_code(), ::grpc::Status::OK.error_code());

    fiu_init(0);
    fiu_enable("ShowTablesRequest.OnExecute.show_tables_fail", 1, NULL, 0);
    handler->ShowTables(&context, &cmd, &table_name_list);
    fiu_disable("ShowTablesRequest.OnExecute.show_tables_fail");

    // Count Table
    ::milvus::grpc::TableRowCount count;
    table_name.Clear();
    status = handler->CountTable(&context, &table_name, &count);
    table_name.set_table_name(tablename);
    status = handler->CountTable(&context, &table_name, &count);
    ASSERT_EQ(status.error_code(), ::grpc::Status::OK.error_code());
    //    ASSERT_EQ(count.table_row_count(), vector_ids.vector_id_array_size());
    fiu_init(0);
    fiu_enable("CountTableRequest.OnExecute.db_not_found", 1, NULL, 0);
    status = handler->CountTable(&context, &table_name, &count);
    fiu_disable("CountTableRequest.OnExecute.db_not_found");

    fiu_enable("CountTableRequest.OnExecute.status_error", 1, NULL, 0);
    status = handler->CountTable(&context, &table_name, &count);
    fiu_disable("CountTableRequest.OnExecute.status_error");

    fiu_enable("CountTableRequest.OnExecute.throw_std_exception", 1, NULL, 0);
    status = handler->CountTable(&context, &table_name, &count);
    fiu_disable("CountTableRequest.OnExecute.throw_std_exception");

    // Preload Table
    table_name.Clear();
    status = handler->PreloadTable(&context, &table_name, &response);
    table_name.set_table_name(TABLE_NAME);
    status = handler->PreloadTable(&context, &table_name, &response);
    ASSERT_EQ(status.error_code(), ::grpc::Status::OK.error_code());

    fiu_enable("PreloadTableRequest.OnExecute.preload_table_fail", 1, NULL, 0);
    handler->PreloadTable(&context, &table_name, &response);
    fiu_disable("PreloadTableRequest.OnExecute.preload_table_fail");

    fiu_enable("PreloadTableRequest.OnExecute.throw_std_exception", 1, NULL, 0);
    handler->PreloadTable(&context, &table_name, &response);
    fiu_disable("PreloadTableRequest.OnExecute.throw_std_exception");

    fiu_init(0);
    fiu_enable("CreateTableRequest.OnExecute.invalid_index_file_size", 1, NULL, 0);
    tableschema.set_table_name(tablename);
    handler->CreateTable(&context, &tableschema, &response);
    ASSERT_NE(response.error_code(), ::grpc::Status::OK.error_code());
    fiu_disable("CreateTableRequest.OnExecute.invalid_index_file_size");

    fiu_enable("CreateTableRequest.OnExecute.db_already_exist", 1, NULL, 0);
    tableschema.set_table_name(tablename);
    handler->CreateTable(&context, &tableschema, &response);
    ASSERT_NE(response.error_code(), ::grpc::Status::OK.error_code());
    fiu_disable("CreateTableRequest.OnExecute.db_already_exist");

    fiu_enable("CreateTableRequest.OnExecute.create_table_fail", 1, NULL, 0);
    tableschema.set_table_name(tablename);
    handler->CreateTable(&context, &tableschema, &response);
    ASSERT_NE(response.error_code(), ::grpc::Status::OK.error_code());
    fiu_disable("CreateTableRequest.OnExecute.create_table_fail");

    fiu_enable("CreateTableRequest.OnExecute.throw_std_exception", 1, NULL, 0);
    tableschema.set_table_name(tablename);
    handler->CreateTable(&context, &tableschema, &response);
    ASSERT_NE(response.error_code(), ::grpc::Status::OK.error_code());
    fiu_disable("CreateTableRequest.OnExecute.throw_std_exception");

    // Drop table
    table_name.set_table_name("");
    // test invalid table name
    ::grpc::Status grpc_status = handler->DropTable(&context, &table_name, &response);
    table_name.set_table_name(tablename);

    fiu_enable("DropTableRequest.OnExecute.db_not_found", 1, NULL, 0);
    handler->DropTable(&context, &table_name, &response);
    ASSERT_NE(response.error_code(), ::grpc::Status::OK.error_code());
    fiu_disable("DropTableRequest.OnExecute.db_not_found");

    fiu_enable("DropTableRequest.OnExecute.describe_table_fail", 1, NULL, 0);
    handler->DropTable(&context, &table_name, &response);
    ASSERT_NE(response.error_code(), ::grpc::Status::OK.error_code());
    fiu_disable("DropTableRequest.OnExecute.describe_table_fail");

    fiu_enable("DropTableRequest.OnExecute.throw_std_exception", 1, NULL, 0);
    handler->DropTable(&context, &table_name, &response);
    ASSERT_NE(response.error_code(), ::grpc::Status::OK.error_code());
    fiu_disable("DropTableRequest.OnExecute.throw_std_exception");

    grpc_status = handler->DropTable(&context, &table_name, &response);
    ASSERT_EQ(grpc_status.error_code(), ::grpc::Status::OK.error_code());
    int error_code = response.error_code();
    ASSERT_EQ(error_code, ::milvus::grpc::ErrorCode::SUCCESS);

    tableschema.set_table_name(table_name.table_name());
    handler->DropTable(&context, &table_name, &response);
    sleep(1);
    handler->CreateTable(&context, &tableschema, &response);
    ASSERT_EQ(response.error_code(), ::grpc::Status::OK.error_code());

    fiu_enable("DropTableRequest.OnExecute.drop_table_fail", 1, NULL, 0);
    handler->DropTable(&context, &table_name, &response);
    ASSERT_NE(response.error_code(), ::grpc::Status::OK.error_code());
    fiu_disable("DropTableRequest.OnExecute.drop_table_fail");

    handler->DropTable(&context, &table_name, &response);
}

TEST_F(RpcHandlerTest, PARTITION_TEST) {
    ::grpc::ServerContext context;
    handler->SetContext(&context, dummy_context);
    handler->RegisterRequestHandler(milvus::server::RequestHandler());
    ::milvus::grpc::TableSchema table_schema;
    ::milvus::grpc::Status response;
    std::string str_table_name = "tbl_partition";
    table_schema.set_table_name(str_table_name);
    table_schema.set_dimension(TABLE_DIM);
    table_schema.set_index_file_size(INDEX_FILE_SIZE);
    table_schema.set_metric_type(1);
    handler->CreateTable(&context, &table_schema, &response);

    ::milvus::grpc::PartitionParam partition_param;
    partition_param.set_table_name(str_table_name);
    std::string partition_tag = "0";
    partition_param.set_tag(partition_tag);
    handler->CreatePartition(&context, &partition_param, &response);
    ASSERT_EQ(response.error_code(), ::grpc::Status::OK.error_code());

    ::milvus::grpc::TableName table_name;
    table_name.set_table_name(str_table_name);
    ::milvus::grpc::PartitionList partition_list;
    handler->ShowPartitions(&context, &table_name, &partition_list);
    ASSERT_EQ(response.error_code(), ::grpc::Status::OK.error_code());
    ASSERT_EQ(partition_list.partition_tag_array_size(), 1);

    fiu_init(0);
    fiu_enable("ShowPartitionsRequest.OnExecute.invalid_table_name", 1, NULL, 0);
    handler->ShowPartitions(&context, &table_name, &partition_list);
    fiu_disable("ShowPartitionsRequest.OnExecute.invalid_table_name");

    fiu_enable("ShowPartitionsRequest.OnExecute.show_partition_fail", 1, NULL, 0);
    handler->ShowPartitions(&context, &table_name, &partition_list);
    fiu_disable("ShowPartitionsRequest.OnExecute.show_partition_fail");

    fiu_init(0);
    fiu_enable("CreatePartitionRequest.OnExecute.invalid_table_name", 1, NULL, 0);
    handler->CreatePartition(&context, &partition_param, &response);
    ASSERT_NE(response.error_code(), ::grpc::Status::OK.error_code());
    fiu_disable("CreatePartitionRequest.OnExecute.invalid_table_name");

    fiu_enable("CreatePartitionRequest.OnExecute.invalid_partition_name", 1, NULL, 0);
    handler->CreatePartition(&context, &partition_param, &response);
    ASSERT_NE(response.error_code(), ::grpc::Status::OK.error_code());
    fiu_disable("CreatePartitionRequest.OnExecute.invalid_partition_name");

    fiu_enable("CreatePartitionRequest.OnExecute.invalid_partition_tags", 1, NULL, 0);
    handler->CreatePartition(&context, &partition_param, &response);
    ASSERT_NE(response.error_code(), ::grpc::Status::OK.error_code());
    fiu_disable("CreatePartitionRequest.OnExecute.invalid_partition_tags");

    fiu_enable("CreatePartitionRequest.OnExecute.db_already_exist", 1, NULL, 0);
    handler->CreatePartition(&context, &partition_param, &response);
    ASSERT_NE(response.error_code(), ::grpc::Status::OK.error_code());
    fiu_disable("CreatePartitionRequest.OnExecute.db_already_exist");

    fiu_enable("CreatePartitionRequest.OnExecute.create_partition_fail", 1, NULL, 0);
    handler->CreatePartition(&context, &partition_param, &response);
    ASSERT_NE(response.error_code(), ::grpc::Status::OK.error_code());
    fiu_disable("CreatePartitionRequest.OnExecute.create_partition_fail");

    fiu_enable("CreatePartitionRequest.OnExecute.throw_std_exception", 1, NULL, 0);
    handler->CreatePartition(&context, &partition_param, &response);
    ASSERT_NE(response.error_code(), ::grpc::Status::OK.error_code());
    fiu_disable("CreatePartitionRequest.OnExecute.throw_std_exception");

    ::milvus::grpc::PartitionParam partition_parm;
    partition_parm.set_table_name(str_table_name);
    partition_parm.set_tag(partition_tag);

    fiu_enable("DropPartitionRequest.OnExecute.invalid_table_name", 1, NULL, 0);
    handler->DropPartition(&context, &partition_parm, &response);
    ASSERT_NE(response.error_code(), ::grpc::Status::OK.error_code());
    fiu_disable("DropPartitionRequest.OnExecute.invalid_table_name");

    handler->DropPartition(&context, &partition_parm, &response);
    ASSERT_EQ(response.error_code(), ::grpc::Status::OK.error_code());
<<<<<<< HEAD

    fiu_enable("DropPartitionRequest.OnExecute.invalid_partition_tags", 1, NULL, 0);
    handler->DropPartition(&context, &partition_parm, &response);
    ASSERT_NE(response.error_code(), ::grpc::Status::OK.error_code());
    fiu_disable("DropPartitionRequest.OnExecute.invalid_partition_tags");

    partition_parm.set_partition_name(partition_name);
    fiu_enable("DropPartitionRequest.OnExecute.invalid_table_name", 1, NULL, 0);
    handler->DropPartition(&context, &partition_parm, &response);
    ASSERT_NE(response.error_code(), ::grpc::Status::OK.error_code());
    fiu_disable("DropPartitionRequest.OnExecute.invalid_table_name");

    fiu_enable("DropPartitionRequest.OnExecute.describe_table_fail", 1, NULL, 0);
    handler->DropPartition(&context, &partition_parm, &response);
    ASSERT_NE(response.error_code(), ::grpc::Status::OK.error_code());
    fiu_disable("DropPartitionRequest.OnExecute.describe_table_fail");

    handler->DropPartition(&context, &partition_parm, &response);
    ASSERT_NE(response.error_code(), ::grpc::Status::OK.error_code());

    sleep(2);
    handler->CreatePartition(&context, &partition_param, &response);
    ASSERT_EQ(response.error_code(), ::grpc::Status::OK.error_code());

    handler->DropPartition(&context, &partition_param, &response);
    ASSERT_EQ(response.error_code(), ::grpc::Status::OK.error_code());
=======
>>>>>>> 120f68d9
}

TEST_F(RpcHandlerTest, CMD_TEST) {
    ::grpc::ServerContext context;
    handler->SetContext(&context, dummy_context);
    handler->RegisterRequestHandler(milvus::server::RequestHandler());
    ::milvus::grpc::Command command;
    command.set_cmd("version");
    ::milvus::grpc::StringReply reply;
    handler->Cmd(&context, &command, &reply);
    ASSERT_EQ(reply.string_reply(), MILVUS_VERSION);

    command.set_cmd("tasktable");
    handler->Cmd(&context, &command, &reply);
    command.set_cmd("test");
    handler->Cmd(&context, &command, &reply);

    command.set_cmd("status");
    handler->Cmd(&context, &command, &reply);
    command.set_cmd("mode");
    handler->Cmd(&context, &command, &reply);

    command.set_cmd("build_commit_id");
    handler->Cmd(&context, &command, &reply);

    command.set_cmd("set_config");
    handler->Cmd(&context, &command, &reply);
    command.set_cmd("get_config");
    handler->Cmd(&context, &command, &reply);
}

<<<<<<< HEAD
TEST_F(RpcHandlerTest, DELETE_BY_RANGE_TEST) {
    ::grpc::ServerContext context;
    handler->SetContext(&context, dummy_context);
    handler->RegisterRequestHandler(milvus::server::RequestHandler());
    ::milvus::grpc::DeleteByDateParam request;
    ::milvus::grpc::Status status;
    handler->DeleteByDate(&context, nullptr, &status);
    handler->DeleteByDate(&context, &request, &status);

    request.set_table_name(TABLE_NAME);
    request.mutable_range()->set_start_value(CurrentTmDate(-3));
    request.mutable_range()->set_end_value(CurrentTmDate(-2));

    ::grpc::Status grpc_status = handler->DeleteByDate(&context, &request, &status);
    int error_code = status.error_code();
    //    ASSERT_EQ(error_code, ::milvus::grpc::ErrorCode::SUCCESS);

    request.mutable_range()->set_start_value("test6");
    grpc_status = handler->DeleteByDate(&context, &request, &status);
    request.mutable_range()->set_start_value(CurrentTmDate(-2));
    request.mutable_range()->set_end_value("test6");
    grpc_status = handler->DeleteByDate(&context, &request, &status);
    request.mutable_range()->set_end_value(CurrentTmDate(-2));
    grpc_status = handler->DeleteByDate(&context, &request, &status);

    fiu_init(0);
    fiu_enable("DeleteByDateRequest.OnExecute.db_not_found", 1, NULL, 0);
    handler->DeleteByDate(&context, &request, &status);
    ASSERT_NE(status.error_code(), ::grpc::Status::OK.error_code());
    fiu_disable("DeleteByDateRequest.OnExecute.db_not_found");

    fiu_enable("DeleteByDateRequest.OnExecute.describe_table_fail", 1, NULL, 0);
    handler->DeleteByDate(&context, &request, &status);
    ASSERT_NE(status.error_code(), ::grpc::Status::OK.error_code());
    fiu_disable("DeleteByDateRequest.OnExecute.describe_table_fail");

    fiu_enable("DeleteByDateRequest.OnExecute.throw_std_exception", 1, NULL, 0);
    handler->DeleteByDate(&context, &request, &status);
    ASSERT_NE(status.error_code(), ::grpc::Status::OK.error_code());
    fiu_disable("DeleteByDateRequest.OnExecute.throw_std_exception");

    fiu_enable("DeleteByDateRequest.OnExecute.drop_table_fail", 1, NULL, 0);
    handler->DeleteByDate(&context, &request, &status);
    ASSERT_NE(status.error_code(), ::grpc::Status::OK.error_code());
    fiu_disable("DeleteByDateRequest.OnExecute.drop_table_fail");
}

=======
>>>>>>> 120f68d9
//////////////////////////////////////////////////////////////////////
namespace {
class DummyRequest : public milvus::server::BaseRequest {
 public:
    milvus::Status
    OnExecute() override {
        return milvus::Status::OK();
    }

    static milvus::server::BaseRequestPtr
    Create(std::string& dummy) {
        return std::shared_ptr<milvus::server::BaseRequest>(new DummyRequest(dummy));
    }

 public:
    explicit DummyRequest(std::string& dummy)
        : BaseRequest(std::make_shared<milvus::server::Context>("dummy_request_id"), dummy) {
    }
};

class RpcSchedulerTest : public testing::Test {
 protected:
    void
    SetUp() override {
        std::string dummy = "dql";
        request_ptr = std::make_shared<DummyRequest>(dummy);
    }

    std::shared_ptr<DummyRequest> request_ptr;
};

class AsyncDummyRequest : public milvus::server::BaseRequest {
 public:
    milvus::Status
    OnExecute() override {
        return milvus::Status::OK();
    }

    static milvus::server::BaseRequestPtr
    Create(std::string& dummy) {
        return std::shared_ptr<milvus::server::BaseRequest>(new DummyRequest(dummy));
    }

    void TestSetStatus() {
        SetStatus(milvus::SERVER_INVALID_ARGUMENT, "");
    }

 public:
    explicit AsyncDummyRequest(std::string& dummy)
        : BaseRequest(std::make_shared<milvus::server::Context>("dummy_request_id2"), dummy, true) {
    }
};
}  // namespace

TEST_F(RpcSchedulerTest, BASE_TASK_TEST) {
    auto status = request_ptr->Execute();
    ASSERT_TRUE(status.ok());

    milvus::server::RequestScheduler::GetInstance().Start();
//    milvus::server::RequestScheduler::GetInstance().Stop();
//    milvus::server::RequestScheduler::GetInstance().Start();

    std::string dummy = "dql";
    milvus::server::BaseRequestPtr base_task_ptr = DummyRequest::Create(dummy);
    milvus::server::RequestScheduler::ExecRequest(base_task_ptr);

    milvus::server::RequestScheduler::GetInstance().ExecuteRequest(request_ptr);

    fiu_init(0);
    fiu_enable("RequestScheduler.ExecuteRequest.push_queue_fail", 1, NULL, 0);
    milvus::server::RequestScheduler::GetInstance().ExecuteRequest(request_ptr);
    fiu_disable("RequestScheduler.ExecuteRequest.push_queue_fail");

//    std::string dummy2 = "dql2";
//    milvus::server::BaseRequestPtr base_task_ptr2 = DummyRequest::Create(dummy2);
//    fiu_enable("RequestScheduler.PutToQueue.null_queue", 1, NULL, 0);
//    milvus::server::RequestScheduler::GetInstance().ExecuteRequest(base_task_ptr2);
//    fiu_disable("RequestScheduler.PutToQueue.null_queue");

    std::string dummy3 = "dql3";
    milvus::server::BaseRequestPtr base_task_ptr3 = DummyRequest::Create(dummy3);
    fiu_enable("RequestScheduler.TakeToExecute.throw_std_exception", 1, NULL, 0);
    milvus::server::RequestScheduler::GetInstance().ExecuteRequest(base_task_ptr3);
    fiu_disable("RequestScheduler.TakeToExecute.throw_std_exception");

    std::string dummy4 = "dql4";
    milvus::server::BaseRequestPtr base_task_ptr4 = DummyRequest::Create(dummy4);
    fiu_enable("RequestScheduler.TakeToExecute.execute_fail", 1, NULL, 0);
    milvus::server::RequestScheduler::GetInstance().ExecuteRequest(base_task_ptr4);
    fiu_disable("RequestScheduler.TakeToExecute.execute_fail");

    std::string dummy5 = "dql5";
    milvus::server::BaseRequestPtr base_task_ptr5 = DummyRequest::Create(dummy5);
    fiu_enable("RequestScheduler.PutToQueue.push_null_thread", 1, NULL, 0);
    milvus::server::RequestScheduler::GetInstance().ExecuteRequest(base_task_ptr5);
    fiu_disable("RequestScheduler.PutToQueue.push_null_thread");

    request_ptr = nullptr;
    milvus::server::RequestScheduler::GetInstance().ExecuteRequest(request_ptr);

    milvus::server::BaseRequestPtr null_ptr = nullptr;
    milvus::server::RequestScheduler::ExecRequest(null_ptr);

    std::string async_dummy = "AsyncDummyRequest";
    auto async_ptr = std::make_shared<AsyncDummyRequest>(async_dummy);
    auto base_ptr = std::static_pointer_cast<milvus::server::BaseRequest>(async_ptr);
    milvus::server::RequestScheduler::ExecRequest(base_ptr);
    async_ptr->TestSetStatus();

    milvus::server::RequestScheduler::GetInstance().Stop();
    milvus::server::RequestScheduler::GetInstance().Start();
    milvus::server::RequestScheduler::GetInstance().Stop();
}

TEST(RpcTest, RPC_SERVER_TEST) {
    using GrpcServer =  milvus::server::grpc::GrpcServer;
    GrpcServer& server = GrpcServer::GetInstance();

    fiu_init(0);
    fiu_enable("check_config_address_fail", 1, NULL, 0);
    server.Start();
    sleep(2);
    fiu_disable("check_config_address_fail");
    server.Stop();

    fiu_enable("check_config_port_fail", 1, NULL, 0);
    server.Start();
    sleep(2);
    fiu_disable("check_config_port_fail");
    server.Stop();

    server.Start();
    sleep(2);
    server.Stop();
}

TEST(RpcTest, InterceptorHookHandlerTest) {
    auto handler = std::make_shared<milvus::server::grpc::GrpcInterceptorHookHandler>();
    handler->OnPostRecvInitialMetaData(nullptr, nullptr);
    handler->OnPreSendMessage(nullptr, nullptr);
}<|MERGE_RESOLUTION|>--- conflicted
+++ resolved
@@ -383,54 +383,6 @@
     }
     handler->Search(&context, &request, &response);
 
-<<<<<<< HEAD
-    // test search with range
-    ::milvus::grpc::Range* range = request.mutable_query_range_array()->Add();
-    range->set_start_value(CurrentTmDate(-2));
-    range->set_end_value(CurrentTmDate(-3));
-    handler->Search(&context, &request, &response);
-    request.mutable_query_range_array()->Clear();
-
-    request.set_table_name("test2");
-    handler->Search(&context, &request, &response);
-    request.set_table_name(TABLE_NAME);
-    handler->Search(&context, &request, &response);
-
-    fiu_init(0);
-    fiu_enable("SearchRequest.OnExecute.describe_table_fail", 1, NULL, 0);
-    handler->Search(&context, &request, &response);
-    fiu_disable("SearchRequest.OnExecute.describe_table_fail");
-
-    fiu_enable("SearchRequest.OnExecute.invalod_rowrecord_array", 1, NULL, 0);
-    handler->Search(&context, &request, &response);
-    fiu_disable("SearchRequest.OnExecute.invalod_rowrecord_array");
-
-    fiu_enable("SearchRequest.OnExecute.invalid_dim", 1, NULL, 0);
-    handler->Search(&context, &request, &response);
-    fiu_disable("SearchRequest.OnExecute.invalid_dim");
-
-    fiu_enable("SearchRequest.OnExecute.invalid_partition_tags", 1, NULL, 0);
-    handler->Search(&context, &request, &response);
-    fiu_disable("SearchRequest.OnExecute.invalid_partition_tags");
-
-    fiu_enable("SearchRequest.OnExecute.query_fail", 1, NULL, 0);
-    handler->Search(&context, &request, &response);
-    fiu_disable("SearchRequest.OnExecute.query_fail");
-
-    fiu_enable("SearchRequest.OnExecute.empty_result_ids", 1, NULL, 0);
-    handler->Search(&context, &request, &response);
-    fiu_disable("SearchRequest.OnExecute.empty_result_ids");
-
-    fiu_enable("SearchRequest.OnExecute.throw_std_exception", 1, NULL, 0);
-    handler->Search(&context, &request, &response);
-    fiu_disable("SearchRequest.OnExecute.throw_std_exception");
-
-    fiu_enable("GrpcRequestHandler.Search.not_empty_file_ids", 1, NULL, 0);
-    handler->Search(&context, &request, &response);
-    fiu_disable("GrpcRequestHandler.Search.not_empty_file_ids");
-
-=======
->>>>>>> 120f68d9
     ::milvus::grpc::SearchInFilesParam search_in_files_param;
     std::string* file_id = search_in_files_param.add_file_id_array();
     *file_id = "test_tbl";
@@ -712,35 +664,6 @@
 
     handler->DropPartition(&context, &partition_parm, &response);
     ASSERT_EQ(response.error_code(), ::grpc::Status::OK.error_code());
-<<<<<<< HEAD
-
-    fiu_enable("DropPartitionRequest.OnExecute.invalid_partition_tags", 1, NULL, 0);
-    handler->DropPartition(&context, &partition_parm, &response);
-    ASSERT_NE(response.error_code(), ::grpc::Status::OK.error_code());
-    fiu_disable("DropPartitionRequest.OnExecute.invalid_partition_tags");
-
-    partition_parm.set_partition_name(partition_name);
-    fiu_enable("DropPartitionRequest.OnExecute.invalid_table_name", 1, NULL, 0);
-    handler->DropPartition(&context, &partition_parm, &response);
-    ASSERT_NE(response.error_code(), ::grpc::Status::OK.error_code());
-    fiu_disable("DropPartitionRequest.OnExecute.invalid_table_name");
-
-    fiu_enable("DropPartitionRequest.OnExecute.describe_table_fail", 1, NULL, 0);
-    handler->DropPartition(&context, &partition_parm, &response);
-    ASSERT_NE(response.error_code(), ::grpc::Status::OK.error_code());
-    fiu_disable("DropPartitionRequest.OnExecute.describe_table_fail");
-
-    handler->DropPartition(&context, &partition_parm, &response);
-    ASSERT_NE(response.error_code(), ::grpc::Status::OK.error_code());
-
-    sleep(2);
-    handler->CreatePartition(&context, &partition_param, &response);
-    ASSERT_EQ(response.error_code(), ::grpc::Status::OK.error_code());
-
-    handler->DropPartition(&context, &partition_param, &response);
-    ASSERT_EQ(response.error_code(), ::grpc::Status::OK.error_code());
-=======
->>>>>>> 120f68d9
 }
 
 TEST_F(RpcHandlerTest, CMD_TEST) {
@@ -772,56 +695,6 @@
     handler->Cmd(&context, &command, &reply);
 }
 
-<<<<<<< HEAD
-TEST_F(RpcHandlerTest, DELETE_BY_RANGE_TEST) {
-    ::grpc::ServerContext context;
-    handler->SetContext(&context, dummy_context);
-    handler->RegisterRequestHandler(milvus::server::RequestHandler());
-    ::milvus::grpc::DeleteByDateParam request;
-    ::milvus::grpc::Status status;
-    handler->DeleteByDate(&context, nullptr, &status);
-    handler->DeleteByDate(&context, &request, &status);
-
-    request.set_table_name(TABLE_NAME);
-    request.mutable_range()->set_start_value(CurrentTmDate(-3));
-    request.mutable_range()->set_end_value(CurrentTmDate(-2));
-
-    ::grpc::Status grpc_status = handler->DeleteByDate(&context, &request, &status);
-    int error_code = status.error_code();
-    //    ASSERT_EQ(error_code, ::milvus::grpc::ErrorCode::SUCCESS);
-
-    request.mutable_range()->set_start_value("test6");
-    grpc_status = handler->DeleteByDate(&context, &request, &status);
-    request.mutable_range()->set_start_value(CurrentTmDate(-2));
-    request.mutable_range()->set_end_value("test6");
-    grpc_status = handler->DeleteByDate(&context, &request, &status);
-    request.mutable_range()->set_end_value(CurrentTmDate(-2));
-    grpc_status = handler->DeleteByDate(&context, &request, &status);
-
-    fiu_init(0);
-    fiu_enable("DeleteByDateRequest.OnExecute.db_not_found", 1, NULL, 0);
-    handler->DeleteByDate(&context, &request, &status);
-    ASSERT_NE(status.error_code(), ::grpc::Status::OK.error_code());
-    fiu_disable("DeleteByDateRequest.OnExecute.db_not_found");
-
-    fiu_enable("DeleteByDateRequest.OnExecute.describe_table_fail", 1, NULL, 0);
-    handler->DeleteByDate(&context, &request, &status);
-    ASSERT_NE(status.error_code(), ::grpc::Status::OK.error_code());
-    fiu_disable("DeleteByDateRequest.OnExecute.describe_table_fail");
-
-    fiu_enable("DeleteByDateRequest.OnExecute.throw_std_exception", 1, NULL, 0);
-    handler->DeleteByDate(&context, &request, &status);
-    ASSERT_NE(status.error_code(), ::grpc::Status::OK.error_code());
-    fiu_disable("DeleteByDateRequest.OnExecute.throw_std_exception");
-
-    fiu_enable("DeleteByDateRequest.OnExecute.drop_table_fail", 1, NULL, 0);
-    handler->DeleteByDate(&context, &request, &status);
-    ASSERT_NE(status.error_code(), ::grpc::Status::OK.error_code());
-    fiu_disable("DeleteByDateRequest.OnExecute.drop_table_fail");
-}
-
-=======
->>>>>>> 120f68d9
 //////////////////////////////////////////////////////////////////////
 namespace {
 class DummyRequest : public milvus::server::BaseRequest {
