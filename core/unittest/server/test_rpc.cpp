// Copyright (C) 2019-2020 Zilliz. All rights reserved.
//
// Licensed under the Apache License, Version 2.0 (the "License"); you may not use this file except in compliance
// with the License. You may obtain a copy of the License at
//
// http://www.apache.org/licenses/LICENSE-2.0
//
// Unless required by applicable law or agreed to in writing, software distributed under the License
// is distributed on an "AS IS" BASIS, WITHOUT WARRANTIES OR CONDITIONS OF ANY KIND, either express
// or implied. See the License for the specific language governing permissions and limitations under the License.

#include <gtest/gtest.h>
#include <opentracing/mocktracer/tracer.h>

#include <boost/filesystem.hpp>
#include <thread>

#include "server/Server.h"
#include "server/grpc_impl/GrpcRequestHandler.h"
#include "server/delivery/RequestScheduler.h"
#include "server/delivery/request/BaseRequest.h"
#include "server/delivery/RequestHandler.h"
#include "src/version.h"

#include "grpc/gen-milvus/milvus.grpc.pb.h"
#include "grpc/gen-status/status.pb.h"
#include "scheduler/ResourceFactory.h"
#include "scheduler/SchedInst.h"
#include "server/Config.h"
#include "server/DBWrapper.h"
#include "utils/CommonUtil.h"
#include "server/grpc_impl/GrpcServer.h"

#include <fiu-local.h>
#include <fiu-control.h>

namespace {

static const char* TABLE_NAME = "test_grpc";
static constexpr int64_t TABLE_DIM = 256;
static constexpr int64_t INDEX_FILE_SIZE = 1024;
static constexpr int64_t VECTOR_COUNT = 1000;
static constexpr int64_t INSERT_LOOP = 10;
constexpr int64_t SECONDS_EACH_HOUR = 3600;

void
CopyRowRecord(::milvus::grpc::RowRecord* target, const std::vector<float>& src) {
    auto vector_data = target->mutable_float_data();
    vector_data->Resize(static_cast<int>(src.size()), 0.0);
    memcpy(vector_data->mutable_data(), src.data(), src.size() * sizeof(float));
}

class RpcHandlerTest : public testing::Test {
 protected:
    void
    SetUp() override {
        auto res_mgr = milvus::scheduler::ResMgrInst::GetInstance();
        res_mgr->Clear();
        res_mgr->Add(milvus::scheduler::ResourceFactory::Create("disk", "DISK", 0, false));
        res_mgr->Add(milvus::scheduler::ResourceFactory::Create("cpu", "CPU", 0));
        res_mgr->Add(milvus::scheduler::ResourceFactory::Create("gtx1660", "GPU", 0));

        auto default_conn = milvus::scheduler::Connection("IO", 500.0);
        auto PCIE = milvus::scheduler::Connection("IO", 11000.0);
        res_mgr->Connect("disk", "cpu", default_conn);
        res_mgr->Connect("cpu", "gtx1660", PCIE);
        res_mgr->Start();
        milvus::scheduler::SchedInst::GetInstance()->Start();
        milvus::scheduler::JobMgrInst::GetInstance()->Start();

        milvus::engine::DBOptions opt;

        milvus::server::Config::GetInstance().SetDBConfigBackendUrl("sqlite://:@:/");
        milvus::server::Config::GetInstance().SetDBConfigArchiveDiskThreshold("");
        milvus::server::Config::GetInstance().SetDBConfigArchiveDaysThreshold("");
        milvus::server::Config::GetInstance().SetStorageConfigPrimaryPath("/tmp/milvus_test");
        milvus::server::Config::GetInstance().SetStorageConfigSecondaryPath("");
        milvus::server::Config::GetInstance().SetCacheConfigCacheInsertData("");
        milvus::server::Config::GetInstance().SetEngineConfigOmpThreadNum("");

        //        serverConfig.SetValue(server::CONFIG_CLUSTER_MODE, "cluster");
        //        DBWrapper::GetInstance().GetInstance().StartService();
        //        DBWrapper::GetInstance().GetInstance().StopService();
        //
        //        serverConfig.SetValue(server::CONFIG_CLUSTER_MODE, "read_only");
        //        DBWrapper::GetInstance().GetInstance().StartService();
        //        DBWrapper::GetInstance().GetInstance().StopService();

        milvus::server::DBWrapper::GetInstance().StartService();

        // initialize handler, create table
        handler = std::make_shared<milvus::server::grpc::GrpcRequestHandler>(opentracing::Tracer::Global());
        dummy_context = std::make_shared<milvus::server::Context>("dummy_request_id");
        opentracing::mocktracer::MockTracerOptions tracer_options;
        auto mock_tracer =
            std::shared_ptr<opentracing::Tracer>{new opentracing::mocktracer::MockTracer{std::move(tracer_options)}};
        auto mock_span = mock_tracer->StartSpan("mock_span");
        auto trace_context = std::make_shared<milvus::tracing::TraceContext>(mock_span);
        dummy_context->SetTraceContext(trace_context);
        ::grpc::ServerContext context;
        handler->SetContext(&context, dummy_context);
        ::milvus::grpc::TableSchema request;
        ::milvus::grpc::Status status;
        request.set_table_name(TABLE_NAME);
        request.set_dimension(TABLE_DIM);
        request.set_index_file_size(INDEX_FILE_SIZE);
        request.set_metric_type(1);
        handler->SetContext(&context, dummy_context);
        handler->random_id();
        ::grpc::Status grpc_status = handler->CreateTable(&context, &request, &status);
    }

    void
    TearDown() override {
        milvus::server::DBWrapper::GetInstance().StopService();
        milvus::scheduler::JobMgrInst::GetInstance()->Stop();
        milvus::scheduler::ResMgrInst::GetInstance()->Stop();
        milvus::scheduler::SchedInst::GetInstance()->Stop();
        boost::filesystem::remove_all("/tmp/milvus_test");
    }

 protected:
    std::shared_ptr<milvus::server::grpc::GrpcRequestHandler> handler;
    std::shared_ptr<milvus::server::Context> dummy_context;
};

void
BuildVectors(int64_t from, int64_t to, std::vector<std::vector<float>>& vector_record_array) {
    if (to <= from) {
        return;
    }

    vector_record_array.clear();
    for (int64_t k = from; k < to; k++) {
        std::vector<float> record;
        record.resize(TABLE_DIM);
        for (int64_t i = 0; i < TABLE_DIM; i++) {
            record[i] = (float)(k % (i + 1));
        }

        vector_record_array.emplace_back(record);
    }
}

std::string
CurrentTmDate(int64_t offset_day = 0) {
    time_t tt;
    time(&tt);
    tt = tt + 8 * SECONDS_EACH_HOUR;
    tt = tt + 24 * SECONDS_EACH_HOUR * offset_day;
    tm t;
    gmtime_r(&tt, &t);

    std::string str =
        std::to_string(t.tm_year + 1900) + "-" + std::to_string(t.tm_mon + 1) + "-" + std::to_string(t.tm_mday);

    return str;
}

}  // namespace

TEST_F(RpcHandlerTest, HAS_TABLE_TEST) {
    ::grpc::ServerContext context;
    handler->SetContext(&context, dummy_context);
    handler->RegisterRequestHandler(milvus::server::RequestHandler());
    ::milvus::grpc::TableName request;
    ::milvus::grpc::BoolReply reply;
    ::grpc::Status status = handler->HasTable(&context, &request, &reply);
    request.set_table_name(TABLE_NAME);
    status = handler->HasTable(&context, &request, &reply);
    ASSERT_TRUE(status.error_code() == ::grpc::Status::OK.error_code());
    int error_code = reply.status().error_code();
    ASSERT_EQ(error_code, ::milvus::grpc::ErrorCode::SUCCESS);

    fiu_init(0);
    fiu_enable("HasTableRequest.OnExecute.table_not_exist", 1, NULL, 0);
    handler->HasTable(&context, &request, &reply);
    ASSERT_NE(reply.status().error_code(), ::milvus::grpc::ErrorCode::SUCCESS);
    fiu_disable("HasTableRequest.OnExecute.table_not_exist");

    fiu_enable("HasTableRequest.OnExecute.throw_std_exception", 1, NULL, 0);
    handler->HasTable(&context, &request, &reply);
    ASSERT_NE(reply.status().error_code(), ::milvus::grpc::ErrorCode::SUCCESS);
    fiu_disable("HasTableRequest.OnExecute.throw_std_exception");
}

TEST_F(RpcHandlerTest, INDEX_TEST) {
    ::grpc::ServerContext context;
    handler->SetContext(&context, dummy_context);
    handler->RegisterRequestHandler(milvus::server::RequestHandler());
    ::milvus::grpc::IndexParam request;
    ::milvus::grpc::Status response;
    ::grpc::Status grpc_status = handler->CreateIndex(&context, &request, &response);
    request.set_table_name("test1");
    handler->CreateIndex(&context, &request, &response);

    request.set_table_name(TABLE_NAME);
    handler->CreateIndex(&context, &request, &response);

    request.mutable_index()->set_index_type(1);
    handler->CreateIndex(&context, &request, &response);

    request.mutable_index()->set_nlist(16384);
    grpc_status = handler->CreateIndex(&context, &request, &response);
    ASSERT_EQ(grpc_status.error_code(), ::grpc::Status::OK.error_code());
    int error_code = response.error_code();
    //    ASSERT_EQ(error_code, ::milvus::grpc::ErrorCode::SUCCESS);

    fiu_init(0);
    fiu_enable("CreateIndexRequest.OnExecute.not_has_table", 1, NULL, 0);
    grpc_status = handler->CreateIndex(&context, &request, &response);
    ASSERT_TRUE(grpc_status.ok());
    fiu_disable("CreateIndexRequest.OnExecute.not_has_table");

    fiu_enable("CreateIndexRequest.OnExecute.throw_std.exception", 1, NULL, 0);
    grpc_status = handler->CreateIndex(&context, &request, &response);
    ASSERT_TRUE(grpc_status.ok());
    fiu_disable("CreateIndexRequest.OnExecute.throw_std.exception");

    fiu_enable("CreateIndexRequest.OnExecute.create_index_fail", 1, NULL, 0);
    grpc_status = handler->CreateIndex(&context, &request, &response);
    ASSERT_TRUE(grpc_status.ok());
    fiu_disable("CreateIndexRequest.OnExecute.create_index_fail");

#ifdef MILVUS_GPU_VERSION
    request.mutable_index()->set_index_type(static_cast<int>(milvus::engine::EngineType::FAISS_PQ));
    fiu_enable("CreateIndexRequest.OnExecute.ip_meteric", 1, NULL, 0);
    grpc_status = handler->CreateIndex(&context, &request, &response);
    ASSERT_TRUE(grpc_status.ok());
    fiu_disable("CreateIndexRequest.OnExecute.ip_meteric");
#endif

    ::milvus::grpc::TableName table_name;
    ::milvus::grpc::IndexParam index_param;
    handler->DescribeIndex(&context, &table_name, &index_param);
    table_name.set_table_name("test4");
    handler->DescribeIndex(&context, &table_name, &index_param);
    table_name.set_table_name(TABLE_NAME);
    handler->DescribeIndex(&context, &table_name, &index_param);

    fiu_init(0);
    fiu_enable("DescribeIndexRequest.OnExecute.throw_std_exception", 1, NULL, 0);
    handler->DescribeIndex(&context, &table_name, &index_param);
    fiu_disable("DescribeIndexRequest.OnExecute.throw_std_exception");

    ::milvus::grpc::Status status;
    table_name.Clear();
    handler->DropIndex(&context, &table_name, &status);
    table_name.set_table_name("test5");
    handler->DropIndex(&context, &table_name, &status);

    table_name.set_table_name(TABLE_NAME);

    fiu_init(0);
    fiu_enable("DropIndexRequest.OnExecute.table_not_exist", 1, NULL, 0);
    handler->DropIndex(&context, &table_name, &status);
    fiu_disable("DropIndexRequest.OnExecute.table_not_exist");

    fiu_enable("DropIndexRequest.OnExecute.drop_index_fail", 1, NULL, 0);
    handler->DropIndex(&context, &table_name, &status);
    fiu_disable("DropIndexRequest.OnExecute.drop_index_fail");

    fiu_enable("DropIndexRequest.OnExecute.throw_std_exception", 1, NULL, 0);
    handler->DropIndex(&context, &table_name, &status);
    fiu_disable("DropIndexRequest.OnExecute.throw_std_exception");

    handler->DropIndex(&context, &table_name, &status);
}

TEST_F(RpcHandlerTest, INSERT_TEST) {
    ::grpc::ServerContext context;
    handler->SetContext(&context, dummy_context);
    handler->RegisterRequestHandler(milvus::server::RequestHandler());
    ::milvus::grpc::InsertParam request;
    ::milvus::grpc::Status response;

    request.set_table_name(TABLE_NAME);
    std::vector<std::vector<float>> record_array;
    BuildVectors(0, VECTOR_COUNT, record_array);
    ::milvus::grpc::VectorIds vector_ids;
    for (auto& record : record_array) {
        ::milvus::grpc::RowRecord* grpc_record = request.add_row_record_array();
        CopyRowRecord(grpc_record, record);
    }
    handler->Insert(&context, &request, &vector_ids);
    ASSERT_EQ(vector_ids.vector_id_array_size(), VECTOR_COUNT);
    fiu_init(0);
    fiu_enable("InsertRequest.OnExecute.id_array_error", 1, NULL, 0);
    handler->Insert(&context, &request, &vector_ids);
    ASSERT_NE(vector_ids.vector_id_array_size(), VECTOR_COUNT);
    fiu_disable("InsertRequest.OnExecute.id_array_error");

    fiu_enable("InsertRequest.OnExecute.db_not_found", 1, NULL, 0);
    handler->Insert(&context, &request, &vector_ids);
    ASSERT_NE(vector_ids.vector_id_array_size(), VECTOR_COUNT);
    fiu_disable("InsertRequest.OnExecute.db_not_found");

    fiu_enable("InsertRequest.OnExecute.describe_table_fail", 1, NULL, 0);
    handler->Insert(&context, &request, &vector_ids);
    ASSERT_NE(vector_ids.vector_id_array_size(), VECTOR_COUNT);
    fiu_disable("InsertRequest.OnExecute.describe_table_fail");

    fiu_enable("InsertRequest.OnExecute.illegal_vector_id", 1, NULL, 0);
    handler->Insert(&context, &request, &vector_ids);
    ASSERT_NE(vector_ids.vector_id_array_size(), VECTOR_COUNT);
    fiu_disable("InsertRequest.OnExecute.illegal_vector_id");

    fiu_enable("InsertRequest.OnExecute.illegal_vector_id2", 1, NULL, 0);
    handler->Insert(&context, &request, &vector_ids);
    ASSERT_NE(vector_ids.vector_id_array_size(), VECTOR_COUNT);
    fiu_disable("InsertRequest.OnExecute.illegal_vector_id2");

    fiu_enable("InsertRequest.OnExecute.throw_std_exception", 1, NULL, 0);
    handler->Insert(&context, &request, &vector_ids);
    ASSERT_NE(vector_ids.vector_id_array_size(), VECTOR_COUNT);
    fiu_disable("InsertRequest.OnExecute.throw_std_exception");

    fiu_enable("InsertRequest.OnExecute.invalid_dim", 1, NULL, 0);
    handler->Insert(&context, &request, &vector_ids);
    ASSERT_NE(vector_ids.vector_id_array_size(), VECTOR_COUNT);
    fiu_disable("InsertRequest.OnExecute.invalid_dim");

    fiu_enable("InsertRequest.OnExecute.insert_fail", 1, NULL, 0);
    handler->Insert(&context, &request, &vector_ids);
    fiu_disable("InsertRequest.OnExecute.insert_fail");

    fiu_enable("InsertRequest.OnExecute.invalid_ids_size", 1, NULL, 0);
    handler->Insert(&context, &request, &vector_ids);
    fiu_disable("InsertRequest.OnExecute.invalid_ids_size");

    // insert vectors with wrong dim
    std::vector<float> record_wrong_dim(TABLE_DIM - 1, 0.5f);
    ::milvus::grpc::RowRecord* grpc_record = request.add_row_record_array();
    CopyRowRecord(grpc_record, record_wrong_dim);
    handler->Insert(&context, &request, &vector_ids);
    ASSERT_EQ(vector_ids.status().error_code(), ::milvus::grpc::ILLEGAL_ROWRECORD);
}

TEST_F(RpcHandlerTest, SEARCH_TEST) {
    ::grpc::ServerContext context;
    handler->SetContext(&context, dummy_context);
    handler->RegisterRequestHandler(milvus::server::RequestHandler());
    ::milvus::grpc::SearchParam request;
    ::milvus::grpc::TopKQueryResult response;
    // test null input
    handler->Search(&context, nullptr, &response);

    // test invalid table name
    handler->Search(&context, &request, &response);

    // test table not exist
    request.set_table_name("test3");
    handler->Search(&context, &request, &response);

    // test invalid topk
    request.set_table_name(TABLE_NAME);
    handler->Search(&context, &request, &response);

    // test invalid nprobe
    request.set_topk(10);
    handler->Search(&context, &request, &response);

    // test empty query record array
    request.set_nprobe(32);
    handler->Search(&context, &request, &response);

    std::vector<std::vector<float>> record_array;
    BuildVectors(0, VECTOR_COUNT, record_array);
    ::milvus::grpc::InsertParam insert_param;
    for (auto& record : record_array) {
        ::milvus::grpc::RowRecord* grpc_record = insert_param.add_row_record_array();
        CopyRowRecord(grpc_record, record);
    }
    // insert vectors
    insert_param.set_table_name(TABLE_NAME);
    ::milvus::grpc::VectorIds vector_ids;
    handler->Insert(&context, &insert_param, &vector_ids);

    BuildVectors(0, 10, record_array);
    for (auto& record : record_array) {
        ::milvus::grpc::RowRecord* row_record = request.add_query_record_array();
        CopyRowRecord(row_record, record);
    }
    handler->Search(&context, &request, &response);

    // test search with range
    ::milvus::grpc::Range* range = request.mutable_query_range_array()->Add();
    range->set_start_value(CurrentTmDate(-2));
    range->set_end_value(CurrentTmDate(-3));
    handler->Search(&context, &request, &response);
    request.mutable_query_range_array()->Clear();

    request.set_table_name("test2");
    handler->Search(&context, &request, &response);
    request.set_table_name(TABLE_NAME);
    handler->Search(&context, &request, &response);

    fiu_init(0);
    fiu_enable("SearchRequest.OnExecute.describe_table_fail", 1, NULL, 0);
    handler->Search(&context, &request, &response);
    fiu_disable("SearchRequest.OnExecute.describe_table_fail");

    fiu_enable("SearchRequest.OnExecute.invalod_rowrecord_array", 1, NULL, 0);
    handler->Search(&context, &request, &response);
    fiu_disable("SearchRequest.OnExecute.invalod_rowrecord_array");

    fiu_enable("SearchRequest.OnExecute.invalid_dim", 1, NULL, 0);
    handler->Search(&context, &request, &response);
    fiu_disable("SearchRequest.OnExecute.invalid_dim");

    fiu_enable("SearchRequest.OnExecute.invalid_partition_tags", 1, NULL, 0);
    handler->Search(&context, &request, &response);
    fiu_disable("SearchRequest.OnExecute.invalid_partition_tags");

    fiu_enable("SearchRequest.OnExecute.query_fail", 1, NULL, 0);
    handler->Search(&context, &request, &response);
    fiu_disable("SearchRequest.OnExecute.query_fail");

    fiu_enable("SearchRequest.OnExecute.empty_result_ids", 1, NULL, 0);
    handler->Search(&context, &request, &response);
    fiu_disable("SearchRequest.OnExecute.empty_result_ids");

    fiu_enable("SearchRequest.OnExecute.throw_std_exception", 1, NULL, 0);
    handler->Search(&context, &request, &response);
    fiu_disable("SearchRequest.OnExecute.throw_std_exception");

    fiu_enable("GrpcRequestHandler.Search.not_empty_file_ids", 1, NULL, 0);
    handler->Search(&context, &request, &response);
    fiu_disable("GrpcRequestHandler.Search.not_empty_file_ids");

    ::milvus::grpc::SearchInFilesParam search_in_files_param;
    std::string* file_id = search_in_files_param.add_file_id_array();
    *file_id = "test_tbl";
    handler->SearchInFiles(&context, &search_in_files_param, &response);
}

TEST_F(RpcHandlerTest, TABLES_TEST) {
    ::grpc::ServerContext context;
    handler->SetContext(&context, dummy_context);
    handler->RegisterRequestHandler(milvus::server::RequestHandler());
    ::milvus::grpc::TableSchema tableschema;
    ::milvus::grpc::Status response;
    std::string tablename = "tbl";

    // create table test
    // test null input
    handler->CreateTable(&context, nullptr, &response);
    // test invalid table name
    handler->CreateTable(&context, &tableschema, &response);
    // test invalid table dimension
    tableschema.set_table_name(tablename);
    handler->CreateTable(&context, &tableschema, &response);
    // test invalid index file size
    tableschema.set_dimension(TABLE_DIM);
    //    handler->CreateTable(&context, &tableschema, &response);
    // test invalid index metric type
    tableschema.set_index_file_size(INDEX_FILE_SIZE);
    handler->CreateTable(&context, &tableschema, &response);
    // test table already exist
    tableschema.set_metric_type(1);
    handler->CreateTable(&context, &tableschema, &response);

    // describe table test
    // test invalid table name
    ::milvus::grpc::TableName table_name;
    ::milvus::grpc::TableSchema table_schema;
    handler->DescribeTable(&context, &table_name, &table_schema);

    table_name.set_table_name(TABLE_NAME);
    ::grpc::Status status = handler->DescribeTable(&context, &table_name, &table_schema);
    ASSERT_EQ(status.error_code(), ::grpc::Status::OK.error_code());

    fiu_init(0);
    fiu_enable("DescribeTableRequest.OnExecute.describe_table_fail", 1, NULL, 0);
    handler->DescribeTable(&context, &table_name, &table_schema);
    fiu_disable("DescribeTableRequest.OnExecute.describe_table_fail");

    fiu_enable("DescribeTableRequest.OnExecute.throw_std_exception", 1, NULL, 0);
    handler->DescribeTable(&context, &table_name, &table_schema);
    fiu_disable("DescribeTableRequest.OnExecute.throw_std_exception");

    ::milvus::grpc::InsertParam request;
    std::vector<std::vector<float>> record_array;
    BuildVectors(0, VECTOR_COUNT, record_array);
    ::milvus::grpc::VectorIds vector_ids;
    for (int64_t i = 0; i < VECTOR_COUNT; i++) {
        vector_ids.add_vector_id_array(i);
    }
    // Insert vectors
    // test invalid table name
    handler->Insert(&context, &request, &vector_ids);
    request.set_table_name(tablename);
    // test empty row record
    handler->Insert(&context, &request, &vector_ids);

    for (auto& record : record_array) {
        ::milvus::grpc::RowRecord* grpc_record = request.add_row_record_array();
        CopyRowRecord(grpc_record, record);
    }
    // test vector_id size not equal to row record size
    vector_ids.clear_vector_id_array();
    vector_ids.add_vector_id_array(1);
    handler->Insert(&context, &request, &vector_ids);

    // normally test
    vector_ids.clear_vector_id_array();
    handler->Insert(&context, &request, &vector_ids);

    request.clear_row_record_array();
    vector_ids.clear_vector_id_array();
    for (uint64_t i = 0; i < 10; ++i) {
        ::milvus::grpc::RowRecord* grpc_record = request.add_row_record_array();
        CopyRowRecord(grpc_record, record_array[i]);
    }
    handler->Insert(&context, &request, &vector_ids);

    // show tables
    ::milvus::grpc::Command cmd;
    ::milvus::grpc::TableNameList table_name_list;
    status = handler->ShowTables(&context, &cmd, &table_name_list);
    ASSERT_EQ(status.error_code(), ::grpc::Status::OK.error_code());

<<<<<<< HEAD
    // show table info
    ::milvus::grpc::TableInfo table_info;
    status = handler->ShowTableInfo(&context, &table_name, &table_info);
    ASSERT_EQ(status.error_code(), ::grpc::Status::OK.error_code());
=======
    fiu_init(0);
    fiu_enable("ShowTablesRequest.OnExecute.show_tables_fail", 1, NULL, 0);
    handler->ShowTables(&context, &cmd, &table_name_list);
    fiu_disable("ShowTablesRequest.OnExecute.show_tables_fail");
>>>>>>> 036aaef7

    // Count Table
    ::milvus::grpc::TableRowCount count;
    table_name.Clear();
    status = handler->CountTable(&context, &table_name, &count);
    table_name.set_table_name(tablename);
    status = handler->CountTable(&context, &table_name, &count);
    ASSERT_EQ(status.error_code(), ::grpc::Status::OK.error_code());
    //    ASSERT_EQ(count.table_row_count(), vector_ids.vector_id_array_size());
    fiu_init(0);
    fiu_enable("CountTableRequest.OnExecute.db_not_found", 1, NULL, 0);
    status = handler->CountTable(&context, &table_name, &count);
    fiu_disable("CountTableRequest.OnExecute.db_not_found");

    fiu_enable("CountTableRequest.OnExecute.status_error", 1, NULL, 0);
    status = handler->CountTable(&context, &table_name, &count);
    fiu_disable("CountTableRequest.OnExecute.status_error");

    fiu_enable("CountTableRequest.OnExecute.throw_std_exception", 1, NULL, 0);
    status = handler->CountTable(&context, &table_name, &count);
    fiu_disable("CountTableRequest.OnExecute.throw_std_exception");

    // Preload Table
    table_name.Clear();
    status = handler->PreloadTable(&context, &table_name, &response);
    table_name.set_table_name(TABLE_NAME);
    status = handler->PreloadTable(&context, &table_name, &response);
    ASSERT_EQ(status.error_code(), ::grpc::Status::OK.error_code());

    fiu_enable("PreloadTableRequest.OnExecute.preload_table_fail", 1, NULL, 0);
    handler->PreloadTable(&context, &table_name, &response);
    fiu_disable("PreloadTableRequest.OnExecute.preload_table_fail");

    fiu_enable("PreloadTableRequest.OnExecute.throw_std_exception", 1, NULL, 0);
    handler->PreloadTable(&context, &table_name, &response);
    fiu_disable("PreloadTableRequest.OnExecute.throw_std_exception");

    fiu_init(0);
    fiu_enable("CreateTableRequest.OnExecute.invalid_index_file_size", 1, NULL, 0);
    tableschema.set_table_name(tablename);
    handler->CreateTable(&context, &tableschema, &response);
    ASSERT_NE(response.error_code(), ::grpc::Status::OK.error_code());
    fiu_disable("CreateTableRequest.OnExecute.invalid_index_file_size");

    fiu_enable("CreateTableRequest.OnExecute.db_already_exist", 1, NULL, 0);
    tableschema.set_table_name(tablename);
    handler->CreateTable(&context, &tableschema, &response);
    ASSERT_NE(response.error_code(), ::grpc::Status::OK.error_code());
    fiu_disable("CreateTableRequest.OnExecute.db_already_exist");

    fiu_enable("CreateTableRequest.OnExecute.create_table_fail", 1, NULL, 0);
    tableschema.set_table_name(tablename);
    handler->CreateTable(&context, &tableschema, &response);
    ASSERT_NE(response.error_code(), ::grpc::Status::OK.error_code());
    fiu_disable("CreateTableRequest.OnExecute.create_table_fail");

    fiu_enable("CreateTableRequest.OnExecute.throw_std_exception", 1, NULL, 0);
    tableschema.set_table_name(tablename);
    handler->CreateTable(&context, &tableschema, &response);
    ASSERT_NE(response.error_code(), ::grpc::Status::OK.error_code());
    fiu_disable("CreateTableRequest.OnExecute.throw_std_exception");

    // Drop table
    table_name.set_table_name("");
    // test invalid table name
    ::grpc::Status grpc_status = handler->DropTable(&context, &table_name, &response);
    table_name.set_table_name(tablename);

    fiu_enable("DropTableRequest.OnExecute.db_not_found", 1, NULL, 0);
    handler->DropTable(&context, &table_name, &response);
    ASSERT_NE(response.error_code(), ::grpc::Status::OK.error_code());
    fiu_disable("DropTableRequest.OnExecute.db_not_found");

    fiu_enable("DropTableRequest.OnExecute.describe_table_fail", 1, NULL, 0);
    handler->DropTable(&context, &table_name, &response);
    ASSERT_NE(response.error_code(), ::grpc::Status::OK.error_code());
    fiu_disable("DropTableRequest.OnExecute.describe_table_fail");

    fiu_enable("DropTableRequest.OnExecute.throw_std_exception", 1, NULL, 0);
    handler->DropTable(&context, &table_name, &response);
    ASSERT_NE(response.error_code(), ::grpc::Status::OK.error_code());
    fiu_disable("DropTableRequest.OnExecute.throw_std_exception");

    grpc_status = handler->DropTable(&context, &table_name, &response);
    ASSERT_EQ(grpc_status.error_code(), ::grpc::Status::OK.error_code());
    int error_code = response.error_code();
    ASSERT_EQ(error_code, ::milvus::grpc::ErrorCode::SUCCESS);

    tableschema.set_table_name(table_name.table_name());
    handler->DropTable(&context, &table_name, &response);
    sleep(1);
    handler->CreateTable(&context, &tableschema, &response);
    ASSERT_EQ(response.error_code(), ::grpc::Status::OK.error_code());

    fiu_enable("DropTableRequest.OnExecute.drop_table_fail", 1, NULL, 0);
    handler->DropTable(&context, &table_name, &response);
    ASSERT_NE(response.error_code(), ::grpc::Status::OK.error_code());
    fiu_disable("DropTableRequest.OnExecute.drop_table_fail");

    handler->DropTable(&context, &table_name, &response);
}

TEST_F(RpcHandlerTest, PARTITION_TEST) {
    ::grpc::ServerContext context;
    handler->SetContext(&context, dummy_context);
    handler->RegisterRequestHandler(milvus::server::RequestHandler());
    ::milvus::grpc::TableSchema table_schema;
    ::milvus::grpc::Status response;
    std::string str_table_name = "tbl_partition";
    table_schema.set_table_name(str_table_name);
    table_schema.set_dimension(TABLE_DIM);
    table_schema.set_index_file_size(INDEX_FILE_SIZE);
    table_schema.set_metric_type(1);
    handler->CreateTable(&context, &table_schema, &response);

    ::milvus::grpc::PartitionParam partition_param;
    partition_param.set_table_name(str_table_name);
    std::string partition_name = "tbl_partition_0";
    partition_param.set_partition_name(partition_name);
    std::string partition_tag = "0";
    partition_param.set_tag(partition_tag);
    handler->CreatePartition(&context, &partition_param, &response);
    ASSERT_EQ(response.error_code(), ::grpc::Status::OK.error_code());

    ::milvus::grpc::TableName table_name;
    table_name.set_table_name(str_table_name);
    ::milvus::grpc::PartitionList partition_list;
    handler->ShowPartitions(&context, &table_name, &partition_list);
    ASSERT_EQ(response.error_code(), ::grpc::Status::OK.error_code());
    ASSERT_EQ(partition_list.partition_array_size(), 1);

    fiu_init(0);
    fiu_enable("ShowPartitionsRequest.OnExecute.invalid_table_name", 1, NULL, 0);
    handler->ShowPartitions(&context, &table_name, &partition_list);
    fiu_disable("ShowPartitionsRequest.OnExecute.invalid_table_name");

    fiu_enable("ShowPartitionsRequest.OnExecute.show_partition_fail", 1, NULL, 0);
    handler->ShowPartitions(&context, &table_name, &partition_list);
    fiu_disable("ShowPartitionsRequest.OnExecute.show_partition_fail");

    fiu_init(0);
    fiu_enable("CreatePartitionRequest.OnExecute.invalid_table_name", 1, NULL, 0);
    handler->CreatePartition(&context, &partition_param, &response);
    ASSERT_NE(response.error_code(), ::grpc::Status::OK.error_code());
    fiu_disable("CreatePartitionRequest.OnExecute.invalid_table_name");

    fiu_enable("CreatePartitionRequest.OnExecute.invalid_partition_name", 1, NULL, 0);
    handler->CreatePartition(&context, &partition_param, &response);
    ASSERT_NE(response.error_code(), ::grpc::Status::OK.error_code());
    fiu_disable("CreatePartitionRequest.OnExecute.invalid_partition_name");

    fiu_enable("CreatePartitionRequest.OnExecute.invalid_partition_tags", 1, NULL, 0);
    handler->CreatePartition(&context, &partition_param, &response);
    ASSERT_NE(response.error_code(), ::grpc::Status::OK.error_code());
    fiu_disable("CreatePartitionRequest.OnExecute.invalid_partition_tags");

    fiu_enable("CreatePartitionRequest.OnExecute.db_already_exist", 1, NULL, 0);
    handler->CreatePartition(&context, &partition_param, &response);
    ASSERT_NE(response.error_code(), ::grpc::Status::OK.error_code());
    fiu_disable("CreatePartitionRequest.OnExecute.db_already_exist");

    fiu_enable("CreatePartitionRequest.OnExecute.create_partition_fail", 1, NULL, 0);
    handler->CreatePartition(&context, &partition_param, &response);
    ASSERT_NE(response.error_code(), ::grpc::Status::OK.error_code());
    fiu_disable("CreatePartitionRequest.OnExecute.create_partition_fail");

    fiu_enable("CreatePartitionRequest.OnExecute.throw_std_exception", 1, NULL, 0);
    handler->CreatePartition(&context, &partition_param, &response);
    ASSERT_NE(response.error_code(), ::grpc::Status::OK.error_code());
    fiu_disable("CreatePartitionRequest.OnExecute.throw_std_exception");

    ::milvus::grpc::PartitionParam partition_parm;
    partition_parm.set_table_name(str_table_name);
    partition_parm.set_tag(partition_tag);

    fiu_enable("DropPartitionRequest.OnExecute.invalid_table_name", 1, NULL, 0);
    handler->DropPartition(&context, &partition_parm, &response);
    ASSERT_NE(response.error_code(), ::grpc::Status::OK.error_code());
    fiu_disable("DropPartitionRequest.OnExecute.invalid_table_name");

    handler->DropPartition(&context, &partition_parm, &response);
    ASSERT_EQ(response.error_code(), ::grpc::Status::OK.error_code());

    fiu_enable("DropPartitionRequest.OnExecute.invalid_partition_tags", 1, NULL, 0);
    handler->DropPartition(&context, &partition_parm, &response);
    ASSERT_NE(response.error_code(), ::grpc::Status::OK.error_code());
    fiu_disable("DropPartitionRequest.OnExecute.invalid_partition_tags");

    partition_parm.set_partition_name(partition_name);
    fiu_enable("DropPartitionRequest.OnExecute.invalid_table_name", 1, NULL, 0);
    handler->DropPartition(&context, &partition_parm, &response);
    ASSERT_NE(response.error_code(), ::grpc::Status::OK.error_code());
    fiu_disable("DropPartitionRequest.OnExecute.invalid_table_name");

    fiu_enable("DropPartitionRequest.OnExecute.describe_table_fail", 1, NULL, 0);
    handler->DropPartition(&context, &partition_parm, &response);
    ASSERT_NE(response.error_code(), ::grpc::Status::OK.error_code());
    fiu_disable("DropPartitionRequest.OnExecute.describe_table_fail");

    handler->DropPartition(&context, &partition_parm, &response);
    ASSERT_NE(response.error_code(), ::grpc::Status::OK.error_code());

    sleep(2);
    handler->CreatePartition(&context, &partition_param, &response);
    ASSERT_EQ(response.error_code(), ::grpc::Status::OK.error_code());

    handler->DropPartition(&context, &partition_param, &response);
    ASSERT_EQ(response.error_code(), ::grpc::Status::OK.error_code());
}

TEST_F(RpcHandlerTest, CMD_TEST) {
    ::grpc::ServerContext context;
    handler->SetContext(&context, dummy_context);
    handler->RegisterRequestHandler(milvus::server::RequestHandler());
    ::milvus::grpc::Command command;
    command.set_cmd("version");
    ::milvus::grpc::StringReply reply;
    handler->Cmd(&context, &command, &reply);
    ASSERT_EQ(reply.string_reply(), MILVUS_VERSION);

    command.set_cmd("tasktable");
    handler->Cmd(&context, &command, &reply);
    command.set_cmd("test");
    handler->Cmd(&context, &command, &reply);

    command.set_cmd("status");
    handler->Cmd(&context, &command, &reply);
    command.set_cmd("mode");
    handler->Cmd(&context, &command, &reply);

    command.set_cmd("build_commit_id");
    handler->Cmd(&context, &command, &reply);

    command.set_cmd("set_config");
    handler->Cmd(&context, &command, &reply);
    command.set_cmd("get_config");
    handler->Cmd(&context, &command, &reply);
}

TEST_F(RpcHandlerTest, DELETE_BY_RANGE_TEST) {
    ::grpc::ServerContext context;
    handler->SetContext(&context, dummy_context);
    handler->RegisterRequestHandler(milvus::server::RequestHandler());
    ::milvus::grpc::DeleteByDateParam request;
    ::milvus::grpc::Status status;
    handler->DeleteByDate(&context, nullptr, &status);
    handler->DeleteByDate(&context, &request, &status);

    request.set_table_name(TABLE_NAME);
    request.mutable_range()->set_start_value(CurrentTmDate(-3));
    request.mutable_range()->set_end_value(CurrentTmDate(-2));

    ::grpc::Status grpc_status = handler->DeleteByDate(&context, &request, &status);
    int error_code = status.error_code();
    //    ASSERT_EQ(error_code, ::milvus::grpc::ErrorCode::SUCCESS);

    request.mutable_range()->set_start_value("test6");
    grpc_status = handler->DeleteByDate(&context, &request, &status);
    request.mutable_range()->set_start_value(CurrentTmDate(-2));
    request.mutable_range()->set_end_value("test6");
    grpc_status = handler->DeleteByDate(&context, &request, &status);
    request.mutable_range()->set_end_value(CurrentTmDate(-2));
    grpc_status = handler->DeleteByDate(&context, &request, &status);

    fiu_init(0);
    fiu_enable("DeleteByDateRequest.OnExecute.db_not_found", 1, NULL, 0);
    handler->DeleteByDate(&context, &request, &status);
    ASSERT_NE(status.error_code(), ::grpc::Status::OK.error_code());
    fiu_disable("DeleteByDateRequest.OnExecute.db_not_found");

    fiu_enable("DeleteByDateRequest.OnExecute.describe_table_fail", 1, NULL, 0);
    handler->DeleteByDate(&context, &request, &status);
    ASSERT_NE(status.error_code(), ::grpc::Status::OK.error_code());
    fiu_disable("DeleteByDateRequest.OnExecute.describe_table_fail");

    fiu_enable("DeleteByDateRequest.OnExecute.throw_std_exception", 1, NULL, 0);
    handler->DeleteByDate(&context, &request, &status);
    ASSERT_NE(status.error_code(), ::grpc::Status::OK.error_code());
    fiu_disable("DeleteByDateRequest.OnExecute.throw_std_exception");

    fiu_enable("DeleteByDateRequest.OnExecute.drop_table_fail", 1, NULL, 0);
    handler->DeleteByDate(&context, &request, &status);
    ASSERT_NE(status.error_code(), ::grpc::Status::OK.error_code());
    fiu_disable("DeleteByDateRequest.OnExecute.drop_table_fail");
}

//////////////////////////////////////////////////////////////////////
namespace {
class DummyRequest : public milvus::server::BaseRequest {
 public:
    milvus::Status
    OnExecute() override {
        return milvus::Status::OK();
    }

    static milvus::server::BaseRequestPtr
    Create(std::string& dummy) {
        return std::shared_ptr<milvus::server::BaseRequest>(new DummyRequest(dummy));
    }

 public:
    explicit DummyRequest(std::string& dummy)
        : BaseRequest(std::make_shared<milvus::server::Context>("dummy_request_id"), dummy) {
    }
};

class RpcSchedulerTest : public testing::Test {
 protected:
    void
    SetUp() override {
        std::string dummy = "dql";
        request_ptr = std::make_shared<DummyRequest>(dummy);
    }

    std::shared_ptr<DummyRequest> request_ptr;
};

class AsyncDummyRequest : public milvus::server::BaseRequest {
 public:
    milvus::Status
    OnExecute() override {
        return milvus::Status::OK();
    }

    static milvus::server::BaseRequestPtr
    Create(std::string& dummy) {
        return std::shared_ptr<milvus::server::BaseRequest>(new DummyRequest(dummy));
    }

    void TestSetStatus() {
        SetStatus(milvus::SERVER_INVALID_ARGUMENT, "");
    }

 public:
    explicit AsyncDummyRequest(std::string& dummy)
        : BaseRequest(std::make_shared<milvus::server::Context>("dummy_request_id2"), dummy, true) {
    }
};
}  // namespace

TEST_F(RpcSchedulerTest, BASE_TASK_TEST) {
    auto status = request_ptr->Execute();
    ASSERT_TRUE(status.ok());

    milvus::server::RequestScheduler::GetInstance().Start();
//    milvus::server::RequestScheduler::GetInstance().Stop();
//    milvus::server::RequestScheduler::GetInstance().Start();

    std::string dummy = "dql";
    milvus::server::BaseRequestPtr base_task_ptr = DummyRequest::Create(dummy);
    milvus::server::RequestScheduler::ExecRequest(base_task_ptr);

    milvus::server::RequestScheduler::GetInstance().ExecuteRequest(request_ptr);

    fiu_init(0);
    fiu_enable("RequestScheduler.ExecuteRequest.push_queue_fail", 1, NULL, 0);
    milvus::server::RequestScheduler::GetInstance().ExecuteRequest(request_ptr);
    fiu_disable("RequestScheduler.ExecuteRequest.push_queue_fail");

//    std::string dummy2 = "dql2";
//    milvus::server::BaseRequestPtr base_task_ptr2 = DummyRequest::Create(dummy2);
//    fiu_enable("RequestScheduler.PutToQueue.null_queue", 1, NULL, 0);
//    milvus::server::RequestScheduler::GetInstance().ExecuteRequest(base_task_ptr2);
//    fiu_disable("RequestScheduler.PutToQueue.null_queue");

    std::string dummy3 = "dql3";
    milvus::server::BaseRequestPtr base_task_ptr3 = DummyRequest::Create(dummy3);
    fiu_enable("RequestScheduler.TakeToExecute.throw_std_exception", 1, NULL, 0);
    milvus::server::RequestScheduler::GetInstance().ExecuteRequest(base_task_ptr3);
    fiu_disable("RequestScheduler.TakeToExecute.throw_std_exception");

    std::string dummy4 = "dql4";
    milvus::server::BaseRequestPtr base_task_ptr4 = DummyRequest::Create(dummy4);
    fiu_enable("RequestScheduler.TakeToExecute.execute_fail", 1, NULL, 0);
    milvus::server::RequestScheduler::GetInstance().ExecuteRequest(base_task_ptr4);
    fiu_disable("RequestScheduler.TakeToExecute.execute_fail");

    std::string dummy5 = "dql5";
    milvus::server::BaseRequestPtr base_task_ptr5 = DummyRequest::Create(dummy5);
    fiu_enable("RequestScheduler.PutToQueue.push_null_thread", 1, NULL, 0);
    milvus::server::RequestScheduler::GetInstance().ExecuteRequest(base_task_ptr5);
    fiu_disable("RequestScheduler.PutToQueue.push_null_thread");

    request_ptr = nullptr;
    milvus::server::RequestScheduler::GetInstance().ExecuteRequest(request_ptr);

    milvus::server::BaseRequestPtr null_ptr = nullptr;
    milvus::server::RequestScheduler::ExecRequest(null_ptr);

    std::string async_dummy = "AsyncDummyRequest";
    auto async_ptr = std::make_shared<AsyncDummyRequest>(async_dummy);
    auto base_ptr = std::static_pointer_cast<milvus::server::BaseRequest>(async_ptr);
    milvus::server::RequestScheduler::ExecRequest(base_ptr);
    async_ptr->TestSetStatus();

    milvus::server::RequestScheduler::GetInstance().Stop();
    milvus::server::RequestScheduler::GetInstance().Start();
    milvus::server::RequestScheduler::GetInstance().Stop();
}

TEST(RpcTest, RPC_SERVER_TEST) {
    using GrpcServer =  milvus::server::grpc::GrpcServer;
    GrpcServer& server = GrpcServer::GetInstance();

    fiu_init(0);
    fiu_enable("check_config_address_fail", 1, NULL, 0);
    server.Start();
    sleep(2);
    fiu_disable("check_config_address_fail");
    server.Stop();

    fiu_enable("check_config_port_fail", 1, NULL, 0);
    server.Start();
    sleep(2);
    fiu_disable("check_config_port_fail");
    server.Stop();

    server.Start();
    sleep(2);
    server.Stop();
}

TEST(RpcTest, InterceptorHookHandlerTest) {
    auto handler = std::make_shared<milvus::server::grpc::GrpcInterceptorHookHandler>();
    handler->OnPostRecvInitialMetaData(nullptr, nullptr);
    handler->OnPreSendMessage(nullptr, nullptr);
}<|MERGE_RESOLUTION|>--- conflicted
+++ resolved
@@ -520,17 +520,15 @@
     status = handler->ShowTables(&context, &cmd, &table_name_list);
     ASSERT_EQ(status.error_code(), ::grpc::Status::OK.error_code());
 
-<<<<<<< HEAD
     // show table info
     ::milvus::grpc::TableInfo table_info;
     status = handler->ShowTableInfo(&context, &table_name, &table_info);
     ASSERT_EQ(status.error_code(), ::grpc::Status::OK.error_code());
-=======
+
     fiu_init(0);
     fiu_enable("ShowTablesRequest.OnExecute.show_tables_fail", 1, NULL, 0);
     handler->ShowTables(&context, &cmd, &table_name_list);
     fiu_disable("ShowTablesRequest.OnExecute.show_tables_fail");
->>>>>>> 036aaef7
 
     // Count Table
     ::milvus::grpc::TableRowCount count;
