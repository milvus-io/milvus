// Copyright (C) 2019-2020 Zilliz. All rights reserved.
//
// Licensed under the Apache License, Version 2.0 (the "License"); you may not use this file except in compliance
// with the License. You may obtain a copy of the License at
//
// http://www.apache.org/licenses/LICENSE-2.0
//
// Unless required by applicable law or agreed to in writing, software distributed under the License
// is distributed on an "AS IS" BASIS, WITHOUT WARRANTIES OR CONDITIONS OF ANY KIND, either express
// or implied. See the License for the specific language governing permissions and limitations under the License.

#include "server/utils.h"
#include "utils/CommonUtil.h"

#include <fstream>
#include <iostream>
#include <string>
#include <thread>

namespace {

static const char* VALID_CONFIG_STR =
<<<<<<< HEAD
    "version: 0.4\n"
=======
    "# Default values are used when you make no changes to the following parameters.\n"
    "\n"
    "version: 0.4"
    "\n"
>>>>>>> 253cda3a
    "server_config:\n"
    "  address: 0.0.0.0\n"
    "  port: 19530\n"
    "  deploy_mode: single\n"
    "  time_zone: UTC+8\n"
    "  web_enable: true\n"
    "  web_port: 19121\n"
    "\n"
    "db_config:\n"
    "  backend_url: sqlite://:@:/\n"
    "  preload_collection:\n"
    "  auto_flush_interval: 1\n"
    "\n"
    "storage_config:\n"
    "  primary_path: /tmp/milvus\n"
    "  secondary_path:\n"
    "  file_cleanup_timeout: 10\n"
    "\n"
    "metric_config:\n"
    "  enable_monitor: false\n"
    "  address: 127.0.0.1\n"
    "  port: 9091\n"
    "\n"
    "cache_config:\n"
    "  cpu_cache_capacity: 4\n"
    "  insert_buffer_size: 1\n"
    "  cache_insert_data: false\n"
    "\n"
    "engine_config:\n"
    "  use_blas_threshold: 1100\n"
    "  gpu_search_threshold: 1000\n"
    "\n"
    "gpu_resource_config:\n"
    "  enable: true\n"
    "  cache_capacity: 1\n"
    "  search_resources:\n"
    "    - gpu0\n"
    "  build_index_resources:\n"
    "    - gpu0\n"
    "\n"
    "tracing_config:\n"
    "  json_config_path:\n"
    "\n"
    "wal_config:\n"
    "  enable: true\n"
    "  recovery_error_ignore: true\n"
    "  buffer_size: 256\n"
    "  wal_path: /tmp/milvus/wal\n"
    "\n"
    "logs:\n"
    "  trace.enable: true\n"
    "  debug.enable: true\n"
    "  info.enable: true\n"
    "  warning.enable: true\n"
    "  error.enable: true\n"
    "  fatal.enable: true\n"
    "  path: /tmp/milvus/logs\n"
    "  max_log_file_size: 256\n"
    "  delete_exceeds: 10\n"
    "";

static const char* INVALID_CONFIG_STR = "*INVALID*";

void
WriteToFile(const std::string& file_path, const char* content) {
    std::fstream fs(file_path.c_str(), std::ios_base::out);

    // write data to file
    fs << content;
    fs.close();
}

}  // namespace

void
ConfigTest::SetUp() {
    std::string config_path(CONFIG_PATH);
    milvus::server::CommonUtil::CreateDirectory(config_path);
    WriteToFile(config_path + VALID_CONFIG_FILE, VALID_CONFIG_STR);
    WriteToFile(config_path + INVALID_CONFIG_FILE, INVALID_CONFIG_STR);
}

void
ConfigTest::TearDown() {
    std::string config_path(CONFIG_PATH);
    milvus::server::CommonUtil::DeleteDirectory(config_path);
}<|MERGE_RESOLUTION|>--- conflicted
+++ resolved
@@ -20,14 +20,10 @@
 namespace {
 
 static const char* VALID_CONFIG_STR =
-<<<<<<< HEAD
-    "version: 0.4\n"
-=======
     "# Default values are used when you make no changes to the following parameters.\n"
     "\n"
     "version: 0.4"
     "\n"
->>>>>>> 253cda3a
     "server_config:\n"
     "  address: 0.0.0.0\n"
     "  port: 19530\n"
