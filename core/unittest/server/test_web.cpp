--- conflicted
+++ resolved
@@ -337,15 +337,9 @@
 
         auto& config = milvus::ConfigMgr::GetInstance();
 
-<<<<<<< HEAD
         //        milvus::ConfigMgr::GetInstance().Init();
-        config.Load(config_path);
+        config.LoadFile(config_path);
         //        milvus::ConfigMgr::GetInstance().Set("general.meta_uri", "mock://:@:/");
-=======
-//        milvus::ConfigMgr::GetInstance().Init();
-        config.LoadFile(config_path);
-//        milvus::ConfigMgr::GetInstance().Set("general.meta_uri", "mock://:@:/");
->>>>>>> d671d1ab
 
         milvus::engine::snapshot::Snapshots::GetInstance().StartService();
 
@@ -752,7 +746,7 @@
     //    ASSERT_EQ(OStatus::CODE_200.code, response->getStatusCode());
 }
 
-TEST_F(WebControllerTest, GET_ENTITY_WITH_NO_PARAMS){
+TEST_F(WebControllerTest, GET_ENTITY_WITH_NO_PARAMS) {
     auto collection_name = "test_get_collection_test" + RandomName();
     nlohmann::json mapping_json;
     CreateCollection(client_ptr, connection_ptr, collection_name, mapping_json);
