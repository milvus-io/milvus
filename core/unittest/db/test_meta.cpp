--- conflicted
+++ resolved
@@ -634,11 +634,8 @@
     ASSERT_EQ(table_files.size(), cnt);
 
     table_files.clear();
-<<<<<<< HEAD
-    std::vector<size_t> ids = {9999999999UL};
-=======
+
     ids = {9999999999UL};
->>>>>>> 9443af3e
     status = impl_->FilesByID(ids, table_files);
     ASSERT_EQ(table_files.size(), 0);
 
