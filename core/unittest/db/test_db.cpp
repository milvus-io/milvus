--- conflicted
+++ resolved
@@ -372,13 +372,13 @@
         ASSERT_TRUE(stat.ok());
 
         FIU_ENABLE_FIU("SqliteMetaImpl.FilesToSearch.throw_exception");
-        stat = db_->QueryByFileID(dummy_context_, TABLE_NAME, file_ids, k, 10, xq, dates, result_ids,
+        stat = db_->QueryByFileID(dummy_context_, TABLE_NAME, file_ids, k, 10, xq, result_ids,
                                   result_distances);
         ASSERT_FALSE(stat.ok());
         fiu_disable("SqliteMetaImpl.FilesToSearch.throw_exception");
 
         FIU_ENABLE_FIU("DBImpl.QueryByFileID.empty_files_array");
-        stat = db_->QueryByFileID(dummy_context_, TABLE_NAME, file_ids, k, 10, xq, dates, result_ids,
+        stat = db_->QueryByFileID(dummy_context_, TABLE_NAME, file_ids, k, 10, xq, result_ids,
                                   result_distances);
         ASSERT_FALSE(stat.ok());
         fiu_disable("DBImpl.QueryByFileID.empty_files_array");
@@ -576,15 +576,11 @@
                               result_distances);
     ASSERT_FALSE(stat.ok());
 
-<<<<<<< HEAD
     stat = db_->Query(dummy_context_, table_info.table_id_, tags, 1, 1,
                       milvus::engine::VectorsData(), result_ids, result_distances);
     ASSERT_FALSE(stat.ok());
 
-    stat = db_->DropTable(table_info.table_id_, dates);
-=======
     stat = db_->DropTable(table_info.table_id_);
->>>>>>> 120f68d9
     ASSERT_FALSE(stat.ok());
 }
 
@@ -961,9 +957,6 @@
     milvus::engine::TableIndex index;
     stat = db_->CreateIndex(TABLE_NAME, index);
 
-<<<<<<< HEAD
-    std::vector<milvus::engine::meta::DateT> dates;
-
     //create partition, drop table will drop partition recursively
     stat = db_->CreatePartition(TABLE_NAME, "part0", "0");
     ASSERT_TRUE(stat.ok());
@@ -971,14 +964,12 @@
     //fail drop table
     fiu_init(0);
     FIU_ENABLE_FIU("DBImpl.DropTableRecursively.failed");
-    stat = db_->DropTable(TABLE_NAME, dates);
+    stat = db_->DropTable(TABLE_NAME);
     ASSERT_FALSE(stat.ok());
     fiu_disable("DBImpl.DropTableRecursively.failed");
 
-    stat = db_->DropTable(TABLE_NAME, dates);
-=======
     stat = db_->DropTable(TABLE_NAME);
->>>>>>> 120f68d9
+
     std::this_thread::sleep_for(std::chrono::seconds(2));
     ASSERT_TRUE(stat.ok());
 
