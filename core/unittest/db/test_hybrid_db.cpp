--- conflicted
+++ resolved
@@ -256,15 +256,9 @@
     stat = db_->HybridQuery(dummy_context_, COLLECTION_NAME, tags, general_query, query_ptr, field_names, attr_type,
                             result);
     ASSERT_TRUE(stat.ok());
-<<<<<<< HEAD
     ASSERT_EQ(result.row_num_, NQ);
     ASSERT_EQ(result.result_ids_.size(), NQ * TOPK);
 }
-=======
-    //    ASSERT_EQ(result.row_num_, NQ);
-    //    ASSERT_EQ(result.result_ids_.size(), NQ * TOPK);
-}*/
->>>>>>> 0e0a731d
 
 TEST_F(DBTest, COMPACT_TEST) {
     milvus::engine::meta::CollectionSchema collection_info;
