--- conflicted
+++ resolved
@@ -400,7 +400,6 @@
     std::cout << ss->ToString() << std::endl;
 }
 
-<<<<<<< HEAD
 TEST_F(SSDBTest, QueryTest) {
     LSN_TYPE lsn = 0;
     auto next_lsn = [&]() -> decltype(lsn) {
@@ -450,8 +449,9 @@
     std::vector<std::string> field_names;
     std::unordered_map<std::string, milvus::engine::meta::hybrid::DataType> attr_type;
     milvus::engine::QueryResult result;
-    db_->HybridQuery(ctx1, c1, partition_patterns, general_query, query_ptr, field_names, attr_type, result);
-=======
+//    db_->Query(ctx1, c1, partition_patterns, general_query, query_ptr, field_names, attr_type, result);
+}
+
 TEST_F(SSDBTest, InsertTest) {
     std::string collection_name = "MERGE_TEST";
     auto status = CreateCollection2(db_, collection_name, 0);
@@ -497,5 +497,4 @@
     status = db_->GetCollectionRowCount(collection_name, row_count);
     ASSERT_TRUE(status.ok());
     ASSERT_EQ(row_count, entity_count * repeat);
->>>>>>> f8cb9e3d
 }