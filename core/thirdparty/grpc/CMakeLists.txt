#-------------------------------------------------------------------------------
# Copyright (C) 2019-2020 Zilliz. All rights reserved.
#
# Licensed under the Apache License, Version 2.0 (the "License"); you may not use this file except in compliance
# with the License. You may obtain a copy of the License at
#
# http://www.apache.org/licenses/LICENSE-2.0
#
# Unless required by applicable law or agreed to in writing, software distributed under the License
# is distributed on an "AS IS" BASIS, WITHOUT WARRANTIES OR CONDITIONS OF ANY KIND, either express
# or implied. See the License for the specific language governing permissions and limitations under the License.
#-------------------------------------------------------------------------------

if ( DEFINED ENV{MILVUS_GRPC_URL} )
    set( GRPC_SOURCE_URL "$ENV{MILVUS_GRPC_URL}" )
else()
<<<<<<< HEAD
    set( GRPC_SOURCE_URL
         "https://github.com/milvus-io/grpc-milvus/archive/${GRPC_VERSION}.zip"
         )
=======
    set( GRPC_SOURCE_URL "https://github.com/milvus-io/grpc-milvus/archive/${GRPC_VERSION}.zip" )
>>>>>>> 03c0415e
endif()

message( STATUS "Building GRPC-${GRPC_VERSION} from source" )
FetchContent_Declare(
<<<<<<< HEAD
    grpc
    URL         ${GRPC_SOURCE_URL}
    URL_MD5     "f11a28bebdc14e7790dab64743a96836"
    DOWNLOAD_DIR ${MILVUS_BINARY_DIR}/3rdparty_download/download
    SOURCE_DIR  ${CMAKE_CURRENT_BINARY_DIR}/grpc-src
    BINARY_DIR  ${CMAKE_CURRENT_BINARY_DIR}/grpc-build )
=======
        grpc
        URL             ${GRPC_SOURCE_URL}
        URL_MD5         "f11a28bebdc14e7790dab64743a96836"
        SOURCE_DIR      ${CMAKE_CURRENT_BINARY_DIR}/grpc-src
        BINARY_DIR      ${CMAKE_CURRENT_BINARY_DIR}/grpc-build
        DOWNLOAD_DIR    ${THIRDPARTY_DOWNLOAD_PATH} )
>>>>>>> 03c0415e

# using openSSL rather than boringssl
set( gRPC_SSL_PROVIDER "package" CACHE STRING "OPENSSL" FORCE )

FetchContent_GetProperties( grpc )
if ( NOT grpc_POPULATED )
    FetchContent_Populate( grpc )

    # Adding the following targets:
    # libprotobuf
    # grpc++_reflection
    # protoc (excutable)
    # grpc++
    add_subdirectory( ${grpc_SOURCE_DIR}
                      ${grpc_BINARY_DIR}
                      EXCLUDE_FROM_ALL )
endif()

# get grpc COMPILE_OPTIONS )
get_property( var DIRECTORY "${grpc_SOURCE_DIR}" PROPERTY COMPILE_OPTIONS )
message( STATUS "grpc src compile options: ${var}" )


# **************************************************************************
# TODO grpc file dependee
# generate cc files
# **************************************************************************
set( PROTOC_EXCUTABLE           $<TARGET_FILE:protoc> )
set( GRPC_CPP_PLUGIN_EXCUTABLE  $<TARGET_FILE:grpc_cpp_plugin> )
set( PROTO_PATH          "${MILVUS_SOURCE_DIR}/src/grpc" )

# Proto file
get_filename_component( milvus_proto         "${PROTO_PATH}/milvus.proto"    ABSOLUTE )
get_filename_component( milvus_proto_path    "${PROTO_PATH}" PATH )

get_filename_component( status_proto         "${PROTO_PATH}/status.proto"    ABSOLUTE )
get_filename_component( status_proto_path    "${PROTO_PATH}"   PATH )


# Generated sources
set( milvus_proto_srcs  "${PROTO_PATH}/gen-milvus-test/helloworld.pb.cc" )
set( milvus_proto_hdrs  "${PROTO_PATH}/gen-milvus-test/helloworld.pb.h" )
set( milvus_grpc_srcs   "${PROTO_PATH}/gen-milvus-test/helloworld.grpc.pb.cc" )
set( milvus_grpc_hdrs   "${PROTO_PATH}/gen-milvus-test/helloworld.grpc.pb.h" )

set( status_proto_srcs  "${PROTO_PATH}/gen-status-test/helloworld.pb.cc" )
set( status_proto_hdrs  "${PROTO_PATH}/gen-status-test/helloworld.pb.h" )
set( status_grpc_srcs   "${PROTO_PATH}/gen-status-test/helloworld.grpc.pb.cc" )
set( status_grpc_hdrs   "${PROTO_PATH}/gen-status-test/helloworld.grpc.pb.h" )

add_custom_command(
    OUTPUT  "${milvus_proto_srcs}"
            "${milvus_proto_hdrs}"
            "${milvus_grpc_srcs}"
            "${milvus_grpc_hdrs}"
    COMMAND ${PROTOC_EXCUTABLE}
    ARGS    --grpc_out  "${PROTO_PATH}/gen-milvus-test"
            --cpp_out   "${PROTO_PATH}/gen-milvus-test"
            -I          "${milvus_proto_path}"
            --plugin=protoc-gen-grpc="${GRPC_CPP_PLUGIN_EXCUTABLE}"
            "${milvus_proto}"
    DEPENDS "${milvus_proto}" )

add_custom_command(
    OUTPUT  "${status_proto_srcs}" "${status_proto_hdrs}" "${status_grpc_srcs}" "${status_grpc_hdrs}"
    COMMAND ${PROTOC_EXCUTABLE}
    ARGS    --grpc_out  "${PROTO_PATH}/gen-status-test"
            --cpp_out   "${PROTO_PATH}/gen-status-test"
            -I          "${status_proto_path}"
            --plugin=protoc-gen-grpc="${GRPC_CPP_PLUGIN_EXCUTABLE}"
            "${status_proto}"
    DEPENDS "${status_proto}" )

# Include generated *.pb.h files
include_directories( "${MILVUS_SOURCE_DIR}/gen-milvus-test")
include_directories( "${MILVUS_SOURCE_DIR}/gen-status-test" )<|MERGE_RESOLUTION|>--- conflicted
+++ resolved
@@ -14,32 +14,17 @@
 if ( DEFINED ENV{MILVUS_GRPC_URL} )
     set( GRPC_SOURCE_URL "$ENV{MILVUS_GRPC_URL}" )
 else()
-<<<<<<< HEAD
-    set( GRPC_SOURCE_URL
-         "https://github.com/milvus-io/grpc-milvus/archive/${GRPC_VERSION}.zip"
-         )
-=======
     set( GRPC_SOURCE_URL "https://github.com/milvus-io/grpc-milvus/archive/${GRPC_VERSION}.zip" )
->>>>>>> 03c0415e
 endif()
 
 message( STATUS "Building GRPC-${GRPC_VERSION} from source" )
 FetchContent_Declare(
-<<<<<<< HEAD
-    grpc
-    URL         ${GRPC_SOURCE_URL}
-    URL_MD5     "f11a28bebdc14e7790dab64743a96836"
-    DOWNLOAD_DIR ${MILVUS_BINARY_DIR}/3rdparty_download/download
-    SOURCE_DIR  ${CMAKE_CURRENT_BINARY_DIR}/grpc-src
-    BINARY_DIR  ${CMAKE_CURRENT_BINARY_DIR}/grpc-build )
-=======
         grpc
         URL             ${GRPC_SOURCE_URL}
         URL_MD5         "f11a28bebdc14e7790dab64743a96836"
         SOURCE_DIR      ${CMAKE_CURRENT_BINARY_DIR}/grpc-src
         BINARY_DIR      ${CMAKE_CURRENT_BINARY_DIR}/grpc-build
         DOWNLOAD_DIR    ${THIRDPARTY_DOWNLOAD_PATH} )
->>>>>>> 03c0415e
 
 # using openSSL rather than boringssl
 set( gRPC_SSL_PROVIDER "package" CACHE STRING "OPENSSL" FORCE )
