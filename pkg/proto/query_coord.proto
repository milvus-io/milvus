--- conflicted
+++ resolved
@@ -179,13 +179,11 @@
     
     rpc DropIndex(DropIndexRequest) returns (common.Status) {}
     rpc ValidateAnalyzer(ValidateAnalyzerRequest) returns(common.Status){}
-<<<<<<< HEAD
-    rpc ComputePhraseMatchSlop(ComputePhraseMatchSlopRequest) returns(ComputePhraseMatchSlopResponse){}
-=======
     
     // file resource
     rpc SyncFileResource(internal.SyncFileResourceRequest) returns(common.Status) {}
->>>>>>> 728cdc15
+
+    rpc ComputePhraseMatchSlop(ComputePhraseMatchSlopRequest) returns(ComputePhraseMatchSlopResponse){}
 }
 
 // --------------------QueryCoord grpc request and response proto------------------
