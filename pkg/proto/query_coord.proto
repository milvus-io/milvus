--- conflicted
+++ resolved
@@ -375,11 +375,8 @@
     map<int64, data.TextIndexStats> textStatsLogs = 20;
     repeated data.FieldBinlog bm25logs = 21;
     map<int64, data.JsonKeyStats> jsonKeyStatsLogs = 22;
-<<<<<<< HEAD
-    map<int64, data.NgramIndexStats> ngramStatsLogs = 23;
-=======
     common.LoadPriority priority = 23;
->>>>>>> 6c5682e5
+    map<int64, data.NgramIndexStats> ngramStatsLogs = 24;
 }
 
 message FieldIndexInfo {
