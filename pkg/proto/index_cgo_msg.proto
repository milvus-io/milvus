--- conflicted
+++ resolved
@@ -105,11 +105,8 @@
   schema.FieldSchema schema = 5;
   int64 collectionID = 6;
   int64 partitionID = 7;
-<<<<<<< HEAD
-  bool enable_mmap = 8;
-=======
   common.LoadPriority load_priority = 8;
->>>>>>> 6bebb687
+  bool enable_mmap = 9;
 }
 
 message LoadJsonKeyIndexInfo {
@@ -120,9 +117,6 @@
   schema.FieldSchema schema = 5;
   int64 collectionID = 6;
   int64 partitionID = 7;
-<<<<<<< HEAD
-  bool enable_mmap = 8;
-=======
   common.LoadPriority load_priority = 8;
->>>>>>> 6bebb687
+  bool enable_mmap = 9;
 }