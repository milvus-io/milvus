// Licensed to the LF AI & Data foundation under one
// or more contributor license agreements. See the NOTICE file
// distributed with this work for additional information
// regarding copyright ownership. The ASF licenses this file
// to you under the Apache License, Version 2.0 (the
// "License"); you may not use this file except in compliance
// with the License. You may obtain a copy of the License at
//
//     http://www.apache.org/licenses/LICENSE-2.0
//
// Unless required by applicable law or agreed to in writing, software
// distributed under the License is distributed on an "AS IS" BASIS,
// WITHOUT WARRANTIES OR CONDITIONS OF ANY KIND, either express or implied.
// See the License for the specific language governing permissions and
// limitations under the License.

package msgdispatcher

import (
	"context"
	"time"

	"github.com/cockroachdb/errors"
	"go.uber.org/zap"

	"github.com/milvus-io/milvus-proto/go-api/v2/msgpb"
	"github.com/milvus-io/milvus/pkg/log"
	"github.com/milvus-io/milvus/pkg/mq/common"
	"github.com/milvus-io/milvus/pkg/mq/msgstream"
	"github.com/milvus-io/milvus/pkg/util/funcutil"
	"github.com/milvus-io/milvus/pkg/util/lock"
	"github.com/milvus-io/milvus/pkg/util/paramtable"
	"github.com/milvus-io/milvus/pkg/util/typeutil"
)

var ErrTooManyConsumers = errors.New("consumer number limit exceeded")

type (
	Pos     = msgpb.MsgPosition
	MsgPack = msgstream.MsgPack
	SubPos  = common.SubscriptionInitialPosition
)

type StreamConfig struct {
	VChannel        string
	Pos             *Pos
	SubPos          SubPos
	ReplicateConfig *msgstream.ReplicateConfig
}

func NewStreamConfig(vchannel string, pos *Pos, subPos SubPos) *StreamConfig {
	return &StreamConfig{
		VChannel: vchannel,
		Pos:      pos,
		SubPos:   subPos,
	}
}

type Client interface {
	Register(ctx context.Context, streamConfig *StreamConfig) (<-chan *MsgPack, error)
	Deregister(vchannel string)
	Close()
}

var _ Client = (*client)(nil)

type client struct {
	role       string
	nodeID     int64
	managers   *typeutil.ConcurrentMap[string, DispatcherManager]
	managerMut *lock.KeyLock[string]
	factory    msgstream.Factory
}

func NewClient(factory msgstream.Factory, role string, nodeID int64) Client {
	return &client{
		role:       role,
		nodeID:     nodeID,
		factory:    factory,
		managers:   typeutil.NewConcurrentMap[string, DispatcherManager](),
		managerMut: lock.NewKeyLock[string](),
	}
}

func (c *client) Register(ctx context.Context, streamConfig *StreamConfig) (<-chan *MsgPack, error) {
	vchannel := streamConfig.VChannel
	log := log.With(zap.String("role", c.role),
		zap.Int64("nodeID", c.nodeID), zap.String("vchannel", vchannel))
	pchannel := funcutil.ToPhysicalChannel(vchannel)
	start := time.Now()
	c.managerMut.Lock(pchannel)
	defer c.managerMut.Unlock(pchannel)
	var manager DispatcherManager
	manager, ok := c.managers.Get(pchannel)
	if !ok {
		manager = NewDispatcherManager(pchannel, c.role, c.nodeID, c.factory)
		c.managers.Insert(pchannel, manager)
		go manager.Run()
	}
<<<<<<< HEAD
	// Check if the consumer number limit has been reached.
	if manager.Num() >= paramtable.Get().MQCfg.MaxDispatcherNumPerPchannel.GetAsInt() {
		return nil, ErrTooManyConsumers
	}
	// Begin to register
	ch, err := manager.Add(ctx, vchannel, pos, subPos)
=======
	ch, err := manager.Add(ctx, streamConfig)
>>>>>>> 28fdbc4e
	if err != nil {
		if manager.Num() == 0 {
			manager.Close()
			c.managers.Remove(pchannel)
		}
		log.Error("register failed", zap.Error(err))
		return nil, err
	}
	log.Info("register done", zap.Duration("dur", time.Since(start)))
	return ch, nil
}

func (c *client) Deregister(vchannel string) {
	pchannel := funcutil.ToPhysicalChannel(vchannel)
	start := time.Now()
	c.managerMut.Lock(pchannel)
	defer c.managerMut.Unlock(pchannel)
	if manager, ok := c.managers.Get(pchannel); ok {
		manager.Remove(vchannel)
		if manager.Num() == 0 {
			manager.Close()
			c.managers.Remove(pchannel)
		}
		log.Info("deregister done", zap.String("role", c.role), zap.Int64("nodeID", c.nodeID),
			zap.String("vchannel", vchannel), zap.Duration("dur", time.Since(start)))
	}
}

func (c *client) Close() {
	log := log.With(zap.String("role", c.role),
		zap.Int64("nodeID", c.nodeID))

	c.managers.Range(func(pchannel string, manager DispatcherManager) bool {
		c.managerMut.Lock(pchannel)
		defer c.managerMut.Unlock(pchannel)
		log.Info("close manager", zap.String("channel", pchannel))
		c.managers.Remove(pchannel)
		manager.Close()
		return true
	})
	log.Info("dispatcher client closed")
}<|MERGE_RESOLUTION|>--- conflicted
+++ resolved
@@ -97,16 +97,12 @@
 		c.managers.Insert(pchannel, manager)
 		go manager.Run()
 	}
-<<<<<<< HEAD
 	// Check if the consumer number limit has been reached.
 	if manager.Num() >= paramtable.Get().MQCfg.MaxDispatcherNumPerPchannel.GetAsInt() {
 		return nil, ErrTooManyConsumers
 	}
 	// Begin to register
-	ch, err := manager.Add(ctx, vchannel, pos, subPos)
-=======
 	ch, err := manager.Add(ctx, streamConfig)
->>>>>>> 28fdbc4e
 	if err != nil {
 		if manager.Num() == 0 {
 			manager.Close()
