--- conflicted
+++ resolved
@@ -97,32 +97,7 @@
 	}
 	c.mu.Lock()
 	defer c.mu.Unlock()
-<<<<<<< HEAD
-
-	if c.mainDispatcher != nil && c.mainDispatcher.HasTarget(vchannel) {
-=======
-	if _, ok := c.soloDispatchers[vchannel]; ok {
-		c.soloDispatchers[vchannel].Handle(terminate)
-		c.soloDispatchers[vchannel].CloseTarget(vchannel)
-		delete(c.soloDispatchers, vchannel)
-		c.deleteMetric(vchannel)
-		log.Info("remove soloDispatcher done")
-	}
-	c.lagTargets.GetAndRemove(vchannel)
-
-	if c.mainDispatcher != nil {
->>>>>>> fc31308c
-		c.mainDispatcher.Handle(pause)
-		c.mainDispatcher.RemoveTarget(vchannel)
-		if c.mainDispatcher.TargetNum() == 0 && len(c.deputyDispatchers) == 0 {
-			c.mainDispatcher.Handle(terminate)
-			c.mainDispatcher = nil
-			log.Info("remove mainDispatcher done")
-		} else {
-			c.mainDispatcher.Handle(resume)
-		}
-	}
-<<<<<<< HEAD
+
 	for _, dispatcher := range c.deputyDispatchers {
 		if dispatcher.HasTarget(vchannel) {
 			dispatcher.Handle(pause)
@@ -136,9 +111,18 @@
 			}
 		}
 	}
+	if c.mainDispatcher != nil && c.mainDispatcher.HasTarget(vchannel) {
+		c.mainDispatcher.Handle(pause)
+		c.mainDispatcher.RemoveTarget(vchannel)
+		if c.mainDispatcher.TargetNum() == 0 && len(c.deputyDispatchers) == 0 {
+			c.mainDispatcher.Handle(terminate)
+			c.mainDispatcher = nil
+		} else {
+			c.mainDispatcher.Handle(resume)
+		}
+	}
+
 	t.close()
-=======
->>>>>>> fc31308c
 }
 
 func (c *dispatcherManager) NumTarget() int {
