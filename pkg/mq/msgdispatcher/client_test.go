--- conflicted
+++ resolved
@@ -108,7 +108,6 @@
 	wg.Wait()
 
 	c := client1.(*client)
-<<<<<<< HEAD
 	expected := int(vchannelNumPerPchannel*pchannelNum - deregisterCount.Load())
 
 	// Verify registered targets number.
@@ -460,9 +459,6 @@
 
 func TestSimulation(t *testing.T) {
 	suite.Run(t, new(SimulationSuite))
-=======
-	n := c.managers.Len()
-	assert.Equal(t, expected, n)
 }
 
 func TestClientMainDispatcherLeak(t *testing.T) {
@@ -500,5 +496,4 @@
 			assert.NoError(t, err)
 		},
 	)
->>>>>>> fc31308c
 }