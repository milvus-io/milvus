version: '3.5'

services:
  etcd:
    image: quay.io/coreos/etcd:latest
    command: etcd -listen-peer-urls=http://127.0.0.1:2380 -advertise-client-urls=http://127.0.0.1:2379 -listen-client-urls http://0.0.0.0:2379,http://0.0.0.0:4001 -initial-advertise-peer-urls=http://127.0.0.1:2380 --initial-cluster default=http://127.0.0.1:2380
    ports:
      - "2379:2379"
      - "2380:2380"
      - "4001:4001"
    networks:
      - milvus

  pulsar:
    image: apachepulsar/pulsar:latest
    command: bin/pulsar standalone
    ports:
      - "6650:6650"
      - "18080:8080"
    networks:
      - milvus

  minio:
    image: minio/minio:RELEASE.2020-12-03T00-03-10Z
    ports:
      - "9000:9000"
    environment:
      MINIO_ACCESS_KEY: minioadmin
      MINIO_SECRET_KEY: minioadmin
    command: minio server /minio_data
    healthcheck:
      test: ["CMD", "curl", "-f", "http://localhost:9000/minio/health/live"]
      interval: 30s
      timeout: 20s
      retries: 3
    networks:
      - milvus

  master:
<<<<<<< HEAD
    image: registry.zilliz.com/milvus-distributed/milvus-distributed:PR-5051-release
    command: ["/milvus-distributed/bin/milvus", "run", "master"]
=======
    image: registry.zilliz.com/milvus-distributed/milvus-distributed:master-release
    command: ["/milvus/bin/milvus", "run", "master"]
>>>>>>> 3b529f3b
    environment:
      ETCD_ADDRESS: etcd:2379
      PULSAR_ADDRESS: pulsar://pulsar:6650
      DATA_SERVICE_ADDRESS: dataservice:13333
      INDEX_SERVICE_ADDRESS: indexservice:31000
      QUERY_SERVICE_ADDRESS: queryservice:19531
      PROXY_SERVICE_ADDRESS: proxyservice:21122
    depends_on:
      - "etcd"
      - "pulsar"
      - "minio"
    networks:
      - milvus

  proxyservice:
<<<<<<< HEAD
    image: registry.zilliz.com/milvus-distributed/milvus-distributed:PR-5051-release
    command: ["/milvus-distributed/bin/milvus", "run", "proxyservice"]
=======
    image: registry.zilliz.com/milvus-distributed/milvus-distributed:master-release
    command: ["/milvus/bin/milvus", "run", "proxyservice"]
>>>>>>> 3b529f3b
    environment:
      PULSAR_ADDRESS: pulsar://pulsar:6650
    depends_on:
      - "etcd"
      - "pulsar"
      - "minio"
    networks:
      - milvus

  proxynode:
<<<<<<< HEAD
    image: registry.zilliz.com/milvus-distributed/milvus-distributed:PR-5051-release
    command: ["/milvus-distributed/bin/milvus", "run", "proxynode"]
=======
    image: registry.zilliz.com/milvus-distributed/milvus-distributed:master-release
    command: ["/milvus/bin/milvus", "run", "proxynode"]
>>>>>>> 3b529f3b
    environment:
      ETCD_ADDRESS: etcd:2379
      PULSAR_ADDRESS: pulsar://pulsar:6650
      MASTER_ADDRESS: master:53100
      DATA_SERVICE_ADDRESS: dataservice:13333
      INDEX_SERVICE_ADDRESS: indexservice:31000
      QUERY_SERVICE_ADDRESS: queryservice:19531
      PROXY_SERVICE_ADDRESS: proxyservice:21122
    ports:
      - "19530:19530"
    depends_on:
      - "proxyservice"
    networks:
      - milvus

  queryservice:
<<<<<<< HEAD
    image: registry.zilliz.com/milvus-distributed/milvus-distributed:PR-5051-release
    command: ["/milvus-distributed/bin/milvus", "run", "queryservice"]
=======
    image: registry.zilliz.com/milvus-distributed/milvus-distributed:master-release
    command: ["/milvus/bin/milvus", "run", "queryservice"]
>>>>>>> 3b529f3b
    environment:
      MASTER_ADDRESS: master:53100
      DATA_SERVICE_ADDRESS: dataservice:13333
    depends_on:
      - "etcd"
      - "pulsar"
      - "minio"
    networks:
      - milvus

  querynode:
<<<<<<< HEAD
    image: registry.zilliz.com/milvus-distributed/milvus-distributed:PR-5051-release
    command: ["/milvus-distributed/bin/milvus", "run", "querynode"]
=======
    image: registry.zilliz.com/milvus-distributed/milvus-distributed:master-release
    command: ["/milvus/bin/milvus", "run", "querynode"]
>>>>>>> 3b529f3b
    environment:
      MINIO_ADDRESS: minio:9000
      PULSAR_ADDRESS: pulsar://pulsar:6650
      MASTER_ADDRESS: master:53100
      DATA_SERVICE_ADDRESS: dataservice:13333
      INDEX_SERVICE_ADDRESS: indexservice:31000
      QUERY_SERVICE_ADDRESS: queryservice:19531
      QUERY_NODE_ID: 1
    depends_on:
      - "queryservice"
    networks:
      - milvus

  indexservice:
<<<<<<< HEAD
    image: registry.zilliz.com/milvus-distributed/milvus-distributed:PR-5051-release
    command: ["/milvus-distributed/bin/milvus", "run", "indexservice"]
=======
    image: registry.zilliz.com/milvus-distributed/milvus-distributed:master-release
    command: ["/milvus/bin/milvus", "run", "indexservice"]
>>>>>>> 3b529f3b
    environment:
      ETCD_ADDRESS: etcd:2379
      MINIO_ADDRESS: minio:9000
      MASTER_ADDRESS: master:53100
    depends_on:
      - "etcd"
      - "pulsar"
      - "minio"
    networks:
      - milvus

  indexnode:
<<<<<<< HEAD
    image: registry.zilliz.com/milvus-distributed/milvus-distributed:PR-5051-release
    command: ["/milvus-distributed/bin/milvus", "run", "indexnode"]
=======
    image: registry.zilliz.com/milvus-distributed/milvus-distributed:master-release
    command: ["/milvus/bin/milvus", "run", "indexnode"]
>>>>>>> 3b529f3b
    environment:
      MINIO_ADDRESS: minio:9000
      INDEX_SERVICE_ADDRESS: indexservice:31000
    depends_on:
      - "indexservice"
    networks:
      - milvus

  dataservice:
<<<<<<< HEAD
    image: registry.zilliz.com/milvus-distributed/milvus-distributed:PR-5051-release
    command: ["/milvus-distributed/bin/milvus", "run", "dataservice"]
=======
    image: registry.zilliz.com/milvus-distributed/milvus-distributed:master-release
    command: ["/milvus/bin/milvus", "run", "dataservice"]
>>>>>>> 3b529f3b
    environment:
      ETCD_ADDRESS: etcd:2379
      MINIO_ADDRESS: minio:9000
      PULSAR_ADDRESS: pulsar://pulsar:6650
      MASTER_ADDRESS: master:53100
    depends_on:
      - "etcd"
      - "pulsar"
      - "minio"
    networks:
      - milvus

  datanode:
<<<<<<< HEAD
    image: registry.zilliz.com/milvus-distributed/milvus-distributed:PR-5051-release
    command: ["/milvus-distributed/bin/milvus", "run", "datanode"]
=======
    image: registry.zilliz.com/milvus-distributed/milvus-distributed:master-release
    command: ["/milvus/bin/milvus", "run", "datanode"]
>>>>>>> 3b529f3b
    environment:
      ETCD_ADDRESS: etcd:2379
      MINIO_ADDRESS: minio:9000
      PULSAR_ADDRESS: pulsar://pulsar:6650
      MASTER_ADDRESS: master:53100
      DATA_SERVICE_ADDRESS: dataservice:13333
    depends_on:
      - "dataservice"
    networks:
      - milvus

networks:
  milvus:<|MERGE_RESOLUTION|>--- conflicted
+++ resolved
@@ -37,13 +37,8 @@
       - milvus
 
   master:
-<<<<<<< HEAD
     image: registry.zilliz.com/milvus-distributed/milvus-distributed:PR-5051-release
-    command: ["/milvus-distributed/bin/milvus", "run", "master"]
-=======
-    image: registry.zilliz.com/milvus-distributed/milvus-distributed:master-release
     command: ["/milvus/bin/milvus", "run", "master"]
->>>>>>> 3b529f3b
     environment:
       ETCD_ADDRESS: etcd:2379
       PULSAR_ADDRESS: pulsar://pulsar:6650
@@ -59,13 +54,8 @@
       - milvus
 
   proxyservice:
-<<<<<<< HEAD
     image: registry.zilliz.com/milvus-distributed/milvus-distributed:PR-5051-release
-    command: ["/milvus-distributed/bin/milvus", "run", "proxyservice"]
-=======
-    image: registry.zilliz.com/milvus-distributed/milvus-distributed:master-release
     command: ["/milvus/bin/milvus", "run", "proxyservice"]
->>>>>>> 3b529f3b
     environment:
       PULSAR_ADDRESS: pulsar://pulsar:6650
     depends_on:
@@ -76,13 +66,8 @@
       - milvus
 
   proxynode:
-<<<<<<< HEAD
     image: registry.zilliz.com/milvus-distributed/milvus-distributed:PR-5051-release
-    command: ["/milvus-distributed/bin/milvus", "run", "proxynode"]
-=======
-    image: registry.zilliz.com/milvus-distributed/milvus-distributed:master-release
     command: ["/milvus/bin/milvus", "run", "proxynode"]
->>>>>>> 3b529f3b
     environment:
       ETCD_ADDRESS: etcd:2379
       PULSAR_ADDRESS: pulsar://pulsar:6650
@@ -99,13 +84,8 @@
       - milvus
 
   queryservice:
-<<<<<<< HEAD
     image: registry.zilliz.com/milvus-distributed/milvus-distributed:PR-5051-release
-    command: ["/milvus-distributed/bin/milvus", "run", "queryservice"]
-=======
-    image: registry.zilliz.com/milvus-distributed/milvus-distributed:master-release
     command: ["/milvus/bin/milvus", "run", "queryservice"]
->>>>>>> 3b529f3b
     environment:
       MASTER_ADDRESS: master:53100
       DATA_SERVICE_ADDRESS: dataservice:13333
@@ -117,13 +97,8 @@
       - milvus
 
   querynode:
-<<<<<<< HEAD
     image: registry.zilliz.com/milvus-distributed/milvus-distributed:PR-5051-release
-    command: ["/milvus-distributed/bin/milvus", "run", "querynode"]
-=======
-    image: registry.zilliz.com/milvus-distributed/milvus-distributed:master-release
     command: ["/milvus/bin/milvus", "run", "querynode"]
->>>>>>> 3b529f3b
     environment:
       MINIO_ADDRESS: minio:9000
       PULSAR_ADDRESS: pulsar://pulsar:6650
@@ -138,13 +113,8 @@
       - milvus
 
   indexservice:
-<<<<<<< HEAD
     image: registry.zilliz.com/milvus-distributed/milvus-distributed:PR-5051-release
-    command: ["/milvus-distributed/bin/milvus", "run", "indexservice"]
-=======
-    image: registry.zilliz.com/milvus-distributed/milvus-distributed:master-release
     command: ["/milvus/bin/milvus", "run", "indexservice"]
->>>>>>> 3b529f3b
     environment:
       ETCD_ADDRESS: etcd:2379
       MINIO_ADDRESS: minio:9000
@@ -157,13 +127,8 @@
       - milvus
 
   indexnode:
-<<<<<<< HEAD
     image: registry.zilliz.com/milvus-distributed/milvus-distributed:PR-5051-release
-    command: ["/milvus-distributed/bin/milvus", "run", "indexnode"]
-=======
-    image: registry.zilliz.com/milvus-distributed/milvus-distributed:master-release
     command: ["/milvus/bin/milvus", "run", "indexnode"]
->>>>>>> 3b529f3b
     environment:
       MINIO_ADDRESS: minio:9000
       INDEX_SERVICE_ADDRESS: indexservice:31000
@@ -173,13 +138,8 @@
       - milvus
 
   dataservice:
-<<<<<<< HEAD
     image: registry.zilliz.com/milvus-distributed/milvus-distributed:PR-5051-release
-    command: ["/milvus-distributed/bin/milvus", "run", "dataservice"]
-=======
-    image: registry.zilliz.com/milvus-distributed/milvus-distributed:master-release
     command: ["/milvus/bin/milvus", "run", "dataservice"]
->>>>>>> 3b529f3b
     environment:
       ETCD_ADDRESS: etcd:2379
       MINIO_ADDRESS: minio:9000
@@ -193,13 +153,8 @@
       - milvus
 
   datanode:
-<<<<<<< HEAD
     image: registry.zilliz.com/milvus-distributed/milvus-distributed:PR-5051-release
-    command: ["/milvus-distributed/bin/milvus", "run", "datanode"]
-=======
-    image: registry.zilliz.com/milvus-distributed/milvus-distributed:master-release
     command: ["/milvus/bin/milvus", "run", "datanode"]
->>>>>>> 3b529f3b
     environment:
       ETCD_ADDRESS: etcd:2379
       MINIO_ADDRESS: minio:9000
