# Changelog

Please mark all change in change log and use the issue from GitHub

# Milvus 0.7.1 (TBD)

<<<<<<< HEAD
## Improvement
-   \#1619 Improve compact performance
=======
## Bug
-   \#1635 Vectors can be returned by searching after vectors deleted if `cache_insert_data` set true
>>>>>>> cedfc84d

# Milvus 0.7.0 (2020-03-11)

## Bug
-   \#715 Milvus crash when searching and building index simultaneously using SQ8H
-   \#744 Don't return partition table for show_tables
-   \#770 Server unittest run failed on low-end server
-   \#805 IVFTest.gpu_seal_test unittest failed
-   \#831 Judge branch error in CommonUtil.cpp
-   \#977 Server crash when create tables concurrently
-   \#990 Check gpu resources setting when assign repeated value
-   \#995 Table count set to 0 if no tables found
-   \#1010 Improve error message when offset or page_size is equal 0
-   \#1022 Check if partition name is valid
-   \#1028 check if table exists when show partitions
-   \#1029 check if table exists when try to delete partition
-   \#1066 Optimize http insert and search speed
-   \#1022 Check if partition name is legal
-   \#1028 Check if table exists when show partitions
-   \#1029 Check if table exists when try to delete partition
-   \#1066 Optimize http insert and search speed
-   \#1067 Add binary vectors support in http server
-   \#1075 Improve error message when page size or offset is illegal
-   \#1082 Check page_size or offset value to avoid float
-   \#1115 Http server support load table into memory
-   \#1152 Error log output continuously after server start
-   \#1211 Server down caused by searching with index_type: HNSW
-   \#1240 Update license declaration
-   \#1298 Unit test failed when on CPU2GPU case
-   \#1359 Negative distance value returned when searching with HNSW index type
-   \#1429 Server crashed when searching vectors with GPU
-   \#1476 Fix vectors results bug when getting vectors from segments
-   \#1484 Index type changed to IDMAP after compacted
-   \#1491 Server crashed during adding vectors
-   \#1499 Fix duplicated ID number issue
-   \#1504 Avoid possible race condition between delete and search
-   \#1507 set_config for insert_buffer_size is wrong
-   \#1510 Add set interfaces for WAL configurations
-   \#1511 Fix big integer cannot pass to server correctly
-   \#1517 Result is not correct when search vectors in multi partition, index type is RNSG 
-   \#1518 Table count did not match after deleting vectors and compact
-   \#1521 Make cache_insert_data take effect in-service
-   \#1525 Add setter API for config preload_table
-   \#1529 Fix server crash when cache_insert_data enabled
-   \#1530 Set table file with correct engine type in meta
-   \#1532 Search with ivf_flat failed with open-dataset: sift-256-hamming
-   \#1535 Degradation searching performance with metric_type: binary_idmap
-   \#1549 Fix server/wal config setting bug
-   \#1556 Index file not created after table and index created
-   \#1560 Search crashed with Super-high dimensional binary vector
-   \#1564 Too low recall for glove-200-angular, ivf_pq index
-   \#1571 Meta engine type become IDMAP after dropping index for BINARY table
-   \#1574 Set all existing bitset in cache when applying deletes
-   \#1577 Row count incorrect if delete vectors then create index
-   \#1580 Old segment folder not removed after merge/compact if create_index is called before adding data
-   \#1590 Server down caused by failure to write file during concurrent mixed operations
-   \#1598 Server down during mixed operations
-   \#1601 External link bug in HTTP doc
-   \#1609 Refine Compact function

## Feature
-   \#216 Add CLI to get server info
-   \#343 Add Opentracing
-   \#665 Support get/set config via CLI
-   \#759 Put C++ sdk out of milvus/core
-   \#766 If partition tag is similar, wrong partition is searched
-   \#771 Add server build commit info interface
-   \#788 Add web server into server module
-   \#813 Add push mode for prometheus monitor
-   \#815 Support MinIO storage
-   \#823 Support binary vector tanimoto/jaccard/hamming metric
-   \#830 Support WAL(write-ahead logging)
-   \#853 Support HNSW
-   \#861 Support DeleteById / SearchByID / GetVectorById / Flush
-   \#910 Change Milvus c++ standard to c++17
-   \#1122 Support AVX-512 in FAISS
-   \#1204 Add api to get table data information
-   \#1250 Support CPU profiling
-   \#1302 Get all record IDs in a segment by given a segment id
-   \#1461 Add crud APIs and segments APIs into http module
-   \#1463 Update config version to 0.2
-   \#1531 Remove S3 related config

## Improvement
-   \#738 Use Openblas / lapack from apt install
-   \#758 Enhance config description
-   \#791 Remove Arrow
-   \#834 Add cpu mode for built-in Faiss
-   \#848 Add ready-to-use config files to the Milvus repo for enhanced user experince
-   \#860 Remove redundant checks in CacheMgr's constructor
-   \#908 Move "primary_path" and "secondary_path" to storage config
-   \#931 Remove "collector" from config
-   \#966 Update NOTICE.md
-   \#1002 Rename minio to s3 in Storage Config section
-   \#1078 Move 'insert_buffer_size' to Cache Config section
-   \#1105 Error message is not clear when creating IVFSQ8H index without gpu resources
-   \#740, #849, #878, #972, #1033, #1161, #1173, #1199, #1190, #1223, #1222, #1257, #1264, #1269, #1164, #1303, #1304, #1324, #1388, #1459 Various fixes and improvements for Milvus documentation.
-   \#1297 Hide partition_name parameter, avid user directly access partition table
-   \#1234 Do S3 server validation check when Milvus startup
-   \#1263 Allow system conf modifiable and some take effect directly
-   \#1310 Add default partition tag for a table
-   \#1320 Remove debug logging from faiss
-   \#1426 Support to configure whether to enabled autoflush and the autoflush interval
-   \#1444 Improve delete
-   \#1448 General proto api for NNS libraries 
-   \#1480 Add return code for AVX512 selection
-   \#1524 Update config "preload_table" description
-   \#1537 Optimize raw vector and uids read/write
-   \#1544 Update resources name in HTTP module
-   \#1546 Move Config.cpp to config directory
-   \#1567 Update yaml config description

## Task
-   \#1327 Exclude third-party code from codebeat
-   \#1331 Exclude third-party code from codacy

# Milvus 0.6.0 (2019-12-07)

## Bug
-   \#228 memory usage increased slowly during searching vectors
-   \#246 Exclude src/external folder from code coverage for jenkin ci
-   \#248 Reside src/external in thirdparty
-   \#316 Some files not merged after vectors added
-   \#327 Search does not use GPU when index type is FLAT
-   \#331 Add exception handle when search fail
-   \#340 Test cases run failed on 0.6.0
-   \#353 Rename config.h.in to version.h.in
-   \#374 sdk_simple return empty result
-   \#377 Create partition success if tag name only contains spaces
-   \#397 sdk_simple return incorrect result
-   \#399 Create partition should be failed if partition tag existed
-   \#412 Message returned is confused when partition created with null partition name
-   \#416 Drop the same partition success repeatally
-   \#440 Query API in customization still uses old version
-   \#440 Server cannot startup with gpu_resource_config.enable=false in GPU version
-   \#458 Index data is not compatible between 0.5 and 0.6
-   \#465 Server hang caused by searching with nsg index
-   \#485 Increase code coverage rate
-   \#486 gpu no usage during index building
-   \#497 CPU-version search performance decreased
-   \#504 The code coverage rate of core/src/scheduler/optimizer is too low
-   \#509 IVF_PQ index build trapped into dead loop caused by invalid params
-   \#513 Unittest DELETE_BY_RANGE sometimes failed
-   \#523 Erase file data from cache once the file is marked as deleted
-   \#527 faiss benchmark not compatible with faiss 1.6.0
-   \#530 BuildIndex stop when do build index and search simultaneously
-   \#532 assigin value to `table_name` from confest shell
-   \#533 NSG build failed with MetricType Inner Product
-   \#543 client raise exception in shards when search results is empty
-   \#545 Avoid dead circle of build index thread when error occurs
-   \#547 NSG build failed using GPU-edition if set gpu_enable false
-   \#548 NSG search accuracy is too low
-   \#552 Server down during building index_type: IVF_PQ using GPU-edition
-   \#561 Milvus server should report exception/error message or terminate on mysql metadata backend error
-   \#579 Build index hang in GPU version when gpu_resources disabled
-   \#596 Frequently insert operation cost too much disk space
-   \#599 Build index log is incorrect
-   \#602 Optimizer specify wrong gpu_id
-   \#606 No log generated during building index with CPU
-   \#616 IP search metric_type is not supported by IVF_PQ index
-   \#631 FAISS isn't compiled with O3 option
-   \#636 (CPU) Create index PQ should be failed if table metric type set Inner Product
-   \#649 Typo "partiton" should be "partition"
-   \#654 Random crash when frequently insert vector one by one
-   \#658 Milvus error out when building SQ8H index without GPU resources
-   \#668 Update badge of README
-   \#670 Random failure of unittest db_test::SEARCH_TEST
-   \#674 Server down in stability test
-   \#696 Metric_type changed from IP to L2
-   \#705 Fix search SQ8H crash without GPU resource

## Feature
-   \#12 Pure CPU version for Milvus
-   \#77 Support table partition
-   \#127 Support new Index type IVFPQ
-   \#226 Experimental shards middleware for Milvus
-   \#227 Support new index types SPTAG-KDT and SPTAG-BKT
-   \#346 Support build index with multiple gpu
-   \#420 Update shards merge part to match v0.5.3
-   \#488 Add log in scheduler/optimizer
-   \#502 C++ SDK support IVFPQ and SPTAG
-   \#560 Add version in server config file
-   \#605 Print more messages when server start
-   \#644 Add a new rpc command to get milvus build version whether cpu or gpu
-   \#709 Show last commit id when server start

## Improvement
-   \#255 Add ivfsq8 test report detailed version
-   \#260 C++ SDK README
-   \#266 Rpc request source code refactor
-   \#274 Logger the time cost during preloading data
-   \#275 Rename C++ SDK IndexType
-   \#284 Change C++ SDK to shared library
-   \#306 Use int64 for all config integer
-   \#310 Add Q&A for 'protocol https not supported or disable in libcurl' issue
-   \#314 add Find FAISS in CMake
-   \#322 Add option to enable / disable prometheus
-   \#354 Build migration scripts into milvus docker image
-   \#358 Add more information in build.sh and install.md
-   \#404 Add virtual method Init() in Pass abstract class
-   \#409 Add a Fallback pass in optimizer
-   \#433 C++ SDK query result is not easy to use
-   \#449 Add ShowPartitions example for C++ SDK
-   \#470 Small raw files should not be build index
-   \#584 Intergrate internal FAISS
-   \#611 Remove MILVUS_CPU_VERSION
-   \#634 FAISS GPU version is compiled with O0
-   \#737 Refactor server module to separate Grpc from server handler and scheduler

## Task

# Milvus 0.5.3 (2019-11-13)

## Bug
-   \#258 Bytes type in proto cause big-endian/little-endian problem

## Feature

## Improvement
-   \#204 improve grpc performance in search
-   \#207 Add more unittest for config set/get
-   \#208 optimize unittest to support run single test more easily
-   \#284 Change C++ SDK to shared library
-   \#260 C++ SDK README

## Task

# Milvus 0.5.2 (2019-11-07)

## Bug
-   \#194 Search faild: message="Table file doesn't exist"

## Feature

## Improvement
-   \#190 Update default config:use_blas_threshold to 1100 and server version printout to 0.5.2

## Task

# Milvus 0.5.1 (2019-11-04)

## Bug
-   \#134 JFrog cache error
-   \#161 Search IVFSQHybrid crash on gpu
-   \#169 IVF_FLAT search out of memory

## Feature
-   \#90 The server start error messages could be improved to enhance user experience
-   \#104 test_scheduler core dump
-   \#115 Using new structure for tasktable
-   \#139 New config option use_gpu_threshold
-   \#146 Add only GPU and only CPU version for IVF_SQ8 and IVF_FLAT
-   \#164 Add CPU version for building index

## Improvement
-   \#64 Improvement dump function in scheduler
-   \#80 Print version information into log during server start
-   \#82 Move easyloggingpp into "external" directory
-   \#92 Speed up CMake build process
-   \#96 Remove .a file in milvus/lib for docker-version
-   \#118 Using shared_ptr instead of weak_ptr to avoid performance loss
-   \#122 Add unique id for Job
-   \#130 Set task state MOVED after resource copy it completed
-   \#149 Improve large query optimizer pass
-   \#156 Not return error when search_resources and index_build_device set cpu
-   \#159 Change the configuration name from 'use_gpu_threshold' to 'gpu_search_threshold'
-   \#168 Improve result reduce
-   \#175 add invalid config unittest

## Task

# Milvus 0.5.0 (2019-10-21)

## Bug
-   MS-568 Fix gpuresource free error
-   MS-572 Milvus crash when get SIGINT
-   MS-577 Unittest Query randomly hung
-   MS-587 Count get wrong result after adding vectors and index built immediately
-   MS-599 Search wrong result when table created with metric_type: IP
-   MS-601 Docker logs error caused by get CPUTemperature error
-   MS-605 Server going down during searching vectors
-   MS-620 Get table row counts display wrong error code
-   MS-622 Delete vectors should be failed if date range is invalid
-   MS-624 Search vectors failed if time ranges long enough
-   MS-637 Out of memory when load too many tasks
-   MS-639 SQ8H index created failed and server hang
-   MS-640 Cache object size calculate incorrect
-   MS-641 Segment fault(signal 11) in PickToLoad
-   MS-644 Search crashed with index-type: flat
-   MS-647 grafana display average cpu-temp
-   MS-652 IVFSQH quantization double free
-   MS-650 SQ8H index create issue
-   MS-653 When config check fail, Milvus close without message
-   MS-654 Describe index timeout when building index
-   MS-658 Fix SQ8 Hybrid can't search
-   MS-665 IVF_SQ8H search crash when no GPU resource in search_resources
-   \#9 Change default gpu_cache_capacity to 4
-   \#20 C++ sdk example get grpc error
-   \#23 Add unittest to improve code coverage
-   \#31 make clang-format failed after run build.sh -l
-   \#39 Create SQ8H index hang if using github server version
-   \#30 Some troubleshoot messages in Milvus do not provide enough information
-   \#48 Config unittest failed
-   \#59 Topk result is incorrect for small dataset

## Improvement
-   MS-552 Add and change the easylogging library
-   MS-553 Refine cache code
-   MS-555 Remove old scheduler
-   MS-556 Add Job Definition in Scheduler
-   MS-557 Merge Log.h
-   MS-558 Refine status code
-   MS-562 Add JobMgr and TaskCreator in Scheduler
-   MS-566 Refactor cmake
-   MS-574 Milvus configuration refactor
-   MS-578 Make sure milvus5.0 don't crack 0.3.1 data
-   MS-585 Update namespace in scheduler
-   MS-606 Speed up result reduce
-   MS-608 Update TODO names
-   MS-609 Update task construct function
-   MS-611 Add resources validity check in ResourceMgr
-   MS-619 Add optimizer class in scheduler
-   MS-626 Refactor DataObj to support cache any type data
-   MS-648 Improve unittest
-   MS-655 Upgrade SPTAG
-   \#42 Put union of index_build_device and search resources to gpu_pool
-   \#67 Avoid linking targets multiple times in cmake

## Feature
-   MS-614 Preload table at startup
-   MS-627 Integrate new index: IVFSQHybrid
-   MS-631 IVFSQ8H Index support
-   MS-636 Add optimizer in scheduler for FAISS_IVFSQ8H

## Task
-   MS-554 Change license to Apache 2.0
-   MS-561 Add contributing guidelines, code of conduct and README docs
-   MS-567 Add NOTICE.md
-   MS-569 Complete the NOTICE.md
-   MS-575 Add Clang-format & Clang-tidy & Cpplint
-   MS-586 Remove BUILD_FAISS_WITH_MKL option
-   MS-590 Refine cmake code to support cpplint
-   MS-600 Reconstruct unittest code
-   MS-602 Remove zilliz namespace
-   MS-610 Change error code base value from hex to decimal
-   MS-624 Re-organize project directory for open-source
-   MS-635 Add compile option to support customized faiss
-   MS-660 add ubuntu_build_deps.sh
-   \#18 Add all test cases

# Milvus 0.4.0 (2019-09-12)

## Bug
-   MS-119 The problem of combining the log files
-   MS-121 The problem that user can't change the time zone
-   MS-411 Fix metric unittest linking error
-   MS-412 Fix gpu cache logical error
-   MS-416 ExecutionEngineImpl::GpuCache has not return value cause crash
-   MS-417 YAML sequence load disable cause scheduler startup failed
-   MS-413 Create index failed and server exited
-   MS-427 Describe index error after drop index
-   MS-432 Search vectors params nprobe need to check max number
-   MS-431 Search vectors params nprobe: 0/-1, expected result: raise exception
-   MS-331 Crate Table : when table exists, error code is META_FAILED(code=15) rather than ILLEGAL TABLE NAME(code=9))
-   MS-430 Search no result if index created with FLAT
-   MS-443 Create index hang again
-   MS-436 Delete vectors failed if index created with index_type: IVF_FLAT/IVF_SQ8
-   MS-449 Add vectors twice success, once with ids, the other no ids
-   MS-450 server hang after run stop_server.sh
-   MS-458 Keep building index for one file when no gpu resource
-   MS-461 Mysql meta unittest failed
-   MS-462 Run milvus server twices, should display error
-   MS-463 Search timeout
-   MS-467 mysql db test failed
-   MS-470 Drop index success, which table not created
-   MS-471 code coverage run failed
-   MS-492 Drop index failed if index have been created with index_type: FLAT
-   MS-493 Knowhere unittest crash
-   MS-453 GPU search error when nprobe set more than 1024
-   MS-474 Create index hang if use branch-0.3.1 server config
-   MS-510 unittest out of memory and crashed
-   MS-507 Dataset 10m-512, index type sq8，performance in-normal when set CPU_CACHE to 16 or 64
-   MS-543 SearchTask fail without exception
-   MS-582 grafana displays changes frequently

## Improvement
-   MS-327 Clean code for milvus
-   MS-336 Scheduler interface
-   MS-344 Add TaskTable Test
-   MS-345 Add Node Test
-   MS-346 Add some implementation of scheduler to solve compile error
-   MS-348 Add ResourceFactory Test
-   MS-350 Remove knowhere submodule
-   MS-354 Add task class and interface in scheduler
-   MS-355 Add copy interface in ExcutionEngine
-   MS-357 Add minimum schedule function
-   MS-359 Add cost test in new scheduler
-   MS-361 Add event in resource
-   MS-364 Modify tasktableitem in tasktable
-   MS-365 Use tasktableitemptr instead in event
-   MS-366 Implement TaskTable
-   MS-368 Implement cost.cpp
-   MS-371 Add TaskTableUpdatedEvent
-   MS-373 Add resource test
-   MS-374 Add action definition
-   MS-375 Add Dump implementation for Event
-   MS-376 Add loader and executor enable flag in Resource avoid diskresource execute task
-   MS-377 Improve process thread trigger in ResourceMgr, Scheduler and TaskTable
-   MS-378 Debug and Update normal_test in scheduler unittest
-   MS-379 Add Dump implementation in Resource
-   MS-380 Update resource loader and executor, work util all finished
-   MS-383 Modify condition variable usage in scheduler
-   MS-384 Add global instance of ResourceMgr and Scheduler
-   MS-389 Add clone interface in Task
-   MS-390 Update resource construct function
-   MS-391 Add PushTaskToNeighbourHasExecutor action
-   MS-394 Update scheduler unittest
-   MS-400 Add timestamp record in task state change function
-   MS-402 Add dump implementation for TaskTableItem
-   MS-406 Add table flag for meta
-   MS-403 Add GpuCacheMgr
-   MS-404 Release index after search task done avoid memory increment continues
-   MS-405 Add delete task support
-   MS-407 Reconstruct MetricsCollector
-   MS-408 Add device_id in resource construct function
-   MS-409 Using new scheduler
-   MS-413 Remove thrift dependency
-   MS-410 Add resource config comment
-   MS-414 Add TaskType in Scheduler::Task
-   MS-415 Add command tasktable to dump all tasktables
-   MS-418 Update server_config.template file, set CPU compute only default
-   MS-419 Move index_file_size from IndexParam to TableSchema
-   MS-421 Add TaskLabel in scheduler
-   MS-422 Support DeleteTask in Multi-GpuResource case
-   MS-428 Add PushTaskByDataLocality in scheduler
-   MS-440 Add DumpTaskTables in sdk
-   MS-442 Merge Knowhere
-   MS-445 Rename CopyCompleted to LoadCompleted
-   MS-451 Update server_config.template file, set GPU compute default
-   MS-455 Distribute tasks by minimal cost in scheduler
-   MS-460 Put transport speed as weight when choosing neighbour to execute task
-   MS-459 Add cache for pick function in tasktable
-   MS-476 Improve search performance
-   MS-482 Change search stream transport to unary in grpc
-   MS-487 Define metric type in CreateTable
-   MS-488 Improve code format in scheduler
-   MS-495 cmake: integrated knowhere
-   MS-496 Change the top_k limitation from 1024 to 2048
-   MS-502 Update tasktable_test in scheduler
-   MS-504 Update node_test in scheduler
-   MS-505 Install core unit test and add to coverage
-   MS-508 Update normal_test in scheduler
-   MS-532 Add grpc server unittest
-   MS-511 Update resource_test in scheduler
-   MS-517 Update resource_mgr_test in scheduler
-   MS-518 Add schedinst_test in scheduler
-   MS-519 Add event_test in scheduler
-   MS-520 Update resource_test in scheduler
-   MS-524 Add some unittest in event_test and resource_test
-   MS-525 Disable parallel reduce in SearchTask
-   MS-527 Update scheduler_test and enable it
-   MS-528 Hide some config used future
-   MS-530 Add unittest for SearchTask->Load
-   MS-531 Disable next version code
-   MS-533 Update resource_test to cover dump function
-   MS-523 Config file validation
-   MS-539 Remove old task code
-   MS-546 Add simple mode resource_config
-   MS-570 Add prometheus docker-compose file
-   MS-576 Scheduler refactor
-   MS-592 Change showtables stream transport to unary

## Feature
-   MS-343 Implement ResourceMgr
-   MS-338 NewAPI: refine code to support CreateIndex
-   MS-339 NewAPI: refine code to support DropIndex
-   MS-340 NewAPI: implement DescribeIndex

## Task
-   MS-297 disable mysql unit test

# Milvus 0.3.1 (2019-07-10)

## Bug

-   MS-148 Disable cleanup if mode is read only
-   MS-149 Fixed searching only one index file issue in distributed mode
-   MS-153 Fix c_str error when connecting to MySQL
-   MS-157 Fix changelog
-   MS-190 Use env variable to switch mem manager and fix cmake
-   MS-217 Fix SQ8 row count bug
-   MS-224 Return AlreadyExist status in MySQLMetaImpl::CreateTable if table already exists
-   MS-232 Add MySQLMetaImpl::UpdateTableFilesToIndex and set maximum_memory to default if config value = 0
-   MS-233 Remove mem manager log
-   MS-230 Change parameter name: Maximum_memory to insert_buffer_size
-   MS-234 Some case cause background merge thread stop
-   MS-235 Some test cases random fail
-   MS-236 Add MySQLMetaImpl::HasNonIndexFiles
-   MS-257 Update bzip2 download url
-   MS-288 Update compile scripts
-   MS-330 Stability test failed caused by server core dumped
-   MS-347 Build index hangs again
-   MS-382 fix MySQLMetaImpl::CleanUpFilesWithTTL unknown column bug

## Improvement
-   MS-156 Add unittest for merge result functions
-   MS-152 Delete assert in MySQLMetaImpl and change MySQLConnectionPool impl
-   MS-204 Support multi db_path
-   MS-206 Support SQ8 index type
-   MS-208 Add buildinde interface for C++ SDK
-   MS-212 Support Inner product metric type
-   MS-241 Build Faiss with MKL if using Intel CPU; else build with OpenBlas
-   MS-242 Clean up cmake and change MAKE_BUILD_ARGS to be user defined variable
-   MS-245 Improve search result transfer performance
-   MS-248 Support AddVector/SearchVector profiling
-   MS-256 Add more cache config
-   MS-260 Refine log
-   MS-249 Check machine hardware during initialize
-   MS-261 Update faiss version to 1.5.3 and add BUILD_FAISS_WITH_MKL as an option
-   MS-266 Improve topk reduce time by using multi-threads
-   MS-275 Avoid sqlite logic error excetion
-   MS-278 add IndexStatsHelper
-   MS-313 add GRPC
-   MS-325 add grpc status return for C++ sdk and modify some format
-   MS-278 Add IndexStatsHelper
-   MS-312 Set openmp thread number by config
-   MS-305 Add CPU core percent metric
-   MS-310 Add milvus CPU utilization ratio and CPU/GPU temperature metrics
-   MS-324 Show error when there is not enough gpu memory to build index
-   MS-328 Check metric type on server start
-   MS-332 Set grpc and thrift server run concurrently
-   MS-352 Add hybrid index

## Feature
-   MS-180 Add new mem manager
-   MS-195 Add nlist and use_blas_threshold conf
-   MS-137 Integrate knowhere

## Task

-   MS-125 Create 0.3.1 release branch
-   MS-306 Optimize build efficiency

# Milvus 0.3.0 (2019-06-30)

## Bug
-   MS-104 Fix unittest lcov execution error
-   MS-102 Fix build script file condition error
-   MS-80 Fix server hang issue
-   MS-89 Fix compile failed, libgpufaiss.a link missing
-   MS-90 Fix arch match incorrect on ARM
-   MS-99 Fix compilation bug
-   MS-110 Avoid huge file size

## Improvement
-   MS-82 Update server startup welcome message
-   MS-83 Update vecwise to Milvus
-   MS-77 Performance issue of post-search action
-   MS-22 Enhancement for MemVector size control
-   MS-92 Unify behavior of debug and release build
-   MS-98 Install all unit test to installation directory
-   MS-115 Change is_startup of metric_config switch from true to on
-   MS-122 Archive criteria config
-   MS-124 HasTable interface
-   MS-126 Add more error code
-   MS-128 Change default db path

## Feature

-   MS-57 Implement index load/search pipeline
-   MS-56 Add version information when server is started
-   MS-64 Different table can have different index type
-   MS-52 Return search score
-   MS-66 Support time range query
-   MS-68 Remove rocksdb from third-party
-   MS-70 cmake: remove redundant libs in src
-   MS-71 cmake: fix faiss dependency
-   MS-72 cmake: change prometheus source to git
-   MS-73 cmake: delete civetweb
-   MS-65 Implement GetTableRowCount interface
-   MS-45 Implement DeleteTable interface
-   MS-75 cmake: change faiss version to 1.5.2; add CUDA gencode
-   MS-81 fix faiss ptx issue; change cuda gencode
-   MS-84 cmake: add arrow, jemalloc and jsoncons third party; default build option OFF
-   MS-85 add NetIO metric
-   MS-96 add new query interface for specified files
-   MS-97 Add S3 SDK for MinIO Storage
-   MS-105 Add MySQL
-   MS-130 Add prometheus_test
-   MS-144 Add nprobe config
-   MS-147 Enable IVF
-   MS-130 Add prometheus_test

## Task
-   MS-74 Change README.md in cpp
-   MS-88 Add support for arm architecture

# Milvus 0.2.0 (2019-05-31)

## Bug

-   MS-32 Fix thrift error
-   MS-34 Fix prometheus-cpp thirdparty
-   MS-67 Fix license check bug
-   MS-76 Fix pipeline crash bug
-   MS-100 cmake: fix AWS build issue
-   MS-101 change AWS build type to Release

## Improvement

-   MS-20 Clean Code Part 1

## Feature

-   MS-5 Implement Auto Archive Feature
-   MS-6 Implement SDK interface part 1
-   MS-16 Implement metrics without prometheus
-   MS-21 Implement SDK interface part 2
-   MS-26 cmake. Add thirdparty packages
-   MS-31 cmake: add prometheus
-   MS-33 cmake: add -j4 to make third party packages build faster
-   MS-27 support gpu config and disable license build config in cmake
-   MS-47 Add query vps metrics
-   MS-37 Add query, cache usage, disk write speed and file data size metrics
-   MS-30 Use faiss v1.5.2
-   MS-54 cmake: Change Thrift third party URL to github.com
-   MS-69 prometheus: add all proposed metrics

## Task

-   MS-1 Add CHANGELOG.md
-   MS-4 Refactor the vecwise_engine code structure
-   MS-62 Search range to all if no date specified<|MERGE_RESOLUTION|>--- conflicted
+++ resolved
@@ -4,13 +4,11 @@
 
 # Milvus 0.7.1 (TBD)
 
-<<<<<<< HEAD
+## Bug
+-   \#1635 Vectors can be returned by searching after vectors deleted if `cache_insert_data` set true
+
 ## Improvement
 -   \#1619 Improve compact performance
-=======
-## Bug
--   \#1635 Vectors can be returned by searching after vectors deleted if `cache_insert_data` set true
->>>>>>> cedfc84d
 
 # Milvus 0.7.0 (2020-03-11)
 
