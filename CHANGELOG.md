# Changelog

Please mark all change in change log and use the issue from GitHub

# Milvus 0.8.0 (TBD)

## Bug
-   \#1762 Server is not forbidden to create new partition which tag is `_default`
-   \#1873 Fix index file serialize to incorrect path
-   \#1881 Fix Annoy index search fail

## Feature
-   \#261  Integrate ANNOY into Milvus
-   \#1603 BinaryFlat add 2 Metric: Substructure and Superstructure
-   \#1655 GPU index support delete vectors
-   \#1660 IVF PQ CPU support deleted vectors searching
-   \#1661 HNSW support deleted vectors searching
-   \#1825 Add annoy index type in C++ sdk
-   \#1849 NSG support deleted vectors searching
-   \#1893 Log config information and device information

## Improvement
-   \#1627 Move read/write index APIs into codec
-   \#1784 Add Substructure and Superstructure in http module
-   \#1858 Disable S3 build
<<<<<<< HEAD
-   \#1885 Optimize knowhere unittest
=======
-   \#1882 Add index annoy into http module
-   \#1886 Refactor log on search and insert request
>>>>>>> 354f29a0

## Task


# Milvus 0.7.1 (2020-03-29)

## Bug
-   \#1301 Data in WAL may be accidentally inserted into a new table with the same name.
-   \#1634 Fix search demo bug in HTTP doc
-   \#1635 Vectors can be returned by searching after vectors deleted if `cache_insert_data` set true
-   \#1648 The cache cannot be used all when the vector type is binary
-   \#1651 Check validity of dimension when collection metric type is binary one
-   \#1663 PQ index parameter 'm' validation
-   \#1686 API search_in_files cannot work correctly when vectors is stored in certain non-default partition
-   \#1689 Fix SQ8H search fail on SIFT-1B dataset
-   \#1667 Create index failed with type: rnsg if metric_type is IP
-   \#1708 NSG search crashed
-   \#1724 Remove unused unittests
-   \#1728 Optimize request handler to combine similar query
-   \#1734 Opentracing for combined search request
-   \#1735 Fix search out of memory with ivf_flat 
-   \#1747 Expected error status if search with partition_tag not existed
-   \#1756 Fix memory exhausted during searching 
-   \#1781 Fix search hang with SQ8H
-   \#1812 Fix incorrect request method in search example in http readme
-   \#1818 Duplicate data generated after restart milvus server

## Feature
-   \#1603 BinaryFlat add 2 Metric: Substructure and Superstructure

## Improvement
-   \#267 Improve search performance: reduce delay
-   \#342 Knowhere and Wrapper refactor
-   \#1537 Optimize raw vector and uids read/write
-   \#1546 Move Config.cpp to config directory
-   \#1547 Rename storage/file to storage/disk and rename classes
-   \#1548 Move store/Directory to storage/Operation and add FSHandler
-   \#1572 Optimize config cpu/gpu cache_capacity setter
-   \#1619 Improve compact performance
-   \#1649 Fix Milvus crash on old CPU 
-   \#1653 IndexFlat (SSE) and IndexBinaryFlat performance improvement for small NQ
-   \#1678 Remove CUSTOMIZATION macro 
-   \#1698 Upgrade mishards to v0.7.0
-   \#1719 Improve Milvus log
-   \#1754 Optimize behavior to get file ids from metadata in mishards
-   \#1799 Update docker images to 0.7.1 in mishards

## Task

# Milvus 0.7.0 (2020-03-11)

## Bug
-   \#715 Milvus crash when searching and building index simultaneously using SQ8H
-   \#744 Don't return partition table for show_tables
-   \#770 Server unittest run failed on low-end server
-   \#805 IVFTest.gpu_seal_test unittest failed
-   \#831 Judge branch error in CommonUtil.cpp
-   \#977 Server crash when create tables concurrently
-   \#990 Check gpu resources setting when assign repeated value
-   \#995 Table count set to 0 if no tables found
-   \#1010 Improve error message when offset or page_size is equal 0
-   \#1022 Check if partition name is valid
-   \#1028 Check if table exists when show partitions
-   \#1029 Check if table exists when try to delete partition
-   \#1066 Optimize http insert and search speed
-   \#1022 Check if partition name is legal
-   \#1028 Check if table exists when show partitions
-   \#1029 Check if table exists when try to delete partition
-   \#1066 Optimize http insert and search speed
-   \#1067 Add binary vectors support in http server
-   \#1075 Improve error message when page size or offset is illegal
-   \#1082 Check page_size or offset value to avoid float
-   \#1115 Http server support load table into memory
-   \#1152 Error log output continuously after server start
-   \#1211 Server down caused by searching with index_type: HNSW
-   \#1240 Update license declaration
-   \#1298 Unit test failed when on CPU2GPU case
-   \#1359 Negative distance value returned when searching with HNSW index type
-   \#1429 Server crashed when searching vectors with GPU
-   \#1476 Fix vectors results bug when getting vectors from segments
-   \#1484 Index type changed to IDMAP after compacted
-   \#1491 Server crashed during adding vectors
-   \#1499 Fix duplicated ID number issue
-   \#1504 Avoid possible race condition between delete and search
-   \#1507 set_config for insert_buffer_size is wrong
-   \#1510 Add set interfaces for WAL configurations
-   \#1511 Fix big integer cannot pass to server correctly
-   \#1517 Result is not correct when search vectors in multi partition, index type is RNSG 
-   \#1518 Table count did not match after deleting vectors and compact
-   \#1521 Make cache_insert_data take effect in-service
-   \#1525 Add setter API for config preload_table
-   \#1529 Fix server crash when cache_insert_data enabled
-   \#1530 Set table file with correct engine type in meta
-   \#1532 Search with ivf_flat failed with open-dataset: sift-256-hamming
-   \#1535 Degradation searching performance with metric_type: binary_idmap
-   \#1549 Fix server/wal config setting bug
-   \#1556 Index file not created after table and index created
-   \#1560 Search crashed with Super-high dimensional binary vector
-   \#1564 Too low recall for glove-200-angular, ivf_pq index
-   \#1571 Meta engine type become IDMAP after dropping index for BINARY table
-   \#1574 Set all existing bitset in cache when applying deletes
-   \#1577 Row count incorrect if delete vectors then create index
-   \#1580 Old segment folder not removed after merge/compact if create_index is called before adding data
-   \#1590 Server down caused by failure to write file during concurrent mixed operations
-   \#1598 Server down during mixed operations
-   \#1601 External link bug in HTTP doc
-   \#1609 Refine Compact function
-   \#1808 Building index params check for Annoy
-   \#1852 Search index type<Annoy> failed with reason `failed to load index file`

## Feature
-   \#216 Add CLI to get server info
-   \#343 Add Opentracing
-   \#665 Support get/set config via CLI
-   \#759 Put C++ sdk out of milvus/core
-   \#766 If partition tag is similar, wrong partition is searched
-   \#771 Add server build commit info interface
-   \#788 Add web server into server module
-   \#813 Add push mode for prometheus monitor
-   \#815 Support MinIO storage
-   \#823 Support binary vector tanimoto/jaccard/hamming metric
-   \#830 Support WAL(write-ahead logging)
-   \#853 Support HNSW
-   \#861 Support DeleteById / SearchByID / GetVectorById / Flush
-   \#910 Change Milvus c++ standard to c++17
-   \#1122 Support AVX-512 in FAISS
-   \#1204 Add api to get table data information
-   \#1250 Support CPU profiling
-   \#1302 Get all record IDs in a segment by given a segment id
-   \#1461 Add crud APIs and segments APIs into http module
-   \#1463 Update config version to 0.2
-   \#1531 Remove S3 related config

## Improvement
-   \#738 Use Openblas / lapack from apt install
-   \#758 Enhance config description
-   \#791 Remove Arrow
-   \#834 Add cpu mode for built-in Faiss
-   \#848 Add ready-to-use config files to the Milvus repo for enhanced user experince
-   \#860 Remove redundant checks in CacheMgr's constructor
-   \#908 Move "primary_path" and "secondary_path" to storage config
-   \#931 Remove "collector" from config
-   \#966 Update NOTICE.md
-   \#1002 Rename minio to s3 in Storage Config section
-   \#1078 Move 'insert_buffer_size' to Cache Config section
-   \#1105 Error message is not clear when creating IVFSQ8H index without gpu resources
-   \#740, #849, #878, #972, #1033, #1161, #1173, #1199, #1190, #1223, #1222, #1257, #1264, #1269, #1164, #1303, #1304, #1324, #1388, #1459 Various fixes and improvements for Milvus documentation.
-   \#1297 Hide partition_name parameter, avid user directly access partition table
-   \#1234 Do S3 server validation check when Milvus startup
-   \#1263 Allow system conf modifiable and some take effect directly
-   \#1310 Add default partition tag for a table
-   \#1320 Remove debug logging from faiss
-   \#1426 Support to configure whether to enabled autoflush and the autoflush interval
-   \#1444 Improve delete
-   \#1448 General proto api for NNS libraries 
-   \#1480 Add return code for AVX512 selection
-   \#1524 Update config "preload_table" description
-   \#1544 Update resources name in HTTP module
-   \#1567 Update yaml config description

## Task
-   \#1327 Exclude third-party code from codebeat
-   \#1331 Exclude third-party code from codacy

# Milvus 0.6.0 (2019-12-07)

## Bug
-   \#228 Memory usage increased slowly during searching vectors
-   \#246 Exclude src/external folder from code coverage for jenkin ci
-   \#248 Reside src/external in thirdparty
-   \#316 Some files not merged after vectors added
-   \#327 Search does not use GPU when index type is FLAT
-   \#331 Add exception handle when search fail
-   \#340 Test cases run failed on 0.6.0
-   \#353 Rename config.h.in to version.h.in
-   \#374 sdk_simple return empty result
-   \#377 Create partition success if tag name only contains spaces
-   \#397 sdk_simple return incorrect result
-   \#399 Create partition should be failed if partition tag existed
-   \#412 Message returned is confused when partition created with null partition name
-   \#416 Drop the same partition success repeatally
-   \#440 Query API in customization still uses old version
-   \#440 Server cannot startup with gpu_resource_config.enable=false in GPU version
-   \#458 Index data is not compatible between 0.5 and 0.6
-   \#465 Server hang caused by searching with nsg index
-   \#485 Increase code coverage rate
-   \#486 gpu no usage during index building
-   \#497 CPU-version search performance decreased
-   \#504 The code coverage rate of core/src/scheduler/optimizer is too low
-   \#509 IVF_PQ index build trapped into dead loop caused by invalid params
-   \#513 Unittest DELETE_BY_RANGE sometimes failed
-   \#523 Erase file data from cache once the file is marked as deleted
-   \#527 faiss benchmark not compatible with faiss 1.6.0
-   \#530 BuildIndex stop when do build index and search simultaneously
-   \#532 Assigin value to `table_name` from confest shell
-   \#533 NSG build failed with MetricType Inner Product
-   \#543 client raise exception in shards when search results is empty
-   \#545 Avoid dead circle of build index thread when error occurs
-   \#547 NSG build failed using GPU-edition if set gpu_enable false
-   \#548 NSG search accuracy is too low
-   \#552 Server down during building index_type: IVF_PQ using GPU-edition
-   \#561 Milvus server should report exception/error message or terminate on mysql metadata backend error
-   \#579 Build index hang in GPU version when gpu_resources disabled
-   \#596 Frequently insert operation cost too much disk space
-   \#599 Build index log is incorrect
-   \#602 Optimizer specify wrong gpu_id
-   \#606 No log generated during building index with CPU
-   \#616 IP search metric_type is not supported by IVF_PQ index
-   \#631 FAISS isn't compiled with O3 option
-   \#636 (CPU) Create index PQ should be failed if table metric type set Inner Product
-   \#649 Typo "partiton" should be "partition"
-   \#654 Random crash when frequently insert vector one by one
-   \#658 Milvus error out when building SQ8H index without GPU resources
-   \#668 Update badge of README
-   \#670 Random failure of unittest db_test::SEARCH_TEST
-   \#674 Server down in stability test
-   \#696 Metric_type changed from IP to L2
-   \#705 Fix search SQ8H crash without GPU resource

## Feature
-   \#12 Pure CPU version for Milvus
-   \#77 Support table partition
-   \#127 Support new Index type IVFPQ
-   \#226 Experimental shards middleware for Milvus
-   \#227 Support new index types SPTAG-KDT and SPTAG-BKT
-   \#346 Support build index with multiple gpu
-   \#420 Update shards merge part to match v0.5.3
-   \#488 Add log in scheduler/optimizer
-   \#502 C++ SDK support IVFPQ and SPTAG
-   \#560 Add version in server config file
-   \#605 Print more messages when server start
-   \#644 Add a new rpc command to get milvus build version whether cpu or gpu
-   \#709 Show last commit id when server start

## Improvement
-   \#255 Add ivfsq8 test report detailed version
-   \#260 C++ SDK README
-   \#266 Rpc request source code refactor
-   \#274 Logger the time cost during preloading data
-   \#275 Rename C++ SDK IndexType
-   \#284 Change C++ SDK to shared library
-   \#306 Use int64 for all config integer
-   \#310 Add Q&A for 'protocol https not supported or disable in libcurl' issue
-   \#314 add Find FAISS in CMake
-   \#322 Add option to enable / disable prometheus
-   \#354 Build migration scripts into milvus docker image
-   \#358 Add more information in build.sh and install.md
-   \#404 Add virtual method Init() in Pass abstract class
-   \#409 Add a Fallback pass in optimizer
-   \#433 C++ SDK query result is not easy to use
-   \#449 Add ShowPartitions example for C++ SDK
-   \#470 Small raw files should not be build index
-   \#584 Intergrate internal FAISS
-   \#611 Remove MILVUS_CPU_VERSION
-   \#634 FAISS GPU version is compiled with O0
-   \#737 Refactor server module to separate Grpc from server handler and scheduler

## Task

# Milvus 0.5.3 (2019-11-13)

## Bug
-   \#258 Bytes type in proto cause big-endian/little-endian problem

## Feature

## Improvement
-   \#204 improve grpc performance in search
-   \#207 Add more unittest for config set/get
-   \#208 Optimize unittest to support run single test more easily
-   \#284 Change C++ SDK to shared library
-   \#260 C++ SDK README

## Task

# Milvus 0.5.2 (2019-11-07)

## Bug
-   \#194 Search faild: message="Table file doesn't exist"

## Feature

## Improvement
-   \#190 Update default config:use_blas_threshold to 1100 and server version printout to 0.5.2

## Task

# Milvus 0.5.1 (2019-11-04)

## Bug
-   \#134 JFrog cache error
-   \#161 Search IVFSQHybrid crash on gpu
-   \#169 IVF_FLAT search out of memory

## Feature
-   \#90 The server start error messages could be improved to enhance user experience
-   \#104 test_scheduler core dump
-   \#115 Using new structure for tasktable
-   \#139 New config option use_gpu_threshold
-   \#146 Add only GPU and only CPU version for IVF_SQ8 and IVF_FLAT
-   \#164 Add CPU version for building index

## Improvement
-   \#64 Improvement dump function in scheduler
-   \#80 Print version information into log during server start
-   \#82 Move easyloggingpp into "external" directory
-   \#92 Speed up CMake build process
-   \#96 Remove .a file in milvus/lib for docker-version
-   \#118 Using shared_ptr instead of weak_ptr to avoid performance loss
-   \#122 Add unique id for Job
-   \#130 Set task state MOVED after resource copy it completed
-   \#149 Improve large query optimizer pass
-   \#156 Not return error when search_resources and index_build_device set cpu
-   \#159 Change the configuration name from 'use_gpu_threshold' to 'gpu_search_threshold'
-   \#168 Improve result reduce
-   \#175 add invalid config unittest

## Task

# Milvus 0.5.0 (2019-10-21)

## Bug
-   MS-568 Fix gpuresource free error
-   MS-572 Milvus crash when get SIGINT
-   MS-577 Unittest Query randomly hung
-   MS-587 Count get wrong result after adding vectors and index built immediately
-   MS-599 Search wrong result when table created with metric_type: IP
-   MS-601 Docker logs error caused by get CPUTemperature error
-   MS-605 Server going down during searching vectors
-   MS-620 Get table row counts display wrong error code
-   MS-622 Delete vectors should be failed if date range is invalid
-   MS-624 Search vectors failed if time ranges long enough
-   MS-637 Out of memory when load too many tasks
-   MS-639 SQ8H index created failed and server hang
-   MS-640 Cache object size calculate incorrect
-   MS-641 Segment fault(signal 11) in PickToLoad
-   MS-644 Search crashed with index-type: flat
-   MS-647 grafana display average cpu-temp
-   MS-652 IVFSQH quantization double free
-   MS-650 SQ8H index create issue
-   MS-653 When config check fail, Milvus close without message
-   MS-654 Describe index timeout when building index
-   MS-658 Fix SQ8 Hybrid can't search
-   MS-665 IVF_SQ8H search crash when no GPU resource in search_resources
-   \#9 Change default gpu_cache_capacity to 4
-   \#20 C++ sdk example get grpc error
-   \#23 Add unittest to improve code coverage
-   \#31 make clang-format failed after run build.sh -l
-   \#39 Create SQ8H index hang if using github server version
-   \#30 Some troubleshoot messages in Milvus do not provide enough information
-   \#48 Config unittest failed
-   \#59 Topk result is incorrect for small dataset

## Improvement
-   MS-552 Add and change the easylogging library
-   MS-553 Refine cache code
-   MS-555 Remove old scheduler
-   MS-556 Add Job Definition in Scheduler
-   MS-557 Merge Log.h
-   MS-558 Refine status code
-   MS-562 Add JobMgr and TaskCreator in Scheduler
-   MS-566 Refactor cmake
-   MS-574 Milvus configuration refactor
-   MS-578 Make sure milvus5.0 don't crack 0.3.1 data
-   MS-585 Update namespace in scheduler
-   MS-606 Speed up result reduce
-   MS-608 Update TODO names
-   MS-609 Update task construct function
-   MS-611 Add resources validity check in ResourceMgr
-   MS-619 Add optimizer class in scheduler
-   MS-626 Refactor DataObj to support cache any type data
-   MS-648 Improve unittest
-   MS-655 Upgrade SPTAG
-   \#42 Put union of index_build_device and search resources to gpu_pool
-   \#67 Avoid linking targets multiple times in cmake

## Feature
-   MS-614 Preload table at startup
-   MS-627 Integrate new index: IVFSQHybrid
-   MS-631 IVFSQ8H Index support
-   MS-636 Add optimizer in scheduler for FAISS_IVFSQ8H

## Task
-   MS-554 Change license to Apache 2.0
-   MS-561 Add contributing guidelines, code of conduct and README docs
-   MS-567 Add NOTICE.md
-   MS-569 Complete the NOTICE.md
-   MS-575 Add Clang-format & Clang-tidy & Cpplint
-   MS-586 Remove BUILD_FAISS_WITH_MKL option
-   MS-590 Refine cmake code to support cpplint
-   MS-600 Reconstruct unittest code
-   MS-602 Remove zilliz namespace
-   MS-610 Change error code base value from hex to decimal
-   MS-624 Re-organize project directory for open-source
-   MS-635 Add compile option to support customized faiss
-   MS-660 add ubuntu_build_deps.sh
-   \#18 Add all test cases

# Milvus 0.4.0 (2019-09-12)

## Bug
-   MS-119 The problem of combining the log files
-   MS-121 The problem that user can't change the time zone
-   MS-411 Fix metric unittest linking error
-   MS-412 Fix gpu cache logical error
-   MS-416 ExecutionEngineImpl::GpuCache has not return value cause crash
-   MS-417 YAML sequence load disable cause scheduler startup failed
-   MS-413 Create index failed and server exited
-   MS-427 Describe index error after drop index
-   MS-432 Search vectors params nprobe need to check max number
-   MS-431 Search vectors params nprobe: 0/-1, expected result: raise exception
-   MS-331 Crate Table : when table exists, error code is META_FAILED(code=15) rather than ILLEGAL TABLE NAME(code=9))
-   MS-430 Search no result if index created with FLAT
-   MS-443 Create index hang again
-   MS-436 Delete vectors failed if index created with index_type: IVF_FLAT/IVF_SQ8
-   MS-449 Add vectors twice success, once with ids, the other no ids
-   MS-450 server hang after run stop_server.sh
-   MS-458 Keep building index for one file when no gpu resource
-   MS-461 Mysql meta unittest failed
-   MS-462 Run milvus server twices, should display error
-   MS-463 Search timeout
-   MS-467 mysql db test failed
-   MS-470 Drop index success, which table not created
-   MS-471 code coverage run failed
-   MS-492 Drop index failed if index have been created with index_type: FLAT
-   MS-493 Knowhere unittest crash
-   MS-453 GPU search error when nprobe set more than 1024
-   MS-474 Create index hang if use branch-0.3.1 server config
-   MS-510 unittest out of memory and crashed
-   MS-507 Dataset 10m-512, index type sq8，performance in-normal when set CPU_CACHE to 16 or 64
-   MS-543 SearchTask fail without exception
-   MS-582 grafana displays changes frequently

## Improvement
-   MS-327 Clean code for milvus
-   MS-336 Scheduler interface
-   MS-344 Add TaskTable Test
-   MS-345 Add Node Test
-   MS-346 Add some implementation of scheduler to solve compile error
-   MS-348 Add ResourceFactory Test
-   MS-350 Remove knowhere submodule
-   MS-354 Add task class and interface in scheduler
-   MS-355 Add copy interface in ExcutionEngine
-   MS-357 Add minimum schedule function
-   MS-359 Add cost test in new scheduler
-   MS-361 Add event in resource
-   MS-364 Modify tasktableitem in tasktable
-   MS-365 Use tasktableitemptr instead in event
-   MS-366 Implement TaskTable
-   MS-368 Implement cost.cpp
-   MS-371 Add TaskTableUpdatedEvent
-   MS-373 Add resource test
-   MS-374 Add action definition
-   MS-375 Add Dump implementation for Event
-   MS-376 Add loader and executor enable flag in Resource avoid diskresource execute task
-   MS-377 Improve process thread trigger in ResourceMgr, Scheduler and TaskTable
-   MS-378 Debug and Update normal_test in scheduler unittest
-   MS-379 Add Dump implementation in Resource
-   MS-380 Update resource loader and executor, work util all finished
-   MS-383 Modify condition variable usage in scheduler
-   MS-384 Add global instance of ResourceMgr and Scheduler
-   MS-389 Add clone interface in Task
-   MS-390 Update resource construct function
-   MS-391 Add PushTaskToNeighbourHasExecutor action
-   MS-394 Update scheduler unittest
-   MS-400 Add timestamp record in task state change function
-   MS-402 Add dump implementation for TaskTableItem
-   MS-406 Add table flag for meta
-   MS-403 Add GpuCacheMgr
-   MS-404 Release index after search task done avoid memory increment continues
-   MS-405 Add delete task support
-   MS-407 Reconstruct MetricsCollector
-   MS-408 Add device_id in resource construct function
-   MS-409 Using new scheduler
-   MS-413 Remove thrift dependency
-   MS-410 Add resource config comment
-   MS-414 Add TaskType in Scheduler::Task
-   MS-415 Add command tasktable to dump all tasktables
-   MS-418 Update server_config.template file, set CPU compute only default
-   MS-419 Move index_file_size from IndexParam to TableSchema
-   MS-421 Add TaskLabel in scheduler
-   MS-422 Support DeleteTask in Multi-GpuResource case
-   MS-428 Add PushTaskByDataLocality in scheduler
-   MS-440 Add DumpTaskTables in sdk
-   MS-442 Merge Knowhere
-   MS-445 Rename CopyCompleted to LoadCompleted
-   MS-451 Update server_config.template file, set GPU compute default
-   MS-455 Distribute tasks by minimal cost in scheduler
-   MS-460 Put transport speed as weight when choosing neighbour to execute task
-   MS-459 Add cache for pick function in tasktable
-   MS-476 Improve search performance
-   MS-482 Change search stream transport to unary in grpc
-   MS-487 Define metric type in CreateTable
-   MS-488 Improve code format in scheduler
-   MS-495 cmake: integrated knowhere
-   MS-496 Change the top_k limitation from 1024 to 2048
-   MS-502 Update tasktable_test in scheduler
-   MS-504 Update node_test in scheduler
-   MS-505 Install core unit test and add to coverage
-   MS-508 Update normal_test in scheduler
-   MS-532 Add grpc server unittest
-   MS-511 Update resource_test in scheduler
-   MS-517 Update resource_mgr_test in scheduler
-   MS-518 Add schedinst_test in scheduler
-   MS-519 Add event_test in scheduler
-   MS-520 Update resource_test in scheduler
-   MS-524 Add some unittest in event_test and resource_test
-   MS-525 Disable parallel reduce in SearchTask
-   MS-527 Update scheduler_test and enable it
-   MS-528 Hide some config used future
-   MS-530 Add unittest for SearchTask->Load
-   MS-531 Disable next version code
-   MS-533 Update resource_test to cover dump function
-   MS-523 Config file validation
-   MS-539 Remove old task code
-   MS-546 Add simple mode resource_config
-   MS-570 Add prometheus docker-compose file
-   MS-576 Scheduler refactor
-   MS-592 Change showtables stream transport to unary

## Feature
-   MS-343 Implement ResourceMgr
-   MS-338 NewAPI: refine code to support CreateIndex
-   MS-339 NewAPI: refine code to support DropIndex
-   MS-340 NewAPI: implement DescribeIndex

## Task
-   MS-297 disable mysql unit test

# Milvus 0.3.1 (2019-07-10)

## Bug

-   MS-148 Disable cleanup if mode is read only
-   MS-149 Fixed searching only one index file issue in distributed mode
-   MS-153 Fix c_str error when connecting to MySQL
-   MS-157 Fix changelog
-   MS-190 Use env variable to switch mem manager and fix cmake
-   MS-217 Fix SQ8 row count bug
-   MS-224 Return AlreadyExist status in MySQLMetaImpl::CreateTable if table already exists
-   MS-232 Add MySQLMetaImpl::UpdateTableFilesToIndex and set maximum_memory to default if config value = 0
-   MS-233 Remove mem manager log
-   MS-230 Change parameter name: Maximum_memory to insert_buffer_size
-   MS-234 Some case cause background merge thread stop
-   MS-235 Some test cases random fail
-   MS-236 Add MySQLMetaImpl::HasNonIndexFiles
-   MS-257 Update bzip2 download url
-   MS-288 Update compile scripts
-   MS-330 Stability test failed caused by server core dumped
-   MS-347 Build index hangs again
-   MS-382 fix MySQLMetaImpl::CleanUpFilesWithTTL unknown column bug

## Improvement
-   MS-156 Add unittest for merge result functions
-   MS-152 Delete assert in MySQLMetaImpl and change MySQLConnectionPool impl
-   MS-204 Support multi db_path
-   MS-206 Support SQ8 index type
-   MS-208 Add buildinde interface for C++ SDK
-   MS-212 Support Inner product metric type
-   MS-241 Build Faiss with MKL if using Intel CPU; else build with OpenBlas
-   MS-242 Clean up cmake and change MAKE_BUILD_ARGS to be user defined variable
-   MS-245 Improve search result transfer performance
-   MS-248 Support AddVector/SearchVector profiling
-   MS-256 Add more cache config
-   MS-260 Refine log
-   MS-249 Check machine hardware during initialize
-   MS-261 Update faiss version to 1.5.3 and add BUILD_FAISS_WITH_MKL as an option
-   MS-266 Improve topk reduce time by using multi-threads
-   MS-275 Avoid sqlite logic error excetion
-   MS-278 add IndexStatsHelper
-   MS-313 add GRPC
-   MS-325 add grpc status return for C++ sdk and modify some format
-   MS-278 Add IndexStatsHelper
-   MS-312 Set openmp thread number by config
-   MS-305 Add CPU core percent metric
-   MS-310 Add milvus CPU utilization ratio and CPU/GPU temperature metrics
-   MS-324 Show error when there is not enough gpu memory to build index
-   MS-328 Check metric type on server start
-   MS-332 Set grpc and thrift server run concurrently
-   MS-352 Add hybrid index

## Feature
-   MS-180 Add new mem manager
-   MS-195 Add nlist and use_blas_threshold conf
-   MS-137 Integrate knowhere

## Task

-   MS-125 Create 0.3.1 release branch
-   MS-306 Optimize build efficiency

# Milvus 0.3.0 (2019-06-30)

## Bug
-   MS-104 Fix unittest lcov execution error
-   MS-102 Fix build script file condition error
-   MS-80 Fix server hang issue
-   MS-89 Fix compile failed, libgpufaiss.a link missing
-   MS-90 Fix arch match incorrect on ARM
-   MS-99 Fix compilation bug
-   MS-110 Avoid huge file size

## Improvement
-   MS-82 Update server startup welcome message
-   MS-83 Update vecwise to Milvus
-   MS-77 Performance issue of post-search action
-   MS-22 Enhancement for MemVector size control
-   MS-92 Unify behavior of debug and release build
-   MS-98 Install all unit test to installation directory
-   MS-115 Change is_startup of metric_config switch from true to on
-   MS-122 Archive criteria config
-   MS-124 HasTable interface
-   MS-126 Add more error code
-   MS-128 Change default db path

## Feature

-   MS-57 Implement index load/search pipeline
-   MS-56 Add version information when server is started
-   MS-64 Different table can have different index type
-   MS-52 Return search score
-   MS-66 Support time range query
-   MS-68 Remove rocksdb from third-party
-   MS-70 cmake: remove redundant libs in src
-   MS-71 cmake: fix faiss dependency
-   MS-72 cmake: change prometheus source to git
-   MS-73 cmake: delete civetweb
-   MS-65 Implement GetTableRowCount interface
-   MS-45 Implement DeleteTable interface
-   MS-75 cmake: change faiss version to 1.5.2; add CUDA gencode
-   MS-81 fix faiss ptx issue; change cuda gencode
-   MS-84 cmake: add arrow, jemalloc and jsoncons third party; default build option OFF
-   MS-85 add NetIO metric
-   MS-96 add new query interface for specified files
-   MS-97 Add S3 SDK for MinIO Storage
-   MS-105 Add MySQL
-   MS-130 Add prometheus_test
-   MS-144 Add nprobe config
-   MS-147 Enable IVF
-   MS-130 Add prometheus_test

## Task
-   MS-74 Change README.md in cpp
-   MS-88 Add support for arm architecture

# Milvus 0.2.0 (2019-05-31)

## Bug

-   MS-32 Fix thrift error
-   MS-34 Fix prometheus-cpp thirdparty
-   MS-67 Fix license check bug
-   MS-76 Fix pipeline crash bug
-   MS-100 cmake: fix AWS build issue
-   MS-101 change AWS build type to Release

## Improvement

-   MS-20 Clean Code Part 1

## Feature

-   MS-5 Implement Auto Archive Feature
-   MS-6 Implement SDK interface part 1
-   MS-16 Implement metrics without prometheus
-   MS-21 Implement SDK interface part 2
-   MS-26 CMake. Add thirdparty packages
-   MS-31 cmake: add prometheus
-   MS-33 cmake: add -j4 to make third party packages build faster
-   MS-27 support gpu config and disable license build config in cmake
-   MS-47 Add query vps metrics
-   MS-37 Add query, cache usage, disk write speed and file data size metrics
-   MS-30 Use faiss v1.5.2
-   MS-54 cmake: Change Thrift third party URL to github.com
-   MS-69 prometheus: add all proposed metrics

## Task

-   MS-1 Add CHANGELOG.md
-   MS-4 Refactor the vecwise_engine code structure
-   MS-62 Search range to all if no date specified<|MERGE_RESOLUTION|>--- conflicted
+++ resolved
@@ -23,12 +23,9 @@
 -   \#1627 Move read/write index APIs into codec
 -   \#1784 Add Substructure and Superstructure in http module
 -   \#1858 Disable S3 build
-<<<<<<< HEAD
+-   \#1882 Add index annoy into http module
 -   \#1885 Optimize knowhere unittest
-=======
--   \#1882 Add index annoy into http module
 -   \#1886 Refactor log on search and insert request
->>>>>>> 354f29a0
 
 ## Task
 
