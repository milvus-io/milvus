--- conflicted
+++ resolved
@@ -32,11 +32,8 @@
 -   \#3265 Memory leak during searching
 -   \#3406 No debug and info log generated after server started
 -   \#3407 Server get stuck if create index after entities inserted with no manual flush
-<<<<<<< HEAD
+-   \#3446 ListIDInSegment get wrong result when delete more than one ids
 -   \#3448 RHNSWFlatTest failed
-=======
--   \#3446 ListIDInSegment get wrong result when delete more than one ids
->>>>>>> 76090266
 
 ## Feature
 -   \#2319 Redo metadata to support MVCC
