--- conflicted
+++ resolved
@@ -33,11 +33,8 @@
 -   \#1885 Optimize knowhere unittest
 -   \#1886 Refactor log on search and insert request
 -   \#1897 Heap pop and push can be realized by heap_swap_top
-<<<<<<< HEAD
 -   \#1928 Fix too many data and uid copies when loading files
-=======
 -   \#1930 Upgrade mishards to 0.8.0
->>>>>>> 7ed6edc5
 
 ## Task
 
