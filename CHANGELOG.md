--- conflicted
+++ resolved
@@ -5,15 +5,11 @@
 
 ## Bug
 -   \#2378 Duplicate data after server restart
-<<<<<<< HEAD
+-   \#2399 The nlist set by the user may not take effect
 -   \#2403 MySQL max_idle_time is 10 by default
-=======
--   \#2399 The nlist set by the user may not take effect
->>>>>>> 34fdc00d
 
 ## Feature
 -   \#2363 Update branch version
--   \#2381 Upgrade to faiss_1.6.3
 
 ## Improvement
 -   \#2370 Clean compile warning
