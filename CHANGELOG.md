--- conflicted
+++ resolved
@@ -54,11 +54,8 @@
 - \#1078 - Move 'insert_buffer_size' to Cache Config section
 - \#1105 - Error message is not clear when creating IVFSQ8H index without gpu resources
 - \#741, #856, #879, #973, #1100, #1163, #1175, #1206, #1219, #1225, #1233, #1258, #1265, #1274, #1292, #1305 - Various fixes and improvements for Milvus documentation.
-<<<<<<< HEAD
 - \#1263 - Allow system conf modifiable and some take effect directly
-=======
 - \#1320 - Remove debug logging from faiss
->>>>>>> f77abe62
 
 ## Task
 
