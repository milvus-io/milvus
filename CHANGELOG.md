# Changelog

Please mark all change in change log and use the issue from GitHub

# Milvus 0.7.0 (TBD)

## Bug
- \#715 - Milvus crash when searching and building index simultaneously using SQ8H
- \#744 - Don't return partition table for show_tables
- \#770 - Server unittest run failed on low-end server
- \#805 - IVFTest.gpu_seal_test unittest failed
- \#831 - Judge branch error in CommonUtil.cpp
- \#977 - Server crash when create tables concurrently
- \#990 - check gpu resources setting when assign repeated value
- \#995 - table count set to 0 if no tables found
- \#1010 - improve error message when offset or page_size is equal 0
- \#1022 - check if partition name is legal
- \#1028 - check if table exists when show partitions
- \#1029 - check if table exists when try to delete partition
- \#1066 - optimize http insert and search speed
- \#1067 - Add binary vectors support in http server
- \#1075 - improve error message when page size or offset is illegal
- \#1082 - check page_size or offset value to avoid float
- \#1115 - http server support load table into memory
- \#1152 - Error log output continuously after server start
- \#1211 - Server down caused by searching with index_type: HNSW
- \#1240 - Update license declaration
- \#1298 - Unittest failed when on CPU2GPU case
- \#1359 - Negative distance value returned when searching with HNSW index type

## Feature
- \#216 - Add CLI to get server info
- \#343 - Add Opentracing
- \#665 - Support get/set config via CLI
- \#759 - Put C++ sdk out of milvus/core
- \#766 - If partition tag is similar, wrong partition is searched
- \#771 - Add server build commit info interface
- \#788 - Add web server into server module
- \#813 - Add push mode for prometheus monitor
- \#815 - Support MinIO storage
- \#823 - Support binary vector tanimoto/jaccard/hamming metric
- \#853 - Support HNSW
- \#910 - Change Milvus c++ standard to c++17
<<<<<<< HEAD
- \#1122 - Support AVX-512 in FAISS
- \#1250 - Support CPU profiling
=======
- \#1204 - Add api to get table data information
- \#1302 - Get all record IDs in a segment by given a segment id
>>>>>>> dab74700

## Improvement
- \#738 - Use Openblas / lapack from apt install
- \#758 - Enhance config description
- \#791 - Remove Arrow
- \#834 - add cpu mode for built-in Faiss
- \#848 - Add ready-to-use config files to the Milvus repo for enhanced user experince
- \#860 - Remove redundant checks in CacheMgr's constructor
- \#908 - Move "primary_path" and "secondary_path" to storage config
- \#931 - Remove "collector" from config
- \#966 - Update NOTICE.md
- \#1002 - Rename minio to s3 in Storage Config section
- \#1078 - Move 'insert_buffer_size' to Cache Config section
- \#1105 - Error message is not clear when creating IVFSQ8H index without gpu resources
- \#1297 - Hide partition_name parameter, avid user directly access partition table
- \#1310 - Add default partition tag for a table
- \#740, #849, #878, #972, #1033, #1161, #1173, #1199, #1190, #1223, #1222, #1257, #1264, #1269, #1164, #1303, #1304, #1324, #1388 - Various fixes and improvements for Milvus documentation.
- \#1234 - Do S3 server validation check when Milvus startup
- \#1263 - Allow system conf modifiable and some take effect directly
- \#1320 - Remove debug logging from faiss


## Task
- \#1327 - Exclude third-party code from codebeat
- \#1331 - Exclude third-party code from codacy

# Milvus 0.6.0 (2019-12-07)

## Bug
- \#228 - memory usage increased slowly during searching vectors
- \#246 - Exclude src/external folder from code coverage for jenkin ci
- \#248 - Reside src/external in thirdparty
- \#316 - Some files not merged after vectors added
- \#327 - Search does not use GPU when index type is FLAT
- \#331 - Add exception handle when search fail
- \#340 - Test cases run failed on 0.6.0
- \#353 - Rename config.h.in to version.h.in
- \#374 - sdk_simple return empty result
- \#377 - Create partition success if tag name only contains spaces
- \#397 - sdk_simple return incorrect result
- \#399 - Create partition should be failed if partition tag existed
- \#412 - Message returned is confused when partition created with null partition name
- \#416 - Drop the same partition success repeatally
- \#440 - Query API in customization still uses old version
- \#440 - Server cannot startup with gpu_resource_config.enable=false in GPU version
- \#458 - Index data is not compatible between 0.5 and 0.6
- \#465 - Server hang caused by searching with nsg index
- \#485 - Increase code coverage rate
- \#486 - gpu no usage during index building
- \#497 - CPU-version search performance decreased
- \#504 - The code coverage rate of core/src/scheduler/optimizer is too low
- \#509 - IVF_PQ index build trapped into dead loop caused by invalid params
- \#513 - Unittest DELETE_BY_RANGE sometimes failed
- \#523 - Erase file data from cache once the file is marked as deleted
- \#527 - faiss benchmark not compatible with faiss 1.6.0
- \#530 - BuildIndex stop when do build index and search simultaneously
- \#532 - assigin value to `table_name` from confest shell
- \#533 - NSG build failed with MetricType Inner Product
- \#543 - client raise exception in shards when search results is empty
- \#545 - Avoid dead circle of build index thread when error occurs
- \#547 - NSG build failed using GPU-edition if set gpu_enable false
- \#548 - NSG search accuracy is too low
- \#552 - Server down during building index_type: IVF_PQ using GPU-edition
- \#561 - Milvus server should report exception/error message or terminate on mysql metadata backend error
- \#579 - Build index hang in GPU version when gpu_resources disabled
- \#596 - Frequently insert operation cost too much disk space
- \#599 - Build index log is incorrect
- \#602 - Optimizer specify wrong gpu_id
- \#606 - No log generated during building index with CPU
- \#616 - IP search metric_type is not supported by IVF_PQ index
- \#631 - FAISS isn't compiled with O3 option
- \#636 - [CPU] Create index PQ should be failed if table metric type set Inner Product
- \#649 - Typo "partiton" should be "partition"
- \#654 - Random crash when frequently insert vector one by one
- \#658 - Milvus error out when building SQ8H index without GPU resources
- \#668 - Update badge of README
- \#670 - Random failure of unittest db_test::SEARCH_TEST
- \#674 - Server down in stability test
- \#696 - Metric_type changed from IP to L2
- \#705 - Fix search SQ8H crash without GPU resource

## Feature
- \#12 - Pure CPU version for Milvus
- \#77 - Support table partition
- \#127 - Support new Index type IVFPQ
- \#226 - Experimental shards middleware for Milvus
- \#227 - Support new index types SPTAG-KDT and SPTAG-BKT
- \#346 - Support build index with multiple gpu
- \#420 - Update shards merge part to match v0.5.3
- \#488 - Add log in scheduler/optimizer
- \#502 - C++ SDK support IVFPQ and SPTAG
- \#560 - Add version in server config file
- \#605 - Print more messages when server start
- \#644 - Add a new rpc command to get milvus build version whether cpu or gpu
- \#709 - Show last commit id when server start

## Improvement
- \#255 - Add ivfsq8 test report detailed version
- \#260 - C++ SDK README
- \#266 - Rpc request source code refactor
- \#274 - Logger the time cost during preloading data
- \#275 - Rename C++ SDK IndexType
- \#284 - Change C++ SDK to shared library
- \#306 - Use int64 for all config integer
- \#310 - Add Q&A for 'protocol https not supported or disable in libcurl' issue
- \#314 - add Find FAISS in CMake
- \#322 - Add option to enable / disable prometheus
- \#354 - Build migration scripts into milvus docker image
- \#358 - Add more information in build.sh and install.md
- \#404 - Add virtual method Init() in Pass abstract class
- \#409 - Add a Fallback pass in optimizer
- \#433 - C++ SDK query result is not easy to use
- \#449 - Add ShowPartitions example for C++ SDK
- \#470 - Small raw files should not be build index
- \#584 - Intergrate internal FAISS
- \#611 - Remove MILVUS_CPU_VERSION
- \#634 - FAISS GPU version is compiled with O0
- \#737 - Refactor server module to separate Grpc from server handler and scheduler

## Task

# Milvus 0.5.3 (2019-11-13)

## Bug
- \#258 - Bytes type in proto cause big-endian/little-endian problem

## Feature

## Improvement
- \#204 - improve grpc performance in search
- \#207 - Add more unittest for config set/get
- \#208 - optimize unittest to support run single test more easily
- \#284 - Change C++ SDK to shared library
- \#260 - C++ SDK README

## Task

# Milvus 0.5.2 (2019-11-07)

## Bug
- \#194 - Search faild: message="Table file doesn't exist"

## Feature

## Improvement
- \#190 - Update default config:use_blas_threshold to 1100 and server version printout to 0.5.2

## Task

# Milvus 0.5.1 (2019-11-04)

## Bug
- \#134 - JFrog cache error
- \#161 - Search IVFSQHybrid crash on gpu
- \#169 - IVF_FLAT search out of memory

## Feature
- \#90 - The server start error messages could be improved to enhance user experience
- \#104 - test_scheduler core dump
- \#115 - Using new structure for tasktable
- \#139 - New config option use_gpu_threshold
- \#146 - Add only GPU and only CPU version for IVF_SQ8 and IVF_FLAT
- \#164 - Add CPU version for building index

## Improvement
- \#64 - Improvement dump function in scheduler
- \#80 - Print version information into log during server start
- \#82 - Move easyloggingpp into "external" directory
- \#92 - Speed up CMake build process
- \#96 - Remove .a file in milvus/lib for docker-version
- \#118 - Using shared_ptr instead of weak_ptr to avoid performance loss
- \#122 - Add unique id for Job
- \#130 - Set task state MOVED after resource copy it completed
- \#149 - Improve large query optimizer pass
- \#156 - Not return error when search_resources and index_build_device set cpu
- \#159 - Change the configuration name from 'use_gpu_threshold' to 'gpu_search_threshold'
- \#168 - Improve result reduce
- \#175 - add invalid config unittest

## Task

# Milvus 0.5.0 (2019-10-21)

## Bug
- MS-568 - Fix gpuresource free error
- MS-572 - Milvus crash when get SIGINT
- MS-577 - Unittest Query randomly hung
- MS-587 - Count get wrong result after adding vectors and index built immediately
- MS-599 - Search wrong result when table created with metric_type: IP
- MS-601 - Docker logs error caused by get CPUTemperature error
- MS-605 - Server going down during searching vectors
- MS-620 - Get table row counts display wrong error code
- MS-622 - Delete vectors should be failed if date range is invalid
- MS-624 - Search vectors failed if time ranges long enough
- MS-637 - Out of memory when load too many tasks
- MS-639 - SQ8H index created failed and server hang
- MS-640 - Cache object size calculate incorrect
- MS-641 - Segment fault(signal 11) in PickToLoad
- MS-644 - Search crashed with index-type: flat
- MS-647 - grafana display average cpu-temp
- MS-652 - IVFSQH quantization double free
- MS-650 - SQ8H index create issue
- MS-653 - When config check fail, Milvus close without message
- MS-654 - Describe index timeout when building index
- MS-658 - Fix SQ8 Hybrid can't search
- MS-665 - IVF_SQ8H search crash when no GPU resource in search_resources
- \#9 - Change default gpu_cache_capacity to 4
- \#20 - C++ sdk example get grpc error
- \#23 - Add unittest to improve code coverage
- \#31 - make clang-format failed after run build.sh -l
- \#39 - Create SQ8H index hang if using github server version
- \#30 - Some troubleshoot messages in Milvus do not provide enough information
- \#48 - Config unittest failed
- \#59 - Topk result is incorrect for small dataset

## Improvement
- MS-552 - Add and change the easylogging library
- MS-553 - Refine cache code
- MS-555 - Remove old scheduler
- MS-556 - Add Job Definition in Scheduler
- MS-557 - Merge Log.h
- MS-558 - Refine status code
- MS-562 - Add JobMgr and TaskCreator in Scheduler
- MS-566 - Refactor cmake
- MS-574 - Milvus configuration refactor
- MS-578 - Make sure milvus5.0 don't crack 0.3.1 data
- MS-585 - Update namespace in scheduler
- MS-606 - Speed up result reduce
- MS-608 - Update TODO names
- MS-609 - Update task construct function
- MS-611 - Add resources validity check in ResourceMgr
- MS-619 - Add optimizer class in scheduler
- MS-626 - Refactor DataObj to support cache any type data
- MS-648 - Improve unittest
- MS-655 - Upgrade SPTAG
- \#42 - Put union of index_build_device and search resources to gpu_pool
- \#67 - Avoid linking targets multiple times in cmake

## Feature
- MS-614 - Preload table at startup
- MS-627 - Integrate new index: IVFSQHybrid
- MS-631 - IVFSQ8H Index support
- MS-636 - Add optimizer in scheduler for FAISS_IVFSQ8H

## Task
- MS-554 - Change license to Apache 2.0
- MS-561 - Add contributing guidelines, code of conduct and README docs
- MS-567 - Add NOTICE.md
- MS-569 - Complete the NOTICE.md
- MS-575 - Add Clang-format & Clang-tidy & Cpplint
- MS-586 - Remove BUILD_FAISS_WITH_MKL option
- MS-590 - Refine cmake code to support cpplint
- MS-600 - Reconstruct unittest code
- MS-602 - Remove zilliz namespace
- MS-610 - Change error code base value from hex to decimal
- MS-624 - Re-organize project directory for open-source
- MS-635 - Add compile option to support customized faiss
- MS-660 - add ubuntu_build_deps.sh
- \#18 - Add all test cases

# Milvus 0.4.0 (2019-09-12)

## Bug
- MS-119 - The problem of combining the log files
- MS-121 - The problem that user can't change the time zone
- MS-411 - Fix metric unittest linking error
- MS-412 - Fix gpu cache logical error
- MS-416 - ExecutionEngineImpl::GpuCache has not return value cause crash
- MS-417 - YAML sequence load disable cause scheduler startup failed
- MS-413 - Create index failed and server exited
- MS-427 - Describe index error after drop index
- MS-432 - Search vectors params nprobe need to check max number
- MS-431 - Search vectors params nprobe: 0/-1, expected result: raise exception
- MS-331 - Crate Table : when table exists, error code is META_FAILED(code=15) rather than ILLEGAL TABLE NAME(code=9))
- MS-430 - Search no result if index created with FLAT
- MS-443 - Create index hang again
- MS-436 - Delete vectors failed if index created with index_type: IVF_FLAT/IVF_SQ8
- MS-449 - Add vectors twice success, once with ids, the other no ids
- MS-450 - server hang after run stop_server.sh
- MS-458 - Keep building index for one file when no gpu resource
- MS-461 - Mysql meta unittest failed
- MS-462 - Run milvus server twices, should display error
- MS-463 - Search timeout
- MS-467 - mysql db test failed
- MS-470 - Drop index success, which table not created
- MS-471 - code coverage run failed
- MS-492 - Drop index failed if index have been created with index_type: FLAT
- MS-493 - Knowhere unittest crash
- MS-453 - GPU search error when nprobe set more than 1024
- MS-474 - Create index hang if use branch-0.3.1 server config
- MS-510 - unittest out of memory and crashed
- MS-507 - Dataset 10m-512, index type sq8，performance in-normal when set CPU_CACHE to 16 or 64
- MS-543 - SearchTask fail without exception
- MS-582 - grafana displays changes frequently

## Improvement
- MS-327 - Clean code for milvus
- MS-336 - Scheduler interface
- MS-344 - Add TaskTable Test
- MS-345 - Add Node Test
- MS-346 - Add some implementation of scheduler to solve compile error
- MS-348 - Add ResourceFactory Test
- MS-350 - Remove knowhere submodule
- MS-354 - Add task class and interface in scheduler
- MS-355 - Add copy interface in ExcutionEngine
- MS-357 - Add minimum schedule function
- MS-359 - Add cost test in new scheduler
- MS-361 - Add event in resource
- MS-364 - Modify tasktableitem in tasktable
- MS-365 - Use tasktableitemptr instead in event
- MS-366 - Implement TaskTable
- MS-368 - Implement cost.cpp
- MS-371 - Add TaskTableUpdatedEvent
- MS-373 - Add resource test
- MS-374 - Add action definition
- MS-375 - Add Dump implementation for Event
- MS-376 - Add loader and executor enable flag in Resource avoid diskresource execute task
- MS-377 - Improve process thread trigger in ResourceMgr, Scheduler and TaskTable
- MS-378 - Debug and Update normal_test in scheduler unittest
- MS-379 - Add Dump implementation in Resource
- MS-380 - Update resource loader and executor, work util all finished
- MS-383 - Modify condition variable usage in scheduler
- MS-384 - Add global instance of ResourceMgr and Scheduler
- MS-389 - Add clone interface in Task
- MS-390 - Update resource construct function
- MS-391 - Add PushTaskToNeighbourHasExecutor action
- MS-394 - Update scheduler unittest
- MS-400 - Add timestamp record in task state change function
- MS-402 - Add dump implementation for TaskTableItem
- MS-406 - Add table flag for meta
- MS-403 - Add GpuCacheMgr
- MS-404 - Release index after search task done avoid memory increment continues
- MS-405 - Add delete task support
- MS-407 - Reconstruct MetricsCollector
- MS-408 - Add device_id in resource construct function
- MS-409 - Using new scheduler
- MS-413 - Remove thrift dependency
- MS-410 - Add resource config comment
- MS-414 - Add TaskType in Scheduler::Task
- MS-415 - Add command tasktable to dump all tasktables
- MS-418 - Update server_config.template file, set CPU compute only default
- MS-419 - Move index_file_size from IndexParam to TableSchema
- MS-421 - Add TaskLabel in scheduler
- MS-422 - Support DeleteTask in Multi-GpuResource case
- MS-428 - Add PushTaskByDataLocality in scheduler
- MS-440 - Add DumpTaskTables in sdk
- MS-442 - Merge Knowhere
- MS-445 - Rename CopyCompleted to LoadCompleted
- MS-451 - Update server_config.template file, set GPU compute default
- MS-455 - Distribute tasks by minimal cost in scheduler
- MS-460 - Put transport speed as weight when choosing neighbour to execute task
- MS-459 - Add cache for pick function in tasktable
- MS-476 - Improve search performance
- MS-482 - Change search stream transport to unary in grpc
- MS-487 - Define metric type in CreateTable
- MS-488 - Improve code format in scheduler
- MS-495 - cmake: integrated knowhere
- MS-496 - Change the top_k limitation from 1024 to 2048
- MS-502 - Update tasktable_test in scheduler
- MS-504 - Update node_test in scheduler
- MS-505 - Install core unit test and add to coverage
- MS-508 - Update normal_test in scheduler
- MS-532 - Add grpc server unittest
- MS-511 - Update resource_test in scheduler
- MS-517 - Update resource_mgr_test in scheduler
- MS-518 - Add schedinst_test in scheduler
- MS-519 - Add event_test in scheduler
- MS-520 - Update resource_test in scheduler
- MS-524 - Add some unittest in event_test and resource_test
- MS-525 - Disable parallel reduce in SearchTask
- MS-527 - Update scheduler_test and enable it
- MS-528 - Hide some config used future
- MS-530 - Add unittest for SearchTask->Load
- MS-531 - Disable next version code
- MS-533 - Update resource_test to cover dump function
- MS-523 - Config file validation
- MS-539 - Remove old task code
- MS-546 - Add simple mode resource_config
- MS-570 - Add prometheus docker-compose file
- MS-576 - Scheduler refactor
- MS-592 - Change showtables stream transport to unary

## Feature
- MS-343 - Implement ResourceMgr
- MS-338 - NewAPI: refine code to support CreateIndex
- MS-339 - NewAPI: refine code to support DropIndex
- MS-340 - NewAPI: implement DescribeIndex

## Task
- MS-297 - disable mysql unit test

# Milvus 0.3.1 (2019-07-10)

## Bug

- MS-148 - Disable cleanup if mode is read only
- MS-149 - Fixed searching only one index file issue in distributed mode
- MS-153 - Fix c_str error when connecting to MySQL
- MS-157 - Fix changelog
- MS-190 - Use env variable to switch mem manager and fix cmake
- MS-217 - Fix SQ8 row count bug
- MS-224 - Return AlreadyExist status in MySQLMetaImpl::CreateTable if table already exists
- MS-232 - Add MySQLMetaImpl::UpdateTableFilesToIndex and set maximum_memory to default if config value = 0
- MS-233 - Remove mem manager log
- MS-230 - Change parameter name: Maximum_memory to insert_buffer_size
- MS-234 - Some case cause background merge thread stop
- MS-235 - Some test cases random fail
- MS-236 - Add MySQLMetaImpl::HasNonIndexFiles
- MS-257 - Update bzip2 download url
- MS-288 - Update compile scripts
- MS-330 - Stability test failed caused by server core dumped
- MS-347 - Build index hangs again
- MS-382 - fix MySQLMetaImpl::CleanUpFilesWithTTL unknown column bug

## Improvement
- MS-156 - Add unittest for merge result functions
- MS-152 - Delete assert in MySQLMetaImpl and change MySQLConnectionPool impl
- MS-204 - Support multi db_path
- MS-206 - Support SQ8 index type
- MS-208 - Add buildinde interface for C++ SDK
- MS-212 - Support Inner product metric type
- MS-241 - Build Faiss with MKL if using Intel CPU; else build with OpenBlas
- MS-242 - Clean up cmake and change MAKE_BUILD_ARGS to be user defined variable
- MS-245 - Improve search result transfer performance
- MS-248 - Support AddVector/SearchVector profiling
- MS-256 - Add more cache config
- MS-260 - Refine log
- MS-249 - Check machine hardware during initialize
- MS-261 - Update faiss version to 1.5.3 and add BUILD_FAISS_WITH_MKL as an option
- MS-266 - Improve topk reduce time by using multi-threads
- MS-275 - Avoid sqlite logic error excetion
- MS-278 - add IndexStatsHelper
- MS-313 - add GRPC
- MS-325 - add grpc status return for C++ sdk and modify some format
- MS-278 - Add IndexStatsHelper
- MS-312 - Set openmp thread number by config
- MS-305 - Add CPU core percent metric
- MS-310 - Add milvus CPU utilization ratio and CPU/GPU temperature metrics
- MS-324 - Show error when there is not enough gpu memory to build index
- MS-328 - Check metric type on server start
- MS-332 - Set grpc and thrift server run concurrently
- MS-352 - Add hybrid index

## Feature
- MS-180 - Add new mem manager
- MS-195 - Add nlist and use_blas_threshold conf
- MS-137 - Integrate knowhere

## Task

- MS-125 - Create 0.3.1 release branch
- MS-306 - Optimize build efficiency

# Milvus 0.3.0 (2019-06-30)

## Bug
- MS-104 - Fix unittest lcov execution error
- MS-102 - Fix build script file condition error
- MS-80 - Fix server hang issue
- MS-89 - Fix compile failed, libgpufaiss.a link missing
- MS-90 - Fix arch match incorrect on ARM
- MS-99 - Fix compilation bug
- MS-110 - Avoid huge file size

## Improvement
- MS-82 - Update server startup welcome message
- MS-83 - Update vecwise to Milvus
- MS-77 - Performance issue of post-search action
- MS-22 - Enhancement for MemVector size control
- MS-92 - Unify behavior of debug and release build
- MS-98 - Install all unit test to installation directory
- MS-115 - Change is_startup of metric_config switch from true to on
- MS-122 - Archive criteria config
- MS-124 - HasTable interface
- MS-126 - Add more error code
- MS-128 - Change default db path

## Feature

- MS-57 - Implement index load/search pipeline
- MS-56 - Add version information when server is started
- MS-64 - Different table can have different index type
- MS-52 - Return search score
- MS-66 - Support time range query
- MS-68 - Remove rocksdb from third-party
- MS-70 - cmake: remove redundant libs in src
- MS-71 - cmake: fix faiss dependency
- MS-72 - cmake: change prometheus source to git
- MS-73 - cmake: delete civetweb
- MS-65 - Implement GetTableRowCount interface
- MS-45 - Implement DeleteTable interface
- MS-75 - cmake: change faiss version to 1.5.2; add CUDA gencode
- MS-81 - fix faiss ptx issue; change cuda gencode
- MS-84 - cmake: add arrow, jemalloc and jsoncons third party; default build option OFF
- MS-85 - add NetIO metric
- MS-96 - add new query interface for specified files
- MS-97 - Add S3 SDK for MinIO Storage
- MS-105 - Add MySQL
- MS-130 - Add prometheus_test
- MS-144 - Add nprobe config
- MS-147 - Enable IVF
- MS-130 - Add prometheus_test

## Task
- MS-74 - Change README.md in cpp
- MS-88 - Add support for arm architecture

# Milvus 0.2.0 (2019-05-31)

## Bug

- MS-32 - Fix thrift error
- MS-34 - Fix prometheus-cpp thirdparty
- MS-67 - Fix license check bug
- MS-76 - Fix pipeline crash bug
- MS-100 - cmake: fix AWS build issue
- MS-101 - change AWS build type to Release

## Improvement

- MS-20 - Clean Code Part 1

## Feature

- MS-5 - Implement Auto Archive Feature
- MS-6 - Implement SDK interface part 1
- MS-16 - Implement metrics without prometheus
- MS-21 - Implement SDK interface part 2
- MS-26 - cmake. Add thirdparty packages
- MS-31 - cmake: add prometheus
- MS-33 - cmake: add -j4 to make third party packages build faster
- MS-27 - support gpu config and disable license build config in cmake
- MS-47 - Add query vps metrics
- MS-37 - Add query, cache usage, disk write speed and file data size metrics
- MS-30 - Use faiss v1.5.2
- MS-54 - cmake: Change Thrift third party URL to github.com
- MS-69 - prometheus: add all proposed metrics

## Task

- MS-1 - Add CHANGELOG.md
- MS-4 - Refactor the vecwise_engine code structure
- MS-62 - Search range to all if no date specified<|MERGE_RESOLUTION|>--- conflicted
+++ resolved
@@ -41,13 +41,10 @@
 - \#823 - Support binary vector tanimoto/jaccard/hamming metric
 - \#853 - Support HNSW
 - \#910 - Change Milvus c++ standard to c++17
-<<<<<<< HEAD
 - \#1122 - Support AVX-512 in FAISS
+- \#1204 - Add api to get table data information
 - \#1250 - Support CPU profiling
-=======
-- \#1204 - Add api to get table data information
 - \#1302 - Get all record IDs in a segment by given a segment id
->>>>>>> dab74700
 
 ## Improvement
 - \#738 - Use Openblas / lapack from apt install
