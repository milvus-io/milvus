# Changelog

Please mark all change in change log and use the issue from GitHub

# Milvus 0.11.0 (TBD)

## Bug

## Feature
- \#2319 Redo metadata to support MVCC
- \#2509 Count up query statistics for debug ease

## Improvement

## Task

# Milvus 0.10.0 (2020-6-15)

## Bug
-   \#2367 Fix inconsistent reading and writing when using mishards
-   \#2394 Drop collection timeout if too many partitions created on collection

## Feature
-   \#2363 Update branch version

## Improvement
-   \#2381 Upgrade FAISS to 1.6.3
-   \#2441 Improve Knowhere code coverage
-   \#2466 optimize k-selection implemention of faiss gpu version

## Task

# Milvus 0.9.1 (2020-05-29)

## Bug
-   \#2366 Reduce SQL execution times for collection contains lot of partitions
-   \#2378 Duplicate data after server restart
-   \#2395 Fix large nq cudaMalloc error
-   \#2399 The nlist set by the user may not take effect
-   \#2403 MySQL max_idle_time is 10 by default
-   \#2450 The deleted vectors may be found on GPU
-   \#2456 openblas library install failed

## Feature

## Improvement
-   \#2307 Disable index SPTAG by default
-   \#2353 Remove log_config from code and scripts
-   \#2370 Clean compile warning
-   \#2410 Logging build index progress
<<<<<<< HEAD

## Task
=======
-   \#2461 Upgrade mishards for milvus 0.9.1
>>>>>>> c01b2365

# Milvus 0.9.0 (2020-05-15)

## Bug
-   \#1705 Limit the insert data batch size
-   \#1776 Error out when index SQ8H run in CPU mode
-   \#1925 To flush all collections, flush cannot work
-   \#1929 Skip MySQL meta schema field width check
-   \#1946 Fix load index file CPU2GPU fail during searching
-   \#1955 Switch create_index operation to background once client break connection
-   \#1997 Index file missed after compact
-   \#2002 Remove log error msg `Attributes is null`
-   \#2073 Fix CheckDBConfigBackendUrl error message
-   \#2076 CheckMetricConfigAddress error message
-   \#2120 Fix Search expected failed if search params set invalid
-   \#2121 Allow regex match partition tag when search
-   \#2128 Check has_partition params
-   \#2131 Distance/ID returned is not correct if searching with duplicate ids
-   \#2141 Fix server start failed if wal directory exist
-   \#2169 Fix SingleIndexTest.IVFSQHybrid unittest
-   \#2194 Fix get collection info failed
-   \#2196 Fix server start failed if wal is disabled
-   \#2203 0.8.0 id=-1 is returned when total count < topk
-   \#2228 Fix show partitions failed in http module
-   \#2231 Use server_config to define hard-delete delay time for segment files
-   \#2261 Re-define result returned by has_collection if collection in delete state
-   \#2264 Milvus opened too many files when the metric_config.enable_monitor=true
-   \#2266 Server hang when using multi-clients to query different collections
-   \#2280 has_partition should return true for `_default`

## Feature
-   \#1751 Add api SearchByID
-   \#1752 Add api GetVectorsByID
-   \#1962 Add api HasPartition
-   \#1965 FAISS/NSG/HNSW/ANNOY use unified distance calculation algorithm
-   \#2054 Check if CPU instruction sets are illegal
-   \#2057 Add a config parameter to switch off http server
-   \#2059 Add lock file avoid multiple instances modifying data at the same time
-   \#2064 Warn when use SQLite as metadata management
-   \#2111 Check GPU environment before start server
-   \#2206 Log file rotating
-   \#2240 Obtain running rpc requests information
-   \#2268 Intelligently detect openblas library in system to avoid installing from source code every time
-   \#2283 Suspend the building tasks when any query comand arrives.
-   \#2417 Support Structured Index Based on Sort

## Improvement
-   \#221 Refactor LOG macro
-   \#833 Catch exception in RolloutHandler and output in stderr
-   \#1796 Compile Openblas with source code to improve the performance
-   \#1942 Background merge file strategy
-   \#2039 Support Milvus run on SSE CPUs
-   \#2149 Merge server_cpu_config.template and server_gpu_config.template
-   \#2153 Upgrade thirdparty oatpp to v1.0.0
-   \#2167 Merge log_config.conf with server_config.yaml
-   \#2173 Check storage permission
-   \#2178 Using elkan K-Means to improve IVF
-   \#2185 Change id to string format in http module
-   \#2186 Update endpoints in http module
-   \#2190 Fix memory usage is twice of index size when using GPU searching
-   \#2248 Use hostname and port as instance label of metrics
-   \#2252 Upgrade mishards APIs and requirements
-   \#2256 k-means clustering algorithm use only Euclidean distance metric
-   \#2300 Upgrade mishrads configuration to version 0.4
-   \#2311 Update mishards methods
-   \#2330 Change url for behavior 'get_entities_by_id'
-   \#2347 Update http document for v0.9.0
-   \#2358 Upgrade mishards for v0.9.0

## Task

# Milvus 0.8.0 (2020-04-15)

## Bug
-   \#1276 SQLite throw exception after create 50000+ partitions in a table
-   \#1762 Server is not forbidden to create new partition which tag is `_default`
-   \#1789 Fix multi-client search cause server crash
-   \#1832 Fix crash in tracing module
-   \#1873 Fix index file serialize to incorrect path
-   \#1881 Fix bad alloc when index files lost
-   \#1883 Fix inserted vectors becomes all zero when index_file_size >= 2GB
-   \#1901 Search failed with flat index
-   \#1903 Fix invalid annoy result
-   \#1910 C++ SDK GetIDsInSegment could not work for large dataset

## Feature
-   \#261  Integrate ANNOY into Milvus
-   \#1655 GPU index support delete vectors
-   \#1660 IVF PQ CPU support deleted vectors searching
-   \#1661 HNSW support deleted vectors searching
-   \#1825 Add annoy index type in C++ sdk
-   \#1849 NSG support deleted vectors searching
-   \#1893 Log config information and device information

## Improvement
-   \#1627 Move read/write index APIs into codec
-   \#1784 Add Substructure and Superstructure in http module
-   \#1858 Disable S3 build
-   \#1882 Add index annoy into http module
-   \#1885 Optimize knowhere unittest
-   \#1886 Refactor log on search and insert request
-   \#1897 Heap pop and push can be realized by heap_swap_top
-   \#1921 Use TimeRecorder instead of chrono
-   \#1928 Fix too many data and uid copies when loading files
-   \#1930 Upgrade mishards to v0.8.0

## Task

# Milvus 0.7.1 (2020-03-29)

## Bug
-   \#1301 Data in WAL may be accidentally inserted into a new table with the same name.
-   \#1634 Fix search demo bug in HTTP doc
-   \#1635 Vectors can be returned by searching after vectors deleted if `cache_insert_data` set true
-   \#1648 The cache cannot be used all when the vector type is binary
-   \#1651 Check validity of dimension when collection metric type is binary one
-   \#1663 PQ index parameter 'm' validation
-   \#1686 API search_in_files cannot work correctly when vectors is stored in certain non-default partition
-   \#1689 Fix SQ8H search fail on SIFT-1B dataset
-   \#1667 Create index failed with type: rnsg if metric_type is IP
-   \#1708 NSG search crashed
-   \#1724 Remove unused unittests
-   \#1728 Optimize request handler to combine similar query
-   \#1734 Opentracing for combined search request
-   \#1735 Fix search out of memory with ivf_flat
-   \#1747 Expected error status if search with partition_tag not existed
-   \#1756 Fix memory exhausted during searching
-   \#1781 Fix search hang with SQ8H
-   \#1812 Fix incorrect request method in search example in http readme
-   \#1818 Duplicate data generated after restart milvus server

## Feature
-   \#1603 BinaryFlat add 2 Metric: Substructure and Superstructure

## Improvement
-   \#267 Improve search performance: reduce delay
-   \#342 Knowhere and Wrapper refactor
-   \#1537 Optimize raw vector and uids read/write
-   \#1546 Move Config.cpp to config directory
-   \#1547 Rename storage/file to storage/disk and rename classes
-   \#1548 Move store/Directory to storage/Operation and add FSHandler
-   \#1572 Optimize config cpu/gpu cache_capacity setter
-   \#1619 Improve compact performance
-   \#1649 Fix Milvus crash on old CPU
-   \#1653 IndexFlat (SSE) and IndexBinaryFlat performance improvement for small NQ
-   \#1678 Remove CUSTOMIZATION macro
-   \#1698 Upgrade mishards to v0.7.0
-   \#1719 Improve Milvus log
-   \#1754 Optimize behavior to get file ids from metadata in mishards
-   \#1799 Update docker images to 0.7.1 in mishards

## Task

# Milvus 0.7.0 (2020-03-11)

## Bug
-   \#715 Milvus crash when searching and building index simultaneously using SQ8H
-   \#744 Don't return partition table for show_tables
-   \#770 Server unittest run failed on low-end server
-   \#805 IVFTest.gpu_seal_test unittest failed
-   \#831 Judge branch error in CommonUtil.cpp
-   \#977 Server crash when create tables concurrently
-   \#990 Check gpu resources setting when assign repeated value
-   \#995 Table count set to 0 if no tables found
-   \#1010 Improve error message when offset or page_size is equal 0
-   \#1022 Check if partition name is valid
-   \#1028 Check if table exists when show partitions
-   \#1029 Check if table exists when try to delete partition
-   \#1066 Optimize http insert and search speed
-   \#1022 Check if partition name is legal
-   \#1028 Check if table exists when show partitions
-   \#1029 Check if table exists when try to delete partition
-   \#1066 Optimize http insert and search speed
-   \#1067 Add binary vectors support in http server
-   \#1075 Improve error message when page size or offset is illegal
-   \#1082 Check page_size or offset value to avoid float
-   \#1115 Http server support load table into memory
-   \#1152 Error log output continuously after server start
-   \#1211 Server down caused by searching with index_type: HNSW
-   \#1240 Update license declaration
-   \#1298 Unit test failed when on CPU2GPU case
-   \#1359 Negative distance value returned when searching with HNSW index type
-   \#1429 Server crashed when searching vectors with GPU
-   \#1476 Fix vectors results bug when getting vectors from segments
-   \#1484 Index type changed to IDMAP after compacted
-   \#1491 Server crashed during adding vectors
-   \#1499 Fix duplicated ID number issue
-   \#1504 Avoid possible race condition between delete and search
-   \#1507 set_config for insert_buffer_size is wrong
-   \#1510 Add set interfaces for WAL configurations
-   \#1511 Fix big integer cannot pass to server correctly
-   \#1517 Result is not correct when search vectors in multi partition, index type is RNSG
-   \#1518 Table count did not match after deleting vectors and compact
-   \#1521 Make cache_insert_data take effect in-service
-   \#1525 Add setter API for config preload_table
-   \#1529 Fix server crash when cache_insert_data enabled
-   \#1530 Set table file with correct engine type in meta
-   \#1532 Search with ivf_flat failed with open-dataset: sift-256-hamming
-   \#1535 Degradation searching performance with metric_type: binary_idmap
-   \#1549 Fix server/wal config setting bug
-   \#1556 Index file not created after table and index created
-   \#1560 Search crashed with Super-high dimensional binary vector
-   \#1564 Too low recall for glove-200-angular, ivf_pq index
-   \#1571 Meta engine type become IDMAP after dropping index for BINARY table
-   \#1574 Set all existing bitset in cache when applying deletes
-   \#1577 Row count incorrect if delete vectors then create index
-   \#1580 Old segment folder not removed after merge/compact if create_index is called before adding data
-   \#1590 Server down caused by failure to write file during concurrent mixed operations
-   \#1598 Server down during mixed operations
-   \#1601 External link bug in HTTP doc
-   \#1609 Refine Compact function
-   \#1808 Building index params check for Annoy
-   \#1852 Search index type<Annoy> failed with reason `failed to load index file`

## Feature
-   \#216 Add CLI to get server info
-   \#343 Add Opentracing
-   \#665 Support get/set config via CLI
-   \#759 Put C++ sdk out of milvus/core
-   \#766 If partition tag is similar, wrong partition is searched
-   \#771 Add server build commit info interface
-   \#788 Add web server into server module
-   \#813 Add push mode for prometheus monitor
-   \#815 Support MinIO storage
-   \#823 Support binary vector tanimoto/jaccard/hamming metric
-   \#830 Support WAL(write-ahead logging)
-   \#853 Support HNSW
-   \#861 Support DeleteById / SearchByID / GetVectorById / Flush
-   \#910 Change Milvus c++ standard to c++17
-   \#1122 Support AVX-512 in FAISS
-   \#1204 Add api to get table data information
-   \#1250 Support CPU profiling
-   \#1302 Get all record IDs in a segment by given a segment id
-   \#1461 Add crud APIs and segments APIs into http module
-   \#1463 Update config version to 0.2
-   \#1531 Remove S3 related config

## Improvement
-   \#738 Use Openblas / lapack from apt install
-   \#758 Enhance config description
-   \#791 Remove Arrow
-   \#834 Add cpu mode for built-in Faiss
-   \#848 Add ready-to-use config files to the Milvus repo for enhanced user experince
-   \#860 Remove redundant checks in CacheMgr's constructor
-   \#908 Move "primary_path" and "secondary_path" to storage config
-   \#931 Remove "collector" from config
-   \#966 Update NOTICE.md
-   \#1002 Rename minio to s3 in Storage Config section
-   \#1078 Move 'insert_buffer_size' to Cache Config section
-   \#1105 Error message is not clear when creating IVFSQ8H index without gpu resources
-   \#740, #849, #878, #972, #1033, #1161, #1173, #1199, #1190, #1223, #1222, #1257, #1264, #1269, #1164, #1303, #1304, #1324, #1388, #1459 Various fixes and improvements for Milvus documentation.
-   \#1297 Hide partition_name parameter, avid user directly access partition table
-   \#1234 Do S3 server validation check when Milvus startup
-   \#1263 Allow system conf modifiable and some take effect directly
-   \#1310 Add default partition tag for a table
-   \#1320 Remove debug logging from faiss
-   \#1426 Support to configure whether to enabled autoflush and the autoflush interval
-   \#1444 Improve delete
-   \#1448 General proto api for NNS libraries
-   \#1480 Add return code for AVX512 selection
-   \#1524 Update config "preload_table" description
-   \#1544 Update resources name in HTTP module
-   \#1567 Update yaml config description

## Task
-   \#1327 Exclude third-party code from codebeat
-   \#1331 Exclude third-party code from codacy

# Milvus 0.6.0 (2019-12-07)

## Bug
-   \#228 Memory usage increased slowly during searching vectors
-   \#246 Exclude src/external folder from code coverage for jenkin ci
-   \#248 Reside src/external in thirdparty
-   \#316 Some files not merged after vectors added
-   \#327 Search does not use GPU when index type is FLAT
-   \#331 Add exception handle when search fail
-   \#340 Test cases run failed on 0.6.0
-   \#353 Rename config.h.in to version.h.in
-   \#374 sdk_simple return empty result
-   \#377 Create partition success if tag name only contains spaces
-   \#397 sdk_simple return incorrect result
-   \#399 Create partition should be failed if partition tag existed
-   \#412 Message returned is confused when partition created with null partition name
-   \#416 Drop the same partition success repeatally
-   \#440 Query API in customization still uses old version
-   \#440 Server cannot startup with gpu_resource_config.enable=false in GPU version
-   \#458 Index data is not compatible between 0.5 and 0.6
-   \#465 Server hang caused by searching with nsg index
-   \#485 Increase code coverage rate
-   \#486 gpu no usage during index building
-   \#497 CPU-version search performance decreased
-   \#504 The code coverage rate of core/src/scheduler/optimizer is too low
-   \#509 IVF_PQ index build trapped into dead loop caused by invalid params
-   \#513 Unittest DELETE_BY_RANGE sometimes failed
-   \#523 Erase file data from cache once the file is marked as deleted
-   \#527 faiss benchmark not compatible with faiss 1.6.0
-   \#530 BuildIndex stop when do build index and search simultaneously
-   \#532 Assigin value to `table_name` from confest shell
-   \#533 NSG build failed with MetricType Inner Product
-   \#543 client raise exception in shards when search results is empty
-   \#545 Avoid dead circle of build index thread when error occurs
-   \#547 NSG build failed using GPU-edition if set gpu_enable false
-   \#548 NSG search accuracy is too low
-   \#552 Server down during building index_type: IVF_PQ using GPU-edition
-   \#561 Milvus server should report exception/error message or terminate on mysql metadata backend error
-   \#579 Build index hang in GPU version when gpu_resources disabled
-   \#596 Frequently insert operation cost too much disk space
-   \#599 Build index log is incorrect
-   \#602 Optimizer specify wrong gpu_id
-   \#606 No log generated during building index with CPU
-   \#616 IP search metric_type is not supported by IVF_PQ index
-   \#631 FAISS isn't compiled with O3 option
-   \#636 (CPU) Create index PQ should be failed if table metric type set Inner Product
-   \#649 Typo "partiton" should be "partition"
-   \#654 Random crash when frequently insert vector one by one
-   \#658 Milvus error out when building SQ8H index without GPU resources
-   \#668 Update badge of README
-   \#670 Random failure of unittest db_test::SEARCH_TEST
-   \#674 Server down in stability test
-   \#696 Metric_type changed from IP to L2
-   \#705 Fix search SQ8H crash without GPU resource

## Feature
-   \#12 Pure CPU version for Milvus
-   \#77 Support table partition
-   \#127 Support new Index type IVFPQ
-   \#226 Experimental shards middleware for Milvus
-   \#227 Support new index types SPTAG-KDT and SPTAG-BKT
-   \#346 Support build index with multiple gpu
-   \#420 Update shards merge part to match v0.5.3
-   \#488 Add log in scheduler/optimizer
-   \#502 C++ SDK support IVFPQ and SPTAG
-   \#560 Add version in server config file
-   \#605 Print more messages when server start
-   \#644 Add a new rpc command to get milvus build version whether cpu or gpu
-   \#709 Show last commit id when server start

## Improvement
-   \#255 Add ivfsq8 test report detailed version
-   \#260 C++ SDK README
-   \#266 RPC request source code refactor
-   \#274 Logger the time cost during preloading data
-   \#275 Rename C++ SDK IndexType
-   \#284 Change C++ SDK to shared library
-   \#306 Use int64 for all config integer
-   \#310 Add Q&A for 'protocol https not supported or disable in libcurl' issue
-   \#314 add Find FAISS in CMake
-   \#322 Add option to enable / disable prometheus
-   \#354 Build migration scripts into milvus docker image
-   \#358 Add more information in build.sh and install.md
-   \#404 Add virtual method Init() in Pass abstract class
-   \#409 Add a Fallback pass in optimizer
-   \#433 C++ SDK query result is not easy to use
-   \#449 Add ShowPartitions example for C++ SDK
-   \#470 Small raw files should not be build index
-   \#584 Intergrate internal FAISS
-   \#611 Remove MILVUS_CPU_VERSION
-   \#634 FAISS GPU version is compiled with O0
-   \#737 Refactor server module to separate Grpc from server handler and scheduler

## Task

# Milvus 0.5.3 (2019-11-13)

## Bug
-   \#258 Bytes type in proto cause big-endian/little-endian problem

## Feature

## Improvement
-   \#204 improve grpc performance in search
-   \#207 Add more unittest for config set/get
-   \#208 Optimize unittest to support run single test more easily
-   \#284 Change C++ SDK to shared library
-   \#260 C++ SDK README

## Task

# Milvus 0.5.2 (2019-11-07)

## Bug
-   \#194 Search faild: message="Table file doesn't exist"

## Feature

## Improvement
-   \#190 Update default config:use_blas_threshold to 1100 and server version printout to 0.5.2

## Task

# Milvus 0.5.1 (2019-11-04)

## Bug
-   \#134 JFrog cache error
-   \#161 Search IVFSQHybrid crash on gpu
-   \#169 IVF_FLAT search out of memory

## Feature
-   \#90 The server start error messages could be improved to enhance user experience
-   \#104 test_scheduler core dump
-   \#115 Using new structure for tasktable
-   \#139 New config option use_gpu_threshold
-   \#146 Add only GPU and only CPU version for IVF_SQ8 and IVF_FLAT
-   \#164 Add CPU version for building index

## Improvement
-   \#64 Improvement dump function in scheduler
-   \#80 Print version information into log during server start
-   \#82 Move easyloggingpp into "external" directory
-   \#92 Speed up CMake build process
-   \#96 Remove .a file in milvus/lib for docker-version
-   \#118 Using shared_ptr instead of weak_ptr to avoid performance loss
-   \#122 Add unique id for Job
-   \#130 Set task state MOVED after resource copy it completed
-   \#149 Improve large query optimizer pass
-   \#156 Not return error when search_resources and index_build_device set cpu
-   \#159 Change the configuration name from 'use_gpu_threshold' to 'gpu_search_threshold'
-   \#168 Improve result reduce
-   \#175 add invalid config unittest

## Task

# Milvus 0.5.0 (2019-10-21)

## Bug
-   MS-568 Fix gpuresource free error
-   MS-572 Milvus crash when get SIGINT
-   MS-577 Unittest Query randomly hung
-   MS-587 Count get wrong result after adding vectors and index built immediately
-   MS-599 Search wrong result when table created with metric_type: IP
-   MS-601 Docker logs error caused by get CPUTemperature error
-   MS-605 Server going down during searching vectors
-   MS-620 Get table row counts display wrong error code
-   MS-622 Delete vectors should be failed if date range is invalid
-   MS-624 Search vectors failed if time ranges long enough
-   MS-637 Out of memory when load too many tasks
-   MS-639 SQ8H index created failed and server hang
-   MS-640 Cache object size calculate incorrect
-   MS-641 Segment fault(signal 11) in PickToLoad
-   MS-644 Search crashed with index-type: flat
-   MS-647 grafana display average cpu-temp
-   MS-652 IVFSQH quantization double free
-   MS-650 SQ8H index create issue
-   MS-653 When config check fail, Milvus close without message
-   MS-654 Describe index timeout when building index
-   MS-658 Fix SQ8 Hybrid can't search
-   MS-665 IVF_SQ8H search crash when no GPU resource in search_resources
-   \#9 Change default gpu_cache_capacity to 4
-   \#20 C++ sdk example get grpc error
-   \#23 Add unittest to improve code coverage
-   \#31 make clang-format failed after run build.sh -l
-   \#39 Create SQ8H index hang if using github server version
-   \#30 Some troubleshoot messages in Milvus do not provide enough information
-   \#48 Config unittest failed
-   \#59 Topk result is incorrect for small dataset

## Improvement
-   MS-552 Add and change the easylogging library
-   MS-553 Refine cache code
-   MS-555 Remove old scheduler
-   MS-556 Add Job Definition in Scheduler
-   MS-557 Merge Log.h
-   MS-558 Refine status code
-   MS-562 Add JobMgr and TaskCreator in Scheduler
-   MS-566 Refactor cmake
-   MS-574 Milvus configuration refactor
-   MS-578 Make sure milvus5.0 don't crack 0.3.1 data
-   MS-585 Update namespace in scheduler
-   MS-606 Speed up result reduce
-   MS-608 Update TODO names
-   MS-609 Update task construct function
-   MS-611 Add resources validity check in ResourceMgr
-   MS-619 Add optimizer class in scheduler
-   MS-626 Refactor DataObj to support cache any type data
-   MS-648 Improve unittest
-   MS-655 Upgrade SPTAG
-   \#42 Put union of index_build_device and search resources to gpu_pool
-   \#67 Avoid linking targets multiple times in cmake

## Feature
-   MS-614 Preload table at startup
-   MS-627 Integrate new index: IVFSQHybrid
-   MS-631 IVFSQ8H Index support
-   MS-636 Add optimizer in scheduler for FAISS_IVFSQ8H

## Task
-   MS-554 Change license to Apache 2.0
-   MS-561 Add contributing guidelines, code of conduct and README docs
-   MS-567 Add NOTICE.md
-   MS-569 Complete the NOTICE.md
-   MS-575 Add Clang-format & Clang-tidy & Cpplint
-   MS-586 Remove BUILD_FAISS_WITH_MKL option
-   MS-590 Refine cmake code to support cpplint
-   MS-600 Reconstruct unittest code
-   MS-602 Remove zilliz namespace
-   MS-610 Change error code base value from hex to decimal
-   MS-624 Re-organize project directory for open-source
-   MS-635 Add compile option to support customized faiss
-   MS-660 add ubuntu_build_deps.sh
-   \#18 Add all test cases

# Milvus 0.4.0 (2019-09-12)

## Bug
-   MS-119 The problem of combining the log files
-   MS-121 The problem that user can't change the time zone
-   MS-411 Fix metric unittest linking error
-   MS-412 Fix gpu cache logical error
-   MS-416 ExecutionEngineImpl::GpuCache has not return value cause crash
-   MS-417 YAML sequence load disable cause scheduler startup failed
-   MS-413 Create index failed and server exited
-   MS-427 Describe index error after drop index
-   MS-432 Search vectors params nprobe need to check max number
-   MS-431 Search vectors params nprobe: 0/-1, expected result: raise exception
-   MS-331 Crate Table : when table exists, error code is META_FAILED(code=15) rather than ILLEGAL TABLE NAME(code=9))
-   MS-430 Search no result if index created with FLAT
-   MS-443 Create index hang again
-   MS-436 Delete vectors failed if index created with index_type: IVF_FLAT/IVF_SQ8
-   MS-449 Add vectors twice success, once with ids, the other no ids
-   MS-450 server hang after run stop_server.sh
-   MS-458 Keep building index for one file when no gpu resource
-   MS-461 Mysql meta unittest failed
-   MS-462 Run milvus server twices, should display error
-   MS-463 Search timeout
-   MS-467 mysql db test failed
-   MS-470 Drop index success, which table not created
-   MS-471 code coverage run failed
-   MS-492 Drop index failed if index have been created with index_type: FLAT
-   MS-493 Knowhere unittest crash
-   MS-453 GPU search error when nprobe set more than 1024
-   MS-474 Create index hang if use branch-0.3.1 server config
-   MS-510 unittest out of memory and crashed
-   MS-507 Dataset 10m-512, index type sq8，performance in-normal when set CPU_CACHE to 16 or 64
-   MS-543 SearchTask fail without exception
-   MS-582 grafana displays changes frequently

## Improvement
-   MS-327 Clean code for milvus
-   MS-336 Scheduler interface
-   MS-344 Add TaskTable Test
-   MS-345 Add Node Test
-   MS-346 Add some implementation of scheduler to solve compile error
-   MS-348 Add ResourceFactory Test
-   MS-350 Remove knowhere submodule
-   MS-354 Add task class and interface in scheduler
-   MS-355 Add copy interface in ExcutionEngine
-   MS-357 Add minimum schedule function
-   MS-359 Add cost test in new scheduler
-   MS-361 Add event in resource
-   MS-364 Modify tasktableitem in tasktable
-   MS-365 Use tasktableitemptr instead in event
-   MS-366 Implement TaskTable
-   MS-368 Implement cost.cpp
-   MS-371 Add TaskTableUpdatedEvent
-   MS-373 Add resource test
-   MS-374 Add action definition
-   MS-375 Add Dump implementation for Event
-   MS-376 Add loader and executor enable flag in Resource avoid diskresource execute task
-   MS-377 Improve process thread trigger in ResourceMgr, Scheduler and TaskTable
-   MS-378 Debug and Update normal_test in scheduler unittest
-   MS-379 Add Dump implementation in Resource
-   MS-380 Update resource loader and executor, work util all finished
-   MS-383 Modify condition variable usage in scheduler
-   MS-384 Add global instance of ResourceMgr and Scheduler
-   MS-389 Add clone interface in Task
-   MS-390 Update resource construct function
-   MS-391 Add PushTaskToNeighbourHasExecutor action
-   MS-394 Update scheduler unittest
-   MS-400 Add timestamp record in task state change function
-   MS-402 Add dump implementation for TaskTableItem
-   MS-406 Add table flag for meta
-   MS-403 Add GpuCacheMgr
-   MS-404 Release index after search task done avoid memory increment continues
-   MS-405 Add delete task support
-   MS-407 Reconstruct MetricsCollector
-   MS-408 Add device_id in resource construct function
-   MS-409 Using new scheduler
-   MS-413 Remove thrift dependency
-   MS-410 Add resource config comment
-   MS-414 Add TaskType in Scheduler::Task
-   MS-415 Add command tasktable to dump all tasktables
-   MS-418 Update server_config.template file, set CPU compute only default
-   MS-419 Move index_file_size from IndexParam to TableSchema
-   MS-421 Add TaskLabel in scheduler
-   MS-422 Support DeleteTask in Multi-GpuResource case
-   MS-428 Add PushTaskByDataLocality in scheduler
-   MS-440 Add DumpTaskTables in sdk
-   MS-442 Merge Knowhere
-   MS-445 Rename CopyCompleted to LoadCompleted
-   MS-451 Update server_config.template file, set GPU compute default
-   MS-455 Distribute tasks by minimal cost in scheduler
-   MS-460 Put transport speed as weight when choosing neighbour to execute task
-   MS-459 Add cache for pick function in tasktable
-   MS-476 Improve search performance
-   MS-482 Change search stream transport to unary in grpc
-   MS-487 Define metric type in CreateTable
-   MS-488 Improve code format in scheduler
-   MS-495 cmake: integrated knowhere
-   MS-496 Change the top_k limitation from 1024 to 2048
-   MS-502 Update tasktable_test in scheduler
-   MS-504 Update node_test in scheduler
-   MS-505 Install core unit test and add to coverage
-   MS-508 Update normal_test in scheduler
-   MS-532 Add grpc server unittest
-   MS-511 Update resource_test in scheduler
-   MS-517 Update resource_mgr_test in scheduler
-   MS-518 Add schedinst_test in scheduler
-   MS-519 Add event_test in scheduler
-   MS-520 Update resource_test in scheduler
-   MS-524 Add some unittest in event_test and resource_test
-   MS-525 Disable parallel reduce in SearchTask
-   MS-527 Update scheduler_test and enable it
-   MS-528 Hide some config used future
-   MS-530 Add unittest for SearchTask->Load
-   MS-531 Disable next version code
-   MS-533 Update resource_test to cover dump function
-   MS-523 Config file validation
-   MS-539 Remove old task code
-   MS-546 Add simple mode resource_config
-   MS-570 Add prometheus docker-compose file
-   MS-576 Scheduler refactor
-   MS-592 Change showtables stream transport to unary

## Feature
-   MS-343 Implement ResourceMgr
-   MS-338 NewAPI: refine code to support CreateIndex
-   MS-339 NewAPI: refine code to support DropIndex
-   MS-340 NewAPI: implement DescribeIndex

## Task
-   MS-297 disable mysql unit test

# Milvus 0.3.1 (2019-07-10)

## Bug

-   MS-148 Disable cleanup if mode is read only
-   MS-149 Fixed searching only one index file issue in distributed mode
-   MS-153 Fix c_str error when connecting to MySQL
-   MS-157 Fix changelog
-   MS-190 Use env variable to switch mem manager and fix cmake
-   MS-217 Fix SQ8 row count bug
-   MS-224 Return AlreadyExist status in MySQLMetaImpl::CreateTable if table already exists
-   MS-232 Add MySQLMetaImpl::UpdateTableFilesToIndex and set maximum_memory to default if config value = 0
-   MS-233 Remove mem manager log
-   MS-230 Change parameter name: Maximum_memory to insert_buffer_size
-   MS-234 Some case cause background merge thread stop
-   MS-235 Some test cases random fail
-   MS-236 Add MySQLMetaImpl::HasNonIndexFiles
-   MS-257 Update bzip2 download url
-   MS-288 Update compile scripts
-   MS-330 Stability test failed caused by server core dumped
-   MS-347 Build index hangs again
-   MS-382 fix MySQLMetaImpl::CleanUpFilesWithTTL unknown column bug

## Improvement
-   MS-156 Add unittest for merge result functions
-   MS-152 Delete assert in MySQLMetaImpl and change MySQLConnectionPool impl
-   MS-204 Support multi db_path
-   MS-206 Support SQ8 index type
-   MS-208 Add buildinde interface for C++ SDK
-   MS-212 Support Inner product metric type
-   MS-241 Build Faiss with MKL if using Intel CPU; else build with OpenBlas
-   MS-242 Clean up cmake and change MAKE_BUILD_ARGS to be user defined variable
-   MS-245 Improve search result transfer performance
-   MS-248 Support AddVector/SearchVector profiling
-   MS-256 Add more cache config
-   MS-260 Refine log
-   MS-249 Check machine hardware during initialize
-   MS-261 Update faiss version to 1.5.3 and add BUILD_FAISS_WITH_MKL as an option
-   MS-266 Improve topk reduce time by using multi-threads
-   MS-275 Avoid sqlite logic error excetion
-   MS-278 add IndexStatsHelper
-   MS-313 add GRPC
-   MS-325 add grpc status return for C++ sdk and modify some format
-   MS-278 Add IndexStatsHelper
-   MS-312 Set openmp thread number by config
-   MS-305 Add CPU core percent metric
-   MS-310 Add milvus CPU utilization ratio and CPU/GPU temperature metrics
-   MS-324 Show error when there is not enough gpu memory to build index
-   MS-328 Check metric type on server start
-   MS-332 Set grpc and thrift server run concurrently
-   MS-352 Add hybrid index

## Feature
-   MS-180 Add new mem manager
-   MS-195 Add nlist and use_blas_threshold conf
-   MS-137 Integrate knowhere

## Task

-   MS-125 Create 0.3.1 release branch
-   MS-306 Optimize build efficiency

# Milvus 0.3.0 (2019-06-30)

## Bug
-   MS-104 Fix unittest lcov execution error
-   MS-102 Fix build script file condition error
-   MS-80 Fix server hang issue
-   MS-89 Fix compile failed, libgpufaiss.a link missing
-   MS-90 Fix arch match incorrect on ARM
-   MS-99 Fix compilation bug
-   MS-110 Avoid huge file size

## Improvement
-   MS-82 Update server startup welcome message
-   MS-83 Update vecwise to Milvus
-   MS-77 Performance issue of post-search action
-   MS-22 Enhancement for MemVector size control
-   MS-92 Unify behavior of debug and release build
-   MS-98 Install all unit test to installation directory
-   MS-115 Change is_startup of metric_config switch from true to on
-   MS-122 Archive criteria config
-   MS-124 HasTable interface
-   MS-126 Add more error code
-   MS-128 Change default db path

## Feature

-   MS-57 Implement index load/search pipeline
-   MS-56 Add version information when server is started
-   MS-64 Different table can have different index type
-   MS-52 Return search score
-   MS-66 Support time range query
-   MS-68 Remove rocksdb from third-party
-   MS-70 cmake: remove redundant libs in src
-   MS-71 cmake: fix faiss dependency
-   MS-72 cmake: change prometheus source to git
-   MS-73 cmake: delete civetweb
-   MS-65 Implement GetTableRowCount interface
-   MS-45 Implement DeleteTable interface
-   MS-75 cmake: change faiss version to 1.5.2; add CUDA gencode
-   MS-81 Fix faiss ptx issue; change cuda gencode
-   MS-84 cmake: add arrow, jemalloc and jsoncons third party; default build option OFF
-   MS-85 add NetIO metric
-   MS-96 add new query interface for specified files
-   MS-97 Add S3 SDK for MinIO Storage
-   MS-105 Add MySQL
-   MS-130 Add prometheus_test
-   MS-144 Add nprobe config
-   MS-147 Enable IVF
-   MS-130 Add prometheus_test

## Task
-   MS-74 Change README.md in cpp
-   MS-88 Add support for arm architecture

# Milvus 0.2.0 (2019-05-31)

## Bug

-   MS-32 Fix thrift error
-   MS-34 Fix prometheus-cpp thirdparty
-   MS-67 Fix license check bug
-   MS-76 Fix pipeline crash bug
-   MS-100 CMake: fix AWS build issue
-   MS-101 Change AWS build type to Release

## Improvement

-   MS-20 Clean Code Part 1

## Feature

-   MS-5 Implement Auto Archive Feature
-   MS-6 Implement SDK interface part 1
-   MS-16 Implement metrics without prometheus
-   MS-21 Implement SDK interface part 2
-   MS-26 CMake. Add thirdparty packages
-   MS-31 CMake: add prometheus
-   MS-33 CMake: add -j4 to make third party packages build faster
-   MS-27 Support gpu config and disable license build config in cmake
-   MS-47 Add query vps metrics
-   MS-37 Add query, cache usage, disk write speed and file data size metrics
-   MS-30 Use faiss v1.5.2
-   MS-54 CMake: Change Thrift third party URL to github.com
-   MS-69 Prometheus: add all proposed metrics

## Task

-   MS-1 Add CHANGELOG.md
-   MS-4 Refactor the vecwise_engine code structure
-   MS-62 Search range to all if no date specified<|MERGE_RESOLUTION|>--- conflicted
+++ resolved
@@ -48,12 +48,7 @@
 -   \#2353 Remove log_config from code and scripts
 -   \#2370 Clean compile warning
 -   \#2410 Logging build index progress
-<<<<<<< HEAD
-
-## Task
-=======
 -   \#2461 Upgrade mishards for milvus 0.9.1
->>>>>>> c01b2365
 
 # Milvus 0.9.0 (2020-05-15)
 
