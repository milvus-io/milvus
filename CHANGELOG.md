--- conflicted
+++ resolved
@@ -33,10 +33,7 @@
 -   \#3406 No debug and info log generated after server started
 -   \#3407 Server get stuck if create index after entities inserted with no manual flush
 -   \#3446 ListIDInSegment get wrong result when delete more than one ids
-<<<<<<< HEAD
-=======
 -   \#3448 RHNSWFlatTest failed
->>>>>>> 435acd3e
 
 ## Feature
 -   \#2319 Redo metadata to support MVCC
