# Changelog

Please mark all change in change log and use the ticket from JIRA.
# Milvus 0.6.0 (TODO)

## Bug
- \#228 - memory usage increased slowly during searching vectors
- \#246 - Exclude src/external folder from code coverage for jenkin ci
- \#248 - Reside src/external in thirdparty
- \#316 - Some files not merged after vectors added
- \#327 - Search does not use GPU when index type is FLAT
- \#340 - Test cases run failed on 0.6.0
- \#374 - sdk_simple return empty result

## Feature
- \#12 - Pure CPU version for Milvus
- \#77 - Support table partition
- \#226 - Experimental shards middleware for Milvus
<<<<<<< HEAD
- \#346 - Support build index with multiple gpu
=======
- \#127 - Support new Index type IVFPQ
>>>>>>> 567ada87

## Improvement
- \#275 - Rename C++ SDK IndexType
- \#284 - Change C++ SDK to shared library
- \#260 - C++ SDK README
- \#314 - add Find FAISS in CMake
- \#310 - Add Q&A for 'protocol https not supported or disable in libcurl' issue
- \#322 - Add option to enable / disable prometheus
- \#358 - Add more information in build.sh and install.md

## Task

# Milvus 0.5.3 (2019-11-13)

## Bug
- \#258 - Bytes type in proto cause big-endian/little-endian problem

## Feature

## Improvement
- \#204 - improve grpc performance in search
- \#207 - Add more unittest for config set/get
- \#208 - optimize unittest to support run single test more easily
- \#284 - Change C++ SDK to shared library
- \#260 - C++ SDK README

## Task

# Milvus 0.5.2 (2019-11-07)

## Bug
- \#194 - Search faild: message="Table file doesn't exist"

## Feature

## Improvement
- \#190 - Update default config:use_blas_threshold to 1100 and server version printout to 0.5.2

## Task

# Milvus 0.5.1 (2019-11-04)

## Bug
- \#134 - JFrog cache error
- \#161 - Search IVFSQHybrid crash on gpu
- \#169 - IVF_FLAT search out of memory

## Feature
- \#90 - The server start error messages could be improved to enhance user experience
- \#104 - test_scheduler core dump
- \#115 - Using new structure for tasktable
- \#139 - New config option use_gpu_threshold
- \#146 - Add only GPU and only CPU version for IVF_SQ8 and IVF_FLAT
- \#164 - Add CPU version for building index

## Improvement
- \#64 - Improvement dump function in scheduler
- \#80 - Print version information into log during server start
- \#82 - Move easyloggingpp into "external" directory
- \#92 - Speed up CMake build process
- \#96 - Remove .a file in milvus/lib for docker-version
- \#118 - Using shared_ptr instead of weak_ptr to avoid performance loss
- \#122 - Add unique id for Job
- \#130 - Set task state MOVED after resource copy it completed
- \#149 - Improve large query optimizer pass
- \#156 - Not return error when search_resources and index_build_device set cpu
- \#159 - Change the configuration name from 'use_gpu_threshold' to 'gpu_search_threshold'
- \#168 - Improve result reduce
- \#175 - add invalid config unittest

## Task

# Milvus 0.5.0 (2019-10-21)

## Bug
- MS-568 - Fix gpuresource free error
- MS-572 - Milvus crash when get SIGINT
- MS-577 - Unittest Query randomly hung
- MS-587 - Count get wrong result after adding vectors and index built immediately
- MS-599 - Search wrong result when table created with metric_type: IP
- MS-601 - Docker logs error caused by get CPUTemperature error
- MS-605 - Server going down during searching vectors
- MS-620 - Get table row counts display wrong error code
- MS-622 - Delete vectors should be failed if date range is invalid
- MS-624 - Search vectors failed if time ranges long enough
- MS-637 - Out of memory when load too many tasks
- MS-639 - SQ8H index created failed and server hang
- MS-640 - Cache object size calculate incorrect
- MS-641 - Segment fault(signal 11) in PickToLoad
- MS-644 - Search crashed with index-type: flat
- MS-647 - grafana display average cpu-temp
- MS-652 - IVFSQH quantization double free
- MS-650 - SQ8H index create issue
- MS-653 - When config check fail, Milvus close without message
- MS-654 - Describe index timeout when building index
- MS-658 - Fix SQ8 Hybrid can't search
- MS-665 - IVF_SQ8H search crash when no GPU resource in search_resources
- \#9 - Change default gpu_cache_capacity to 4
- \#20 - C++ sdk example get grpc error
- \#23 - Add unittest to improve code coverage
- \#31 - make clang-format failed after run build.sh -l
- \#39 - Create SQ8H index hang if using github server version
- \#30 - Some troubleshoot messages in Milvus do not provide enough information
- \#48 - Config unittest failed
- \#59 - Topk result is incorrect for small dataset

## Improvement
- MS-552 - Add and change the easylogging library
- MS-553 - Refine cache code
- MS-555 - Remove old scheduler
- MS-556 - Add Job Definition in Scheduler
- MS-557 - Merge Log.h
- MS-558 - Refine status code
- MS-562 - Add JobMgr and TaskCreator in Scheduler
- MS-566 - Refactor cmake
- MS-574 - Milvus configuration refactor
- MS-578 - Make sure milvus5.0 don't crack 0.3.1 data
- MS-585 - Update namespace in scheduler
- MS-606 - Speed up result reduce
- MS-608 - Update TODO names
- MS-609 - Update task construct function
- MS-611 - Add resources validity check in ResourceMgr
- MS-619 - Add optimizer class in scheduler
- MS-626 - Refactor DataObj to support cache any type data
- MS-648 - Improve unittest
- MS-655 - Upgrade SPTAG
- \#42 - Put union of index_build_device and search resources to gpu_pool
- \#67 - Avoid linking targets multiple times in cmake

## Feature
- MS-614 - Preload table at startup
- MS-627 - Integrate new index: IVFSQHybrid
- MS-631 - IVFSQ8H Index support
- MS-636 - Add optimizer in scheduler for FAISS_IVFSQ8H

## Task
- MS-554 - Change license to Apache 2.0
- MS-561 - Add contributing guidelines, code of conduct and README docs
- MS-567 - Add NOTICE.md
- MS-569 - Complete the NOTICE.md
- MS-575 - Add Clang-format & Clang-tidy & Cpplint
- MS-586 - Remove BUILD_FAISS_WITH_MKL option
- MS-590 - Refine cmake code to support cpplint
- MS-600 - Reconstruct unittest code
- MS-602 - Remove zilliz namespace
- MS-610 - Change error code base value from hex to decimal
- MS-624 - Re-organize project directory for open-source
- MS-635 - Add compile option to support customized faiss
- MS-660 - add ubuntu_build_deps.sh
- \#18 - Add all test cases

# Milvus 0.4.0 (2019-09-12)

## Bug
- MS-119 - The problem of combining the log files
- MS-121 - The problem that user can't change the time zone
- MS-411 - Fix metric unittest linking error
- MS-412 - Fix gpu cache logical error
- MS-416 - ExecutionEngineImpl::GpuCache has not return value cause crash
- MS-417 - YAML sequence load disable cause scheduler startup failed
- MS-413 - Create index failed and server exited
- MS-427 - Describe index error after drop index
- MS-432 - Search vectors params nprobe need to check max number
- MS-431 - Search vectors params nprobe: 0/-1, expected result: raise exception
- MS-331 - Crate Table : when table exists, error code is META_FAILED(code=15) rather than ILLEGAL TABLE NAME(code=9))
- MS-430 - Search no result if index created with FLAT
- MS-443 - Create index hang again
- MS-436 - Delete vectors failed if index created with index_type: IVF_FLAT/IVF_SQ8
- MS-449 - Add vectors twice success, once with ids, the other no ids
- MS-450 - server hang after run stop_server.sh
- MS-458 - Keep building index for one file when no gpu resource
- MS-461 - Mysql meta unittest failed
- MS-462 - Run milvus server twices, should display error
- MS-463 - Search timeout
- MS-467 - mysql db test failed
- MS-470 - Drop index success, which table not created
- MS-471 - code coverage run failed
- MS-492 - Drop index failed if index have been created with index_type: FLAT
- MS-493 - Knowhere unittest crash
- MS-453 - GPU search error when nprobe set more than 1024
- MS-474 - Create index hang if use branch-0.3.1 server config
- MS-510 - unittest out of memory and crashed
- MS-507 - Dataset 10m-512, index type sq8，performance in-normal when set CPU_CACHE to 16 or 64
- MS-543 - SearchTask fail without exception
- MS-582 - grafana displays changes frequently

## Improvement
- MS-327 - Clean code for milvus
- MS-336 - Scheduler interface
- MS-344 - Add TaskTable Test
- MS-345 - Add Node Test
- MS-346 - Add some implementation of scheduler to solve compile error
- MS-348 - Add ResourceFactory Test
- MS-350 - Remove knowhere submodule
- MS-354 - Add task class and interface in scheduler
- MS-355 - Add copy interface in ExcutionEngine
- MS-357 - Add minimum schedule function
- MS-359 - Add cost test in new scheduler
- MS-361 - Add event in resource
- MS-364 - Modify tasktableitem in tasktable
- MS-365 - Use tasktableitemptr instead in event
- MS-366 - Implement TaskTable
- MS-368 - Implement cost.cpp
- MS-371 - Add TaskTableUpdatedEvent
- MS-373 - Add resource test
- MS-374 - Add action definition
- MS-375 - Add Dump implementation for Event
- MS-376 - Add loader and executor enable flag in Resource avoid diskresource execute task
- MS-377 - Improve process thread trigger in ResourceMgr, Scheduler and TaskTable
- MS-378 - Debug and Update normal_test in scheduler unittest
- MS-379 - Add Dump implementation in Resource
- MS-380 - Update resource loader and executor, work util all finished
- MS-383 - Modify condition variable usage in scheduler
- MS-384 - Add global instance of ResourceMgr and Scheduler
- MS-389 - Add clone interface in Task
- MS-390 - Update resource construct function
- MS-391 - Add PushTaskToNeighbourHasExecutor action
- MS-394 - Update scheduler unittest
- MS-400 - Add timestamp record in task state change function
- MS-402 - Add dump implementation for TaskTableItem
- MS-406 - Add table flag for meta
- MS-403 - Add GpuCacheMgr
- MS-404 - Release index after search task done avoid memory increment continues
- MS-405 - Add delete task support
- MS-407 - Reconstruct MetricsCollector
- MS-408 - Add device_id in resource construct function
- MS-409 - Using new scheduler
- MS-413 - Remove thrift dependency
- MS-410 - Add resource config comment
- MS-414 - Add TaskType in Scheduler::Task
- MS-415 - Add command tasktable to dump all tasktables
- MS-418 - Update server_config.template file, set CPU compute only default
- MS-419 - Move index_file_size from IndexParam to TableSchema
- MS-421 - Add TaskLabel in scheduler
- MS-422 - Support DeleteTask in Multi-GpuResource case
- MS-428 - Add PushTaskByDataLocality in scheduler
- MS-440 - Add DumpTaskTables in sdk
- MS-442 - Merge Knowhere
- MS-445 - Rename CopyCompleted to LoadCompleted
- MS-451 - Update server_config.template file, set GPU compute default
- MS-455 - Distribute tasks by minimal cost in scheduler
- MS-460 - Put transport speed as weight when choosing neighbour to execute task
- MS-459 - Add cache for pick function in tasktable
- MS-476 - Improve search performance
- MS-482 - Change search stream transport to unary in grpc
- MS-487 - Define metric type in CreateTable
- MS-488 - Improve code format in scheduler
- MS-495 - cmake: integrated knowhere
- MS-496 - Change the top_k limitation from 1024 to 2048
- MS-502 - Update tasktable_test in scheduler
- MS-504 - Update node_test in scheduler
- MS-505 - Install core unit test and add to coverage
- MS-508 - Update normal_test in scheduler
- MS-532 - Add grpc server unittest
- MS-511 - Update resource_test in scheduler
- MS-517 - Update resource_mgr_test in scheduler
- MS-518 - Add schedinst_test in scheduler
- MS-519 - Add event_test in scheduler
- MS-520 - Update resource_test in scheduler
- MS-524 - Add some unittest in event_test and resource_test
- MS-525 - Disable parallel reduce in SearchTask
- MS-527 - Update scheduler_test and enable it
- MS-528 - Hide some config used future
- MS-530 - Add unittest for SearchTask->Load
- MS-531 - Disable next version code
- MS-533 - Update resource_test to cover dump function
- MS-523 - Config file validation
- MS-539 - Remove old task code
- MS-546 - Add simple mode resource_config
- MS-570 - Add prometheus docker-compose file
- MS-576 - Scheduler refactor
- MS-592 - Change showtables stream transport to unary

## Feature
- MS-343 - Implement ResourceMgr
- MS-338 - NewAPI: refine code to support CreateIndex
- MS-339 - NewAPI: refine code to support DropIndex
- MS-340 - NewAPI: implement DescribeIndex

## Task
- MS-297 - disable mysql unit test

# Milvus 0.3.1 (2019-07-10)

## Bug

- MS-148 - Disable cleanup if mode is read only
- MS-149 - Fixed searching only one index file issue in distributed mode
- MS-153 - Fix c_str error when connecting to MySQL
- MS-157 - Fix changelog
- MS-190 - Use env variable to switch mem manager and fix cmake
- MS-217 - Fix SQ8 row count bug
- MS-224 - Return AlreadyExist status in MySQLMetaImpl::CreateTable if table already exists
- MS-232 - Add MySQLMetaImpl::UpdateTableFilesToIndex and set maximum_memory to default if config value = 0
- MS-233 - Remove mem manager log
- MS-230 - Change parameter name: Maximum_memory to insert_buffer_size
- MS-234 - Some case cause background merge thread stop
- MS-235 - Some test cases random fail
- MS-236 - Add MySQLMetaImpl::HasNonIndexFiles
- MS-257 - Update bzip2 download url
- MS-288 - Update compile scripts
- MS-330 - Stability test failed caused by server core dumped
- MS-347 - Build index hangs again
- MS-382 - fix MySQLMetaImpl::CleanUpFilesWithTTL unknown column bug

## Improvement
- MS-156 - Add unittest for merge result functions
- MS-152 - Delete assert in MySQLMetaImpl and change MySQLConnectionPool impl
- MS-204 - Support multi db_path
- MS-206 - Support SQ8 index type
- MS-208 - Add buildinde interface for C++ SDK
- MS-212 - Support Inner product metric type
- MS-241 - Build Faiss with MKL if using Intel CPU; else build with OpenBlas
- MS-242 - Clean up cmake and change MAKE_BUILD_ARGS to be user defined variable
- MS-245 - Improve search result transfer performance
- MS-248 - Support AddVector/SearchVector profiling
- MS-256 - Add more cache config
- MS-260 - Refine log
- MS-249 - Check machine hardware during initialize
- MS-261 - Update faiss version to 1.5.3 and add BUILD_FAISS_WITH_MKL as an option
- MS-266 - Improve topk reduce time by using multi-threads
- MS-275 - Avoid sqlite logic error excetion
- MS-278 - add IndexStatsHelper
- MS-313 - add GRPC
- MS-325 - add grpc status return for C++ sdk and modify some format
- MS-278 - Add IndexStatsHelper
- MS-312 - Set openmp thread number by config
- MS-305 - Add CPU core percent metric
- MS-310 - Add milvus CPU utilization ratio and CPU/GPU temperature metrics
- MS-324 - Show error when there is not enough gpu memory to build index
- MS-328 - Check metric type on server start
- MS-332 - Set grpc and thrift server run concurrently
- MS-352 - Add hybrid index

## Feature
- MS-180 - Add new mem manager
- MS-195 - Add nlist and use_blas_threshold conf
- MS-137 - Integrate knowhere

## Task

- MS-125 - Create 0.3.1 release branch
- MS-306 - Optimize build efficiency

# Milvus 0.3.0 (2019-06-30)

## Bug
- MS-104 - Fix unittest lcov execution error
- MS-102 - Fix build script file condition error
- MS-80 - Fix server hang issue
- MS-89 - Fix compile failed, libgpufaiss.a link missing
- MS-90 - Fix arch match incorrect on ARM
- MS-99 - Fix compilation bug
- MS-110 - Avoid huge file size

## Improvement
- MS-82 - Update server startup welcome message
- MS-83 - Update vecwise to Milvus
- MS-77 - Performance issue of post-search action
- MS-22 - Enhancement for MemVector size control
- MS-92 - Unify behavior of debug and release build
- MS-98 - Install all unit test to installation directory
- MS-115 - Change is_startup of metric_config switch from true to on
- MS-122 - Archive criteria config
- MS-124 - HasTable interface
- MS-126 - Add more error code
- MS-128 - Change default db path

## Feature

- MS-57 - Implement index load/search pipeline
- MS-56 - Add version information when server is started
- MS-64 - Different table can have different index type
- MS-52 - Return search score
- MS-66 - Support time range query
- MS-68 - Remove rocksdb from third-party
- MS-70 - cmake: remove redundant libs in src
- MS-71 - cmake: fix faiss dependency
- MS-72 - cmake: change prometheus source to git
- MS-73 - cmake: delete civetweb
- MS-65 - Implement GetTableRowCount interface
- MS-45 - Implement DeleteTable interface
- MS-75 - cmake: change faiss version to 1.5.2; add CUDA gencode
- MS-81 - fix faiss ptx issue; change cuda gencode
- MS-84 - cmake: add arrow, jemalloc and jsoncons third party; default build option OFF
- MS-85 - add NetIO metric
- MS-96 - add new query interface for specified files
- MS-97 - Add S3 SDK for MinIO Storage
- MS-105 - Add MySQL
- MS-130 - Add prometheus_test
- MS-144 - Add nprobe config
- MS-147 - Enable IVF
- MS-130 - Add prometheus_test

## Task
- MS-74 - Change README.md in cpp
- MS-88 - Add support for arm architecture

# Milvus 0.2.0 (2019-05-31)

## Bug

- MS-32 - Fix thrift error
- MS-34 - Fix prometheus-cpp thirdparty
- MS-67 - Fix license check bug
- MS-76 - Fix pipeline crash bug
- MS-100 - cmake: fix AWS build issue
- MS-101 - change AWS build type to Release

## Improvement

- MS-20 - Clean Code Part 1

## Feature

- MS-5 - Implement Auto Archive Feature
- MS-6 - Implement SDK interface part 1
- MS-16 - Implement metrics without prometheus
- MS-21 - Implement SDK interface part 2
- MS-26 - cmake. Add thirdparty packages
- MS-31 - cmake: add prometheus
- MS-33 - cmake: add -j4 to make third party packages build faster
- MS-27 - support gpu config and disable license build config in cmake
- MS-47 - Add query vps metrics
- MS-37 - Add query, cache usage, disk write speed and file data size metrics
- MS-30 - Use faiss v1.5.2
- MS-54 - cmake: Change Thrift third party URL to github.com
- MS-69 - prometheus: add all proposed metrics

## Task

- MS-1 - Add CHANGELOG.md
- MS-4 - Refactor the vecwise_engine code structure
- MS-62 - Search range to all if no date specified<|MERGE_RESOLUTION|>--- conflicted
+++ resolved
@@ -15,12 +15,9 @@
 ## Feature
 - \#12 - Pure CPU version for Milvus
 - \#77 - Support table partition
+- \#127 - Support new Index type IVFPQ
 - \#226 - Experimental shards middleware for Milvus
-<<<<<<< HEAD
 - \#346 - Support build index with multiple gpu
-=======
-- \#127 - Support new Index type IVFPQ
->>>>>>> 567ada87
 
 ## Improvement
 - \#275 - Rename C++ SDK IndexType
