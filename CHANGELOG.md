# Changelog

Please mark all change in change log and use the issue from GitHub

# Milvus 1.1.0 (TBD)
## Bug
-   \#4778 Fix failure to open vector index in mishards
-   \#4797 Fix wrong results of merged different 'topk' queries
-   \#4838 When an index created on the empty collection, the server will respond immediately
-   \#4858 Fix the crash when query for a large topk on GPU Flat
-   \#4862 Read-only nodes not to merge segments
-   \#4894 The capacity of bloom filter should be determined by the row count of its segment
-   \#4908 GPU cache will not be cleaned up in time after the collection is dropped
-   \#4933 Milvus waste time during building index for small segment
<<<<<<< HEAD
-   \#5010 IVF_PQ failed to query on GPU if 'nbits' doesn't equal to 8
=======
-   \#5008 Randomly crash during continuous and concurrent delete, insert and search
>>>>>>> 6fb9a829

## Feature
-   \#1434 Storage: enabling s3 storage support (implemented by Unisinsight)
-   \#4564 Allow GetEntityByID in a specified partition
-   \#4806 Allow DeleteEntityByID in a specified partition
-   \#4905 Allow the collection to be released from the cache

## Improvement
-   \#4756 Improve the performance of GetEntityByID
-   \#4856 Upgrade hnswlib to v0.5.0
-   \#4958 Improve the performance of IVF index training 

# Milvus 1.0.0 (2021-03-09)
## Bug
-   \#4739 Fix mishards probe test problem
-   \#4749 Fix minor memory leak when building IVF_SQ8 on GPU
-   \#4757 Fix minor memory leak when querying by IVF_SQ8H
-   \#4765 Fix minor memory leak when building NSG
-   \#4766 Fix minor memory leak when querying by BinaryFlat

## Feature
-   \#3977 Support logging to stdout

## Improvement
-   \#4754 Reduce the package download size of grpc-milvus for C++ SDK

## Task

# Milvus 0.10.6 (2021-02-23)
## Bug
-   \#4683 A negative zero may be returned if the metric_type is Tanimoto
-   \#4678 Server crash on BinaryFlat if dimension is not a power of 2
-   \#4719 The GPU cache holds much more data than the configured value

## Feature

## Improvement
-   \#1970 Improve the performance of BinaryFlat by AVX2
-   \#3920 Add an optional parameter 'nbtis' for IVF_PQ
-   \#4676,#4614 Support configurable metric labels cluster and instance for Prometheus (implemented by IQIYI)

## Task

# Milvus 0.10.5 (2021-01-07)
## Bug
-   \#4296,#4554 Fix mishards add name-mismatched pod to read-only group
-   \#4307 Specify partition to load for load_collection()
-   \#4378 Multi-threads to call load_collection() and search() cause Milvus hang
-   \#4484 Milvus only search default partition if search parameter 'partition_tags' contains '_default'
-   \#4492 while share file system servcie became abnormal, the milvus can not supply query service

## Feature
-   \#4504 Add a metric to display the number of files opened by Milvus

## Improvement
-   \#4454 Optimize the process of indexing and querying

## Task

# Milvus 0.10.4 (2020-12-02)
## Bug
-   \#3626 Fix server crash when searching with IVF_PQ on GPU
-   \#3903 The performance of IVF_SQ8H in 0.10.3 is degraded
-   \#3906 Fix the delete task state to avoid server crash
-   \#4012 Milvus hangs when continually creating and dropping partitions
-   \#4174 Fix out of memory caused by too many data loaded to GPU
-   \#4318 Fix memory leak in IVF indexes

## Feature
-   \#3773 Support IVF_PQ to run on FPGA (implemented by Montage-tech)

## Improvement
-   \#3775 Improve search performance in the case that no item deleted
-   \#4075 Improve performance for create large amount of partitions

## Task

# Milvus 0.10.3 (2020-9-21)
## Bug
-   \#3536 Release search task in time to avoid excessive memory usage
-   \#3656 Fix to check search params 'nprobe' of BIN_IVF_FLAT
-   \#3742 If the GPU cache is too small, IVF_SQ8H using multiple GPUs will cause to crash
-   \#3760 After IVF_SQ8H querying, an CUDA error will occur when Milvus exits

## Feature

## Improvement
-   \#3213 Allow users to specify a distance type at runtime for Flat index
-   \#3254 Allow more choices for the parameter ‘m’ of IVF_PQ
-   \#3606 The supported parameter 'nprobe' of IVF is expanded to [1, 16384]
-   \#3639 The supported parameter 'topk' of searching is expanded to [1, 16384]
-   \#3784 Upgrade mishards up to v0.10.3

## Task

# Milvus 0.10.2 (2020-08-15)

## Bug
-   \#2890 Fix the index size caculation in cache
-   \#2952 Fix the result merging of IVF_PQ IP
-   \#2975 Fix config UT failed
-   \#3012 If the cache is too small, queries using multiple GPUs will cause to crash
-   \#3133 Reverse query result in mishards if metric type is IP

## Feature

## Improvement
-   \#2653 Improve IVF search performance when NQ and nProbe are both large
-   \#2828 Let Faiss not to compile half float by default

## Task

# Milvus 0.10.1 (2020-07-20)

## Bug
-   \#2487 Enlarge timeout value for creating collection
-   \#2487 HotFix release lock failed on NAS
-   \#2557 Fix random crash of INSERT_DUPLICATE_ID case
-   \#2578 Result count doesn't match target vectors count
-   \#2585 Support IVF_PQ IP on GPU
-   \#2598 Fix Milvus docker image report illegal instruction
-   \#2617 Fix HNSW and RNSG index files size
-   \#2637 Suit the range of HNSW parameters
-   \#2642 Create index failed and server crashed
-   \#2649 Search parameter of annoy has conflict with document
-   \#2690 Remove body parser in show-partitions endpoints
-   \#2692 Milvus hangs during multi-thread concurrent search
-   \#2739 Fix mishards start failed
-   \#2752 Milvus formats vectors data to double-precision and return to http client
-   \#2767 Fix a bug of getting wrong nprobe limitation in knowhere on GPU version
-   \#2768 After building the index, the number of vectors increases
-   \#2774 Server down during loading data
-   \#2776 Fix too many data copies during creating IVF index
-   \#2813 To implemente RNSG IP

## Feature

## Improvement
-   \#2932 Upgrade mishards for milvus 0.10.1

## Task

# Milvus 0.10.0 (2020-06-15)

## Bug
-   \#2367 Fix inconsistent reading and writing when using mishards
-   \#2368 Make read node detect delete behavior
-   \#2394 Drop collection timeout if too many partitions created on collection
-   \#2549 Launch server fail using demo config
-   \#2564 cache.cache_size range check error

## Feature
-   \#2363 Update branch version
-   \#2510 Upgrade Milvus config

## Improvement
-   \#2381 Upgrade FAISS to 1.6.3
-   \#2429 Fix Milvus 0.9.1 performance degrade issue
-   \#2441 Improve Knowhere code coverage
-   \#2466 Optimize k-selection implemention of faiss gpu version
-   \#2489 Add exception throw on mysql meta error
-   \#2495 Add creating lock file failure reason.
-   \#2516 Improve unit test coverage
-   \#2548 Upgrade mishards for milvus v0.10.0

## Task

# Milvus 0.9.1 (2020-05-29)

## Bug
-   \#2366 Reduce SQL execution times for collection contains lot of partitions
-   \#2378 Duplicate data after server restart
-   \#2395 Fix large nq cudaMalloc error
-   \#2399 The nlist set by the user may not take effect
-   \#2403 MySQL max_idle_time is 10 by default
-   \#2450 The deleted vectors may be found on GPU
-   \#2456 openblas library install failed

## Feature

## Improvement
-   \#2353 Remove log_config from code and scripts
-   \#2370 Clean compile warning
-   \#2410 Logging build index progress
-   \#2461 Upgrade mishards for milvus 0.9.1

# Milvus 0.9.0 (2020-05-15)

## Bug
-   \#1705 Limit the insert data batch size
-   \#1776 Error out when index SQ8H run in CPU mode
-   \#1925 To flush all collections, flush cannot work
-   \#1929 Skip MySQL meta schema field width check
-   \#1946 Fix load index file CPU2GPU fail during searching
-   \#1955 Switch create_index operation to background once client break connection
-   \#1997 Index file missed after compact
-   \#2002 Remove log error msg `Attributes is null`
-   \#2073 Fix CheckDBConfigBackendUrl error message
-   \#2076 CheckMetricConfigAddress error message
-   \#2120 Fix Search expected failed if search params set invalid
-   \#2121 Allow regex match partition tag when search
-   \#2128 Check has_partition params
-   \#2131 Distance/ID returned is not correct if searching with duplicate ids
-   \#2141 Fix server start failed if wal directory exist
-   \#2169 Fix SingleIndexTest.IVFSQHybrid unittest
-   \#2194 Fix get collection info failed
-   \#2196 Fix server start failed if wal is disabled
-   \#2203 0.8.0 id=-1 is returned when total count < topk
-   \#2228 Fix show partitions failed in http module
-   \#2231 Use server_config to define hard-delete delay time for segment files
-   \#2261 Re-define result returned by has_collection if collection in delete state
-   \#2264 Milvus opened too many files when the metric_config.enable_monitor=true
-   \#2266 Server hangs when using multi-clients to query different collections
-   \#2280 has_partition should return true for `_default`

## Feature
-   \#1751 Add api SearchByID
-   \#1752 Add api GetVectorsByID
-   \#1962 Add api HasPartition
-   \#1965 FAISS/NSG/HNSW/ANNOY use unified distance calculation algorithm
-   \#2054 Check if CPU instruction sets are illegal
-   \#2057 Add a config parameter to switch off http server
-   \#2059 Add lock file avoid multiple instances modifying data at the same time
-   \#2064 Warn when use SQLite as metadata management
-   \#2111 Check GPU environment before start server
-   \#2206 Log file rotating
-   \#2240 Obtain running rpc requests information
-   \#2268 Intelligently detect openblas library in system to avoid installing from source code every time
-   \#2283 Suspend the building tasks when any query comand arrives.

## Improvement
-   \#221 Refactor LOG macro
-   \#833 Catch exception in RolloutHandler and output in stderr
-   \#1796 Compile Openblas with source code to improve the performance
-   \#1942 Background merge file strategy
-   \#2039 Support Milvus run on SSE CPUs
-   \#2149 Merge server_cpu_config.template and server_gpu_config.template
-   \#2153 Upgrade thirdparty oatpp to v1.0.0
-   \#2167 Merge log_config.conf with server_config.yaml
-   \#2173 Check storage permission
-   \#2178 Using elkan K-Means to improve IVF
-   \#2185 Change id to string format in http module
-   \#2186 Update endpoints in http module
-   \#2190 Fix memory usage is twice of index size when using GPU searching
-   \#2248 Use hostname and port as instance label of metrics
-   \#2252 Upgrade mishards APIs and requirements
-   \#2256 k-means clustering algorithm use only Euclidean distance metric
-   \#2300 Upgrade mishrads configuration to version 0.4
-   \#2311 Update mishards methods 
-   \#2330 Change url for behavior 'get_entities_by_id'
-   \#2347 Update http document for v0.9.0
-   \#2358 Upgrade mishards for v0.9.0 

## Task

# Milvus 0.8.0 (2020-04-15)

## Bug
-   \#1276 SQLite throw exception after create 50000+ partitions in a table
-   \#1762 Server is not forbidden to create new partition which tag is `_default`
-   \#1789 Fix multi-client search cause server crash
-   \#1832 Fix crash in tracing module
-   \#1873 Fix index file serialize to incorrect path
-   \#1881 Fix bad alloc when index files lost
-   \#1883 Fix inserted vectors becomes all zero when index_file_size >= 2GB
-   \#1901 Search failed with flat index
-   \#1903 Fix invalid annoy result
-   \#1910 C++ SDK GetIDsInSegment could not work for large dataset

## Feature
-   \#261  Integrate ANNOY into Milvus
-   \#1655 GPU index support delete vectors
-   \#1660 IVF PQ CPU support deleted vectors searching
-   \#1661 HNSW support deleted vectors searching
-   \#1825 Add annoy index type in C++ sdk
-   \#1849 NSG support deleted vectors searching
-   \#1893 Log config information and device information

## Improvement
-   \#1627 Move read/write index APIs into codec
-   \#1784 Add Substructure and Superstructure in http module
-   \#1858 Disable S3 build
-   \#1882 Add index annoy into http module
-   \#1885 Optimize knowhere unittest
-   \#1886 Refactor log on search and insert request
-   \#1897 Heap pop and push can be realized by heap_swap_top
-   \#1921 Use TimeRecorder instead of chrono
-   \#1928 Fix too many data and uid copies when loading files
-   \#1930 Upgrade mishards to v0.8.0

## Task

# Milvus 0.7.1 (2020-03-29)

## Bug
-   \#1301 Data in WAL may be accidentally inserted into a new table with the same name.
-   \#1634 Fix search demo bug in HTTP doc
-   \#1635 Vectors can be returned by searching after vectors deleted if `cache_insert_data` set true
-   \#1648 The cache cannot be used all when the vector type is binary
-   \#1651 Check validity of dimension when collection metric type is binary one
-   \#1663 PQ index parameter 'm' validation
-   \#1686 API search_in_files cannot work correctly when vectors is stored in certain non-default partition
-   \#1689 Fix SQ8H search fail on SIFT-1B dataset
-   \#1667 Create index failed with type: rnsg if metric_type is IP
-   \#1708 NSG search crashed
-   \#1724 Remove unused unittests
-   \#1728 Optimize request handler to combine similar query
-   \#1734 Opentracing for combined search request
-   \#1735 Fix search out of memory with ivf_flat 
-   \#1747 Expected error status if search with partition_tag not existed
-   \#1756 Fix memory exhausted during searching 
-   \#1781 Fix search hang with SQ8H
-   \#1812 Fix incorrect request method in search example in http readme
-   \#1818 Duplicate data generated after restart milvus server

## Feature
-   \#1603 BinaryFlat add 2 Metric: Substructure and Superstructure

## Improvement
-   \#267 Improve search performance: reduce delay
-   \#342 Knowhere and Wrapper refactor
-   \#1537 Optimize raw vector and uids read/write
-   \#1546 Move Config.cpp to config directory
-   \#1547 Rename storage/file to storage/disk and rename classes
-   \#1548 Move store/Directory to storage/Operation and add FSHandler
-   \#1572 Optimize config cpu/gpu cache_capacity setter
-   \#1619 Improve compact performance
-   \#1649 Fix Milvus crash on old CPU 
-   \#1653 IndexFlat (SSE) and IndexBinaryFlat performance improvement for small NQ
-   \#1678 Remove CUSTOMIZATION macro 
-   \#1698 Upgrade mishards to v0.7.0
-   \#1719 Improve Milvus log
-   \#1754 Optimize behavior to get file ids from metadata in mishards
-   \#1799 Update docker images to 0.7.1 in mishards

## Task

# Milvus 0.7.0 (2020-03-11)

## Bug
-   \#715 Milvus crash when searching and building index simultaneously using SQ8H
-   \#744 Don't return partition table for show_tables
-   \#770 Server unittest run failed on low-end server
-   \#805 IVFTest.gpu_seal_test unittest failed
-   \#831 Judge branch error in CommonUtil.cpp
-   \#977 Server crash when create tables concurrently
-   \#990 Check gpu resources setting when assign repeated value
-   \#995 Table count set to 0 if no tables found
-   \#1010 Improve error message when offset or page_size is equal 0
-   \#1022 Check if partition name is valid
-   \#1028 Check if table exists when show partitions
-   \#1029 Check if table exists when try to delete partition
-   \#1066 Optimize http insert and search speed
-   \#1022 Check if partition name is legal
-   \#1028 Check if table exists when show partitions
-   \#1029 Check if table exists when try to delete partition
-   \#1066 Optimize http insert and search speed
-   \#1067 Add binary vectors support in http server
-   \#1075 Improve error message when page size or offset is illegal
-   \#1082 Check page_size or offset value to avoid float
-   \#1115 Http server support load table into memory
-   \#1152 Error log output continuously after server start
-   \#1211 Server down caused by searching with index_type: HNSW
-   \#1240 Update license declaration
-   \#1298 Unit test failed when on CPU2GPU case
-   \#1359 Negative distance value returned when searching with HNSW index type
-   \#1429 Server crashed when searching vectors with GPU
-   \#1476 Fix vectors results bug when getting vectors from segments
-   \#1484 Index type changed to IDMAP after compacted
-   \#1491 Server crashed during adding vectors
-   \#1499 Fix duplicated ID number issue
-   \#1504 Avoid possible race condition between delete and search
-   \#1507 set_config for insert_buffer_size is wrong
-   \#1510 Add set interfaces for WAL configurations
-   \#1511 Fix big integer cannot pass to server correctly
-   \#1517 Result is not correct when search vectors in multi partition, index type is RNSG 
-   \#1518 Table count did not match after deleting vectors and compact
-   \#1521 Make cache_insert_data take effect in-service
-   \#1525 Add setter API for config preload_table
-   \#1529 Fix server crash when cache_insert_data enabled
-   \#1530 Set table file with correct engine type in meta
-   \#1532 Search with ivf_flat failed with open-dataset: sift-256-hamming
-   \#1535 Degradation searching performance with metric_type: binary_idmap
-   \#1549 Fix server/wal config setting bug
-   \#1556 Index file not created after table and index created
-   \#1560 Search crashed with Super-high dimensional binary vector
-   \#1564 Too low recall for glove-200-angular, ivf_pq index
-   \#1571 Meta engine type become IDMAP after dropping index for BINARY table
-   \#1574 Set all existing bitset in cache when applying deletes
-   \#1577 Row count incorrect if delete vectors then create index
-   \#1580 Old segment folder not removed after merge/compact if create_index is called before adding data
-   \#1590 Server down caused by failure to write file during concurrent mixed operations
-   \#1598 Server down during mixed operations
-   \#1601 External link bug in HTTP doc
-   \#1609 Refine Compact function
-   \#1808 Building index params check for Annoy
-   \#1852 Search index type<Annoy> failed with reason `failed to load index file`

## Feature
-   \#216 Add CLI to get server info
-   \#343 Add Opentracing
-   \#665 Support get/set config via CLI
-   \#759 Put C++ sdk out of milvus/core
-   \#766 If partition tag is similar, wrong partition is searched
-   \#771 Add server build commit info interface
-   \#788 Add web server into server module
-   \#813 Add push mode for prometheus monitor
-   \#815 Support MinIO storage
-   \#823 Support binary vector tanimoto/jaccard/hamming metric
-   \#830 Support WAL(write-ahead logging)
-   \#853 Support HNSW
-   \#861 Support DeleteById / SearchByID / GetVectorById / Flush
-   \#910 Change Milvus c++ standard to c++17
-   \#1122 Support AVX-512 in FAISS
-   \#1204 Add api to get table data information
-   \#1250 Support CPU profiling
-   \#1302 Get all record IDs in a segment by given a segment id
-   \#1461 Add crud APIs and segments APIs into http module
-   \#1463 Update config version to 0.2
-   \#1531 Remove S3 related config

## Improvement
-   \#738 Use Openblas / lapack from apt install
-   \#758 Enhance config description
-   \#791 Remove Arrow
-   \#834 Add cpu mode for built-in Faiss
-   \#848 Add ready-to-use config files to the Milvus repo for enhanced user experince
-   \#860 Remove redundant checks in CacheMgr's constructor
-   \#908 Move "primary_path" and "secondary_path" to storage config
-   \#931 Remove "collector" from config
-   \#966 Update NOTICE.md
-   \#1002 Rename minio to s3 in Storage Config section
-   \#1078 Move 'insert_buffer_size' to Cache Config section
-   \#1105 Error message is not clear when creating IVFSQ8H index without gpu resources
-   \#740, #849, #878, #972, #1033, #1161, #1173, #1199, #1190, #1223, #1222, #1257, #1264, #1269, #1164, #1303, #1304, #1324, #1388, #1459 Various fixes and improvements for Milvus documentation.
-   \#1297 Hide partition_name parameter, avid user directly access partition table
-   \#1234 Do S3 server validation check when Milvus startup
-   \#1263 Allow system conf modifiable and some take effect directly
-   \#1310 Add default partition tag for a table
-   \#1320 Remove debug logging from faiss
-   \#1426 Support to configure whether to enabled autoflush and the autoflush interval
-   \#1444 Improve delete
-   \#1448 General proto api for NNS libraries 
-   \#1480 Add return code for AVX512 selection
-   \#1524 Update config "preload_table" description
-   \#1544 Update resources name in HTTP module
-   \#1567 Update yaml config description

## Task
-   \#1327 Exclude third-party code from codebeat
-   \#1331 Exclude third-party code from codacy

# Milvus 0.6.0 (2019-12-07)

## Bug
-   \#228 Memory usage increased slowly during searching vectors
-   \#246 Exclude src/external folder from code coverage for jenkin ci
-   \#248 Reside src/external in thirdparty
-   \#316 Some files not merged after vectors added
-   \#327 Search does not use GPU when index type is FLAT
-   \#331 Add exception handle when search fail
-   \#340 Test cases run failed on 0.6.0
-   \#353 Rename config.h.in to version.h.in
-   \#374 sdk_simple return empty result
-   \#377 Create partition success if tag name only contains spaces
-   \#397 sdk_simple return incorrect result
-   \#399 Create partition should be failed if partition tag existed
-   \#412 Message returned is confused when partition created with null partition name
-   \#416 Drop the same partition success repeatally
-   \#440 Query API in customization still uses old version
-   \#440 Server cannot startup with gpu_resource_config.enable=false in GPU version
-   \#458 Index data is not compatible between 0.5 and 0.6
-   \#465 Server hang caused by searching with nsg index
-   \#485 Increase code coverage rate
-   \#486 gpu no usage during index building
-   \#497 CPU-version search performance decreased
-   \#504 The code coverage rate of core/src/scheduler/optimizer is too low
-   \#509 IVF_PQ index build trapped into dead loop caused by invalid params
-   \#513 Unittest DELETE_BY_RANGE sometimes failed
-   \#523 Erase file data from cache once the file is marked as deleted
-   \#527 faiss benchmark not compatible with faiss 1.6.0
-   \#530 BuildIndex stop when do build index and search simultaneously
-   \#532 Assigin value to `table_name` from confest shell
-   \#533 NSG build failed with MetricType Inner Product
-   \#543 client raise exception in shards when search results is empty
-   \#545 Avoid dead circle of build index thread when error occurs
-   \#547 NSG build failed using GPU-edition if set gpu_enable false
-   \#548 NSG search accuracy is too low
-   \#552 Server down during building index_type: IVF_PQ using GPU-edition
-   \#561 Milvus server should report exception/error message or terminate on mysql metadata backend error
-   \#579 Build index hang in GPU version when gpu_resources disabled
-   \#596 Frequently insert operation cost too much disk space
-   \#599 Build index log is incorrect
-   \#602 Optimizer specify wrong gpu_id
-   \#606 No log generated during building index with CPU
-   \#616 IP search metric_type is not supported by IVF_PQ index
-   \#631 FAISS isn't compiled with O3 option
-   \#636 (CPU) Create index PQ should be failed if table metric type set Inner Product
-   \#649 Typo "partiton" should be "partition"
-   \#654 Random crash when frequently insert vector one by one
-   \#658 Milvus error out when building SQ8H index without GPU resources
-   \#668 Update badge of README
-   \#670 Random failure of unittest db_test::SEARCH_TEST
-   \#674 Server down in stability test
-   \#696 Metric_type changed from IP to L2
-   \#705 Fix search SQ8H crash without GPU resource

## Feature
-   \#12 Pure CPU version for Milvus
-   \#77 Support table partition
-   \#127 Support new Index type IVFPQ
-   \#226 Experimental shards middleware for Milvus
-   \#227 Support new index types SPTAG-KDT and SPTAG-BKT
-   \#346 Support build index with multiple gpu
-   \#420 Update shards merge part to match v0.5.3
-   \#488 Add log in scheduler/optimizer
-   \#502 C++ SDK support IVFPQ and SPTAG
-   \#560 Add version in server config file
-   \#605 Print more messages when server start
-   \#644 Add a new rpc command to get milvus build version whether cpu or gpu
-   \#709 Show last commit id when server start

## Improvement
-   \#255 Add ivfsq8 test report detailed version
-   \#260 C++ SDK README
-   \#266 RPC request source code refactor
-   \#274 Logger the time cost during preloading data
-   \#275 Rename C++ SDK IndexType
-   \#284 Change C++ SDK to shared library
-   \#306 Use int64 for all config integer
-   \#310 Add Q&A for 'protocol https not supported or disable in libcurl' issue
-   \#314 add Find FAISS in CMake
-   \#322 Add option to enable / disable prometheus
-   \#354 Build migration scripts into milvus docker image
-   \#358 Add more information in build.sh and install.md
-   \#404 Add virtual method Init() in Pass abstract class
-   \#409 Add a Fallback pass in optimizer
-   \#433 C++ SDK query result is not easy to use
-   \#449 Add ShowPartitions example for C++ SDK
-   \#470 Small raw files should not be build index
-   \#584 Intergrate internal FAISS
-   \#611 Remove MILVUS_CPU_VERSION
-   \#634 FAISS GPU version is compiled with O0
-   \#737 Refactor server module to separate Grpc from server handler and scheduler

## Task

# Milvus 0.5.3 (2019-11-13)

## Bug
-   \#258 Bytes type in proto cause big-endian/little-endian problem

## Feature

## Improvement
-   \#204 improve grpc performance in search
-   \#207 Add more unittest for config set/get
-   \#208 Optimize unittest to support run single test more easily
-   \#284 Change C++ SDK to shared library
-   \#260 C++ SDK README

## Task

# Milvus 0.5.2 (2019-11-07)

## Bug
-   \#194 Search faild: message="Table file doesn't exist"

## Feature

## Improvement
-   \#190 Update default config:use_blas_threshold to 1100 and server version printout to 0.5.2

## Task

# Milvus 0.5.1 (2019-11-04)

## Bug
-   \#134 JFrog cache error
-   \#161 Search IVFSQHybrid crash on gpu
-   \#169 IVF_FLAT search out of memory

## Feature
-   \#90 The server start error messages could be improved to enhance user experience
-   \#104 test_scheduler core dump
-   \#115 Using new structure for tasktable
-   \#139 New config option use_gpu_threshold
-   \#146 Add only GPU and only CPU version for IVF_SQ8 and IVF_FLAT
-   \#164 Add CPU version for building index

## Improvement
-   \#64 Improvement dump function in scheduler
-   \#80 Print version information into log during server start
-   \#82 Move easyloggingpp into "external" directory
-   \#92 Speed up CMake build process
-   \#96 Remove .a file in milvus/lib for docker-version
-   \#118 Using shared_ptr instead of weak_ptr to avoid performance loss
-   \#122 Add unique id for Job
-   \#130 Set task state MOVED after resource copy it completed
-   \#149 Improve large query optimizer pass
-   \#156 Not return error when search_resources and index_build_device set cpu
-   \#159 Change the configuration name from 'use_gpu_threshold' to 'gpu_search_threshold'
-   \#168 Improve result reduce
-   \#175 add invalid config unittest

## Task

# Milvus 0.5.0 (2019-10-21)

## Bug
-   MS-568 Fix gpuresource free error
-   MS-572 Milvus crash when get SIGINT
-   MS-577 Unittest Query randomly hung
-   MS-587 Count get wrong result after adding vectors and index built immediately
-   MS-599 Search wrong result when table created with metric_type: IP
-   MS-601 Docker logs error caused by get CPUTemperature error
-   MS-605 Server going down during searching vectors
-   MS-620 Get table row counts display wrong error code
-   MS-622 Delete vectors should be failed if date range is invalid
-   MS-624 Search vectors failed if time ranges long enough
-   MS-637 Out of memory when load too many tasks
-   MS-639 SQ8H index created failed and server hang
-   MS-640 Cache object size calculate incorrect
-   MS-641 Segment fault(signal 11) in PickToLoad
-   MS-644 Search crashed with index-type: flat
-   MS-647 grafana display average cpu-temp
-   MS-652 IVFSQH quantization double free
-   MS-650 SQ8H index create issue
-   MS-653 When config check fail, Milvus close without message
-   MS-654 Describe index timeout when building index
-   MS-658 Fix SQ8 Hybrid can't search
-   MS-665 IVF_SQ8H search crash when no GPU resource in search_resources
-   \#9 Change default gpu_cache_capacity to 4
-   \#20 C++ sdk example get grpc error
-   \#23 Add unittest to improve code coverage
-   \#31 make clang-format failed after run build.sh -l
-   \#39 Create SQ8H index hang if using github server version
-   \#30 Some troubleshoot messages in Milvus do not provide enough information
-   \#48 Config unittest failed
-   \#59 Topk result is incorrect for small dataset

## Improvement
-   MS-552 Add and change the easylogging library
-   MS-553 Refine cache code
-   MS-555 Remove old scheduler
-   MS-556 Add Job Definition in Scheduler
-   MS-557 Merge Log.h
-   MS-558 Refine status code
-   MS-562 Add JobMgr and TaskCreator in Scheduler
-   MS-566 Refactor cmake
-   MS-574 Milvus configuration refactor
-   MS-578 Make sure milvus5.0 don't crack 0.3.1 data
-   MS-585 Update namespace in scheduler
-   MS-606 Speed up result reduce
-   MS-608 Update TODO names
-   MS-609 Update task construct function
-   MS-611 Add resources validity check in ResourceMgr
-   MS-619 Add optimizer class in scheduler
-   MS-626 Refactor DataObj to support cache any type data
-   MS-648 Improve unittest
-   MS-655 Upgrade SPTAG
-   \#42 Put union of index_build_device and search resources to gpu_pool
-   \#67 Avoid linking targets multiple times in cmake

## Feature
-   MS-614 Preload table at startup
-   MS-627 Integrate new index: IVFSQHybrid
-   MS-631 IVFSQ8H Index support
-   MS-636 Add optimizer in scheduler for FAISS_IVFSQ8H

## Task
-   MS-554 Change license to Apache 2.0
-   MS-561 Add contributing guidelines, code of conduct and README docs
-   MS-567 Add NOTICE.md
-   MS-569 Complete the NOTICE.md
-   MS-575 Add Clang-format & Clang-tidy & Cpplint
-   MS-586 Remove BUILD_FAISS_WITH_MKL option
-   MS-590 Refine cmake code to support cpplint
-   MS-600 Reconstruct unittest code
-   MS-602 Remove zilliz namespace
-   MS-610 Change error code base value from hex to decimal
-   MS-624 Re-organize project directory for open-source
-   MS-635 Add compile option to support customized faiss
-   MS-660 add ubuntu_build_deps.sh
-   \#18 Add all test cases

# Milvus 0.4.0 (2019-09-12)

## Bug
-   MS-119 The problem of combining the log files
-   MS-121 The problem that user can't change the time zone
-   MS-411 Fix metric unittest linking error
-   MS-412 Fix gpu cache logical error
-   MS-416 ExecutionEngineImpl::GpuCache has not return value cause crash
-   MS-417 YAML sequence load disable cause scheduler startup failed
-   MS-413 Create index failed and server exited
-   MS-427 Describe index error after drop index
-   MS-432 Search vectors params nprobe need to check max number
-   MS-431 Search vectors params nprobe: 0/-1, expected result: raise exception
-   MS-331 Crate Table : when table exists, error code is META_FAILED(code=15) rather than ILLEGAL TABLE NAME(code=9))
-   MS-430 Search no result if index created with FLAT
-   MS-443 Create index hang again
-   MS-436 Delete vectors failed if index created with index_type: IVF_FLAT/IVF_SQ8
-   MS-449 Add vectors twice success, once with ids, the other no ids
-   MS-450 server hang after run stop_server.sh
-   MS-458 Keep building index for one file when no gpu resource
-   MS-461 Mysql meta unittest failed
-   MS-462 Run milvus server twices, should display error
-   MS-463 Search timeout
-   MS-467 mysql db test failed
-   MS-470 Drop index success, which table not created
-   MS-471 code coverage run failed
-   MS-492 Drop index failed if index have been created with index_type: FLAT
-   MS-493 Knowhere unittest crash
-   MS-453 GPU search error when nprobe set more than 1024
-   MS-474 Create index hang if use branch-0.3.1 server config
-   MS-510 unittest out of memory and crashed
-   MS-507 Dataset 10m-512, index type sq8，performance in-normal when set CPU_CACHE to 16 or 64
-   MS-543 SearchTask fail without exception
-   MS-582 grafana displays changes frequently

## Improvement
-   MS-327 Clean code for milvus
-   MS-336 Scheduler interface
-   MS-344 Add TaskTable Test
-   MS-345 Add Node Test
-   MS-346 Add some implementation of scheduler to solve compile error
-   MS-348 Add ResourceFactory Test
-   MS-350 Remove knowhere submodule
-   MS-354 Add task class and interface in scheduler
-   MS-355 Add copy interface in ExcutionEngine
-   MS-357 Add minimum schedule function
-   MS-359 Add cost test in new scheduler
-   MS-361 Add event in resource
-   MS-364 Modify tasktableitem in tasktable
-   MS-365 Use tasktableitemptr instead in event
-   MS-366 Implement TaskTable
-   MS-368 Implement cost.cpp
-   MS-371 Add TaskTableUpdatedEvent
-   MS-373 Add resource test
-   MS-374 Add action definition
-   MS-375 Add Dump implementation for Event
-   MS-376 Add loader and executor enable flag in Resource avoid diskresource execute task
-   MS-377 Improve process thread trigger in ResourceMgr, Scheduler and TaskTable
-   MS-378 Debug and Update normal_test in scheduler unittest
-   MS-379 Add Dump implementation in Resource
-   MS-380 Update resource loader and executor, work util all finished
-   MS-383 Modify condition variable usage in scheduler
-   MS-384 Add global instance of ResourceMgr and Scheduler
-   MS-389 Add clone interface in Task
-   MS-390 Update resource construct function
-   MS-391 Add PushTaskToNeighbourHasExecutor action
-   MS-394 Update scheduler unittest
-   MS-400 Add timestamp record in task state change function
-   MS-402 Add dump implementation for TaskTableItem
-   MS-406 Add table flag for meta
-   MS-403 Add GpuCacheMgr
-   MS-404 Release index after search task done avoid memory increment continues
-   MS-405 Add delete task support
-   MS-407 Reconstruct MetricsCollector
-   MS-408 Add device_id in resource construct function
-   MS-409 Using new scheduler
-   MS-413 Remove thrift dependency
-   MS-410 Add resource config comment
-   MS-414 Add TaskType in Scheduler::Task
-   MS-415 Add command tasktable to dump all tasktables
-   MS-418 Update server_config.template file, set CPU compute only default
-   MS-419 Move index_file_size from IndexParam to TableSchema
-   MS-421 Add TaskLabel in scheduler
-   MS-422 Support DeleteTask in Multi-GpuResource case
-   MS-428 Add PushTaskByDataLocality in scheduler
-   MS-440 Add DumpTaskTables in sdk
-   MS-442 Merge Knowhere
-   MS-445 Rename CopyCompleted to LoadCompleted
-   MS-451 Update server_config.template file, set GPU compute default
-   MS-455 Distribute tasks by minimal cost in scheduler
-   MS-460 Put transport speed as weight when choosing neighbour to execute task
-   MS-459 Add cache for pick function in tasktable
-   MS-476 Improve search performance
-   MS-482 Change search stream transport to unary in grpc
-   MS-487 Define metric type in CreateTable
-   MS-488 Improve code format in scheduler
-   MS-495 cmake: integrated knowhere
-   MS-496 Change the top_k limitation from 1024 to 2048
-   MS-502 Update tasktable_test in scheduler
-   MS-504 Update node_test in scheduler
-   MS-505 Install core unit test and add to coverage
-   MS-508 Update normal_test in scheduler
-   MS-532 Add grpc server unittest
-   MS-511 Update resource_test in scheduler
-   MS-517 Update resource_mgr_test in scheduler
-   MS-518 Add schedinst_test in scheduler
-   MS-519 Add event_test in scheduler
-   MS-520 Update resource_test in scheduler
-   MS-524 Add some unittest in event_test and resource_test
-   MS-525 Disable parallel reduce in SearchTask
-   MS-527 Update scheduler_test and enable it
-   MS-528 Hide some config used future
-   MS-530 Add unittest for SearchTask->Load
-   MS-531 Disable next version code
-   MS-533 Update resource_test to cover dump function
-   MS-523 Config file validation
-   MS-539 Remove old task code
-   MS-546 Add simple mode resource_config
-   MS-570 Add prometheus docker-compose file
-   MS-576 Scheduler refactor
-   MS-592 Change showtables stream transport to unary

## Feature
-   MS-343 Implement ResourceMgr
-   MS-338 NewAPI: refine code to support CreateIndex
-   MS-339 NewAPI: refine code to support DropIndex
-   MS-340 NewAPI: implement DescribeIndex

## Task
-   MS-297 disable mysql unit test

# Milvus 0.3.1 (2019-07-10)

## Bug

-   MS-148 Disable cleanup if mode is read only
-   MS-149 Fixed searching only one index file issue in distributed mode
-   MS-153 Fix c_str error when connecting to MySQL
-   MS-157 Fix changelog
-   MS-190 Use env variable to switch mem manager and fix cmake
-   MS-217 Fix SQ8 row count bug
-   MS-224 Return AlreadyExist status in MySQLMetaImpl::CreateTable if table already exists
-   MS-232 Add MySQLMetaImpl::UpdateTableFilesToIndex and set maximum_memory to default if config value = 0
-   MS-233 Remove mem manager log
-   MS-230 Change parameter name: Maximum_memory to insert_buffer_size
-   MS-234 Some case cause background merge thread stop
-   MS-235 Some test cases random fail
-   MS-236 Add MySQLMetaImpl::HasNonIndexFiles
-   MS-257 Update bzip2 download url
-   MS-288 Update compile scripts
-   MS-330 Stability test failed caused by server core dumped
-   MS-347 Build index hangs again
-   MS-382 fix MySQLMetaImpl::CleanUpFilesWithTTL unknown column bug

## Improvement
-   MS-156 Add unittest for merge result functions
-   MS-152 Delete assert in MySQLMetaImpl and change MySQLConnectionPool impl
-   MS-204 Support multi db_path
-   MS-206 Support SQ8 index type
-   MS-208 Add buildinde interface for C++ SDK
-   MS-212 Support Inner product metric type
-   MS-241 Build Faiss with MKL if using Intel CPU; else build with OpenBlas
-   MS-242 Clean up cmake and change MAKE_BUILD_ARGS to be user defined variable
-   MS-245 Improve search result transfer performance
-   MS-248 Support AddVector/SearchVector profiling
-   MS-256 Add more cache config
-   MS-260 Refine log
-   MS-249 Check machine hardware during initialize
-   MS-261 Update faiss version to 1.5.3 and add BUILD_FAISS_WITH_MKL as an option
-   MS-266 Improve topk reduce time by using multi-threads
-   MS-275 Avoid sqlite logic error excetion
-   MS-278 add IndexStatsHelper
-   MS-313 add GRPC
-   MS-325 add grpc status return for C++ sdk and modify some format
-   MS-278 Add IndexStatsHelper
-   MS-312 Set openmp thread number by config
-   MS-305 Add CPU core percent metric
-   MS-310 Add milvus CPU utilization ratio and CPU/GPU temperature metrics
-   MS-324 Show error when there is not enough gpu memory to build index
-   MS-328 Check metric type on server start
-   MS-332 Set grpc and thrift server run concurrently
-   MS-352 Add hybrid index

## Feature
-   MS-180 Add new mem manager
-   MS-195 Add nlist and use_blas_threshold conf
-   MS-137 Integrate knowhere

## Task

-   MS-125 Create 0.3.1 release branch
-   MS-306 Optimize build efficiency

# Milvus 0.3.0 (2019-06-30)

## Bug
-   MS-104 Fix unittest lcov execution error
-   MS-102 Fix build script file condition error
-   MS-80 Fix server hang issue
-   MS-89 Fix compile failed, libgpufaiss.a link missing
-   MS-90 Fix arch match incorrect on ARM
-   MS-99 Fix compilation bug
-   MS-110 Avoid huge file size

## Improvement
-   MS-82 Update server startup welcome message
-   MS-83 Update vecwise to Milvus
-   MS-77 Performance issue of post-search action
-   MS-22 Enhancement for MemVector size control
-   MS-92 Unify behavior of debug and release build
-   MS-98 Install all unit test to installation directory
-   MS-115 Change is_startup of metric_config switch from true to on
-   MS-122 Archive criteria config
-   MS-124 HasTable interface
-   MS-126 Add more error code
-   MS-128 Change default db path

## Feature

-   MS-57 Implement index load/search pipeline
-   MS-56 Add version information when server is started
-   MS-64 Different table can have different index type
-   MS-52 Return search score
-   MS-66 Support time range query
-   MS-68 Remove rocksdb from third-party
-   MS-70 cmake: remove redundant libs in src
-   MS-71 cmake: fix faiss dependency
-   MS-72 cmake: change prometheus source to git
-   MS-73 cmake: delete civetweb
-   MS-65 Implement GetTableRowCount interface
-   MS-45 Implement DeleteTable interface
-   MS-75 cmake: change faiss version to 1.5.2; add CUDA gencode
-   MS-81 Fix faiss ptx issue; change cuda gencode
-   MS-84 cmake: add arrow, jemalloc and jsoncons third party; default build option OFF
-   MS-85 add NetIO metric
-   MS-96 add new query interface for specified files
-   MS-97 Add S3 SDK for MinIO Storage
-   MS-105 Add MySQL
-   MS-130 Add prometheus_test
-   MS-144 Add nprobe config
-   MS-147 Enable IVF
-   MS-130 Add prometheus_test

## Task
-   MS-74 Change README.md in cpp
-   MS-88 Add support for arm architecture

# Milvus 0.2.0 (2019-05-31)

## Bug

-   MS-32 Fix thrift error
-   MS-34 Fix prometheus-cpp thirdparty
-   MS-67 Fix license check bug
-   MS-76 Fix pipeline crash bug
-   MS-100 CMake: fix AWS build issue
-   MS-101 Change AWS build type to Release

## Improvement

-   MS-20 Clean Code Part 1

## Feature

-   MS-5 Implement Auto Archive Feature
-   MS-6 Implement SDK interface part 1
-   MS-16 Implement metrics without prometheus
-   MS-21 Implement SDK interface part 2
-   MS-26 CMake. Add thirdparty packages
-   MS-31 CMake: add prometheus
-   MS-33 CMake: add -j4 to make third party packages build faster
-   MS-27 Support gpu config and disable license build config in cmake
-   MS-47 Add query vps metrics
-   MS-37 Add query, cache usage, disk write speed and file data size metrics
-   MS-30 Use faiss v1.5.2
-   MS-54 CMake: Change Thrift third party URL to github.com
-   MS-69 Prometheus: add all proposed metrics

## Task

-   MS-1 Add CHANGELOG.md
-   MS-4 Refactor the vecwise_engine code structure
-   MS-62 Search range to all if no date specified<|MERGE_RESOLUTION|>--- conflicted
+++ resolved
@@ -12,11 +12,8 @@
 -   \#4894 The capacity of bloom filter should be determined by the row count of its segment
 -   \#4908 GPU cache will not be cleaned up in time after the collection is dropped
 -   \#4933 Milvus waste time during building index for small segment
-<<<<<<< HEAD
+    \#5008 Randomly crash during continuous and concurrent delete, insert and search
 -   \#5010 IVF_PQ failed to query on GPU if 'nbits' doesn't equal to 8
-=======
--   \#5008 Randomly crash during continuous and concurrent delete, insert and search
->>>>>>> 6fb9a829
 
 ## Feature
 -   \#1434 Storage: enabling s3 storage support (implemented by Unisinsight)
