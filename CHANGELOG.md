--- conflicted
+++ resolved
@@ -2,22 +2,18 @@
 
 Please mark all change in change log and use the issue from GitHub
 
-<<<<<<< HEAD
+# Milvus 0.9.0 (TBD)
+
+## Bug
+
+## Feature
+
+## Improvement
+-   \#221 Refactor LOG macro
+
+## Task
+
 # Milvus 0.8.0 (2020-04-15)
-=======
-# Milvus 0.9.0 (TBD)
-
-## Bug
-
-## Feature
-
-## Improvement
--   \#221 Refactor LOG macro
-
-## Task
-
-# Milvus 0.8.0 (TBD)
->>>>>>> 890fe08e
 
 ## Bug
 -   \#1276 SQLite throw exception after create 50000+ partitions in a table
@@ -48,12 +44,9 @@
 -   \#1885 Optimize knowhere unittest
 -   \#1886 Refactor log on search and insert request
 -   \#1897 Heap pop and push can be realized by heap_swap_top
-<<<<<<< HEAD
+-   \#1921 Use TimeRecorder instead of chrono
 -   \#1928 Fix too many data and uid copies when loading files
 -   \#1930 Upgrade mishards to v0.8.0
-=======
--   \#1921 Use TimeRecorder instead of chrono
->>>>>>> 890fe08e
 
 ## Task
 
