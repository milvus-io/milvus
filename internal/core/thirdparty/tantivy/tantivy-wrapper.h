#include <assert.h>
#include <sstream>
#include <fmt/format.h>
#include <set>
#include <iostream>
#include <map>
#include <vector>
#include <type_traits>

#include "common/EasyAssert.h"
#include "common/Json.h"
#include "tantivy-binding.h"
#include "rust-binding.h"
#include "rust-array.h"
#include "rust-hashmap.h"
#include "index/Utils.h"

namespace milvus::tantivy {
using Map = std::map<std::string, std::string>;

static constexpr const char* DEFAULT_TOKENIZER_NAME = "milvus_tokenizer";
static const char* DEFAULT_analyzer_params = "{}";
static constexpr uintptr_t DEFAULT_NUM_THREADS =
    1;  // Every field with index writer will generate a thread, make huge thread amount, wait for refactoring.
static constexpr uintptr_t DEFAULT_OVERALL_MEMORY_BUDGET_IN_BYTES =
    DEFAULT_NUM_THREADS * 15 * 1024 * 1024;

template <typename T>
inline TantivyDataType
guess_data_type() {
    if constexpr (std::is_same_v<T, bool>) {
        return TantivyDataType::Bool;
    }

    if constexpr (std::is_integral_v<T>) {
        return TantivyDataType::I64;
    }

    if constexpr (std::is_floating_point_v<T>) {
        return TantivyDataType::F64;
    }

    throw fmt::format("guess_data_type: unsupported data type: {}",
                      typeid(T).name());
}

// TODO: should split this into IndexWriter & IndexReader.
struct TantivyIndexWrapper {
    using IndexWriter = void*;
    using IndexReader = void*;

    NO_COPY_OR_ASSIGN(TantivyIndexWrapper);

    TantivyIndexWrapper() = default;

    TantivyIndexWrapper(TantivyIndexWrapper&& other) noexcept {
        writer_ = other.writer_;
        reader_ = other.reader_;
        finished_ = other.finished_;
        path_ = other.path_;
        other.writer_ = nullptr;
        other.reader_ = nullptr;
        other.finished_ = false;
        other.path_ = "";
    }

    TantivyIndexWrapper&
    operator=(TantivyIndexWrapper&& other) noexcept {
        if (this != &other) {
            free();
            writer_ = other.writer_;
            reader_ = other.reader_;
            path_ = other.path_;
            finished_ = other.finished_;
            other.writer_ = nullptr;
            other.reader_ = nullptr;
            other.finished_ = false;
            other.path_ = "";
        }
        return *this;
    }

    // create index writer for non-text type.
    TantivyIndexWrapper(const char* field_name,
                        TantivyDataType data_type,
                        const char* path,
                        uint32_t tantivy_index_version,
                        bool inverted_single_semgnent = false,
                        bool enable_user_specified_doc_id = true,
                        uintptr_t num_threads = DEFAULT_NUM_THREADS,
                        uintptr_t overall_memory_budget_in_bytes =
                            DEFAULT_OVERALL_MEMORY_BUDGET_IN_BYTES) {
        RustResultWrapper res;
        if (inverted_single_semgnent) {
            AssertInfo(tantivy_index_version == 5,
                       "TantivyIndexWrapper: inverted_single_semgnent only "
                       "support tantivy 5");
            res = RustResultWrapper(tantivy_create_index_with_single_segment(
                field_name, data_type, path));
        } else {
            res = RustResultWrapper(
                tantivy_create_index(field_name,
                                     data_type,
                                     path,
                                     tantivy_index_version,
                                     num_threads,
                                     overall_memory_budget_in_bytes,
                                     enable_user_specified_doc_id));
        }
        AssertInfo(res.result_->success,
                   "failed to create index: {}",
                   res.result_->error);
        writer_ = res.result_->value.ptr._0;
        path_ = std::string(path);
    }

    // load index. create index reader.
    explicit TantivyIndexWrapper(const char* path, SetBitsetFn set_bitset) {
        assert(tantivy_index_exist(path));
        auto res = RustResultWrapper(tantivy_load_index(path, set_bitset));
        AssertInfo(res.result_->success,
                   "failed to load index: {}",
                   res.result_->error);
        reader_ = res.result_->value.ptr._0;
        path_ = std::string(path);
    }

    // create index writer for text type with tokenizer.
    TantivyIndexWrapper(const char* field_name,
                        bool in_ram,
                        const char* path,
                        uint32_t tantivy_index_version,
                        const char* tokenizer_name = DEFAULT_TOKENIZER_NAME,
                        const char* analyzer_params = DEFAULT_analyzer_params,
                        uintptr_t num_threads = DEFAULT_NUM_THREADS,
                        uintptr_t overall_memory_budget_in_bytes =
                            DEFAULT_OVERALL_MEMORY_BUDGET_IN_BYTES) {
        auto res = RustResultWrapper(
            tantivy_create_text_writer(field_name,
                                       path,
                                       tantivy_index_version,
                                       tokenizer_name,
                                       analyzer_params,
                                       num_threads,
                                       overall_memory_budget_in_bytes,
                                       in_ram));
        AssertInfo(res.result_->success,
                   "failed to create text writer: {}",
                   res.result_->error);
        writer_ = res.result_->value.ptr._0;
        path_ = std::string(path);
    }

    // create index writer for json key stats
    TantivyIndexWrapper(const char* field_name,
                        const char* path,
                        uint32_t tantivy_index_version,
                        bool in_ram = false,
                        uintptr_t num_threads = DEFAULT_NUM_THREADS,
                        uintptr_t overall_memory_budget_in_bytes =
                            DEFAULT_OVERALL_MEMORY_BUDGET_IN_BYTES) {
        auto res = RustResultWrapper(
            tantivy_create_json_key_stats_writer(field_name,
                                                 path,
                                                 tantivy_index_version,
                                                 num_threads,
                                                 overall_memory_budget_in_bytes,
                                                 in_ram));
        AssertInfo(res.result_->success,
                   "failed to create text writer: {}",
                   res.result_->error);
        writer_ = res.result_->value.ptr._0;
        path_ = std::string(path);
    }

    // create index writer for ngram
    TantivyIndexWrapper(const char* field_name,
                        const char* path,
                        uintptr_t min_gram,
                        uintptr_t max_gram,
                        uintptr_t num_threads = DEFAULT_NUM_THREADS,
                        uintptr_t overall_memory_budget_in_bytes =
                            DEFAULT_OVERALL_MEMORY_BUDGET_IN_BYTES) {
        auto res = RustResultWrapper(
            tantivy_create_ngram_writer(field_name,
                                        path,
                                        min_gram,
                                        max_gram,
                                        num_threads,
                                        overall_memory_budget_in_bytes));

        AssertInfo(res.result_->success,
                   "failed to create ngram writer: {}",
                   res.result_->error);
        writer_ = res.result_->value.ptr._0;
        path_ = std::string(path);
    }

    // create reader.
    void
    create_reader() {
        if (writer_ != nullptr) {
            auto res = RustResultWrapper(tantivy_create_reader_from_writer(
                writer_, milvus::index::SetBitset));
            AssertInfo(res.result_->success,
                       "failed to create reader from writer: {}",
                       res.result_->error);
            reader_ = res.result_->value.ptr._0;
        } else if (!path_.empty()) {
            assert(tantivy_index_exist(path_.c_str()));
            auto res = RustResultWrapper(
                tantivy_load_index(path_.c_str(), milvus::index::SetBitset));
            AssertInfo(res.result_->success,
                       "failed to load index: {}",
                       res.result_->error);
            reader_ = res.result_->value.ptr._0;
        }
    }

    ~TantivyIndexWrapper() {
        free();
    }

    void
    register_tokenizer(const char* tokenizer_name,
                       const char* analyzer_params) {
        if (reader_ != nullptr) {
            auto res = RustResultWrapper(tantivy_register_tokenizer(
                reader_, tokenizer_name, analyzer_params));
            AssertInfo(res.result_->success,
                       "failed to register tokenizer: {}",
                       res.result_->error);
        }
    }

    template <typename T>
    void
    add_data(const T* array, uintptr_t len, int64_t offset_begin) {
        assert(!finished_);

        if constexpr (std::is_same_v<T, bool>) {
            auto res = RustResultWrapper(
                tantivy_index_add_bools(writer_, array, len, offset_begin));
            AssertInfo(res.result_->success,
                       "failed to add bools: {}",
                       res.result_->error);
            return;
        }

        if constexpr (std::is_same_v<T, int8_t>) {
            auto res = RustResultWrapper(
                tantivy_index_add_int8s(writer_, array, len, offset_begin));
            AssertInfo(res.result_->success,
                       "failed to add int8s: {}",
                       res.result_->error);
            return;
        }

        if constexpr (std::is_same_v<T, int16_t>) {
            auto res = RustResultWrapper(
                tantivy_index_add_int16s(writer_, array, len, offset_begin));
            AssertInfo(res.result_->success,
                       "failed to add int16s: {}",
                       res.result_->error);
            return;
        }

        if constexpr (std::is_same_v<T, int32_t>) {
            auto res = RustResultWrapper(
                tantivy_index_add_int32s(writer_, array, len, offset_begin));
            AssertInfo(res.result_->success,
                       "failed to add int32s: {}",
                       res.result_->error);
            return;
        }

        if constexpr (std::is_same_v<T, int64_t>) {
            auto res = RustResultWrapper(
                tantivy_index_add_int64s(writer_, array, len, offset_begin));
            AssertInfo(res.result_->success,
                       "failed to add int64s: {}",
                       res.result_->error);
            return;
        }

        if constexpr (std::is_same_v<T, float>) {
            auto res = RustResultWrapper(
                tantivy_index_add_f32s(writer_, array, len, offset_begin));
            AssertInfo(res.result_->success,
                       "failed to add f32s: {}",
                       res.result_->error);
            return;
        }

        if constexpr (std::is_same_v<T, double>) {
            auto res = RustResultWrapper(
                tantivy_index_add_f64s(writer_, array, len, offset_begin));
            AssertInfo(res.result_->success,
                       "failed to add f64s: {}",
                       res.result_->error);
            return;
        }

        if constexpr (std::is_same_v<T, std::string>) {
            // TODO: not very efficient, a lot of overhead due to rust-ffi call.
            for (uintptr_t i = 0; i < len; i++) {
                auto res = RustResultWrapper(tantivy_index_add_string(
                    writer_,
                    static_cast<const std::string*>(array)[i].c_str(),
                    offset_begin + i));
                AssertInfo(res.result_->success,
                           "failed to add string: {}",
                           res.result_->error);
            }
            return;
        }

        throw fmt::format("InvertedIndex.add_data: unsupported data type: {}",
                          typeid(T).name());
    }

    void
    add_json_key_stats_data_by_batch(const char* const* keys,
                                     const int64_t* const* json_offsets,
                                     const uintptr_t* json_offsets_lens,
                                     uintptr_t len_of_lens) {
        assert(!finished_);
        auto res =
            RustResultWrapper(tantivy_index_add_json_key_stats_data_by_batch(
                writer_, keys, json_offsets, json_offsets_lens, len_of_lens));
        AssertInfo(res.result_->success,
                   "failed to add json key stats: {}",
                   res.result_->error);
    }

    void
    add_json_data(const Json* array, uintptr_t len, int64_t offset_begin) {
        assert(!finished_);
        for (uintptr_t i = 0; i < len; i++) {
            auto res = RustResultWrapper(tantivy_index_add_json(
                writer_, array[i].data().data(), offset_begin + i));
            AssertInfo(res.result_->success,
                       "failed to add json: {}",
                       res.result_->error);
        }
    }

    void
    add_json_array_data(const Json* array,
                        uintptr_t len,
                        int64_t offset_begin) {
        assert(!finished_);
        std::vector<const char*> views;
        for (uintptr_t i = 0; i < len; i++) {
            views.push_back(array[i].c_str());
        }
        auto res = RustResultWrapper(tantivy_index_add_array_json(
            writer_, views.data(), len, offset_begin));
        AssertInfo(res.result_->success,
                   "failed to add multi json: {}",
                   res.result_->error);
    }

    template <typename T>
    void
    add_array_data(const T* array, uintptr_t len, int64_t offset) {
        assert(!finished_);

        if constexpr (std::is_same_v<T, bool>) {
            auto res = RustResultWrapper(
                tantivy_index_add_array_bools(writer_, array, len, offset));
            AssertInfo(res.result_->success,
                       "failed to add multi bools: {}",
                       res.result_->error);
            return;
        }

        if constexpr (std::is_same_v<T, int8_t>) {
            auto res = RustResultWrapper(
                tantivy_index_add_array_int8s(writer_, array, len, offset));
            AssertInfo(res.result_->success,
                       "failed to add multi int8s: {}",
                       res.result_->error);
            return;
        }

        if constexpr (std::is_same_v<T, int16_t>) {
            auto res = RustResultWrapper(
                tantivy_index_add_array_int16s(writer_, array, len, offset));
            AssertInfo(res.result_->success,
                       "failed to add multi int16s: {}",
                       res.result_->error);
            return;
        }

        if constexpr (std::is_same_v<T, int32_t>) {
            auto res = RustResultWrapper(
                tantivy_index_add_array_int32s(writer_, array, len, offset));
            AssertInfo(res.result_->success,
                       "failed to add multi int32s: {}",
                       res.result_->error);
            return;
        }

        if constexpr (std::is_same_v<T, int64_t>) {
            auto res = RustResultWrapper(
                tantivy_index_add_array_int64s(writer_, array, len, offset));
            AssertInfo(res.result_->success,
                       "failed to add multi int64s: {}",
                       res.result_->error);
            return;
        }

        if constexpr (std::is_same_v<T, float>) {
            auto res = RustResultWrapper(
                tantivy_index_add_array_f32s(writer_, array, len, offset));
            AssertInfo(res.result_->success,
                       "failed to add multi f32s: {}",
                       res.result_->error);
            return;
        }

        if constexpr (std::is_same_v<T, double>) {
            auto res = RustResultWrapper(
                tantivy_index_add_array_f64s(writer_, array, len, offset));
            AssertInfo(res.result_->success,
                       "failed to add multi f64s: {}",
                       res.result_->error);
            return;
        }

        if constexpr (std::is_same_v<T, std::string>) {
            std::vector<const char*> views;
            for (uintptr_t i = 0; i < len; i++) {
                views.push_back(array[i].c_str());
            }
            auto res = RustResultWrapper(tantivy_index_add_array_keywords(
                writer_, views.data(), len, offset));
            AssertInfo(res.result_->success,
                       "failed to add multi keywords: {}",
                       res.result_->error);
            return;
        }

        throw fmt::format(
            "InvertedIndex.add_array_data: unsupported data type: {}",
            typeid(T).name());
    }

    template <typename T>
    void
    add_data_by_single_segment_writer(const T* array, uintptr_t len) {
        assert(!finished_);

        if constexpr (std::is_same_v<T, bool>) {
            auto res = RustResultWrapper(
                tantivy_index_add_bools_by_single_segment_writer(
                    writer_, array, len));
            AssertInfo(res.result_->success,
                       "failed to add bools: {}",
                       res.result_->error);
            return;
        }

        if constexpr (std::is_same_v<T, int8_t>) {
            auto res = RustResultWrapper(
                tantivy_index_add_int8s_by_single_segment_writer(
                    writer_, array, len));
            AssertInfo(res.result_->success,
                       "failed to add int8s: {}",
                       res.result_->error);
            return;
        }

        if constexpr (std::is_same_v<T, int16_t>) {
            auto res = RustResultWrapper(
                tantivy_index_add_int16s_by_single_segment_writer(
                    writer_, array, len));
            AssertInfo(res.result_->success,
                       "failed to add int16s: {}",
                       res.result_->error);
            return;
        }

        if constexpr (std::is_same_v<T, int32_t>) {
            auto res = RustResultWrapper(
                tantivy_index_add_int32s_by_single_segment_writer(
                    writer_, array, len));
            AssertInfo(res.result_->success,
                       "failed to add int32s: {}",
                       res.result_->error);
            return;
        }

        if constexpr (std::is_same_v<T, int64_t>) {
            auto res = RustResultWrapper(
                tantivy_index_add_int64s_by_single_segment_writer(
                    writer_, array, len));
            AssertInfo(res.result_->success,
                       "failed to add int64s: {}",
                       res.result_->error);
            return;
        }

        if constexpr (std::is_same_v<T, float>) {
            auto res = RustResultWrapper(
                tantivy_index_add_f32s_by_single_segment_writer(
                    writer_, array, len));
            AssertInfo(res.result_->success,
                       "failed to add f32s: {}",
                       res.result_->error);
            return;
        }

        if constexpr (std::is_same_v<T, double>) {
            auto res = RustResultWrapper(
                tantivy_index_add_f64s_by_single_segment_writer(
                    writer_, array, len));
            AssertInfo(res.result_->success,
                       "failed to add f64s: {}",
                       res.result_->error);
            return;
        }

        if constexpr (std::is_same_v<T, std::string>) {
            // TODO: not very efficient, a lot of overhead due to rust-ffi call.
            for (uintptr_t i = 0; i < len; i++) {
                auto res = RustResultWrapper(
                    tantivy_index_add_string_by_single_segment_writer(
                        writer_,
                        static_cast<const std::string*>(array)[i].c_str()));
                AssertInfo(res.result_->success,
                           "failed to add string: {}",
                           res.result_->error);
            }
            return;
        }

        throw fmt::format("InvertedIndex.add_data: unsupported data type: {}",
                          typeid(T).name());
    }

    template <typename T>
    void
    add_array_data_by_single_segment_writer(const T* array, uintptr_t len) {
        assert(!finished_);

        if constexpr (std::is_same_v<T, bool>) {
            auto res = RustResultWrapper(
                tantivy_index_add_array_bools_by_single_segment_writer(
                    writer_, array, len));
            AssertInfo(res.result_->success,
                       "failed to add multi bools: {}",
                       res.result_->error);
            return;
        }

        if constexpr (std::is_same_v<T, int8_t>) {
            auto res = RustResultWrapper(
                tantivy_index_add_array_int8s_by_single_segment_writer(
                    writer_, array, len));
            AssertInfo(res.result_->success,
                       "failed to add multi int8s: {}",
                       res.result_->error);
            return;
        }

        if constexpr (std::is_same_v<T, int16_t>) {
            auto res = RustResultWrapper(
                tantivy_index_add_array_int16s_by_single_segment_writer(
                    writer_, array, len));
            AssertInfo(res.result_->success,
                       "failed to add multi int16s: {}",
                       res.result_->error);
            return;
        }

        if constexpr (std::is_same_v<T, int32_t>) {
            auto res = RustResultWrapper(
                tantivy_index_add_array_int32s_by_single_segment_writer(
                    writer_, array, len));
            AssertInfo(res.result_->success,
                       "failed to add multi int32s: {}",
                       res.result_->error);
            return;
        }

        if constexpr (std::is_same_v<T, int64_t>) {
            auto res = RustResultWrapper(
                tantivy_index_add_array_int64s_by_single_segment_writer(
                    writer_, array, len));
            AssertInfo(res.result_->success,
                       "failed to add multi int64s: {}",
                       res.result_->error);
            return;
        }

        if constexpr (std::is_same_v<T, float>) {
            auto res = RustResultWrapper(
                tantivy_index_add_array_f32s_by_single_segment_writer(
                    writer_, array, len));
            AssertInfo(res.result_->success,
                       "failed to add multi f32s: {}",
                       res.result_->error);
            return;
        }

        if constexpr (std::is_same_v<T, double>) {
            auto res = RustResultWrapper(
                tantivy_index_add_array_f64s_by_single_segment_writer(
                    writer_, array, len));
            AssertInfo(res.result_->success,
                       "failed to add multi f64s: {}",
                       res.result_->error);
            return;
        }

        if constexpr (std::is_same_v<T, std::string>) {
            std::vector<const char*> views;
            for (uintptr_t i = 0; i < len; i++) {
                views.push_back(array[i].c_str());
            }
            auto res = RustResultWrapper(
                tantivy_index_add_array_keywords_by_single_segment_writer(
                    writer_, views.data(), len));
            AssertInfo(res.result_->success,
                       "failed to add multi keywords: {}",
                       res.result_->error);
            return;
        }

        throw fmt::format(
            "InvertedIndex.add_array_data: unsupported data type: {}",
            typeid(T).name());
    }

    inline void
    finish() {
        if (finished_) {
            return;
        }

        auto res = RustResultWrapper(tantivy_finish_index(writer_));
        AssertInfo(res.result_->success,
                   "failed to finish index: {}",
                   res.result_->error);
        writer_ = nullptr;
        finished_ = true;
    }

    inline void
    commit() {
        if (writer_ != nullptr) {
            auto res = RustResultWrapper(tantivy_commit_index(writer_));
            AssertInfo(res.result_->success,
                       "failed to commit index: {}",
                       res.result_->error);
        }
    }

    inline void
    reload() {
        if (reader_ != nullptr) {
            auto res = RustResultWrapper(tantivy_reload_index(reader_));
            AssertInfo(res.result_->success,
                       "failed to reload index: {}",
                       res.result_->error);
        }
    }

    inline uint32_t
    count() {
        auto res = RustResultWrapper(tantivy_index_count(reader_));
        AssertInfo(res.result_->success,
                   "failed to get count: {}",
                   res.result_->error);
        return res.result_->value.u32._0;
    }

 public:
    template <typename T>
    void
    term_query(T term, void* bitset) {
        auto array = [&]() {
            if constexpr (std::is_same_v<T, bool>) {
                return tantivy_term_query_bool(reader_, term, bitset);
            }

            if constexpr (std::is_integral_v<T>) {
                return tantivy_term_query_i64(
                    reader_, static_cast<int64_t>(term), bitset);
            }

            if constexpr (std::is_floating_point_v<T>) {
                return tantivy_term_query_f64(
                    reader_, static_cast<double>(term), bitset);
            }

            if constexpr (std::is_same_v<T, std::string>) {
                return tantivy_term_query_keyword(
                    reader_, static_cast<std::string>(term).c_str(), bitset);
            }

            throw fmt::format(
                "InvertedIndex.term_query: unsupported data type: {}",
                typeid(T).name());
        }();

        auto res = RustResultWrapper(array);
        AssertInfo(res.result_->success,
                   "TantivyIndexWrapper.term_query: {}",
                   res.result_->error);
        AssertInfo(res.result_->value.tag == Value::Tag::None,
                   "TantivyIndexWrapper.term_query: invalid result type");
    }

    RustArrayI64Wrapper
    term_query_i64(std::string term) {
        auto array = [&]() {
            return tantivy_term_query_keyword_i64(reader_, term.c_str());
        }();

        auto res = RustResultWrapper(array);
        AssertInfo(res.result_->success,
                   "TantivyIndexWrapper.term_query_i64: {}",
                   res.result_->error);
        AssertInfo(res.result_->value.tag == Value::Tag::RustArrayI64,
                   "TantivyIndexWrapper.term_query_i64: invalid result type");
        return RustArrayI64Wrapper(
            std::move(res.result_->value.rust_array_i64._0));
    }

    template <typename T>
    void
    lower_bound_range_query(T lower_bound, bool inclusive, void* bitset) {
        auto array = [&]() {
            if constexpr (std::is_same_v<T, bool>) {
                return tantivy_lower_bound_range_query_bool(
                    reader_, static_cast<bool>(lower_bound), inclusive, bitset);
            }

            if constexpr (std::is_integral_v<T>) {
                return tantivy_lower_bound_range_query_i64(
                    reader_,
                    static_cast<int64_t>(lower_bound),
                    inclusive,
                    bitset);
            }

            if constexpr (std::is_floating_point_v<T>) {
                return tantivy_lower_bound_range_query_f64(
                    reader_,
                    static_cast<double>(lower_bound),
                    inclusive,
                    bitset);
            }

            if constexpr (std::is_same_v<T, std::string>) {
                return tantivy_lower_bound_range_query_keyword(
                    reader_,
                    static_cast<std::string>(lower_bound).c_str(),
                    inclusive,
                    bitset);
            }

            throw fmt::format(
                "InvertedIndex.lower_bound_range_query: unsupported data type: "
                "{}",
                typeid(T).name());
        }();
        auto res = RustResultWrapper(array);
        AssertInfo(res.result_->success,
                   "TantivyIndexWrapper.lower_bound_range_query: {}",
                   res.result_->error);
        AssertInfo(
            res.result_->value.tag == Value::Tag::None,
            "TantivyIndexWrapper.lower_bound_range_query: invalid result "
            "type");
    }

    template <typename T>
    void
    upper_bound_range_query(T upper_bound, bool inclusive, void* bitset) {
        auto array = [&]() {
            if constexpr (std::is_same_v<T, bool>) {
                return tantivy_upper_bound_range_query_bool(
                    reader_, static_cast<bool>(upper_bound), inclusive, bitset);
            }

            if constexpr (std::is_integral_v<T>) {
                return tantivy_upper_bound_range_query_i64(
                    reader_,
                    static_cast<int64_t>(upper_bound),
                    inclusive,
                    bitset);
            }

            if constexpr (std::is_floating_point_v<T>) {
                return tantivy_upper_bound_range_query_f64(
                    reader_,
                    static_cast<double>(upper_bound),
                    inclusive,
                    bitset);
            }

            if constexpr (std::is_same_v<T, std::string>) {
                return tantivy_upper_bound_range_query_keyword(
                    reader_,
                    static_cast<std::string>(upper_bound).c_str(),
                    inclusive,
                    bitset);
            }

            throw fmt::format(
                "InvertedIndex.upper_bound_range_query: unsupported data type: "
                "{}",
                typeid(T).name());
        }();
        auto res = RustResultWrapper(array);
        AssertInfo(res.result_->success,
                   "TantivyIndexWrapper.upper_bound_range_query: {}",
                   res.result_->error);
        AssertInfo(
            res.result_->value.tag == Value::Tag::None,
            "TantivyIndexWrapper.upper_bound_range_query: invalid result "
            "type");
    }

    template <typename T>
    void
    range_query(T lower_bound,
                T upper_bound,
                bool lb_inclusive,
                bool ub_inclusive,
                void* bitset) {
        auto array = [&]() {
            if constexpr (std::is_same_v<T, bool>) {
                return tantivy_range_query_bool(reader_,
                                                static_cast<bool>(lower_bound),
                                                static_cast<bool>(upper_bound),
                                                lb_inclusive,
                                                ub_inclusive,
                                                bitset);
            }

            if constexpr (std::is_integral_v<T>) {
                return tantivy_range_query_i64(
                    reader_,
                    static_cast<int64_t>(lower_bound),
                    static_cast<int64_t>(upper_bound),
                    lb_inclusive,
                    ub_inclusive,
                    bitset);
            }

            if constexpr (std::is_floating_point_v<T>) {
                return tantivy_range_query_f64(reader_,
                                               static_cast<double>(lower_bound),
                                               static_cast<double>(upper_bound),
                                               lb_inclusive,
                                               ub_inclusive,
                                               bitset);
            }

            if constexpr (std::is_same_v<T, std::string>) {
                return tantivy_range_query_keyword(
                    reader_,
                    static_cast<std::string>(lower_bound).c_str(),
                    static_cast<std::string>(upper_bound).c_str(),
                    lb_inclusive,
                    ub_inclusive,
                    bitset);
            }

            throw fmt::format(
                "InvertedIndex.range_query: unsupported data type: {}",
                typeid(T).name());
        }();
        auto res = RustResultWrapper(array);
        AssertInfo(res.result_->success,
                   "TantivyIndexWrapper.range_query: {}",
                   res.result_->error);
        AssertInfo(res.result_->value.tag == Value::Tag::None,
                   "TantivyIndexWrapper.range_query: invalid result type");
    }

    void
    prefix_query(const std::string& prefix, void* bitset) {
        auto array =
            tantivy_prefix_query_keyword(reader_, prefix.c_str(), bitset);
        auto res = RustResultWrapper(array);
        AssertInfo(res.result_->success,
                   "TantivyIndexWrapper.prefix_query: {}",
                   res.result_->error);
        AssertInfo(res.result_->value.tag == Value::Tag::None,
                   "TantivyIndexWrapper.prefix_query: invalid result type");
    }

    void
    regex_query(const std::string& pattern, void* bitset) {
        auto array = tantivy_regex_query(reader_, pattern.c_str(), bitset);
        auto res = RustResultWrapper(array);
        AssertInfo(res.result_->success,
                   "TantivyIndexWrapper.regex_query: {}",
                   res.result_->error);
        AssertInfo(res.result_->value.tag == Value::Tag::None,
                   "TantivyIndexWrapper.regex_query: invalid result type");
    }

    void
    match_query(const std::string& query, void* bitset) {
        auto array = tantivy_match_query(reader_, query.c_str(), bitset);
        auto res = RustResultWrapper(array);
        AssertInfo(res.result_->success,
                   "TantivyIndexWrapper.match_query: {}",
                   res.result_->error);
        AssertInfo(res.result_->value.tag == Value::Tag::None,
                   "TantivyIndexWrapper.match_query: invalid result type");
    }

    void
    phrase_match_query(const std::string& query, uint32_t slop, void* bitset) {
        auto array =
            tantivy_phrase_match_query(reader_, query.c_str(), slop, bitset);
        auto res = RustResultWrapper(array);
        AssertInfo(res.result_->success,
                   "TantivyIndexWrapper.phrase_match_query: {}",
                   res.result_->error);
        AssertInfo(
            res.result_->value.tag == Value::Tag::None,
            "TantivyIndexWrapper.phrase_match_query: invalid result type");
    }

<<<<<<< HEAD
    void
    inner_match_ngram(const std::string& literal,
                      uintptr_t min_gram,
                      uintptr_t max_gram,
                      void* bitset) {
        auto array = tantivy_inner_match_ngram(
            reader_, literal.c_str(), min_gram, max_gram, bitset);
        auto res = RustResultWrapper(array);
        AssertInfo(res.result_->success,
                   "TantivyIndexWrapper.inner_match_ngram: {}",
                   res.result_->error);
        AssertInfo(
            res.result_->value.tag == Value::Tag::None,
            "TantivyIndexWrapper.inner_match_ngram: invalid result type");
=======
    // json query
    template <typename T>
    void
    json_term_query(const std::string& json_path, T term, void* bitset) {
        auto array = [&]() {
            if constexpr (std::is_same_v<T, bool>) {
                return tantivy_json_term_query_bool(
                    reader_, json_path.c_str(), term, bitset);
            }

            if constexpr (std::is_integral_v<T>) {
                auto res = tantivy_json_term_query_i64(
                    reader_, json_path.c_str(), term, bitset);
                AssertInfo(res.success,
                           "TantivyIndexWrapper.json_term_query: {}",
                           res.error);
                return tantivy_json_term_query_f64(
                    reader_, json_path.c_str(), term, bitset);
            }

            if constexpr (std::is_floating_point_v<T>) {
                // if term can be cast to int64 without precision loss, use int64 query first
                if (std::floor(term) == term) {
                    auto res = tantivy_json_term_query_i64(
                        reader_, json_path.c_str(), term, bitset);
                    AssertInfo(res.success,
                               "TantivyIndexWrapper.json_term_query: {}",
                               res.error);
                }
                return tantivy_json_term_query_f64(
                    reader_, json_path.c_str(), term, bitset);
            }

            if constexpr (std::is_same_v<T, std::string>) {
                return tantivy_json_term_query_keyword(
                    reader_, json_path.c_str(), term.c_str(), bitset);
            }

            throw fmt::format(
                "InvertedIndex.json_term_query: unsupported data type: {}",
                typeid(T).name());
            return RustResult();
        }();
        auto res = RustResultWrapper(array);
        AssertInfo(res.result_->success,
                   "TantivyIndexWrapper.json_term_query: {}",
                   res.result_->error);
        AssertInfo(res.result_->value.tag == Value::Tag::None,
                   "TantivyIndexWrapper.json_term_query: invalid result type");
    }

    void
    json_exist_query(const std::string& json_path, void* bitset) {
        auto array =
            tantivy_json_exist_query(reader_, json_path.c_str(), bitset);
        auto res = RustResultWrapper(array);
        AssertInfo(res.result_->success,
                   "TantivyIndexWrapper.json_exist_query: {}",
                   res.result_->error);
        AssertInfo(res.result_->value.tag == Value::Tag::None,
                   "TantivyIndexWrapper.json_exist_query: invalid result type");
    }

    template <typename T>
    void
    json_range_query(const std::string& json_path,
                     T lower_bound,
                     T upper_bound,
                     bool lb_unbounded,
                     bool ub_unbounded,
                     bool lb_inclusive,
                     bool ub_inclusive,
                     void* bitset) {
        auto array = [&]() {
            if constexpr (std::is_same_v<T, bool>) {
                return tantivy_json_range_query_bool(reader_,
                                                     json_path.c_str(),
                                                     lower_bound,
                                                     upper_bound,
                                                     lb_unbounded,
                                                     ub_unbounded,
                                                     lb_inclusive,
                                                     ub_inclusive,
                                                     bitset);
            }

            if constexpr (std::is_integral_v<T>) {
                return tantivy_json_range_query_i64(reader_,
                                                    json_path.c_str(),
                                                    lower_bound,
                                                    upper_bound,
                                                    lb_unbounded,
                                                    ub_unbounded,
                                                    lb_inclusive,
                                                    ub_inclusive,
                                                    bitset);
            }

            if constexpr (std::is_floating_point_v<T>) {
                return tantivy_json_range_query_f64(reader_,
                                                    json_path.c_str(),
                                                    lower_bound,
                                                    upper_bound,
                                                    lb_unbounded,
                                                    ub_unbounded,
                                                    lb_inclusive,
                                                    ub_inclusive,
                                                    bitset);
            }

            if constexpr (std::is_same_v<T, std::string>) {
                return tantivy_json_range_query_keyword(reader_,
                                                        json_path.c_str(),
                                                        lower_bound.c_str(),
                                                        upper_bound.c_str(),
                                                        lb_unbounded,
                                                        ub_unbounded,
                                                        lb_inclusive,
                                                        ub_inclusive,
                                                        bitset);
            }

            throw fmt::format(
                "InvertedIndex.json_range_query: unsupported data type: {}",
                typeid(T).name());
            return RustResult();
        }();
        auto res = RustResultWrapper(array);
        AssertInfo(res.result_->success,
                   "TantivyIndexWrapper.json_range_query: {}",
                   res.result_->error);
        AssertInfo(res.result_->value.tag == Value::Tag::None,
                   "TantivyIndexWrapper.json_range_query: invalid result type");
    }

    void
    json_regex_query(const std::string& json_path,
                     const std::string& pattern,
                     void* bitset) {
        auto array = tantivy_json_regex_query(
            reader_, json_path.c_str(), pattern.c_str(), bitset);
        auto res = RustResultWrapper(array);
        AssertInfo(res.result_->success,
                   "TantivyIndexWrapper.json_regex_query: {}",
                   res.result_->error);
        AssertInfo(res.result_->value.tag == Value::Tag::None,
                   "TantivyIndexWrapper.json_regex_query: invalid result type");
    }

    void
    json_prefix_query(const std::string& json_path,
                      const std::string& prefix,
                      void* bitset) {
        auto array = tantivy_json_prefix_query(
            reader_, json_path.c_str(), prefix.c_str(), bitset);
        auto res = RustResultWrapper(array);
        AssertInfo(res.result_->success,
                   "TantivyIndexWrapper.json_prefix_query: {}",
                   res.result_->error);
        AssertInfo(
            res.result_->value.tag == Value::Tag::None,
            "TantivyIndexWrapper.json_prefix_query: invalid result type");
>>>>>>> eb2da5c6
    }

 public:
    inline IndexWriter
    get_writer() {
        return writer_;
    }

    inline IndexReader
    get_reader() {
        return reader_;
    }

    void
    free() {
        if (writer_ != nullptr) {
            tantivy_free_index_writer(writer_);
            writer_ = nullptr;
        }

        if (reader_ != nullptr) {
            tantivy_free_index_reader(reader_);
            reader_ = nullptr;
        }
    }

 private:
    void
    check_search() {
        // TODO
    }

 private:
    bool finished_ = false;
    IndexWriter writer_ = nullptr;
    IndexReader reader_ = nullptr;
    std::string path_;
};
}  // namespace milvus::tantivy<|MERGE_RESOLUTION|>--- conflicted
+++ resolved
@@ -931,7 +931,6 @@
             "TantivyIndexWrapper.phrase_match_query: invalid result type");
     }
 
-<<<<<<< HEAD
     void
     inner_match_ngram(const std::string& literal,
                       uintptr_t min_gram,
@@ -946,7 +945,8 @@
         AssertInfo(
             res.result_->value.tag == Value::Tag::None,
             "TantivyIndexWrapper.inner_match_ngram: invalid result type");
-=======
+    }
+
     // json query
     template <typename T>
     void
@@ -1109,7 +1109,6 @@
         AssertInfo(
             res.result_->value.tag == Value::Tag::None,
             "TantivyIndexWrapper.json_prefix_query: invalid result type");
->>>>>>> eb2da5c6
     }
 
  public:
