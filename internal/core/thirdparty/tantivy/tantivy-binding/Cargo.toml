[package]
name = "tantivy-binding"
version = "0.1.0"
edition = "2021"

# See more keys and their definitions at https://doc.rust-lang.org/cargo/reference/manifest.html

[features]
default = []
lindera-ipadic = ["lindera/ipadic"]
lindera-ipadic-neologd = ["lindera/ipadic-neologd"]
lindera-unidic = ["lindera/unidic"]
lindera-ko-dic = ["lindera/ko-dic"]
lindera-cc-cedict = ["lindera/cc-cedict"]

[dependencies]
tantivy = { git = "https://github.com/zilliztech/tantivy.git" }
<<<<<<< HEAD
tantivy-5 = { package = "tantivy", git = "https://github.com/milvus-io/tantivy.git", tag = "0.21.1-fix3" }
lindera = "0.38.1"
=======
lindera = "0.40.1"
>>>>>>> 651afe50
futures = "0.3.21"
libc = "0.2"
scopeguard = "1.2"
zstd-sys = "=2.0.9"
env_logger = "0.11.3"
log = "0.4.21"
lazy_static = "1.4.0"
serde_json = "1.0.128"
jieba-rs = "0.6.8"
regex = "1.11.1"
either = "1.13.0"

[dev-dependencies]
tempfile = "3.0"

[build-dependencies]
cbindgen = "0.26.0"

[lib]
crate-type = ["staticlib"]<|MERGE_RESOLUTION|>--- conflicted
+++ resolved
@@ -15,12 +15,8 @@
 
 [dependencies]
 tantivy = { git = "https://github.com/zilliztech/tantivy.git" }
-<<<<<<< HEAD
 tantivy-5 = { package = "tantivy", git = "https://github.com/milvus-io/tantivy.git", tag = "0.21.1-fix3" }
 lindera = "0.38.1"
-=======
-lindera = "0.40.1"
->>>>>>> 651afe50
 futures = "0.3.21"
 libc = "0.2"
 scopeguard = "1.2"
