--- conflicted
+++ resolved
@@ -23,11 +23,8 @@
     pub(crate) reader: IndexReader,
     pub(crate) index: Arc<Index>,
     pub(crate) id_field: Option<Field>,
-<<<<<<< HEAD
+    pub(crate) user_specified_doc_id: bool,
     pub(crate) set_bitset: SetBitsetFn,
-=======
-    pub(crate) user_specified_doc_id: bool,
->>>>>>> 70d13dcf
 }
 
 impl IndexReaderWrapper {
@@ -62,11 +59,8 @@
             reader,
             index,
             id_field,
-<<<<<<< HEAD
+            user_specified_doc_id: schema.user_specified_doc_id(),
             set_bitset,
-=======
-            user_specified_doc_id: schema.user_specified_doc_id(),
->>>>>>> 70d13dcf
         })
     }
 
@@ -103,29 +97,27 @@
                     .map_err(TantivyBindingError::TantivyError)
             }
             None => {
-<<<<<<< HEAD
-                // older version without doc_id, only one segment.
-                searcher
-                    .search(
-                        q,
-                        &VecCollector {
-                            bitset_wrapper: BitsetWrapper::new(bitset, self.set_bitset),
-                        },
-                    )
-                    .map_err(TantivyBindingError::TantivyError)
-=======
                 if self.user_specified_doc_id {
                     // newer version with user specified doc id.
                     searcher
-                        .search(q, &MilvusIdCollector::default())
+                        .search(
+                            q,
+                            &MilvusIdCollector {
+                                bitset_wrapper: BitsetWrapper::new(bitset, self.set_bitset),
+                            },
+                        )
                         .map_err(TantivyBindingError::TantivyError)
                 } else {
                     // older version without doc_id, only one segment.
                     searcher
-                        .search(q, &VecCollector {})
+                        .search(
+                            q,
+                            &VecCollector {
+                                bitset_wrapper: BitsetWrapper::new(bitset, self.set_bitset),
+                            },
+                        )
                         .map_err(TantivyBindingError::TantivyError)
                 }
->>>>>>> 70d13dcf
             }
         }
     }
@@ -411,7 +403,8 @@
         index_writer.commit().unwrap();
 
         let index_shared = Arc::new(index);
-        let index_reader_wrapper = IndexReaderWrapper::from_index(index_shared).unwrap();
+        let index_reader_wrapper =
+            IndexReaderWrapper::from_index(index_shared, set_bitset).unwrap();
         let count = index_reader_wrapper.count().unwrap();
         assert_eq!(count, 10000);
 
