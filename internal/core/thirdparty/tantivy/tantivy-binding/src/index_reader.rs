use std::ffi::c_void;
use std::ops::Bound;
use std::sync::Arc;

use libc::c_char;
use tantivy::fastfield::FastValue;
use tantivy::query::{
    BooleanQuery, ExistsQuery, Query, RangeQuery, RegexQuery, TermQuery, TermSetQuery,
};
use tantivy::schema::{Field, IndexRecordOption};
use tantivy::tokenizer::{NgramTokenizer, TokenStream, Tokenizer};
use tantivy::{Index, IndexReader, ReloadPolicy, Term};

use crate::bitset_wrapper::BitsetWrapper;
use crate::docid_collector::{DocIdCollector, DocIdCollectorI64};
use crate::index_reader_c::SetBitsetFn;
use crate::log::init_log;
use crate::milvus_id_collector::MilvusIdCollector;
use crate::util::{c_ptr_to_str, make_bounds};
use crate::vec_collector::VecCollector;

use crate::error::{Result, TantivyBindingError};

// Threshold for batch-in query. Less than this threshold, we use term_query one by one and use
// TermSetQuery when larger than this threshold. This value is based on some experiments.
const BATCH_THRESHOLD: usize = 10000;

#[allow(dead_code)]
pub(crate) struct IndexReaderWrapper {
    pub(crate) field_name: String,
    pub(crate) field: Field,
    pub(crate) reader: IndexReader,
    pub(crate) index: Arc<Index>,
    pub(crate) id_field: Option<Field>,
    pub(crate) user_specified_doc_id: bool,
    pub(crate) set_bitset: SetBitsetFn,
}

impl IndexReaderWrapper {
    pub fn load(
        path: &str,
        load_in_mmap: bool,
        set_bitset: SetBitsetFn,
    ) -> Result<IndexReaderWrapper> {
        init_log();

        let index = if load_in_mmap {
            Index::open_in_dir(path)?
        } else {
            Index::open_in_dir_in_ram(path)?
        };

        IndexReaderWrapper::from_index(Arc::new(index), set_bitset)
    }

    pub fn from_index(index: Arc<Index>, set_bitset: SetBitsetFn) -> Result<IndexReaderWrapper> {
        let field = index.schema().fields().next().unwrap().0;
        let schema = index.schema();
        let field_name = String::from(schema.get_field_name(field));
        let id_field: Option<Field> = match schema.get_field("doc_id") {
            Ok(field) => Some(field),
            Err(_) => None,
        };

        assert!(!schema.user_specified_doc_id() || id_field.is_none());

        let reader = index
            .reader_builder()
            .reload_policy(ReloadPolicy::OnCommitWithDelay) // OnCommitWithDelay serve for growing segment.
            .try_into()?;
        reader.reload()?;

        Ok(IndexReaderWrapper {
            field_name,
            field,
            reader,
            index,
            id_field,
            user_specified_doc_id: schema.user_specified_doc_id(),
            set_bitset,
        })
    }

    pub fn reload(&self) -> Result<()> {
        self.reader.reload()?;
        Ok(())
    }

    pub fn count(&self) -> Result<u32> {
        let metas = self.index.searchable_segment_metas()?;
        let mut sum: u32 = 0;
        for meta in metas {
            if self.user_specified_doc_id {
                sum = std::cmp::max(sum, meta.max_doc());
            } else {
                sum += meta.max_doc();
            }
        }
        Ok(sum)
    }

    pub(crate) fn search(&self, q: &dyn Query, bitset: *mut c_void) -> Result<()> {
        let searcher = self.reader.searcher();
        match self.id_field {
            Some(_) => {
                // newer version with doc_id.
                searcher
                    .search(
                        q,
                        &DocIdCollector {
                            bitset_wrapper: BitsetWrapper::new(bitset, self.set_bitset),
                        },
                    )
                    .map_err(TantivyBindingError::TantivyError)
            }
            None => {
                if self.user_specified_doc_id {
                    // newer version with user specified doc id.
                    searcher
                        .search(
                            q,
                            &MilvusIdCollector {
                                bitset_wrapper: BitsetWrapper::new(bitset, self.set_bitset),
                            },
                        )
                        .map_err(TantivyBindingError::TantivyError)
                } else {
                    // older version without doc_id, only one segment.
                    searcher
                        .search(
                            q,
                            &VecCollector {
                                bitset_wrapper: BitsetWrapper::new(bitset, self.set_bitset),
                            },
                        )
                        .map_err(TantivyBindingError::TantivyError)
                }
            }
        }
    }

    // Generally, we should use [`crate::search`], except for some special senarios where the doc_id could beyound
    // the scope of u32 such as json key stats offset.
    #[allow(dead_code)]
    pub(crate) fn search_i64(&self, q: &dyn Query) -> Result<Vec<i64>> {
        assert!(self.id_field.is_some());
        let searcher = self.reader.searcher();
        searcher
            .search(q, &DocIdCollectorI64::default())
            .map_err(TantivyBindingError::TantivyError)
    }

    #[inline]
    fn single_term_query<F>(&self, term_builder: F, bitset: *mut c_void) -> Result<()>
    where
        F: FnOnce(Field) -> Term,
    {
        let q = TermQuery::new(term_builder(self.field), IndexRecordOption::Basic);
        self.search(&q, bitset)
    }

    // Due to overhead, `TermSetQuery` is not efficient for small number of terms. So we execute term query one by one
    // when the terms number is less than `BATCH_THRESHOLD`.
    #[inline]
    fn batch_terms_query<T, F>(
        &self,
        terms: &[T],
        term_builder: F,
        bitset: *mut c_void,
    ) -> Result<()>
    where
        T: Copy,
        F: Fn(Field, T) -> Term,
    {
        if terms.len() < BATCH_THRESHOLD {
            return terms.iter().try_for_each(|term| {
                self.single_term_query(|field| term_builder(field, *term), bitset)
            });
        }

        let term_vec: Vec<_> = terms
            .iter()
            .map(|&term| term_builder(self.field, term))
            .collect();
        let q = TermSetQuery::new(term_vec);
        self.search(&q, bitset)
    }

    pub fn terms_query_bool(&self, terms: &[bool], bitset: *mut c_void) -> Result<()> {
        self.batch_terms_query(terms, Term::from_field_bool, bitset)
    }

    pub fn terms_query_i64(&self, terms: &[i64], bitset: *mut c_void) -> Result<()> {
        self.batch_terms_query(terms, Term::from_field_i64, bitset)
    }

    pub fn terms_query_f64(&self, terms: &[f64], bitset: *mut c_void) -> Result<()> {
        self.batch_terms_query(terms, Term::from_field_f64, bitset)
    }

    #[inline]
    fn term_query_keyword(&self, term: &str, bitset: *mut c_void) -> Result<()> {
        let q = TermQuery::new(
            Term::from_field_text(self.field, term),
            IndexRecordOption::Basic,
        );
        self.search(&q, bitset)
    }

    pub fn terms_query_keyword(&self, terms: &[*const c_char], bitset: *mut c_void) -> Result<()> {
        let mut term_strs = Vec::with_capacity(terms.len());
        if terms.len() < BATCH_THRESHOLD {
            return terms
                .iter()
                .try_for_each(|term| self.term_query_keyword(c_ptr_to_str(*term)?, bitset));
        }

        for term in terms {
            let term_str = c_ptr_to_str(*term)?;
            term_strs.push(Term::from_field_text(self.field, term_str));
        }
        let q = TermSetQuery::new(term_strs);

        self.search(&q, bitset)
    }

    pub fn term_query_keyword_i64(&self, term: &str) -> Result<Vec<i64>> {
        let q = TermQuery::new(
            Term::from_field_text(self.field, term),
            IndexRecordOption::Basic,
        );
        self.search_i64(&q)
    }

    pub fn lower_bound_range_query_i64(
        &self,
        lower_bound: i64,
        inclusive: bool,
        bitset: *mut c_void,
    ) -> Result<()> {
        let term = Term::from_field_i64(self.field, lower_bound);

        let q = RangeQuery::new(make_bounds(term, inclusive), Bound::Unbounded);
        self.search(&q, bitset)
    }

    pub fn upper_bound_range_query_i64(
        &self,
        upper_bound: i64,
        inclusive: bool,
        bitset: *mut c_void,
    ) -> Result<()> {
        let term = Term::from_field_i64(self.field, upper_bound);
        let q = RangeQuery::new(Bound::Unbounded, make_bounds(term, inclusive));
        self.search(&q, bitset)
    }

    pub fn lower_bound_range_query_bool(
        &self,
        lower_bound: bool,
        inclusive: bool,
        bitset: *mut c_void,
    ) -> Result<()> {
        let lower_bound = make_bounds(Term::from_field_bool(self.field, lower_bound), inclusive);
        let upper_bound = Bound::Unbounded;
        let q = RangeQuery::new(lower_bound, upper_bound);
        self.search(&q, bitset)
    }

    pub fn upper_bound_range_query_bool(
        &self,
        upper_bound: bool,
        inclusive: bool,
        bitset: *mut c_void,
    ) -> Result<()> {
        let lower_bound = Bound::Unbounded;
        let upper_bound = make_bounds(Term::from_field_bool(self.field, upper_bound), inclusive);
        let q = RangeQuery::new(lower_bound, upper_bound);
        self.search(&q, bitset)
    }

    pub fn range_query_i64(
        &self,
        lower_bound: i64,
        upper_bound: i64,
        lb_inclusive: bool,
        ub_inclusive: bool,
        bitset: *mut c_void,
    ) -> Result<()> {
        let lb = make_bounds(Term::from_field_i64(self.field, lower_bound), lb_inclusive);
        let ub = make_bounds(Term::from_field_i64(self.field, upper_bound), ub_inclusive);
        let q = RangeQuery::new(lb, ub);
        self.search(&q, bitset)
    }

    pub fn range_query_bool(
        &self,
        lower_bound: bool,
        upper_bound: bool,
        lb_inclusive: bool,
        ub_inclusive: bool,
        bitset: *mut c_void,
    ) -> Result<()> {
        let lower_bound = make_bounds(Term::from_field_bool(self.field, lower_bound), lb_inclusive);
        let upper_bound = make_bounds(Term::from_field_bool(self.field, upper_bound), ub_inclusive);
        let q = RangeQuery::new(lower_bound, upper_bound);
        self.search(&q, bitset)
    }

    pub fn lower_bound_range_query_f64(
        &self,
        lower_bound: f64,
        inclusive: bool,
        bitset: *mut c_void,
    ) -> Result<()> {
        let q = RangeQuery::new(
            make_bounds(Term::from_field_f64(self.field, lower_bound), inclusive),
            Bound::Unbounded,
        );
        self.search(&q, bitset)
    }

    pub fn upper_bound_range_query_f64(
        &self,
        upper_bound: f64,
        inclusive: bool,
        bitset: *mut c_void,
    ) -> Result<()> {
        let q = RangeQuery::new(
            Bound::Unbounded,
            make_bounds(Term::from_field_f64(self.field, upper_bound), inclusive),
        );
        self.search(&q, bitset)
    }

    pub fn range_query_f64(
        &self,
        lower_bound: f64,
        upper_bound: f64,
        lb_inclusive: bool,
        ub_inclusive: bool,
        bitset: *mut c_void,
    ) -> Result<()> {
        let lb = make_bounds(Term::from_field_f64(self.field, lower_bound), lb_inclusive);
        let ub = make_bounds(Term::from_field_f64(self.field, upper_bound), ub_inclusive);
        let q = RangeQuery::new(lb, ub);
        self.search(&q, bitset)
    }

<<<<<<< HEAD
=======
    pub fn term_query_bool(&self, term: bool, bitset: *mut c_void) -> Result<()> {
        let q = TermQuery::new(
            Term::from_field_bool(self.field, term),
            IndexRecordOption::Basic,
        );
        self.search(&q, bitset)
    }

    pub fn term_query_keyword(&self, term: &str, bitset: *mut c_void) -> Result<()> {
        let q = TermQuery::new(
            Term::from_field_text(self.field, term),
            IndexRecordOption::Basic,
        );
        self.search(&q, bitset)
    }

    pub fn term_query_keyword_i64(&self, term: &str) -> Result<Vec<i64>> {
        let q = TermQuery::new(
            Term::from_field_text(self.field, term),
            IndexRecordOption::Basic,
        );
        self.search_i64(&q)
    }

    // **Note**: literal length must be larger or equal to min_gram.
    pub fn ngram_match_query(
        &self,
        literal: &str,
        min_gram: usize,
        max_gram: usize,
        bitset: *mut c_void,
    ) -> Result<()> {
        // literal length should be larger or equal to min_gram.
        assert!(
            literal.chars().count() >= min_gram,
            "literal length should be larger or equal to min_gram. literal: {}, min_gram: {}",
            literal,
            min_gram
        );

        if literal.chars().count() <= max_gram {
            return self.term_query_keyword(literal, bitset);
        }

        let mut terms = vec![];
        // So, str length is larger than 'max_gram' parse 'str' by 'max_gram'-gram and search all of them with boolean intersection
        // nivers
        let mut term_queries: Vec<Box<dyn Query>> = vec![];
        let mut tokenizer = NgramTokenizer::new(max_gram, max_gram, false).unwrap();
        let mut token_stream = tokenizer.token_stream(literal);
        token_stream.process(&mut |token| {
            let term = Term::from_field_text(self.field, &token.text);
            term_queries.push(Box::new(TermQuery::new(term, IndexRecordOption::Basic)));
            terms.push(token.text.clone());
        });
        let query = BooleanQuery::intersection(term_queries);
        self.search(&query, bitset)
    }

>>>>>>> 4dcaa976
    pub fn lower_bound_range_query_keyword(
        &self,
        lower_bound: &str,
        inclusive: bool,
        bitset: *mut c_void,
    ) -> Result<()> {
        let q = RangeQuery::new(
            make_bounds(Term::from_field_text(self.field, lower_bound), inclusive),
            Bound::Unbounded,
        );
        self.search(&q, bitset)
    }

    pub fn upper_bound_range_query_keyword(
        &self,
        upper_bound: &str,
        inclusive: bool,
        bitset: *mut c_void,
    ) -> Result<()> {
        let q = RangeQuery::new(
            Bound::Unbounded,
            make_bounds(Term::from_field_text(self.field, upper_bound), inclusive),
        );
        self.search(&q, bitset)
    }

    pub fn range_query_keyword(
        &self,
        lower_bound: &str,
        upper_bound: &str,
        lb_inclusive: bool,
        ub_inclusive: bool,
        bitset: *mut c_void,
    ) -> Result<()> {
        let lb = make_bounds(Term::from_field_text(self.field, lower_bound), lb_inclusive);
        let ub = make_bounds(Term::from_field_text(self.field, upper_bound), ub_inclusive);
        let q = RangeQuery::new(lb, ub);
        self.search(&q, bitset)
    }

    pub fn prefix_query_keyword(&self, prefix: &str, bitset: *mut c_void) -> Result<()> {
        let escaped = regex::escape(prefix);
        let pattern = format!("{}(.|\n)*", escaped);
        self.regex_query(&pattern, bitset)
    }

    pub fn regex_query(&self, pattern: &str, bitset: *mut c_void) -> Result<()> {
        let q = RegexQuery::from_pattern(&pattern, self.field)?;
        self.search(&q, bitset)
    }

    // JSON related query methods
    // These methods support querying JSON fields with different data types

    pub fn json_term_query_i64(
        &self,
        json_path: &str,
        term: i64,
        bitset: *mut c_void,
    ) -> Result<()> {
        let mut json_term = Term::from_field_json_path(self.field, json_path, false);
        json_term.append_type_and_fast_value(term);
        let q = TermQuery::new(json_term, IndexRecordOption::Basic);
        self.search(&q, bitset)
    }

    pub fn json_term_query_f64(
        &self,
        json_path: &str,
        term: f64,
        bitset: *mut c_void,
    ) -> Result<()> {
        let mut json_term = Term::from_field_json_path(self.field, json_path, false);
        json_term.append_type_and_fast_value(term);
        let q = TermQuery::new(json_term, IndexRecordOption::Basic);
        self.search(&q, bitset)
    }

    pub fn json_term_query_bool(
        &self,
        json_path: &str,
        term: bool,
        bitset: *mut c_void,
    ) -> Result<()> {
        let mut json_term = Term::from_field_json_path(self.field, json_path, false);
        json_term.append_type_and_fast_value(term);
        let q = TermQuery::new(json_term, IndexRecordOption::Basic);
        self.search(&q, bitset)
    }

    pub fn json_term_query_keyword(
        &self,
        json_path: &str,
        term: &str,
        bitset: *mut c_void,
    ) -> Result<()> {
        let mut json_term = Term::from_field_json_path(self.field, json_path, false);
        json_term.append_type_and_str(term);
        let q = TermQuery::new(json_term, IndexRecordOption::Basic);
        self.search(&q, bitset)
    }

    pub fn json_exist_query(&self, json_path: &str, bitset: *mut c_void) -> Result<()> {
        let full_json_path = if json_path == "" {
            self.field_name.clone()
        } else {
            format!("{}.{}", self.field_name, json_path)
        };
        let q = ExistsQuery::new(full_json_path, true);
        self.search(&q, bitset)
    }

    pub fn json_range_query<T: FastValue>(
        &self,
        json_path: &str,
        lower_bound: T,
        higher_bound: T,
        lb_unbounded: bool,
        up_unbounded: bool,
        lb_inclusive: bool,
        ub_inclusive: bool,
        bitset: *mut c_void,
    ) -> Result<()> {
        let lb = if lb_unbounded {
            Bound::Unbounded
        } else {
            let mut term = Term::from_field_json_path(self.field, json_path, false);
            term.append_type_and_fast_value::<T>(lower_bound);
            make_bounds(term, lb_inclusive)
        };
        let ub = if up_unbounded {
            Bound::Unbounded
        } else {
            let mut term = Term::from_field_json_path(self.field, json_path, false);
            term.append_type_and_fast_value::<T>(higher_bound);
            make_bounds(term, ub_inclusive)
        };
        let q = RangeQuery::new(lb, ub);
        self.search(&q, bitset)
    }

    pub fn json_range_query_keyword(
        &self,
        json_path: &str,
        lower_bound: &str,
        higher_bound: &str,
        lb_unbounded: bool,
        up_unbounded: bool,
        lb_inclusive: bool,
        ub_inclusive: bool,
        bitset: *mut c_void,
    ) -> Result<()> {
        let lb = if lb_unbounded {
            Bound::Unbounded
        } else {
            let mut term = Term::from_field_json_path(self.field, json_path, false);
            term.append_type_and_str(lower_bound);
            make_bounds(term, lb_inclusive)
        };
        let ub = if up_unbounded {
            Bound::Unbounded
        } else {
            let mut term = Term::from_field_json_path(self.field, json_path, false);
            term.append_type_and_str(higher_bound);
            make_bounds(term, ub_inclusive)
        };
        let q = RangeQuery::new(lb, ub);
        self.search(&q, bitset)
    }

    pub fn json_regex_query(
        &self,
        json_path: &str,
        pattern: &str,
        bitset: *mut c_void,
    ) -> Result<()> {
        let q = RegexQuery::from_pattern_with_json_path(pattern, self.field, json_path)?;
        self.search(&q, bitset)
    }

    pub fn json_prefix_query(
        &self,
        json_path: &str,
        prefix: &str,
        bitset: *mut c_void,
    ) -> Result<()> {
        let escaped = regex::escape(prefix);
        let pattern = format!("{}(.|\n)*", escaped);
        self.json_regex_query(json_path, &pattern, bitset)
    }

    // **Note**: literal length must be larger or equal to min_gram.
    pub fn inner_match_ngram(
        &self,
        literal: &str,
        min_gram: usize,
        max_gram: usize,
        bitset: *mut c_void,
    ) -> Result<()> {
        // literal length should be larger or equal to min_gram.
        assert!(
            literal.chars().count() >= min_gram,
            "literal length should be larger or equal to min_gram. literal: {}, min_gram: {}",
            literal,
            min_gram
        );

        if literal.chars().count() <= max_gram {
            return self.term_query_keyword(literal, bitset);
        }

        let mut terms = vec![];
        // So, str length is larger than 'max_gram' parse 'str' by 'max_gram'-gram and search all of them with boolean intersection
        // nivers
        let mut term_queries: Vec<Box<dyn Query>> = vec![];
        let mut tokenizer = NgramTokenizer::new(max_gram, max_gram, false).unwrap();
        let mut token_stream = tokenizer.token_stream(literal);
        token_stream.process(&mut |token| {
            let term = Term::from_field_text(self.field, &token.text);
            term_queries.push(Box::new(TermQuery::new(term, IndexRecordOption::Basic)));
            terms.push(token.text.clone());
        });
        let query = BooleanQuery::intersection(term_queries);
        self.search(&query, bitset)
    }
}

#[cfg(test)]
mod test {
    use std::{
        ffi::{c_void, CString},
        sync::Arc,
    };

    use tantivy::{
        doc,
        schema::{Schema, STORED, STRING, TEXT_WITH_DOC_ID},
        Index,
    };

    use crate::util::set_bitset;

    use super::IndexReaderWrapper;

    #[test]
    pub fn test_escape_regex() {
        let mut schema_builder = Schema::builder();
        schema_builder.add_text_field("title", STRING | STORED);

        let schema = schema_builder.build();
        let title = schema.get_field("title").unwrap();

        let index = Index::create_in_ram(schema.clone());
        let mut index_writer = index.writer(50000000).unwrap();

        index_writer.add_document(doc!(title => "^abc")).unwrap();
        index_writer.add_document(doc!(title => "$abc")).unwrap();
        index_writer.commit().unwrap();

        let index_shared = Arc::new(index);
        let mut res: Vec<u32> = vec![];
        let index_reader_wrapper =
            IndexReaderWrapper::from_index(index_shared, set_bitset).unwrap();
        index_reader_wrapper
            .prefix_query_keyword("^", &mut res as *mut _ as *mut c_void)
            .unwrap();
        assert_eq!(res.len(), 1);
        res.clear();
        index_reader_wrapper
            .prefix_query_keyword("$", &mut res as *mut _ as *mut c_void)
            .unwrap();
        assert_eq!(res.len(), 1);
    }

    #[test]
    fn test_count() {
        let mut schema_builder = Schema::builder();
        schema_builder.add_text_field("title", TEXT_WITH_DOC_ID);
        schema_builder.enable_user_specified_doc_id();
        let schema = schema_builder.build();
        let title = schema.get_field("title").unwrap();

        let index = Index::create_in_ram(schema.clone());
        let mut index_writer = index.writer(50000000).unwrap();

        for i in 0..10_000 {
            index_writer
                .add_document_with_doc_id(i, doc!(title => format!("abc{}", i)))
                .unwrap();
        }
        index_writer.commit().unwrap();

        let index_shared = Arc::new(index);
        let index_reader_wrapper =
            IndexReaderWrapper::from_index(index_shared, set_bitset).unwrap();
        let count = index_reader_wrapper.count().unwrap();
        assert_eq!(count, 10000);

        let batch: Vec<_> = (0..10_000)
            .into_iter()
            .map(|i| doc!(title => format!("hello{}", i)))
            .collect();
        index_writer
            .add_documents_with_doc_id(10_000, batch)
            .unwrap();
        index_writer.commit().unwrap();
        index_reader_wrapper.reload().unwrap();
        let count = index_reader_wrapper.count().unwrap();
        assert_eq!(count, 20000);
    }

    #[test]
    fn test_batch_terms_query() {
        let mut schema_builder = Schema::builder();
        schema_builder.add_text_field("content", TEXT_WITH_DOC_ID);
        schema_builder.enable_user_specified_doc_id();
        let schema = schema_builder.build();
        let content = schema.get_field("content").unwrap();

        let index = Index::create_in_ram(schema.clone());
        let mut index_writer = index.writer(50000000).unwrap();

        for i in 0..30_000 {
            index_writer
                .add_document_with_doc_id(i, doc!(content => format!("key{:010}", i)))
                .unwrap();
        }
        index_writer.commit().unwrap();

        let reader_wrapper = IndexReaderWrapper::from_index(Arc::new(index), set_bitset).unwrap();
        let arrays = (0..1000)
            .map(|i| CString::new(format!("key{:010}", i)).unwrap())
            .collect::<Vec<_>>();
        let arrays: Vec<*const libc::c_char> =
            arrays.iter().map(|s| s.as_ptr()).collect::<Vec<_>>();

        let mut res: Vec<u32> = vec![];
        reader_wrapper
            .terms_query_keyword(&arrays, &mut res as *mut _ as *mut c_void)
            .unwrap();
        assert_eq!(res.len(), 1000);
        for i in 0..1000 {
            assert_eq!(res[i], i as u32);
        }

        let arrays = (0..20000)
            .map(|i| CString::new(format!("key{:010}", i)).unwrap())
            .collect::<Vec<_>>();
        let arrays: Vec<*const libc::c_char> =
            arrays.iter().map(|s| s.as_ptr()).collect::<Vec<_>>();
        let mut res: Vec<u32> = vec![];
        reader_wrapper
            .terms_query_keyword(&arrays, &mut res as *mut _ as *mut c_void)
            .unwrap();
        assert_eq!(res.len(), 20000);
    }
}<|MERGE_RESOLUTION|>--- conflicted
+++ resolved
@@ -347,68 +347,6 @@
         self.search(&q, bitset)
     }
 
-<<<<<<< HEAD
-=======
-    pub fn term_query_bool(&self, term: bool, bitset: *mut c_void) -> Result<()> {
-        let q = TermQuery::new(
-            Term::from_field_bool(self.field, term),
-            IndexRecordOption::Basic,
-        );
-        self.search(&q, bitset)
-    }
-
-    pub fn term_query_keyword(&self, term: &str, bitset: *mut c_void) -> Result<()> {
-        let q = TermQuery::new(
-            Term::from_field_text(self.field, term),
-            IndexRecordOption::Basic,
-        );
-        self.search(&q, bitset)
-    }
-
-    pub fn term_query_keyword_i64(&self, term: &str) -> Result<Vec<i64>> {
-        let q = TermQuery::new(
-            Term::from_field_text(self.field, term),
-            IndexRecordOption::Basic,
-        );
-        self.search_i64(&q)
-    }
-
-    // **Note**: literal length must be larger or equal to min_gram.
-    pub fn ngram_match_query(
-        &self,
-        literal: &str,
-        min_gram: usize,
-        max_gram: usize,
-        bitset: *mut c_void,
-    ) -> Result<()> {
-        // literal length should be larger or equal to min_gram.
-        assert!(
-            literal.chars().count() >= min_gram,
-            "literal length should be larger or equal to min_gram. literal: {}, min_gram: {}",
-            literal,
-            min_gram
-        );
-
-        if literal.chars().count() <= max_gram {
-            return self.term_query_keyword(literal, bitset);
-        }
-
-        let mut terms = vec![];
-        // So, str length is larger than 'max_gram' parse 'str' by 'max_gram'-gram and search all of them with boolean intersection
-        // nivers
-        let mut term_queries: Vec<Box<dyn Query>> = vec![];
-        let mut tokenizer = NgramTokenizer::new(max_gram, max_gram, false).unwrap();
-        let mut token_stream = tokenizer.token_stream(literal);
-        token_stream.process(&mut |token| {
-            let term = Term::from_field_text(self.field, &token.text);
-            term_queries.push(Box::new(TermQuery::new(term, IndexRecordOption::Basic)));
-            terms.push(token.text.clone());
-        });
-        let query = BooleanQuery::intersection(term_queries);
-        self.search(&query, bitset)
-    }
-
->>>>>>> 4dcaa976
     pub fn lower_bound_range_query_keyword(
         &self,
         lower_bound: &str,
@@ -601,7 +539,7 @@
     }
 
     // **Note**: literal length must be larger or equal to min_gram.
-    pub fn inner_match_ngram(
+    pub fn ngram_match_query(
         &self,
         literal: &str,
         min_gram: usize,
