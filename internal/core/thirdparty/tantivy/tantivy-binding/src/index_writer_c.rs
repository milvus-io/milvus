use core::slice;
use std::ffi::{c_char, c_void, CStr};

use crate::{
    array::RustResult,
    cstr_to_str,
    data_type::TantivyDataType,
    error::Result,
    index_writer::IndexWriterWrapper,
    util::{create_binding, free_binding},
    TantivyIndexVersion,
};

macro_rules! convert_to_rust_slice {
    ($arr: expr, $len: expr) => {
        match $arr {
            // there is a UB in slice::from_raw_parts if the pointer is null
            x if x.is_null() => &[],
            _ => slice::from_raw_parts($arr, $len),
        }
    };
}

#[no_mangle]
pub extern "C" fn tantivy_create_index(
    field_name: *const c_char,
    data_type: TantivyDataType,
    path: *const c_char,
    tantivy_index_version: u32,
    num_threads: usize,
    overall_memory_budget_in_bytes: usize,
) -> RustResult {
    let field_name_str = cstr_to_str!(field_name);
    let path_str = cstr_to_str!(path);

    let tantivy_index_version = match TantivyIndexVersion::from_u32(tantivy_index_version) {
        Ok(v) => v,
        Err(e) => return RustResult::from_error(e.to_string()),
    };

    match IndexWriterWrapper::new(
        field_name_str,
        data_type,
        String::from(path_str),
        num_threads,
        overall_memory_budget_in_bytes,
        tantivy_index_version,
    ) {
        Ok(wrapper) => RustResult::from_ptr(create_binding(wrapper)),
        Err(e) => RustResult::from_error(e.to_string()),
    }
}

#[no_mangle]
pub extern "C" fn tantivy_create_index_with_single_segment(
    field_name: *const c_char,
    data_type: TantivyDataType,
    path: *const c_char,
    tantivy_index_version: u32,
) -> RustResult {
    let field_name_str = cstr_to_str!(field_name);
    let path_str = cstr_to_str!(path);

    let tantivy_index_version = match TantivyIndexVersion::from_u32(tantivy_index_version) {
        Ok(v) => v,
        Err(e) => return RustResult::from_error(e.to_string()),
    };

    match IndexWriterWrapper::new_with_single_segment(
        field_name_str,
        data_type,
        String::from(path_str),
        tantivy_index_version,
    ) {
        Ok(wrapper) => RustResult::from_ptr(create_binding(wrapper)),
        Err(e) => RustResult::from_error(e.to_string()),
    }
}

#[no_mangle]
pub extern "C" fn tantivy_free_index_writer(ptr: *mut c_void) {
    free_binding::<IndexWriterWrapper>(ptr);
}

// tantivy_finish_index will finish the index writer, and the index writer can't be used any more.
// After this was called, you should reset the pointer to null.
#[no_mangle]
pub extern "C" fn tantivy_finish_index(ptr: *mut c_void) -> RustResult {
    let real = ptr as *mut IndexWriterWrapper;
    unsafe { Box::from_raw(real).finish().into() }
}

#[no_mangle]
pub extern "C" fn tantivy_commit_index(ptr: *mut c_void) -> RustResult {
    let real = ptr as *mut IndexWriterWrapper;
    unsafe { (*real).commit().into() }
}

#[no_mangle]
pub extern "C" fn tantivy_create_reader_from_writer(ptr: *mut c_void) -> RustResult {
    let writer = ptr as *mut IndexWriterWrapper;
    let reader = unsafe { (*writer).create_reader() };
    match reader {
        Ok(r) => RustResult::from_ptr(create_binding(r)),
        Err(e) => RustResult::from_error(e.to_string()),
    }
}

// -------------------------build--------------------
fn execute<T: Copy, I>(
    arr: I,
    offset: i64,
    e: fn(&mut IndexWriterWrapper, T, Option<i64>) -> Result<()>,
    w: &mut IndexWriterWrapper,
) -> Result<()>
where
    I: IntoIterator<Item = T>,
{
    for (index, data) in arr.into_iter().enumerate() {
        e(w, data, Some(offset + (index as i64)))?;
    }
    Ok(())
}

fn execute_by_single_segment_writer<T: Copy, I>(
    arr: I,
    e: fn(&mut IndexWriterWrapper, T, Option<i64>) -> Result<()>,
    w: &mut IndexWriterWrapper,
) -> Result<()>
where
    I: IntoIterator<Item = T>,
{
    for data in arr.into_iter() {
        e(w, data, None)?;
    }
    Ok(())
}

#[no_mangle]
pub extern "C" fn tantivy_index_add_int8s(
    ptr: *mut c_void,
    array: *const i8,
    len: usize,
    offset_begin: i64,
) -> RustResult {
    let real = ptr as *mut IndexWriterWrapper;
    let arr = unsafe { slice::from_raw_parts(array, len) };
    unsafe {
        execute(
            arr.into_iter().map(|num| *num as i64),
            offset_begin,
            IndexWriterWrapper::add_batch_data::<i64>,
            &mut (*real),
        )
        .into()
    }
}

#[no_mangle]
pub extern "C" fn tantivy_index_add_int8s_by_single_segment_writer(
    ptr: *mut c_void,
    array: *const i8,
    len: usize,
) -> RustResult {
    let real = ptr as *mut IndexWriterWrapper;
    let arr = unsafe { slice::from_raw_parts(array, len) };
    unsafe {
        execute_by_single_segment_writer(
            arr.into_iter().map(|num| *num as i64),
            IndexWriterWrapper::add_batch_data::<i64>,
            &mut (*real),
        )
        .into()
    }
}

#[no_mangle]
pub extern "C" fn tantivy_index_add_int16s(
    ptr: *mut c_void,
    array: *const i16,
    len: usize,
    offset_begin: i64,
) -> RustResult {
    let real = ptr as *mut IndexWriterWrapper;
    let arr = unsafe { slice::from_raw_parts(array, len) };
    unsafe {
        execute(
            arr.into_iter().map(|num| *num as i64),
            offset_begin,
            IndexWriterWrapper::add_batch_data::<i64>,
            &mut (*real),
        )
        .into()
    }
}

#[no_mangle]
pub extern "C" fn tantivy_index_add_int16s_by_single_segment_writer(
    ptr: *mut c_void,
    array: *const i16,
    len: usize,
) -> RustResult {
    let real = ptr as *mut IndexWriterWrapper;
    let arr = unsafe { slice::from_raw_parts(array, len) };
    unsafe {
        execute_by_single_segment_writer(
            arr.into_iter().map(|num| *num as i64),
            IndexWriterWrapper::add_batch_data::<i64>,
            &mut (*real),
        )
        .into()
    }
}

#[no_mangle]
pub extern "C" fn tantivy_index_add_int32s(
    ptr: *mut c_void,
    array: *const i32,
    len: usize,
    offset_begin: i64,
) -> RustResult {
    let real = ptr as *mut IndexWriterWrapper;
    let arr = unsafe { slice::from_raw_parts(array, len) };
    unsafe {
        execute(
            arr.into_iter().map(|num| *num as i64),
            offset_begin,
            IndexWriterWrapper::add_batch_data::<i64>,
            &mut (*real),
        )
        .into()
    }
}

#[no_mangle]
pub extern "C" fn tantivy_index_add_int32s_by_single_segment_writer(
    ptr: *mut c_void,
    array: *const i32,
    len: usize,
) -> RustResult {
    let real = ptr as *mut IndexWriterWrapper;
    let arr = unsafe { slice::from_raw_parts(array, len) };
    unsafe {
        execute_by_single_segment_writer(
            arr.into_iter().map(|num| *num as i64),
            IndexWriterWrapper::add_batch_data::<i64>,
            &mut (*real),
        )
        .into()
    }
}

#[no_mangle]
pub extern "C" fn tantivy_index_add_int64s(
    ptr: *mut c_void,
    array: *const i64,
    len: usize,
    offset_begin: i64,
) -> RustResult {
    let real = ptr as *mut IndexWriterWrapper;
    let arr = unsafe { slice::from_raw_parts(array, len) };

    unsafe {
        execute(
            arr.iter().copied(),
            offset_begin,
            IndexWriterWrapper::add_batch_data::<i64>,
            &mut (*real),
        )
        .into()
    }
}

#[no_mangle]
pub extern "C" fn tantivy_index_add_int64s_by_single_segment_writer(
    ptr: *mut c_void,
    array: *const i64,
    len: usize,
) -> RustResult {
    let real = ptr as *mut IndexWriterWrapper;
    let arr = unsafe { slice::from_raw_parts(array, len) };

    unsafe {
        execute_by_single_segment_writer(
            arr.iter().copied(),
            IndexWriterWrapper::add_batch_data::<i64>,
            &mut (*real),
        )
        .into()
    }
}

#[no_mangle]
pub extern "C" fn tantivy_index_add_f32s(
    ptr: *mut c_void,
    array: *const f32,
    len: usize,
    offset_begin: i64,
) -> RustResult {
    let real = ptr as *mut IndexWriterWrapper;
    let arr = unsafe { slice::from_raw_parts(array, len) };
    unsafe {
        execute(
            arr.into_iter().map(|num| *num as f64),
            offset_begin,
            IndexWriterWrapper::add_batch_data::<f64>,
            &mut (*real),
        )
        .into()
    }
}

#[no_mangle]
pub extern "C" fn tantivy_index_add_f32s_by_single_segment_writer(
    ptr: *mut c_void,
    array: *const f32,
    len: usize,
) -> RustResult {
    let real = ptr as *mut IndexWriterWrapper;
    let arr = unsafe { slice::from_raw_parts(array, len) };
    unsafe {
        execute_by_single_segment_writer(
            arr.into_iter().map(|num| *num as f64),
            IndexWriterWrapper::add_batch_data::<f64>,
            &mut (*real),
        )
        .into()
    }
}

#[no_mangle]
pub extern "C" fn tantivy_index_add_f64s(
    ptr: *mut c_void,
    array: *const f64,
    len: usize,
    offset_begin: i64,
) -> RustResult {
    let real = ptr as *mut IndexWriterWrapper;
    let arr = unsafe { slice::from_raw_parts(array, len) };
    unsafe {
        execute(
            arr.iter().copied(),
            offset_begin,
            IndexWriterWrapper::add_batch_data::<f64>,
            &mut (*real),
        )
        .into()
    }
}

#[no_mangle]
pub extern "C" fn tantivy_index_add_f64s_by_single_segment_writer(
    ptr: *mut c_void,
    array: *const f64,
    len: usize,
) -> RustResult {
    let real = ptr as *mut IndexWriterWrapper;
    let arr = unsafe { slice::from_raw_parts(array, len) };
    unsafe {
        execute_by_single_segment_writer(
            arr.into_iter().map(|num| *num as f64),
            IndexWriterWrapper::add_batch_data::<f64>,
            &mut (*real),
        )
        .into()
    }
}

#[no_mangle]
pub extern "C" fn tantivy_index_add_bools(
    ptr: *mut c_void,
    array: *const bool,
    len: usize,
    offset_begin: i64,
) -> RustResult {
    let real = ptr as *mut IndexWriterWrapper;
    let arr = unsafe { slice::from_raw_parts(array, len) };
    unsafe {
        execute(
            arr.iter().copied(),
            offset_begin,
            IndexWriterWrapper::add_batch_data::<bool>,
            &mut (*real),
        )
        .into()
    }
}

#[no_mangle]
pub extern "C" fn tantivy_index_add_bools_by_single_segment_writer(
    ptr: *mut c_void,
    array: *const bool,
    len: usize,
) -> RustResult {
    let real = ptr as *mut IndexWriterWrapper;
    let arr = unsafe { slice::from_raw_parts(array, len) };
    unsafe {
        execute_by_single_segment_writer(
            arr.iter().copied(),
            IndexWriterWrapper::add_batch_data::<bool>,
            &mut (*real),
        )
        .into()
    }
}

#[no_mangle]
pub extern "C" fn tantivy_index_add_strings(
    ptr: *mut c_void,
    array: *const *const c_char,
    len: usize,
    offset: i64,
) -> RustResult {
    let real = ptr as *mut IndexWriterWrapper;
<<<<<<< HEAD
    let s = cstr_to_str!(s);
    unsafe { (*real).add_batch_data::<&str>(s, Some(offset)).into() }
=======
    let arr = unsafe { slice::from_raw_parts(array, len) };
    unsafe { &mut (*real) }
        .add_string_by_batch(arr, Some(offset))
        .into()
>>>>>>> 83c40fca
}

#[no_mangle]
pub extern "C" fn tantivy_index_add_strings_by_single_segment_writer(
    ptr: *mut c_void,
    array: *const *const c_char,
    len: usize,
) -> RustResult {
    let real = ptr as *mut IndexWriterWrapper;
<<<<<<< HEAD
    let s = cstr_to_str!(s);
    unsafe { (*real).add_batch_data::<&str>(s, None).into() }
=======
    let arr = unsafe { slice::from_raw_parts(array, len) };
    unsafe { &mut (*real) }
        .add_string_by_batch(arr, None)
        .into()
>>>>>>> 83c40fca
}

// --------------------------------------------- array ------------------------------------------

#[no_mangle]
pub extern "C" fn tantivy_index_add_array_int8s(
    ptr: *mut c_void,
    array: *const i8,
    len: usize,
    offset: i64,
) -> RustResult {
    let real = ptr as *mut IndexWriterWrapper;
    unsafe {
        let arr = convert_to_rust_slice!(array, len);
        (*real)
            .add_array::<i64, _>(arr.into_iter().map(|num| *num as i64), Some(offset))
            .into()
    }
}

#[no_mangle]
pub extern "C" fn tantivy_index_add_array_int8s_by_single_segment_writer(
    ptr: *mut c_void,
    array: *const i8,
    len: usize,
) -> RustResult {
    let real = ptr as *mut IndexWriterWrapper;
    unsafe {
        let arr = convert_to_rust_slice!(array, len);
        (*real)
            .add_array::<i64, _>(arr.into_iter().map(|num| *num as i64), None)
            .into()
    }
}

#[no_mangle]
pub extern "C" fn tantivy_index_add_array_int16s(
    ptr: *mut c_void,
    array: *const i16,
    len: usize,
    offset: i64,
) -> RustResult {
    let real = ptr as *mut IndexWriterWrapper;
    unsafe {
        let arr = convert_to_rust_slice!(array, len);
        (*real)
            .add_array::<i64, _>(arr.into_iter().map(|num| *num as i64), Some(offset))
            .into()
    }
}

#[no_mangle]
pub extern "C" fn tantivy_index_add_array_int16s_by_single_segment_writer(
    ptr: *mut c_void,
    array: *const i16,
    len: usize,
) -> RustResult {
    let real = ptr as *mut IndexWriterWrapper;
    unsafe {
        let arr = convert_to_rust_slice!(array, len);
        (*real)
            .add_array::<i64, _>(arr.into_iter().map(|num| *num as i64), None)
            .into()
    }
}

#[no_mangle]
pub extern "C" fn tantivy_index_add_array_int32s(
    ptr: *mut c_void,
    array: *const i32,
    len: usize,
    offset: i64,
) -> RustResult {
    let real = ptr as *mut IndexWriterWrapper;
    unsafe {
        let arr = convert_to_rust_slice!(array, len);
        (*real)
            .add_array::<i64, _>(arr.into_iter().map(|num| *num as i64), Some(offset))
            .into()
    }
}

#[no_mangle]
pub extern "C" fn tantivy_index_add_array_int32s_by_single_segment_writer(
    ptr: *mut c_void,
    array: *const i32,
    len: usize,
) -> RustResult {
    let real = ptr as *mut IndexWriterWrapper;
    unsafe {
        let arr = convert_to_rust_slice!(array, len);
        (*real)
            .add_array::<i64, _>(arr.into_iter().map(|num| *num as i64), None)
            .into()
    }
}

#[no_mangle]
pub extern "C" fn tantivy_index_add_array_int64s(
    ptr: *mut c_void,
    array: *const i64,
    len: usize,
    offset: i64,
) -> RustResult {
    let real = ptr as *mut IndexWriterWrapper;
    unsafe {
        let arr = convert_to_rust_slice!(array, len);
        (*real)
            .add_array::<i64, _>(arr.iter().copied(), Some(offset))
            .into()
    }
}

#[no_mangle]
pub extern "C" fn tantivy_index_add_array_int64s_by_single_segment_writer(
    ptr: *mut c_void,
    array: *const i64,
    len: usize,
) -> RustResult {
    let real = ptr as *mut IndexWriterWrapper;
    unsafe {
        let arr = convert_to_rust_slice!(array, len);
        (*real)
            .add_array::<i64, _>(arr.iter().copied(), None)
            .into()
    }
}

#[no_mangle]
pub extern "C" fn tantivy_index_add_array_f32s(
    ptr: *mut c_void,
    array: *const f32,
    len: usize,
    offset: i64,
) -> RustResult {
    let real = ptr as *mut IndexWriterWrapper;
    unsafe {
        let arr = convert_to_rust_slice!(array, len);
        (*real)
            .add_array::<f64, _>(arr.into_iter().map(|num| *num as f64), Some(offset))
            .into()
    }
}

#[no_mangle]
pub extern "C" fn tantivy_index_add_array_f32s_by_single_segment_writer(
    ptr: *mut c_void,
    array: *const f32,
    len: usize,
) -> RustResult {
    let real = ptr as *mut IndexWriterWrapper;
    unsafe {
        let arr = convert_to_rust_slice!(array, len);
        (*real)
            .add_array::<f64, _>(arr.into_iter().map(|num| *num as f64), None)
            .into()
    }
}

#[no_mangle]
pub extern "C" fn tantivy_index_add_array_f64s(
    ptr: *mut c_void,
    array: *const f64,
    len: usize,
    offset: i64,
) -> RustResult {
    let real = ptr as *mut IndexWriterWrapper;
    unsafe {
        let arr = convert_to_rust_slice!(array, len);
        (*real)
            .add_array::<f64, _>(arr.iter().copied(), Some(offset))
            .into()
    }
}

#[no_mangle]
pub extern "C" fn tantivy_index_add_array_f64s_by_single_segment_writer(
    ptr: *mut c_void,
    array: *const f64,
    len: usize,
) -> RustResult {
    let real = ptr as *mut IndexWriterWrapper;
    unsafe {
        let arr = convert_to_rust_slice!(array, len);
        (*real)
            .add_array::<f64, _>(arr.iter().copied(), None)
            .into()
    }
}

#[no_mangle]
pub extern "C" fn tantivy_index_add_array_bools(
    ptr: *mut c_void,
    array: *const bool,
    len: usize,
    offset: i64,
) -> RustResult {
    let real = ptr as *mut IndexWriterWrapper;
    unsafe {
        let arr = convert_to_rust_slice!(array, len);
        (*real)
            .add_array::<bool, _>(arr.iter().copied(), Some(offset))
            .into()
    }
}

#[no_mangle]
pub extern "C" fn tantivy_index_add_array_bools_by_single_segment_writer(
    ptr: *mut c_void,
    array: *const bool,
    len: usize,
) -> RustResult {
    let real = ptr as *mut IndexWriterWrapper;
    unsafe {
        let arr = convert_to_rust_slice!(array, len);
        (*real)
            .add_array::<bool, _>(arr.iter().copied(), None)
            .into()
    }
}

#[no_mangle]
pub extern "C" fn tantivy_index_add_array_keywords(
    ptr: *mut c_void,
    array: *const *const c_char,
    len: usize,
    offset: i64,
) -> RustResult {
    let real = ptr as *mut IndexWriterWrapper;
    unsafe {
        let arr = convert_to_rust_slice!(array, len);
        (*real).add_array_keywords(arr, Some(offset)).into()
    }
}

#[no_mangle]
pub extern "C" fn tantivy_index_add_array_keywords_by_single_segment_writer(
    ptr: *mut c_void,
    array: *const *const c_char,
    len: usize,
) -> RustResult {
    let real = ptr as *mut IndexWriterWrapper;
    unsafe {
        let arr = convert_to_rust_slice!(array, len);
        (*real).add_array_keywords(arr, None).into()
    }
}<|MERGE_RESOLUTION|>--- conflicted
+++ resolved
@@ -149,7 +149,7 @@
         execute(
             arr.into_iter().map(|num| *num as i64),
             offset_begin,
-            IndexWriterWrapper::add_batch_data::<i64>,
+            IndexWriterWrapper::add_data_by_batch::<i64>,
             &mut (*real),
         )
         .into()
@@ -167,7 +167,7 @@
     unsafe {
         execute_by_single_segment_writer(
             arr.into_iter().map(|num| *num as i64),
-            IndexWriterWrapper::add_batch_data::<i64>,
+            IndexWriterWrapper::add_data_by_batch::<i64>,
             &mut (*real),
         )
         .into()
@@ -187,7 +187,7 @@
         execute(
             arr.into_iter().map(|num| *num as i64),
             offset_begin,
-            IndexWriterWrapper::add_batch_data::<i64>,
+            IndexWriterWrapper::add_data_by_batch::<i64>,
             &mut (*real),
         )
         .into()
@@ -205,7 +205,7 @@
     unsafe {
         execute_by_single_segment_writer(
             arr.into_iter().map(|num| *num as i64),
-            IndexWriterWrapper::add_batch_data::<i64>,
+            IndexWriterWrapper::add_data_by_batch::<i64>,
             &mut (*real),
         )
         .into()
@@ -225,7 +225,7 @@
         execute(
             arr.into_iter().map(|num| *num as i64),
             offset_begin,
-            IndexWriterWrapper::add_batch_data::<i64>,
+            IndexWriterWrapper::add_data_by_batch::<i64>,
             &mut (*real),
         )
         .into()
@@ -243,7 +243,7 @@
     unsafe {
         execute_by_single_segment_writer(
             arr.into_iter().map(|num| *num as i64),
-            IndexWriterWrapper::add_batch_data::<i64>,
+            IndexWriterWrapper::add_data_by_batch::<i64>,
             &mut (*real),
         )
         .into()
@@ -264,7 +264,7 @@
         execute(
             arr.iter().copied(),
             offset_begin,
-            IndexWriterWrapper::add_batch_data::<i64>,
+            IndexWriterWrapper::add_data_by_batch::<i64>,
             &mut (*real),
         )
         .into()
@@ -283,7 +283,7 @@
     unsafe {
         execute_by_single_segment_writer(
             arr.iter().copied(),
-            IndexWriterWrapper::add_batch_data::<i64>,
+            IndexWriterWrapper::add_data_by_batch::<i64>,
             &mut (*real),
         )
         .into()
@@ -303,7 +303,7 @@
         execute(
             arr.into_iter().map(|num| *num as f64),
             offset_begin,
-            IndexWriterWrapper::add_batch_data::<f64>,
+            IndexWriterWrapper::add_data_by_batch::<f64>,
             &mut (*real),
         )
         .into()
@@ -321,7 +321,7 @@
     unsafe {
         execute_by_single_segment_writer(
             arr.into_iter().map(|num| *num as f64),
-            IndexWriterWrapper::add_batch_data::<f64>,
+            IndexWriterWrapper::add_data_by_batch::<f64>,
             &mut (*real),
         )
         .into()
@@ -332,6 +332,37 @@
 pub extern "C" fn tantivy_index_add_f64s(
     ptr: *mut c_void,
     array: *const f64,
+    len: usize,
+    offset_begin: i64,
+) -> RustResult {
+    let real = ptr as *mut IndexWriterWrapper;
+    let arr = unsafe { slice::from_raw_parts(array, len) };
+
+    unsafe { (*real).add_data_by_batch(arr, Some(offset_begin)).into() }
+}
+
+#[no_mangle]
+pub extern "C" fn tantivy_index_add_f64s_by_single_segment_writer(
+    ptr: *mut c_void,
+    array: *const f64,
+    len: usize,
+) -> RustResult {
+    let real = ptr as *mut IndexWriterWrapper;
+    let arr = unsafe { slice::from_raw_parts(array, len) };
+    unsafe {
+        execute_by_single_segment_writer(
+            arr.into_iter().map(|num| *num as f64),
+            IndexWriterWrapper::add_data_by_batch::<f64>,
+            &mut (*real),
+        )
+        .into()
+    }
+}
+
+#[no_mangle]
+pub extern "C" fn tantivy_index_add_bools(
+    ptr: *mut c_void,
+    array: *const bool,
     len: usize,
     offset_begin: i64,
 ) -> RustResult {
@@ -341,45 +372,7 @@
         execute(
             arr.iter().copied(),
             offset_begin,
-            IndexWriterWrapper::add_batch_data::<f64>,
-            &mut (*real),
-        )
-        .into()
-    }
-}
-
-#[no_mangle]
-pub extern "C" fn tantivy_index_add_f64s_by_single_segment_writer(
-    ptr: *mut c_void,
-    array: *const f64,
-    len: usize,
-) -> RustResult {
-    let real = ptr as *mut IndexWriterWrapper;
-    let arr = unsafe { slice::from_raw_parts(array, len) };
-    unsafe {
-        execute_by_single_segment_writer(
-            arr.into_iter().map(|num| *num as f64),
-            IndexWriterWrapper::add_batch_data::<f64>,
-            &mut (*real),
-        )
-        .into()
-    }
-}
-
-#[no_mangle]
-pub extern "C" fn tantivy_index_add_bools(
-    ptr: *mut c_void,
-    array: *const bool,
-    len: usize,
-    offset_begin: i64,
-) -> RustResult {
-    let real = ptr as *mut IndexWriterWrapper;
-    let arr = unsafe { slice::from_raw_parts(array, len) };
-    unsafe {
-        execute(
-            arr.iter().copied(),
-            offset_begin,
-            IndexWriterWrapper::add_batch_data::<bool>,
+            IndexWriterWrapper::add_data_by_batch::<bool>,
             &mut (*real),
         )
         .into()
@@ -397,7 +390,7 @@
     unsafe {
         execute_by_single_segment_writer(
             arr.iter().copied(),
-            IndexWriterWrapper::add_batch_data::<bool>,
+            IndexWriterWrapper::add_data_by_batch::<bool>,
             &mut (*real),
         )
         .into()
@@ -412,15 +405,10 @@
     offset: i64,
 ) -> RustResult {
     let real = ptr as *mut IndexWriterWrapper;
-<<<<<<< HEAD
-    let s = cstr_to_str!(s);
-    unsafe { (*real).add_batch_data::<&str>(s, Some(offset)).into() }
-=======
     let arr = unsafe { slice::from_raw_parts(array, len) };
     unsafe { &mut (*real) }
         .add_string_by_batch(arr, Some(offset))
         .into()
->>>>>>> 83c40fca
 }
 
 #[no_mangle]
@@ -430,15 +418,10 @@
     len: usize,
 ) -> RustResult {
     let real = ptr as *mut IndexWriterWrapper;
-<<<<<<< HEAD
-    let s = cstr_to_str!(s);
-    unsafe { (*real).add_batch_data::<&str>(s, None).into() }
-=======
     let arr = unsafe { slice::from_raw_parts(array, len) };
     unsafe { &mut (*real) }
         .add_string_by_batch(arr, None)
         .into()
->>>>>>> 83c40fca
 }
 
 // --------------------------------------------- array ------------------------------------------
