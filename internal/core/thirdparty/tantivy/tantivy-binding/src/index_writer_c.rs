--- conflicted
+++ resolved
@@ -412,28 +412,11 @@
     offset: i64,
 ) -> RustResult {
     let real = ptr as *mut IndexWriterWrapper;
-<<<<<<< HEAD
-    let arr = unsafe { slice::from_raw_parts(array, len) };
-    // todo(SpadeA): avoid this vector allocation in the following PR
-    let mut arr_str = Vec::with_capacity(len);
-    for i in 0..len {
-        let s = cstr_to_str!(arr[i]);
-        arr_str.push(s);
-    }
-
-    unsafe {
-        execute(
-            &arr_str,
-            offset,
-            IndexWriterWrapper::add_string,
-            &mut (*real),
-        )
-        .into()
-    }
-=======
-    let s = cstr_to_str!(s);
-    unsafe { (*real).add::<&str>(s, Some(offset)).into() }
->>>>>>> a5be7cbc
+    let arr = unsafe { slice::from_raw_parts(array, len) };
+    unsafe { &mut (*real) }
+        .add_string_by_batch(arr, Some(offset))
+        .map(|_| RustResult::from_ptr(ptr))
+        .unwrap_or_else(|e| RustResult::from_error(e.to_string()))
 }
 
 #[no_mangle]
@@ -443,26 +426,11 @@
     len: usize,
 ) -> RustResult {
     let real = ptr as *mut IndexWriterWrapper;
-<<<<<<< HEAD
-    let arr = unsafe { slice::from_raw_parts(array, len) };
-    let mut arr_str = Vec::with_capacity(len);
-    for i in 0..len {
-        let s = cstr_to_str!(arr[i]);
-        arr_str.push(s);
-    }
-
-    unsafe {
-        execute_by_single_segment_writer(
-            &arr_str,
-            IndexWriterWrapper::add_string_by_single_segment_writer,
-            &mut (*real),
-        )
-        .into()
-    }
-=======
-    let s = cstr_to_str!(s);
-    unsafe { (*real).add::<&str>(s, None).into() }
->>>>>>> a5be7cbc
+    let arr = unsafe { slice::from_raw_parts(array, len) };
+    unsafe { &mut (*real) }
+        .add_string_by_batch(arr, None)
+        .map(|_| RustResult::from_ptr(ptr))
+        .unwrap_or_else(|e| RustResult::from_error(e.to_string()))
 }
 
 // --------------------------------------------- array ------------------------------------------
