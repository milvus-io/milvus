use core::slice;
use std::{
    ffi::{c_char, c_void, CStr},
    ptr::null,
};

use tantivy::Index;

use crate::{
    array::RustResult,
    cstr_to_str,
    data_type::TantivyDataType,
    error::Result,
    index_writer::IndexWriterWrapper,
    util::{create_binding, free_binding},
};

macro_rules! convert_to_rust_slice {
    ($arr: expr, $len: expr) => {
        match $arr {
            // there is a UB in slice::from_raw_parts if the pointer is null
            x if x.is_null() => &[],
            _ => slice::from_raw_parts($arr, $len),
        }
    };
}

#[no_mangle]
pub extern "C" fn tantivy_create_index(
    field_name: *const c_char,
    data_type: TantivyDataType,
    path: *const c_char,
    num_threads: usize,
    overall_memory_budget_in_bytes: usize,
) -> RustResult {
    let field_name_str = cstr_to_str!(field_name);
    let path_str = cstr_to_str!(path);
    match IndexWriterWrapper::new(
        String::from(field_name_str),
        data_type,
        String::from(path_str),
        num_threads,
        overall_memory_budget_in_bytes,
    ) {
        Ok(wrapper) => RustResult::from_ptr(create_binding(wrapper)),
        Err(e) => RustResult::from_error(e.to_string()),
    }
}

#[no_mangle]
pub extern "C" fn tantivy_free_index_writer(ptr: *mut c_void) {
    free_binding::<IndexWriterWrapper>(ptr);
}

// tantivy_finish_index will finish the index writer, and the index writer can't be used any more.
// After this was called, you should reset the pointer to null.
#[no_mangle]
pub extern "C" fn tantivy_finish_index(ptr: *mut c_void) -> RustResult {
    let real = ptr as *mut IndexWriterWrapper;
    unsafe { Box::from_raw(real).finish().into() }
}

#[no_mangle]
pub extern "C" fn tantivy_commit_index(ptr: *mut c_void) -> RustResult {
    let real = ptr as *mut IndexWriterWrapper;
    unsafe { (*real).commit().into() }
}

#[no_mangle]
pub extern "C" fn tantivy_create_reader_from_writer(ptr: *mut c_void) -> RustResult {
    let writer = ptr as *mut IndexWriterWrapper;
    let reader = unsafe { (*writer).create_reader() };
    match reader {
        Ok(r) => RustResult::from_ptr(create_binding(r)),
        Err(e) => RustResult::from_error(e.to_string()),
    }
}

// -------------------------build--------------------
#[no_mangle]
pub extern "C" fn tantivy_index_add_int8s(
    ptr: *mut c_void,
    array: *const i8,
    len: usize,
    offset_begin: i64,
) -> RustResult {
    let real = ptr as *mut IndexWriterWrapper;
    let arr = unsafe { slice::from_raw_parts(array, len) };
    unsafe { execute(arr, offset_begin, IndexWriterWrapper::add_i8, &mut (*real)).into() }
}

#[no_mangle]
pub extern "C" fn tantivy_index_add_int16s(
    ptr: *mut c_void,
    array: *const i16,
    len: usize,
    offset_begin: i64,
) -> RustResult {
    let real = ptr as *mut IndexWriterWrapper;
    let arr = unsafe { slice::from_raw_parts(array, len) };
    unsafe { execute(arr, offset_begin, IndexWriterWrapper::add_i16, &mut (*real)).into() }
}

#[no_mangle]
pub extern "C" fn tantivy_index_add_int32s(
    ptr: *mut c_void,
    array: *const i32,
    len: usize,
    offset_begin: i64,
) -> RustResult {
    let real = ptr as *mut IndexWriterWrapper;
    let arr = unsafe { slice::from_raw_parts(array, len) };
    unsafe { execute(arr, offset_begin, IndexWriterWrapper::add_i32, &mut (*real)).into() }
}

#[no_mangle]
pub extern "C" fn tantivy_index_add_int64s(
    ptr: *mut c_void,
    array: *const i64,
    len: usize,
    offset_begin: i64,
) -> RustResult {
    let real = ptr as *mut IndexWriterWrapper;
    let arr = unsafe { slice::from_raw_parts(array, len) };

    unsafe { execute(arr, offset_begin, IndexWriterWrapper::add_i64, &mut (*real)).into() }
}

fn execute<T: Copy>(
    arr: &[T],
    offset: i64,
    mut e: fn(&mut IndexWriterWrapper, T, i64) -> Result<()>,
    w: &mut IndexWriterWrapper,
) -> Result<()> {
    unsafe {
        for (index, data) in arr.iter().enumerate() {
            e(w, *data, offset + (index as i64))?;
        }
    }
    Ok(())
}

#[no_mangle]
pub extern "C" fn tantivy_index_add_f32s(
    ptr: *mut c_void,
    array: *const f32,
    len: usize,
    offset_begin: i64,
) -> RustResult {
    let real = ptr as *mut IndexWriterWrapper;
    let arr = unsafe { slice::from_raw_parts(array, len) };
    unsafe { execute(arr, offset_begin, IndexWriterWrapper::add_f32, &mut (*real)).into() }
}

#[no_mangle]
pub extern "C" fn tantivy_index_add_f64s(
    ptr: *mut c_void,
    array: *const f64,
    len: usize,
    offset_begin: i64,
) -> RustResult {
    let real = ptr as *mut IndexWriterWrapper;
    let arr = unsafe { slice::from_raw_parts(array, len) };
    unsafe { execute(arr, offset_begin, IndexWriterWrapper::add_f64, &mut (*real)).into() }
}

#[no_mangle]
pub extern "C" fn tantivy_index_add_bools(
    ptr: *mut c_void,
    array: *const bool,
    len: usize,
    offset_begin: i64,
) -> RustResult {
    let real = ptr as *mut IndexWriterWrapper;
    let arr = unsafe { slice::from_raw_parts(array, len) };
    unsafe {
        execute(
            arr,
            offset_begin,
            IndexWriterWrapper::add_bool,
            &mut (*real),
        )
        .into()
    }
}

// TODO: this is not a very efficient way, since we must call this function many times, which
// will bring a lot of overhead caused by the rust binding.
#[no_mangle]
pub extern "C" fn tantivy_index_add_string(
    ptr: *mut c_void,
    s: *const c_char,
    offset: i64,
) -> RustResult {
    let real = ptr as *mut IndexWriterWrapper;
    let s = cstr_to_str!(s);
    unsafe { (*real).add_string(s, offset).into() }
}

// --------------------------------------------- array ------------------------------------------

#[no_mangle]
pub extern "C" fn tantivy_index_add_multi_int8s(
    ptr: *mut c_void,
    array: *const i8,
    len: usize,
    offset: i64,
) -> RustResult {
    let real = ptr as *mut IndexWriterWrapper;
    unsafe {
        let arr = convert_to_rust_slice!(array, len);
        (*real).add_multi_i8s(arr, offset).into()
    }
}

#[no_mangle]
pub extern "C" fn tantivy_index_add_multi_int16s(
    ptr: *mut c_void,
    array: *const i16,
    len: usize,
    offset: i64,
) -> RustResult {
    let real = ptr as *mut IndexWriterWrapper;
    unsafe {
        let arr = convert_to_rust_slice!(array, len);
        (*real).add_multi_i16s(arr, offset).into()
    }
}

#[no_mangle]
pub extern "C" fn tantivy_index_add_multi_int32s(
    ptr: *mut c_void,
    array: *const i32,
    len: usize,
    offset: i64,
) -> RustResult {
    let real = ptr as *mut IndexWriterWrapper;
    unsafe {
        let arr = convert_to_rust_slice!(array, len);
        (*real).add_multi_i32s(arr, offset).into()
    }
}

#[no_mangle]
pub extern "C" fn tantivy_index_add_multi_int64s(
    ptr: *mut c_void,
    array: *const i64,
    len: usize,
    offset: i64,
) -> RustResult {
    let real = ptr as *mut IndexWriterWrapper;
    unsafe {
        let arr = convert_to_rust_slice!(array, len);
        (*real).add_multi_i64s(arr, offset).into()
    }
}

#[no_mangle]
pub extern "C" fn tantivy_index_add_multi_f32s(
    ptr: *mut c_void,
    array: *const f32,
    len: usize,
    offset: i64,
) -> RustResult {
    let real = ptr as *mut IndexWriterWrapper;
    unsafe {
        let arr = convert_to_rust_slice!(array, len);
        (*real).add_multi_f32s(arr, offset).into()
    }
}

#[no_mangle]
pub extern "C" fn tantivy_index_add_multi_f64s(
    ptr: *mut c_void,
    array: *const f64,
    len: usize,
    offset: i64,
) -> RustResult {
    let real = ptr as *mut IndexWriterWrapper;
    unsafe {
        let arr = convert_to_rust_slice!(array, len);
        (*real).add_multi_f64s(arr, offset).into()
    }
}

#[no_mangle]
pub extern "C" fn tantivy_index_add_multi_bools(
    ptr: *mut c_void,
    array: *const bool,
    len: usize,
    offset: i64,
) -> RustResult {
    let real = ptr as *mut IndexWriterWrapper;
    unsafe {
        let arr = convert_to_rust_slice!(array, len);
        (*real).add_multi_bools(arr, offset).into()
    }
}

#[no_mangle]
pub extern "C" fn tantivy_index_add_multi_keywords(
    ptr: *mut c_void,
    array: *const *const c_char,
    len: usize,
    offset: i64,
) -> RustResult {
    let real = ptr as *mut IndexWriterWrapper;
    unsafe {
<<<<<<< HEAD
        let arr = if len == 0 {
            &[]
        } else {
            unsafe { std::slice::from_raw_parts(array, len) }
        };
=======
        let arr = convert_to_rust_slice!(array, len);
>>>>>>> 19a5c319
        (*real).add_multi_keywords(arr, offset).into()
    }
}<|MERGE_RESOLUTION|>--- conflicted
+++ resolved
@@ -306,15 +306,7 @@
 ) -> RustResult {
     let real = ptr as *mut IndexWriterWrapper;
     unsafe {
-<<<<<<< HEAD
-        let arr = if len == 0 {
-            &[]
-        } else {
-            unsafe { std::slice::from_raw_parts(array, len) }
-        };
-=======
-        let arr = convert_to_rust_slice!(array, len);
->>>>>>> 19a5c319
+        let arr = convert_to_rust_slice!(array, len);
         (*real).add_multi_keywords(arr, offset).into()
     }
 }