use tantivy::{
    query::{BooleanQuery, PhraseQuery},
    tokenizer::{TextAnalyzer, TokenStream},
    Term,
};

use crate::error::Result;
use crate::{analyzer::standard_analyzer, index_reader::IndexReaderWrapper};

impl IndexReaderWrapper {
    // split the query string into multiple tokens using index's default tokenizer,
    // and then execute the disconjunction of term query.
    pub(crate) fn match_query(&self, q: &str) -> Result<Vec<u32>> {
        let mut tokenizer = self
            .index
            .tokenizer_for_field(self.field)
            .unwrap_or(standard_analyzer(vec![]))
            .clone();
        let mut token_stream = tokenizer.token_stream(q);
        let mut terms: Vec<Term> = Vec::new();
        while token_stream.advance() {
            let token = token_stream.token();
            terms.push(Term::from_field_text(self.field, &token.text));
        }
        let query = BooleanQuery::new_multiterms_query(terms);
        self.search(&query)
    }

    // split the query string into multiple tokens using index's default tokenizer,
    // and then execute the disconjunction of term query.
    pub(crate) fn phrase_match_query(&self, q: &str, slop: u32) -> Result<Vec<u32>> {
        // clone the tokenizer to make `match_query` thread-safe.
        let mut tokenizer = self
            .index
            .tokenizer_for_field(self.field)
            .unwrap_or(standard_analyzer(vec![]))
            .clone();
        let mut token_stream = tokenizer.token_stream(q);
        let mut terms: Vec<Term> = Vec::new();

        let mut positions = vec![];
        while token_stream.advance() {
            let token = token_stream.token();
            positions.push(token.position);
            terms.push(Term::from_field_text(self.field, &token.text));
        }
        if terms.len() <= 1 {
            // tantivy will panic when terms.len() <= 1, so we forward to text match instead.
            let query = BooleanQuery::new_multiterms_query(terms);
            return self.search(&query);
        }

        let terms_with_offset: Vec<_> = positions.into_iter().zip(terms.into_iter()).collect();
        let phrase_query = PhraseQuery::new_with_offset_and_slop(terms_with_offset, slop);
        self.search(&phrase_query)
    }

    pub(crate) fn register_tokenizer(&self, tokenizer_name: String, tokenizer: TextAnalyzer) {
        self.index.tokenizers().register(&tokenizer_name, tokenizer)
    }
}

#[cfg(test)]
mod tests {
    use tantivy::query::TermQuery;
    use tempfile::TempDir;

    use crate::{index_writer::IndexWriterWrapper, TantivyIndexVersion};
    #[test]
    fn test_jeba() {
        let params = "{\"tokenizer\": \"jieba\"}".to_string();
        let dir = TempDir::new().unwrap();

        let mut writer = IndexWriterWrapper::create_text_writer(
            "text",
            dir.path().to_str().unwrap(),
            "jieba",
            &params,
            1,
            50_000_000,
            false,
            TantivyIndexVersion::default_version(),
        )
        .unwrap();

<<<<<<< HEAD
        writer
            .add_strings(["网球和滑雪"].into_iter().map(|str| Ok(str)), 0)
            .unwrap();
        writer
            .add_strings(["网球以及滑雪"].into_iter().map(|str| Ok(str)), 1)
            .unwrap();
=======
        writer.add("网球和滑雪", Some(0)).unwrap();
        writer.add("网球以及滑雪", Some(1)).unwrap();
>>>>>>> 355f62d6

        writer.commit().unwrap();

        let slop = 1;
        let reader = writer.create_reader().unwrap();
        let res = reader.phrase_match_query("网球滑雪", slop).unwrap();
        assert_eq!(res, vec![0]);

        let slop = 2;
        let reader = writer.create_reader().unwrap();
        let res = reader.phrase_match_query("网球滑雪", slop).unwrap();
        assert_eq!(res, vec![0, 1]);
    }

    #[test]
    fn test_read() {
        let dir = TempDir::new().unwrap();
        let mut writer = IndexWriterWrapper::create_text_writer(
            "text",
            dir.path().to_str().unwrap(),
            "default",
            "",
            1,
            50_000_000,
            false,
            TantivyIndexVersion::default_version(),
        )
        .unwrap();

        for i in 0..10000 {
            writer.add("hello world", Some(i)).unwrap();
        }
        writer.commit().unwrap();

        let reader = writer.create_reader().unwrap();

        let query = TermQuery::new(
            tantivy::Term::from_field_text(reader.field.clone(), "hello"),
            tantivy::schema::IndexRecordOption::Basic,
        );

        let res = reader.search(&query).unwrap();
        assert_eq!(res, (0..10000).collect::<Vec<u32>>());
        let res = reader.search_i64(&query).unwrap();
        assert_eq!(res, (0..10000).collect::<Vec<i64>>());
    }
}<|MERGE_RESOLUTION|>--- conflicted
+++ resolved
@@ -83,17 +83,8 @@
         )
         .unwrap();
 
-<<<<<<< HEAD
-        writer
-            .add_strings(["网球和滑雪"].into_iter().map(|str| Ok(str)), 0)
-            .unwrap();
-        writer
-            .add_strings(["网球以及滑雪"].into_iter().map(|str| Ok(str)), 1)
-            .unwrap();
-=======
-        writer.add("网球和滑雪", Some(0)).unwrap();
-        writer.add("网球以及滑雪", Some(1)).unwrap();
->>>>>>> 355f62d6
+        writer.add_batch_data("网球和滑雪", Some(0)).unwrap();
+        writer.add_batch_data("网球以及滑雪", Some(1)).unwrap();
 
         writer.commit().unwrap();
 
@@ -124,7 +115,7 @@
         .unwrap();
 
         for i in 0..10000 {
-            writer.add("hello world", Some(i)).unwrap();
+            writer.add_batch_data("hello world", Some(i)).unwrap();
         }
         writer.commit().unwrap();
 
