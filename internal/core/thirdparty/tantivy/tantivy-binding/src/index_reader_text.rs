use std::ffi::c_void;

use tantivy::{
    query::{BooleanQuery, PhraseQuery},
    tokenizer::{TextAnalyzer, TokenStream},
    Term,
};

use crate::error::Result;
use crate::{analyzer::standard_analyzer, index_reader::IndexReaderWrapper};

impl IndexReaderWrapper {
    // split the query string into multiple tokens using index's default tokenizer,
    // and then execute the disconjunction of term query.
    pub(crate) fn match_query(&self, q: &str, bitset: *mut c_void) -> Result<()> {
        // clone the tokenizer to make `match_query` thread-safe.
        let mut tokenizer = self
            .index
            .tokenizer_for_field(self.field)
            .unwrap_or(standard_analyzer(vec![]))
            .clone();
        let mut token_stream = tokenizer.token_stream(q);
        let mut terms: Vec<Term> = Vec::new();
        while token_stream.advance() {
            let token = token_stream.token();
            terms.push(Term::from_field_text(self.field, &token.text));
        }
        let query = BooleanQuery::new_multiterms_query(terms);
        self.search(&query, bitset)
    }

    // split the query string into multiple tokens using index's default tokenizer,
    // and then execute the disconjunction of term query.
    pub(crate) fn phrase_match_query(&self, q: &str, slop: u32, bitset: *mut c_void) -> Result<()> {
        // clone the tokenizer to make `match_query` thread-safe.
        let mut tokenizer = self
            .index
            .tokenizer_for_field(self.field)
            .unwrap_or(standard_analyzer(vec![]))
            .clone();
        let mut token_stream = tokenizer.token_stream(q);
        let mut terms: Vec<Term> = Vec::new();

        let mut positions = vec![];
        while token_stream.advance() {
            let token = token_stream.token();
            positions.push(token.position);
            terms.push(Term::from_field_text(self.field, &token.text));
        }
        if terms.len() <= 1 {
            // tantivy will panic when terms.len() <= 1, so we forward to text match instead.
            let query = BooleanQuery::new_multiterms_query(terms);
            return self.search(&query, bitset);
        }

        let terms_with_offset: Vec<_> = positions.into_iter().zip(terms.into_iter()).collect();
        let phrase_query = PhraseQuery::new_with_offset_and_slop(terms_with_offset, slop);
        self.search(&phrase_query, bitset)
    }

    pub(crate) fn register_tokenizer(&self, tokenizer_name: String, tokenizer: TextAnalyzer) {
        self.index.tokenizers().register(&tokenizer_name, tokenizer)
    }
}

#[cfg(test)]
mod tests {
    use std::ffi::c_void;

    use tantivy::query::TermQuery;
    use tempfile::TempDir;

    use crate::{index_writer::IndexWriterWrapper, util::set_bitset, TantivyIndexVersion};
    #[test]
    fn test_jeba() {
        let params = "{\"tokenizer\": \"jieba\"}".to_string();
        let dir = TempDir::new().unwrap();

        let mut writer = IndexWriterWrapper::create_text_writer(
            "text",
            dir.path().to_str().unwrap(),
            "jieba",
            &params,
            1,
            50_000_000,
            false,
            TantivyIndexVersion::default_version(),
        )
        .unwrap();

        writer.add_data_by_batch(&["网球和滑雪"], Some(0)).unwrap();
        writer
            .add_data_by_batch(&["网球以及滑雪"], Some(1))
            .unwrap();

        writer.commit().unwrap();

        let slop = 1;
        let reader = writer.create_reader(set_bitset).unwrap();
        let mut res: Vec<u32> = vec![];
        reader
            .phrase_match_query("网球滑雪", slop, &mut res as *mut _ as *mut c_void)
            .unwrap();
        assert_eq!(res, vec![0]);

        let slop = 2;
        let mut res: Vec<u32> = vec![];
        let reader = writer.create_reader(set_bitset).unwrap();
        reader
            .phrase_match_query("网球滑雪", slop, &mut res as *mut _ as *mut c_void)
            .unwrap();
        assert_eq!(res, vec![0, 1]);
    }

    #[test]
    fn test_read() {
        let dir = TempDir::new().unwrap();
        let mut writer = IndexWriterWrapper::create_text_writer(
            "text",
            dir.path().to_str().unwrap(),
            "default",
            "",
            1,
            50_000_000,
            false,
            TantivyIndexVersion::default_version(),
        )
        .unwrap();

        for i in 0..10000 {
            writer.add_data_by_batch(&["hello world"], Some(i)).unwrap();
        }
        writer.commit().unwrap();

        let reader = writer.create_reader(set_bitset).unwrap();

        let query = TermQuery::new(
            tantivy::Term::from_field_text(reader.field.clone(), "hello"),
            tantivy::schema::IndexRecordOption::Basic,
        );

        let mut res: Vec<u32> = vec![];
        reader
            .search(&query, &mut res as *mut _ as *mut c_void)
            .unwrap();
        assert_eq!(res, (0..10000).collect::<Vec<u32>>());
<<<<<<< HEAD

        let res = reader.search_i64(&query).unwrap();
        assert_eq!(res, (0..10000).collect::<Vec<i64>>());
=======
>>>>>>> 70d13dcf
    }
}<|MERGE_RESOLUTION|>--- conflicted
+++ resolved
@@ -144,11 +144,5 @@
             .search(&query, &mut res as *mut _ as *mut c_void)
             .unwrap();
         assert_eq!(res, (0..10000).collect::<Vec<u32>>());
-<<<<<<< HEAD
-
-        let res = reader.search_i64(&query).unwrap();
-        assert_eq!(res, (0..10000).collect::<Vec<i64>>());
-=======
->>>>>>> 70d13dcf
     }
 }