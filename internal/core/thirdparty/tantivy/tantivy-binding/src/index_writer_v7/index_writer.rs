--- conflicted
+++ resolved
@@ -93,10 +93,6 @@
 pub struct IndexWriterWrapperImpl {
     pub(crate) field: Field,
     pub(crate) index_writer: IndexWriter,
-<<<<<<< HEAD
-=======
-    pub(crate) id_field: Field,
->>>>>>> e9fa30f4
     pub(crate) index: Arc<Index>,
 }
 
@@ -122,10 +118,6 @@
         Ok(IndexWriterWrapperImpl {
             field,
             index_writer,
-<<<<<<< HEAD
-=======
-            id_field,
->>>>>>> e9fa30f4
             index: Arc::new(index),
         })
     }
@@ -135,22 +127,15 @@
     }
 
     #[inline]
-<<<<<<< HEAD
     fn add_document(&mut self, document: TantivyDocument, offset: u32) -> Result<()> {
         self.index_writer
             .add_document_with_doc_id(offset, document)?;
-=======
-    fn add_document(&mut self, mut document: TantivyDocument, offset: i64) -> Result<()> {
-        document.add_i64(self.id_field, offset);
-        self.index_writer.add_document(document)?;
->>>>>>> e9fa30f4
         Ok(())
     }
 
     pub fn add_data_by_batch<T: TantivyValue<TantivyDocument>>(
         &mut self,
         batch_data: &[T],
-<<<<<<< HEAD
         mut offset: u32,
     ) -> Result<()> {
         let mut batch = Vec::with_capacity(BATCH_SIZE);
@@ -170,29 +155,6 @@
 
         if !batch.is_empty() {
             self.index_writer.add_documents_with_doc_id(offset, batch)?;
-=======
-        offset_begin: i64,
-    ) -> Result<()> {
-        let mut batch = Vec::with_capacity(BATCH_SIZE);
-        for (idx, data) in batch_data.into_iter().enumerate() {
-            let offset = offset_begin + idx as i64;
-
-            let mut doc = TantivyDocument::default();
-            data.add_to_document(self.field.field_id(), &mut doc);
-            doc.add_i64(self.id_field, offset);
-
-            batch.push(UserOperation::Add(doc));
-            if batch.len() == BATCH_SIZE {
-                self.index_writer.run(std::mem::replace(
-                    &mut batch,
-                    Vec::with_capacity(BATCH_SIZE),
-                ))?;
-            }
-        }
-
-        if !batch.is_empty() {
-            self.index_writer.run(batch)?;
->>>>>>> e9fa30f4
         }
 
         Ok(())
@@ -201,11 +163,7 @@
     pub fn add_array<T: TantivyValue<TantivyDocument>, I>(
         &mut self,
         data: I,
-<<<<<<< HEAD
         offset: u32,
-=======
-        offset: i64,
->>>>>>> e9fa30f4
     ) -> Result<()>
     where
         I: IntoIterator<Item = T>,
@@ -217,11 +175,7 @@
         self.add_document(document, offset)
     }
 
-<<<<<<< HEAD
     pub fn add_array_keywords(&mut self, datas: &[*const c_char], offset: u32) -> Result<()> {
-=======
-    pub fn add_array_keywords(&mut self, datas: &[*const c_char], offset: i64) -> Result<()> {
->>>>>>> e9fa30f4
         let mut document = TantivyDocument::default();
         for element in datas {
             let data = unsafe { CStr::from_ptr(*element) };
@@ -231,7 +185,6 @@
         self.add_document(document, offset)
     }
 
-<<<<<<< HEAD
     pub fn add_string_by_batch(&mut self, data: &[*const c_char], mut offset: u32) -> Result<()> {
         let mut batch = Vec::with_capacity(BATCH_SIZE);
         for key in data.into_iter() {
@@ -247,33 +200,11 @@
                     std::mem::replace(&mut batch, Vec::with_capacity(BATCH_SIZE)),
                 )?;
                 offset += BATCH_SIZE as u32;
-=======
-    pub fn add_string_by_batch(&mut self, data: &[*const c_char], offset: i64) -> Result<()> {
-        let mut batch = Vec::with_capacity(BATCH_SIZE);
-        for (idx, key) in data.into_iter().enumerate() {
-            let key = unsafe { CStr::from_ptr(*key) }
-                .to_str()
-                .map_err(|e| TantivyBindingError::InternalError(e.to_string()))?;
-            let key_offset = offset + idx as i64;
-            batch.push(UserOperation::Add(doc!(
-                self.id_field => key_offset,
-                self.field => key,
-            )));
-            if batch.len() >= BATCH_SIZE {
-                self.index_writer.run(std::mem::replace(
-                    &mut batch,
-                    Vec::with_capacity(BATCH_SIZE),
-                ))?;
->>>>>>> e9fa30f4
             }
         }
 
         if !batch.is_empty() {
-<<<<<<< HEAD
             self.index_writer.add_documents_with_doc_id(offset, batch)?;
-=======
-            self.index_writer.run(batch)?;
->>>>>>> e9fa30f4
         }
 
         Ok(())
