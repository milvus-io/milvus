use std::ffi::CStr;
use std::sync::Arc;

use futures::executor::block_on;
use libc::c_char;
use log::info;
use tantivy::indexer::UserOperation;
use tantivy::schema::{
    Field, IndexRecordOption, Schema, SchemaBuilder, TextFieldIndexing, TextOptions, FAST, INDEXED,
};
use tantivy::{doc, Index, IndexWriter, TantivyDocument};

use crate::data_type::TantivyDataType;

use crate::error::{Result, TantivyBindingError};
use crate::index_reader::IndexReaderWrapper;
use crate::index_writer::TantivyValue;

const BATCH_SIZE: usize = 4096;

#[inline]
fn schema_builder_add_field(
    schema_builder: &mut SchemaBuilder,
    field_name: &str,
    data_type: TantivyDataType,
) -> Field {
    match data_type {
        TantivyDataType::I64 => schema_builder.add_i64_field(field_name, INDEXED),
        TantivyDataType::F64 => schema_builder.add_f64_field(field_name, INDEXED),
        TantivyDataType::Bool => schema_builder.add_bool_field(field_name, INDEXED),
        TantivyDataType::Keyword => {
            let text_field_indexing = TextFieldIndexing::default()
                .set_tokenizer("raw")
                .set_index_option(IndexRecordOption::Basic);
            let text_options = TextOptions::default().set_indexing_options(text_field_indexing);
            schema_builder.add_text_field(field_name, text_options)
        }
        TantivyDataType::Text => {
            panic!("text should be indexed with analyzer");
        }
    }
}

impl TantivyValue<TantivyDocument> for i8 {
    fn add_to_document(&self, field: u32, document: &mut TantivyDocument) {
        document.add_i64(Field::from_field_id(field), *self as i64);
    }
}

impl TantivyValue<TantivyDocument> for i16 {
    fn add_to_document(&self, field: u32, document: &mut TantivyDocument) {
        document.add_i64(Field::from_field_id(field), *self as i64);
    }
}

impl TantivyValue<TantivyDocument> for i32 {
    fn add_to_document(&self, field: u32, document: &mut TantivyDocument) {
        document.add_i64(Field::from_field_id(field), *self as i64);
    }
}

impl TantivyValue<TantivyDocument> for i64 {
    fn add_to_document(&self, field: u32, document: &mut TantivyDocument) {
        document.add_i64(Field::from_field_id(field), *self);
    }
}

impl TantivyValue<TantivyDocument> for f32 {
    fn add_to_document(&self, field: u32, document: &mut TantivyDocument) {
        document.add_f64(Field::from_field_id(field), *self as f64);
    }
}

impl TantivyValue<TantivyDocument> for f64 {
    fn add_to_document(&self, field: u32, document: &mut TantivyDocument) {
        document.add_f64(Field::from_field_id(field), *self);
    }
}

impl TantivyValue<TantivyDocument> for &str {
    fn add_to_document(&self, field: u32, document: &mut TantivyDocument) {
        document.add_text(Field::from_field_id(field), *self);
    }
}

impl TantivyValue<TantivyDocument> for bool {
    fn add_to_document(&self, field: u32, document: &mut TantivyDocument) {
        document.add_bool(Field::from_field_id(field), *self);
    }
}

pub struct IndexWriterWrapperImpl {
    pub(crate) field: Field,
    pub(crate) index_writer: IndexWriter,
    pub(crate) id_field: Field,
    pub(crate) index: Arc<Index>,
}

impl IndexWriterWrapperImpl {
    pub fn new(
        field_name: &str,
        data_type: TantivyDataType,
        path: String,
        num_threads: usize,
        overall_memory_budget_in_bytes: usize,
    ) -> Result<IndexWriterWrapperImpl> {
        info!(
            "create index writer, field_name: {}, data_type: {:?}, tantivy_index_version 7",
            field_name, data_type
        );
        let mut schema_builder = Schema::builder();
        let field = schema_builder_add_field(&mut schema_builder, field_name, data_type);
        // We cannot build direct connection from rows in multi-segments to milvus row data. So we have this doc_id field.
        let id_field = schema_builder.add_i64_field("doc_id", FAST);
        let schema = schema_builder.build();
        let index = Index::create_in_dir(path.clone(), schema)?;
        let index_writer =
            index.writer_with_num_threads(num_threads, overall_memory_budget_in_bytes)?;
        Ok(IndexWriterWrapperImpl {
            field,
            index_writer,
            id_field,
            index: Arc::new(index),
        })
    }

    pub fn create_reader(&self) -> Result<IndexReaderWrapper> {
        IndexReaderWrapper::from_index(self.index.clone())
    }

    #[inline]
    fn add_document(&mut self, mut document: TantivyDocument, offset: i64) -> Result<()> {
        document.add_i64(self.id_field, offset);
        self.index_writer.add_document(document)?;
        Ok(())
    }

<<<<<<< HEAD
    pub fn add<T: TantivyValue<TantivyDocument>>(&mut self, data: T, offset: i64) -> Result<()> {
        let mut document = TantivyDocument::default();
        data.add_to_document(self.field.field_id(), &mut document);
=======
    pub fn add_data_by_batch<T: TantivyValue<TantivyDocument>>(
        &mut self,
        batch_data: &[T],
        offset: Option<i64>,
    ) -> Result<()> {
        match &self.index_writer {
            Either::Left(_) => self.add_datas(batch_data, offset.unwrap()),
            Either::Right(_) => self.add_datas_by_single_segment(batch_data),
        }
    }
>>>>>>> ecc2d809

    fn add_datas<T: TantivyValue<TantivyDocument>>(
        &mut self,
        batch_data: &[T],
        offset_begin: i64,
    ) -> Result<()> {
        let writer = self.index_writer.as_ref().left().unwrap();
        let id_field = self.id_field.unwrap();
        let mut batch = Vec::with_capacity(BATCH_SIZE);
        for (idx, data) in batch_data.into_iter().enumerate() {
            let offset = offset_begin + idx as i64;

            let mut doc = TantivyDocument::default();
            data.add_to_document(self.field.field_id(), &mut doc);
            doc.add_i64(id_field, offset);

            batch.push(UserOperation::Add(doc));
            if batch.len() == BATCH_SIZE {
                writer.run(std::mem::replace(
                    &mut batch,
                    Vec::with_capacity(BATCH_SIZE),
                ))?;
            }
        }

        if !batch.is_empty() {
            writer.run(batch)?;
        }

        Ok(())
    }

    fn add_datas_by_single_segment<T: TantivyValue<TantivyDocument>>(
        &mut self,
        batch_data: &[T],
    ) -> Result<()> {
        for d in batch_data {
            let mut document = TantivyDocument::default();
            d.add_to_document(self.field.field_id(), &mut document);
            self.add_document(document, None)?;
        }
        Ok(())
    }

    pub fn add_array<T: TantivyValue<TantivyDocument>, I>(
        &mut self,
        data: I,
        offset: i64,
    ) -> Result<()>
    where
        I: IntoIterator<Item = T>,
    {
        let mut document = TantivyDocument::default();
        data.into_iter()
            .for_each(|d| d.add_to_document(self.field.field_id(), &mut document));

        self.add_document(document, offset)
    }

    pub fn add_array_keywords(&mut self, datas: &[*const c_char], offset: i64) -> Result<()> {
        let mut document = TantivyDocument::default();
        for element in datas {
            let data = unsafe { CStr::from_ptr(*element) };
            document.add_field_value(self.field, data.to_str()?);
        }

        self.add_document(document, offset)
    }

    pub fn add_string_by_batch(&mut self, data: &[*const c_char], offset: i64) -> Result<()> {
        let mut batch = Vec::with_capacity(BATCH_SIZE);
<<<<<<< HEAD
        data.iter()
            .enumerate()
            .try_for_each(|(idx, key)| -> Result<()> {
                let key = unsafe { CStr::from_ptr(*key) }
                    .to_str()
                    .map_err(|e| TantivyBindingError::InternalError(e.to_string()))?;
                let key_offset = offset + idx as i64;
                batch.push(UserOperation::Add(doc!(
                    self.id_field => key_offset,
                    self.field => key,
                )));
                if batch.len() >= BATCH_SIZE {
                    self.index_writer.run(std::mem::replace(
                        &mut batch,
                        Vec::with_capacity(BATCH_SIZE),
                    ))?;
                }

                Ok(())
            })?;

        if !batch.is_empty() {
            self.index_writer.run(std::mem::replace(
                &mut batch,
                Vec::with_capacity(BATCH_SIZE),
            ))?;
=======
        for (idx, key) in data.into_iter().enumerate() {
            let key = unsafe { CStr::from_ptr(*key) }
                .to_str()
                .map_err(|e| TantivyBindingError::InternalError(e.to_string()))?;
            let key_offset = offset + idx as i64;
            batch.push(UserOperation::Add(doc!(
                id_field => key_offset,
                self.field => key,
            )));
            if batch.len() >= BATCH_SIZE {
                writer.run(std::mem::replace(
                    &mut batch,
                    Vec::with_capacity(BATCH_SIZE),
                ))?;
            }
        }

        if !batch.is_empty() {
            writer.run(batch)?;
>>>>>>> ecc2d809
        }

        Ok(())
    }

    pub fn manual_merge(&mut self) -> Result<()> {
        let metas = self.index_writer.index().searchable_segment_metas()?;
        let policy = self.index_writer.get_merge_policy();
        let candidates = policy.compute_merge_candidates(metas.as_slice());
        for candidate in candidates {
            self.index_writer.merge(candidate.0.as_slice()).wait()?;
        }
        Ok(())
    }

    pub fn finish(mut self) -> Result<()> {
        self.index_writer.commit()?;
        // self.manual_merge();
        block_on(self.index_writer.garbage_collect_files())?;
        self.index_writer.wait_merging_threads()?;
        Ok(())
    }

    pub(crate) fn commit(&mut self) -> Result<()> {
        self.index_writer.commit()?;
        Ok(())
    }
}

#[cfg(test)]
mod tests {
    use std::ffi::CString;

    use tempfile::tempdir;

    use crate::TantivyIndexVersion;

    #[test]
    pub fn test_add_json_key_stats() {
        use crate::data_type::TantivyDataType;
        use crate::index_writer::IndexWriterWrapper;

        let temp_dir = tempdir().unwrap();
        let mut index_writer = IndexWriterWrapper::new(
            "test",
            TantivyDataType::Keyword,
            temp_dir.path().to_str().unwrap().to_string(),
            1,
            15 * 1024 * 1024,
            TantivyIndexVersion::V7,
        )
        .unwrap();

        let keys = (0..10000)
            .map(|i| format!("key{:05}", i))
            .collect::<Vec<_>>();

        let c_keys: Vec<CString> = keys.into_iter().map(|k| CString::new(k).unwrap()).collect();
        let key_ptrs: Vec<*const libc::c_char> = c_keys.iter().map(|cs| cs.as_ptr()).collect();

        index_writer
            .add_string_by_batch(&key_ptrs, Some(0))
            .unwrap();
        index_writer.commit().unwrap();
        let reader = index_writer.create_reader().unwrap();
        let count: u32 = reader.count().unwrap();
        assert_eq!(count, 10000);
    }
}<|MERGE_RESOLUTION|>--- conflicted
+++ resolved
@@ -135,41 +135,22 @@
         Ok(())
     }
 
-<<<<<<< HEAD
-    pub fn add<T: TantivyValue<TantivyDocument>>(&mut self, data: T, offset: i64) -> Result<()> {
-        let mut document = TantivyDocument::default();
-        data.add_to_document(self.field.field_id(), &mut document);
-=======
     pub fn add_data_by_batch<T: TantivyValue<TantivyDocument>>(
-        &mut self,
-        batch_data: &[T],
-        offset: Option<i64>,
-    ) -> Result<()> {
-        match &self.index_writer {
-            Either::Left(_) => self.add_datas(batch_data, offset.unwrap()),
-            Either::Right(_) => self.add_datas_by_single_segment(batch_data),
-        }
-    }
->>>>>>> ecc2d809
-
-    fn add_datas<T: TantivyValue<TantivyDocument>>(
         &mut self,
         batch_data: &[T],
         offset_begin: i64,
     ) -> Result<()> {
-        let writer = self.index_writer.as_ref().left().unwrap();
-        let id_field = self.id_field.unwrap();
         let mut batch = Vec::with_capacity(BATCH_SIZE);
         for (idx, data) in batch_data.into_iter().enumerate() {
             let offset = offset_begin + idx as i64;
 
             let mut doc = TantivyDocument::default();
             data.add_to_document(self.field.field_id(), &mut doc);
-            doc.add_i64(id_field, offset);
+            doc.add_i64(self.id_field, offset);
 
             batch.push(UserOperation::Add(doc));
             if batch.len() == BATCH_SIZE {
-                writer.run(std::mem::replace(
+                self.index_writer.run(std::mem::replace(
                     &mut batch,
                     Vec::with_capacity(BATCH_SIZE),
                 ))?;
@@ -177,21 +158,9 @@
         }
 
         if !batch.is_empty() {
-            writer.run(batch)?;
-        }
-
-        Ok(())
-    }
-
-    fn add_datas_by_single_segment<T: TantivyValue<TantivyDocument>>(
-        &mut self,
-        batch_data: &[T],
-    ) -> Result<()> {
-        for d in batch_data {
-            let mut document = TantivyDocument::default();
-            d.add_to_document(self.field.field_id(), &mut document);
-            self.add_document(document, None)?;
-        }
+            self.index_writer.run(batch)?;
+        }
+
         Ok(())
     }
 
@@ -222,45 +191,17 @@
 
     pub fn add_string_by_batch(&mut self, data: &[*const c_char], offset: i64) -> Result<()> {
         let mut batch = Vec::with_capacity(BATCH_SIZE);
-<<<<<<< HEAD
-        data.iter()
-            .enumerate()
-            .try_for_each(|(idx, key)| -> Result<()> {
-                let key = unsafe { CStr::from_ptr(*key) }
-                    .to_str()
-                    .map_err(|e| TantivyBindingError::InternalError(e.to_string()))?;
-                let key_offset = offset + idx as i64;
-                batch.push(UserOperation::Add(doc!(
-                    self.id_field => key_offset,
-                    self.field => key,
-                )));
-                if batch.len() >= BATCH_SIZE {
-                    self.index_writer.run(std::mem::replace(
-                        &mut batch,
-                        Vec::with_capacity(BATCH_SIZE),
-                    ))?;
-                }
-
-                Ok(())
-            })?;
-
-        if !batch.is_empty() {
-            self.index_writer.run(std::mem::replace(
-                &mut batch,
-                Vec::with_capacity(BATCH_SIZE),
-            ))?;
-=======
         for (idx, key) in data.into_iter().enumerate() {
             let key = unsafe { CStr::from_ptr(*key) }
                 .to_str()
                 .map_err(|e| TantivyBindingError::InternalError(e.to_string()))?;
             let key_offset = offset + idx as i64;
             batch.push(UserOperation::Add(doc!(
-                id_field => key_offset,
+                self.id_field => key_offset,
                 self.field => key,
             )));
             if batch.len() >= BATCH_SIZE {
-                writer.run(std::mem::replace(
+                self.index_writer.run(std::mem::replace(
                     &mut batch,
                     Vec::with_capacity(BATCH_SIZE),
                 ))?;
@@ -268,8 +209,7 @@
         }
 
         if !batch.is_empty() {
-            writer.run(batch)?;
->>>>>>> ecc2d809
+            self.index_writer.run(batch)?;
         }
 
         Ok(())
