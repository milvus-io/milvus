use index_writer_v5::TantivyDocumentV5;
use index_writer_v7::TantivyDocumentV7;
use libc::c_char;

use crate::data_type::TantivyDataType;

use crate::error::{Result, TantivyBindingError};
use crate::index_reader::IndexReaderWrapper;
use crate::index_reader_c::SetBitsetFn;
use crate::log::init_log;
use crate::{index_writer_v5, index_writer_v7, TantivyIndexVersion};

pub trait TantivyValue<D> {
    fn add_to_document(&self, field: u32, document: &mut D);
}

pub enum IndexWriterWrapper {
    V5(index_writer_v5::IndexWriterWrapperImpl),
    V7(index_writer_v7::IndexWriterWrapperImpl),
}

impl IndexWriterWrapper {
    // create a IndexWriterWrapper according to `tanviy_index_version`.
    // version 7 is the latest version and is what we should use in most cases.
    // We may also build with version 5 for compatibility for reader nodes with older versions.
    pub fn new(
        field_name: &str,
        data_type: TantivyDataType,
        path: String,
        num_threads: usize,
        overall_memory_budget_in_bytes: usize,
        tanviy_index_version: TantivyIndexVersion,
    ) -> Result<IndexWriterWrapper> {
        init_log();
        match tanviy_index_version {
            TantivyIndexVersion::V5 => {
                let writer = index_writer_v5::IndexWriterWrapperImpl::new(
                    field_name,
                    data_type,
                    path,
                    num_threads,
                    overall_memory_budget_in_bytes,
                )?;
                Ok(IndexWriterWrapper::V5(writer))
            }
            TantivyIndexVersion::V7 => {
                let writer = index_writer_v7::IndexWriterWrapperImpl::new(
                    field_name,
                    data_type,
                    path,
                    num_threads,
                    overall_memory_budget_in_bytes,
                )?;
                Ok(IndexWriterWrapper::V7(writer))
            }
        }
    }
    pub fn new_with_single_segment(
        field_name: &str,
        data_type: TantivyDataType,
        path: String,
    ) -> Result<IndexWriterWrapper> {
        init_log();
        let writer = index_writer_v5::IndexWriterWrapperImpl::new_with_single_segment(
            field_name, data_type, path,
        )?;
        Ok(IndexWriterWrapper::V5(writer))
    }

    pub fn create_reader(&self, set_bitset: SetBitsetFn) -> Result<IndexReaderWrapper> {
        match self {
            IndexWriterWrapper::V5(_) => {
                return Err(TantivyBindingError::InternalError(
                    "create reader with tantivy index version 5 
                is not supported from tantivy with version 7"
                        .into(),
                ));
            }
            IndexWriterWrapper::V7(writer) => writer.create_reader(set_bitset),
        }
    }

    pub fn add<T>(&mut self, data: T, offset: Option<i64>) -> Result<()>
    where
        T: TantivyValue<TantivyDocumentV5> + TantivyValue<TantivyDocumentV7>,
    {
        match self {
            IndexWriterWrapper::V5(writer) => writer.add(data, offset),
            IndexWriterWrapper::V7(writer) => writer.add(data, offset.unwrap() as u32),
        }
    }

    pub fn add_array<T, I>(&mut self, data: I, offset: Option<i64>) -> Result<()>
    where
        I: IntoIterator<Item = T>,
        T: TantivyValue<TantivyDocumentV5> + TantivyValue<TantivyDocumentV7>,
    {
        match self {
            IndexWriterWrapper::V5(writer) => writer.add_array(data, offset),
            IndexWriterWrapper::V7(writer) => writer.add_array(data, offset.unwrap() as u32),
        }
    }

    pub fn add_array_keywords(
        &mut self,
        datas: &[*const c_char],
        offset: Option<i64>,
    ) -> Result<()> {
        match self {
            IndexWriterWrapper::V5(writer) => writer.add_array_keywords(datas, offset),
            IndexWriterWrapper::V7(writer) => {
                writer.add_array_keywords(datas, offset.unwrap() as u32)
            }
        }
    }

    pub fn add_json_key_stats(
        &mut self,
        keys: &[*const i8],
        json_offsets: &[*const i64],
        json_offsets_len: &[usize],
    ) -> Result<()> {
        assert!(keys.len() == json_offsets.len());
        assert!(keys.len() == json_offsets_len.len());
        match self {
            IndexWriterWrapper::V5(writer) => {
                writer.add_json_key_stats(keys, json_offsets, json_offsets_len)
            }
            IndexWriterWrapper::V7(writer) => {
                writer.add_json_key_stats(keys, json_offsets, json_offsets_len)
            }
        }
    }

    #[allow(dead_code)]
    pub fn manual_merge(&mut self) -> Result<()> {
        match self {
            IndexWriterWrapper::V5(writer) => writer.manual_merge(),
            IndexWriterWrapper::V7(writer) => writer.manual_merge(),
        }
    }

    #[allow(dead_code)]
    pub fn commit(&mut self) -> Result<()> {
        match self {
            IndexWriterWrapper::V5(writer) => writer.commit(),
            IndexWriterWrapper::V7(writer) => writer.commit(),
        }
    }

    #[allow(dead_code)]
    pub fn finish(self) -> Result<()> {
        match self {
            IndexWriterWrapper::V5(writer) => writer.finish(),
            IndexWriterWrapper::V7(writer) => writer.finish(),
        }
    }
}

#[cfg(test)]
mod tests {
    use std::{ffi::CString, ops::Bound};

    use rand::Rng;
    use tempfile::{tempdir, TempDir};

    use crate::{data_type::TantivyDataType, util::set_bitset, TantivyIndexVersion};

    use super::IndexWriterWrapper;

    #[test]
    fn test_build_index_version5() {
        let field_name = "number";
        let data_type = TantivyDataType::I64;
        let dir = TempDir::new().unwrap();

        {
            let mut index_wrapper = IndexWriterWrapper::new(
                field_name,
                data_type,
                dir.path().to_str().unwrap().to_string(),
                1,
                50_000_000,
                TantivyIndexVersion::V5,
            )
            .unwrap();

            for i in 0..10 {
                index_wrapper.add::<i64>(i, Some(i as i64)).unwrap();
            }
            index_wrapper.commit().unwrap();
        }

        use tantivy_5::{query, Index, ReloadPolicy};
        let index = Index::open_in_dir(dir.path()).unwrap();
        let reader = index
            .reader_builder()
            .reload_policy(ReloadPolicy::Manual)
            .try_into()
            .unwrap();
        let query = query::RangeQuery::new_i64_bounds(
            field_name.to_string(),
            Bound::Included(0),
            Bound::Included(9),
        );
        let res = reader
            .searcher()
            .search(&query, &tantivy_5::collector::TopDocs::with_limit(10))
            .unwrap();
        assert_eq!(res.len(), 10);
    }

    #[test]
    fn test_build_index_version5_single_segment() {
        let field_name = "number";
        let data_type = TantivyDataType::I64;
        let dir = TempDir::new().unwrap();

        {
            let mut index_wrapper = IndexWriterWrapper::new_with_single_segment(
                field_name,
                data_type,
                dir.path().to_str().unwrap().to_string(),
            )
            .unwrap();

            for i in 0..10 {
                index_wrapper.add::<i64>(i, None).unwrap();
            }
            index_wrapper.finish().unwrap();
        }

        use tantivy_5::{collector, query, Index, ReloadPolicy};
        let index = Index::open_in_dir(dir.path()).unwrap();
        let reader = index
            .reader_builder()
            .reload_policy(ReloadPolicy::Manual)
            .try_into()
            .unwrap();
        let query = query::RangeQuery::new_i64_bounds(
            field_name.to_string(),
            Bound::Included(0),
            Bound::Included(9),
        );
        let res = reader
            .searcher()
            .search(&query, &collector::TopDocs::with_limit(10))
            .unwrap();
        assert_eq!(res.len(), 10);
    }

    #[test]
    fn test_build_text_index_version5() {
        let field_name = "text";
        let dir = TempDir::new().unwrap();

        {
            let mut index_wrapper = IndexWriterWrapper::create_text_writer(
                field_name,
                dir.path().to_str().unwrap(),
                "default",
                "",
                1,
                50_000_000,
                false,
                TantivyIndexVersion::V5,
            )
            .unwrap();

            for i in 0..10 {
                index_wrapper.add("hello", Some(i as i64)).unwrap();
            }
            index_wrapper.commit().unwrap();
        }

        use tantivy_5::{collector, query, schema, Index, ReloadPolicy, Term};
        let index = Index::open_in_dir(dir.path()).unwrap();
        let reader = index
            .reader_builder()
            .reload_policy(ReloadPolicy::Manual)
            .try_into()
            .unwrap();
        let text = index.schema().get_field("text").unwrap();
        let query = query::TermQuery::new(
            Term::from_field_text(text, "hello"),
            schema::IndexRecordOption::Basic,
        );
        let res = reader
            .searcher()
            .search(&query, &collector::TopDocs::with_limit(10))
            .unwrap();
        assert_eq!(res.len(), 10);
    }

    #[test]
    pub fn test_add_json_key_stats() {
        use crate::index_writer::IndexWriterWrapper;

        let temp_dir = tempdir().unwrap();
        let mut index_writer = IndexWriterWrapper::create_json_key_stats_writer(
            "test",
            temp_dir.path().to_str().unwrap(),
            1,
            15 * 1024 * 1024,
            TantivyIndexVersion::V7,
            false,
        )
        .unwrap();

        let keys = (0..100).map(|i| format!("key{:05}", i)).collect::<Vec<_>>();
        let mut total_count = 0;
        let mut rng = rand::thread_rng();
        let json_offsets = (0..100)
            .map(|_| {
                let count = rng.gen_range(0, 1000);
                total_count += count;
                (0..count)
                    .map(|_| rng.gen_range(0, i64::MAX))
                    .collect::<Vec<_>>()
            })
            .collect::<Vec<_>>();
        let json_offsets_len = json_offsets
            .iter()
            .map(|offsets| offsets.len())
            .collect::<Vec<_>>();
        let json_offsets = json_offsets.iter().map(|x| x.as_ptr()).collect::<Vec<_>>();
        let c_keys: Vec<CString> = keys.into_iter().map(|k| CString::new(k).unwrap()).collect();
        let key_ptrs: Vec<*const libc::c_char> = c_keys.iter().map(|cs| cs.as_ptr()).collect();

        index_writer
            .add_json_key_stats(&key_ptrs, &json_offsets, &json_offsets_len)
            .unwrap();

        index_writer.commit().unwrap();
        let count = index_writer
            .create_reader(set_bitset)
            .unwrap()
            .count()
            .unwrap();
        assert_eq!(count, total_count);
    }
<<<<<<< HEAD

    #[test]
    pub fn test_add_strings_by_batch() {
        use crate::data_type::TantivyDataType;
        use crate::index_writer::IndexWriterWrapper;

        let temp_dir = tempdir().unwrap();
        let mut index_writer = IndexWriterWrapper::new(
            "test",
            TantivyDataType::Keyword,
            temp_dir.path().to_str().unwrap().to_string(),
            1,
            15 * 1024 * 1024,
            TantivyIndexVersion::V7,
        )
        .unwrap();

        let keys = (0..10000)
            .map(|i| format!("key{:05}", i))
            .collect::<Vec<_>>();

        let c_keys: Vec<CString> = keys.into_iter().map(|k| CString::new(k).unwrap()).collect();
        let key_ptrs: Vec<*const libc::c_char> = c_keys.iter().map(|cs| cs.as_ptr()).collect();

        index_writer
            .add_string_by_batch(&key_ptrs, Some(0))
            .unwrap();
        index_writer.commit().unwrap();
        let reader = index_writer.create_reader(set_bitset).unwrap();
        let count: u32 = reader.count().unwrap();
        assert_eq!(count, 10000);
    }

    #[test]
    pub fn test_add_data_by_batch() {
        use crate::data_type::TantivyDataType;
        use crate::index_writer::IndexWriterWrapper;

        let temp_dir = tempdir().unwrap();
        let mut index_writer = IndexWriterWrapper::new(
            "test",
            TantivyDataType::I64,
            temp_dir.path().to_str().unwrap().to_string(),
            1,
            15 * 1024 * 1024,
            TantivyIndexVersion::V7,
        )
        .unwrap();

        let keys = (0..10000).collect::<Vec<_>>();

        let mut count = 0;
        for i in keys {
            index_writer
                .add_data_by_batch::<i64>(&[i], Some(i as i64))
                .unwrap();

            count += 1;

            if count % 1000 == 0 {
                index_writer.commit().unwrap();
            }
        }

        index_writer.commit().unwrap();
        let reader = index_writer.create_reader(set_bitset).unwrap();
        let count: u32 = reader.count().unwrap();
        assert_eq!(count, 10000);
    }
=======
>>>>>>> d50781c8
}<|MERGE_RESOLUTION|>--- conflicted
+++ resolved
@@ -339,76 +339,4 @@
             .unwrap();
         assert_eq!(count, total_count);
     }
-<<<<<<< HEAD
-
-    #[test]
-    pub fn test_add_strings_by_batch() {
-        use crate::data_type::TantivyDataType;
-        use crate::index_writer::IndexWriterWrapper;
-
-        let temp_dir = tempdir().unwrap();
-        let mut index_writer = IndexWriterWrapper::new(
-            "test",
-            TantivyDataType::Keyword,
-            temp_dir.path().to_str().unwrap().to_string(),
-            1,
-            15 * 1024 * 1024,
-            TantivyIndexVersion::V7,
-        )
-        .unwrap();
-
-        let keys = (0..10000)
-            .map(|i| format!("key{:05}", i))
-            .collect::<Vec<_>>();
-
-        let c_keys: Vec<CString> = keys.into_iter().map(|k| CString::new(k).unwrap()).collect();
-        let key_ptrs: Vec<*const libc::c_char> = c_keys.iter().map(|cs| cs.as_ptr()).collect();
-
-        index_writer
-            .add_string_by_batch(&key_ptrs, Some(0))
-            .unwrap();
-        index_writer.commit().unwrap();
-        let reader = index_writer.create_reader(set_bitset).unwrap();
-        let count: u32 = reader.count().unwrap();
-        assert_eq!(count, 10000);
-    }
-
-    #[test]
-    pub fn test_add_data_by_batch() {
-        use crate::data_type::TantivyDataType;
-        use crate::index_writer::IndexWriterWrapper;
-
-        let temp_dir = tempdir().unwrap();
-        let mut index_writer = IndexWriterWrapper::new(
-            "test",
-            TantivyDataType::I64,
-            temp_dir.path().to_str().unwrap().to_string(),
-            1,
-            15 * 1024 * 1024,
-            TantivyIndexVersion::V7,
-        )
-        .unwrap();
-
-        let keys = (0..10000).collect::<Vec<_>>();
-
-        let mut count = 0;
-        for i in keys {
-            index_writer
-                .add_data_by_batch::<i64>(&[i], Some(i as i64))
-                .unwrap();
-
-            count += 1;
-
-            if count % 1000 == 0 {
-                index_writer.commit().unwrap();
-            }
-        }
-
-        index_writer.commit().unwrap();
-        let reader = index_writer.create_reader(set_bitset).unwrap();
-        let count: u32 = reader.count().unwrap();
-        assert_eq!(count, 10000);
-    }
-=======
->>>>>>> d50781c8
 }