use index_writer_v5::TantivyDocumentV5;
use index_writer_v7::TantivyDocumentV7;
use libc::c_char;

use crate::data_type::TantivyDataType;

use crate::error::{Result, TantivyBindingError};
use crate::index_reader::IndexReaderWrapper;
use crate::log::init_log;
use crate::{index_writer_v5, index_writer_v7, TantivyIndexVersion};

pub trait TantivyValue<D> {
    fn add_to_document(&self, field: u32, document: &mut D);
}

pub enum IndexWriterWrapper {
    V5(index_writer_v5::IndexWriterWrapperImpl),
    V7(index_writer_v7::IndexWriterWrapperImpl),
}

impl IndexWriterWrapper {
    // create a IndexWriterWrapper according to `tanviy_index_version`.
    // version 7 is the latest version and is what we should use in most cases.
    // We may also build with version 5 for compatibility for reader nodes with older versions.
    pub fn new(
        field_name: &str,
        data_type: TantivyDataType,
        path: String,
        num_threads: usize,
        overall_memory_budget_in_bytes: usize,
        tanviy_index_version: TantivyIndexVersion,
    ) -> Result<IndexWriterWrapper> {
        init_log();
        match tanviy_index_version {
            TantivyIndexVersion::V5 => {
                let writer = index_writer_v5::IndexWriterWrapperImpl::new(
                    field_name,
                    data_type,
                    path,
                    num_threads,
                    overall_memory_budget_in_bytes,
                )?;
                Ok(IndexWriterWrapper::V5(writer))
            }
            TantivyIndexVersion::V7 => {
                let writer = index_writer_v7::IndexWriterWrapperImpl::new(
                    field_name,
                    data_type,
                    path,
                    num_threads,
                    overall_memory_budget_in_bytes,
                )?;
                Ok(IndexWriterWrapper::V7(writer))
            }
        }
    }
    pub fn new_with_single_segment(
        field_name: &str,
        data_type: TantivyDataType,
        path: String,
    ) -> Result<IndexWriterWrapper> {
        init_log();
        let writer = index_writer_v5::IndexWriterWrapperImpl::new_with_single_segment(
            field_name, data_type, path,
        )?;
        Ok(IndexWriterWrapper::V5(writer))
    }

    pub fn create_reader(&self) -> Result<IndexReaderWrapper> {
        match self {
            IndexWriterWrapper::V5(_) => {
                return Err(TantivyBindingError::InternalError(
                    "create reader with tantivy index version 5 
                is not supported from tantivy with version 7"
                        .into(),
                ));
            }
            IndexWriterWrapper::V7(writer) => writer.create_reader(),
        }
    }

    pub fn add_data_by_batch<T>(&mut self, data: &[T], offset: Option<i64>) -> Result<()>
    where
        T: TantivyValue<TantivyDocumentV5> + TantivyValue<TantivyDocumentV7>,
    {
        match self {
            IndexWriterWrapper::V5(writer) => writer.add_data_by_batch(data, offset),
            IndexWriterWrapper::V7(writer) => {
                writer.add_data_by_batch(data, offset.unwrap() as u32)
            }
        }
    }

    pub fn add_array<T, I>(&mut self, data: I, offset: Option<i64>) -> Result<()>
    where
        I: IntoIterator<Item = T>,
        T: TantivyValue<TantivyDocumentV5> + TantivyValue<TantivyDocumentV7>,
    {
        match self {
            IndexWriterWrapper::V5(writer) => writer.add_array(data, offset),
            IndexWriterWrapper::V7(writer) => writer.add_array(data, offset.unwrap() as u32),
        }
    }

    pub fn add_string_by_batch(
        &mut self,
        data: &[*const c_char],
        offset: Option<i64>,
    ) -> Result<()> {
        match self {
            IndexWriterWrapper::V5(writer) => writer.add_string_by_batch(data, offset),
            IndexWriterWrapper::V7(writer) => {
                writer.add_string_by_batch(data, offset.unwrap() as u32)
            }
        }
    }

    pub fn add_array_keywords(
        &mut self,
        datas: &[*const c_char],
        offset: Option<i64>,
    ) -> Result<()> {
        match self {
            IndexWriterWrapper::V5(writer) => writer.add_array_keywords(datas, offset),
            IndexWriterWrapper::V7(writer) => {
                writer.add_array_keywords(datas, offset.unwrap() as u32)
            }
        }
    }

    pub fn add_json_key_stats(
        &mut self,
        keys: &[*const i8],
        json_offsets: &[*const i64],
        json_offsets_len: &[usize],
    ) -> Result<()> {
        assert!(keys.len() == json_offsets.len());
        assert!(keys.len() == json_offsets_len.len());
        match self {
            IndexWriterWrapper::V5(writer) => {
                writer.add_json_key_stats(keys, json_offsets, json_offsets_len)
            }
            IndexWriterWrapper::V7(writer) => {
                writer.add_json_key_stats(keys, json_offsets, json_offsets_len)
            }
        }
    }

    pub fn add_json_key_stats(
        &mut self,
        keys: &[*const i8],
        json_offsets: &[*const i64],
        json_offsets_len: &[usize],
    ) -> Result<()> {
        assert!(keys.len() == json_offsets.len());
        assert!(keys.len() == json_offsets_len.len());
        match self {
            IndexWriterWrapper::V5(writer) => {
                writer.add_json_key_stats(keys, json_offsets, json_offsets_len)
            }
            IndexWriterWrapper::V7(writer) => {
                writer.add_json_key_stats(keys, json_offsets, json_offsets_len)
            }
        }
    }

    #[allow(dead_code)]
    pub fn manual_merge(&mut self) -> Result<()> {
        match self {
            IndexWriterWrapper::V5(writer) => writer.manual_merge(),
            IndexWriterWrapper::V7(writer) => writer.manual_merge(),
        }
    }

    #[allow(dead_code)]
    pub fn commit(&mut self) -> Result<()> {
        match self {
            IndexWriterWrapper::V5(writer) => writer.commit(),
            IndexWriterWrapper::V7(writer) => writer.commit(),
        }
    }

    #[allow(dead_code)]
    pub fn finish(self) -> Result<()> {
        match self {
            IndexWriterWrapper::V5(writer) => writer.finish(),
            IndexWriterWrapper::V7(writer) => writer.finish(),
        }
    }
}

#[cfg(test)]
mod tests {
    use rand::Rng;
<<<<<<< HEAD
    use std::ffi::CString;
    use std::ops::Bound;
=======
    use std::{ffi::CString, ops::Bound};
>>>>>>> 9ce3e3cb
    use tantivy_5::{query, Index, ReloadPolicy};
    use tempfile::{tempdir, TempDir};

    use crate::{data_type::TantivyDataType, TantivyIndexVersion};

    use super::IndexWriterWrapper;

    #[test]
    fn test_build_index_version5() {
        let field_name = "number";
        let data_type = TantivyDataType::I64;
        let dir = TempDir::new().unwrap();

        {
            let mut index_wrapper = IndexWriterWrapper::new(
                field_name,
                data_type,
                dir.path().to_str().unwrap().to_string(),
                1,
                50_000_000,
                TantivyIndexVersion::V5,
                false,
            )
            .unwrap();

            for i in 0..10 {
                index_wrapper
                    .add_data_by_batch::<i64>(&[i], Some(i as i64))
                    .unwrap();
            }
            index_wrapper.commit().unwrap();
        }

        let index = Index::open_in_dir(dir.path()).unwrap();
        let reader = index
            .reader_builder()
            .reload_policy(ReloadPolicy::Manual)
            .try_into()
            .unwrap();
        let query = query::RangeQuery::new_i64_bounds(
            field_name.to_string(),
            Bound::Included(0),
            Bound::Included(9),
        );
        let res = reader
            .searcher()
            .search(&query, &tantivy_5::collector::TopDocs::with_limit(10))
            .unwrap();
        assert_eq!(res.len(), 10);
    }

    #[test]
    fn test_build_index_version5_single_segment() {
        let field_name = "number";
        let data_type = TantivyDataType::I64;
        let dir = TempDir::new().unwrap();

        {
            let mut index_wrapper = IndexWriterWrapper::new_with_single_segment(
                field_name,
                data_type,
                dir.path().to_str().unwrap().to_string(),
            )
            .unwrap();

            for i in 0..10 {
                index_wrapper.add_data_by_batch::<i64>(&[i], None).unwrap();
            }
            index_wrapper.finish().unwrap();
        }

        use tantivy_5::{collector, query, Index, ReloadPolicy};
        let index = Index::open_in_dir(dir.path()).unwrap();
        let reader = index
            .reader_builder()
            .reload_policy(ReloadPolicy::Manual)
            .try_into()
            .unwrap();
        let query = query::RangeQuery::new_i64_bounds(
            field_name.to_string(),
            Bound::Included(0),
            Bound::Included(9),
        );
        let res = reader
            .searcher()
            .search(&query, &collector::TopDocs::with_limit(10))
            .unwrap();
        assert_eq!(res.len(), 10);
    }

    #[test]
    fn test_build_text_index_version5() {
        let field_name = "text";
        let dir = TempDir::new().unwrap();

        {
            let mut index_wrapper = IndexWriterWrapper::create_text_writer(
                field_name,
                dir.path().to_str().unwrap(),
                "default",
                "",
                1,
                50_000_000,
                false,
                TantivyIndexVersion::V5,
            )
            .unwrap();

            for i in 0..10 {
                index_wrapper
                    .add_data_by_batch(&["hello"], Some(i as i64))
                    .unwrap();
            }
            index_wrapper.commit().unwrap();
        }

        use tantivy_5::{collector, query, schema, Index, ReloadPolicy, Term};
        let index = Index::open_in_dir(dir.path()).unwrap();
        let reader = index
            .reader_builder()
            .reload_policy(ReloadPolicy::Manual)
            .try_into()
            .unwrap();
        let text = index.schema().get_field("text").unwrap();
        let query = query::TermQuery::new(
            Term::from_field_text(text, "hello"),
            schema::IndexRecordOption::Basic,
        );
        let res = reader
            .searcher()
            .search(&query, &collector::TopDocs::with_limit(10))
            .unwrap();
        assert_eq!(res.len(), 10);
    }

    #[test]
    pub fn test_add_json_key_stats() {
<<<<<<< HEAD
        use crate::index_writer::IndexWriterWrapper;

        let temp_dir = tempdir().unwrap();
        let mut index_writer = IndexWriterWrapper::create_json_key_stats_writer(
            "test",
            temp_dir.path().to_str().unwrap(),
=======
        use crate::data_type::TantivyDataType;
        use crate::index_writer::IndexWriterWrapper;

        let temp_dir = tempdir().unwrap();
        let mut index_writer = IndexWriterWrapper::new(
            "test",
            TantivyDataType::Keyword,
            temp_dir.path().to_str().unwrap().to_string(),
>>>>>>> 9ce3e3cb
            1,
            15 * 1024 * 1024,
            TantivyIndexVersion::V7,
            false,
        )
        .unwrap();

        let keys = (0..100).map(|i| format!("key{:05}", i)).collect::<Vec<_>>();
        let mut total_count = 0;
        let mut rng = rand::thread_rng();
        let json_offsets = (0..100)
            .map(|_| {
                let count = rng.gen_range(0, 1000);
                total_count += count;
                (0..count)
                    .map(|_| rng.gen_range(0, i64::MAX))
                    .collect::<Vec<_>>()
            })
            .collect::<Vec<_>>();
        let json_offsets_len = json_offsets
            .iter()
            .map(|offsets| offsets.len())
            .collect::<Vec<_>>();
        let json_offsets = json_offsets.iter().map(|x| x.as_ptr()).collect::<Vec<_>>();
        let c_keys: Vec<CString> = keys.into_iter().map(|k| CString::new(k).unwrap()).collect();
        let key_ptrs: Vec<*const libc::c_char> = c_keys.iter().map(|cs| cs.as_ptr()).collect();

        index_writer
            .add_json_key_stats(&key_ptrs, &json_offsets, &json_offsets_len)
            .unwrap();

        index_writer.commit().unwrap();
        let count = index_writer.create_reader().unwrap().count().unwrap();
        assert_eq!(count, total_count);
    }
<<<<<<< HEAD

    #[test]
    pub fn test_add_strings_by_batch() {
        use crate::data_type::TantivyDataType;
        use crate::index_writer::IndexWriterWrapper;

        let temp_dir = tempdir().unwrap();
        let mut index_writer = IndexWriterWrapper::new(
            "test",
            TantivyDataType::Keyword,
            temp_dir.path().to_str().unwrap().to_string(),
            1,
            15 * 1024 * 1024,
            TantivyIndexVersion::V7,
        )
        .unwrap();

        let keys = (0..10000)
            .map(|i| format!("key{:05}", i))
            .collect::<Vec<_>>();

        let c_keys: Vec<CString> = keys.into_iter().map(|k| CString::new(k).unwrap()).collect();
        let key_ptrs: Vec<*const libc::c_char> = c_keys.iter().map(|cs| cs.as_ptr()).collect();

        index_writer
            .add_string_by_batch(&key_ptrs, Some(0))
            .unwrap();
        index_writer.commit().unwrap();
        let reader = index_writer.create_reader().unwrap();
        let count: u32 = reader.count().unwrap();
        assert_eq!(count, 10000);
    }
=======
>>>>>>> 9ce3e3cb
}<|MERGE_RESOLUTION|>--- conflicted
+++ resolved
@@ -192,12 +192,7 @@
 #[cfg(test)]
 mod tests {
     use rand::Rng;
-<<<<<<< HEAD
-    use std::ffi::CString;
-    use std::ops::Bound;
-=======
     use std::{ffi::CString, ops::Bound};
->>>>>>> 9ce3e3cb
     use tantivy_5::{query, Index, ReloadPolicy};
     use tempfile::{tempdir, TempDir};
 
@@ -335,23 +330,12 @@
 
     #[test]
     pub fn test_add_json_key_stats() {
-<<<<<<< HEAD
         use crate::index_writer::IndexWriterWrapper;
 
         let temp_dir = tempdir().unwrap();
         let mut index_writer = IndexWriterWrapper::create_json_key_stats_writer(
             "test",
             temp_dir.path().to_str().unwrap(),
-=======
-        use crate::data_type::TantivyDataType;
-        use crate::index_writer::IndexWriterWrapper;
-
-        let temp_dir = tempdir().unwrap();
-        let mut index_writer = IndexWriterWrapper::new(
-            "test",
-            TantivyDataType::Keyword,
-            temp_dir.path().to_str().unwrap().to_string(),
->>>>>>> 9ce3e3cb
             1,
             15 * 1024 * 1024,
             TantivyIndexVersion::V7,
@@ -387,7 +371,6 @@
         let count = index_writer.create_reader().unwrap().count().unwrap();
         assert_eq!(count, total_count);
     }
-<<<<<<< HEAD
 
     #[test]
     pub fn test_add_strings_by_batch() {
@@ -420,6 +403,4 @@
         let count: u32 = reader.count().unwrap();
         assert_eq!(count, 10000);
     }
-=======
->>>>>>> 9ce3e3cb
 }