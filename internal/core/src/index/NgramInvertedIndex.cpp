--- conflicted
+++ resolved
@@ -177,284 +177,140 @@
     }
 
     switch (op_type) {
-<<<<<<< HEAD
-        case proto::plan::OpType::InnerMatch:
-            return InnerMatchQuery(literal, segment);
         case proto::plan::OpType::Match:
             return MatchQuery(literal, segment);
-        case proto::plan::OpType::PrefixMatch:
-            return PrefixMatchQuery(literal, segment);
-        case proto::plan::OpType::PostfixMatch:
-            return PostfixMatchQuery(literal, segment);
-=======
         case proto::plan::OpType::InnerMatch: {
-            auto predicate = [&literal](const std::string_view& data) {
-                return data.find(literal) != std::string::npos;
-            };
             bool need_post_filter = literal.length() > max_gram_;
-            return ExecuteQueryWithPredicate(
-                literal, segment, predicate, need_post_filter);
-        }
-        case proto::plan::OpType::Match:
-            return MatchQuery(literal, segment);
+            if (schema_.data_type() == proto::schema::DataType::JSON) {
+                auto predicate = [&literal, this](const milvus::Json& data) {
+                    auto x =
+                        data.template at<std::string_view>(this->nested_path_);
+                    if (x.error()) {
+                        return false;
+                    }
+                    auto data_val = x.value();
+                    return data_val.find(literal) != std::string::npos;
+                };
+                return ExecuteQueryWithPredicate<milvus::Json>(
+                    literal, segment, predicate, need_post_filter);
+            } else {
+                auto predicate = [&literal](const std::string_view& data) {
+                    return data.find(literal) != std::string::npos;
+                };
+                return ExecuteQueryWithPredicate<std::string_view>(
+                    literal, segment, predicate, need_post_filter);
+            }
+        }
         case proto::plan::OpType::PrefixMatch: {
-            auto predicate = [&literal](const std::string_view& data) {
-                return data.length() >= literal.length() &&
-                       std::equal(literal.begin(), literal.end(), data.begin());
-            };
-            return ExecuteQueryWithPredicate(literal, segment, predicate, true);
+            if (schema_.data_type() == proto::schema::DataType::JSON) {
+                auto predicate = [&literal, this](const milvus::Json& data) {
+                    auto x =
+                        data.template at<std::string_view>(this->nested_path_);
+                    if (x.error()) {
+                        return false;
+                    }
+                    auto data_val = x.value();
+                    return data_val.length() >= literal.length() &&
+                           std::equal(literal.begin(),
+                                      literal.end(),
+                                      data_val.begin());
+                };
+
+                return ExecuteQueryWithPredicate<milvus::Json>(
+                    literal, segment, predicate, true);
+            } else {
+                auto predicate = [&literal](const std::string_view& data) {
+                    return data.length() >= literal.length() &&
+                           std::equal(
+                               literal.begin(), literal.end(), data.begin());
+                };
+
+                return ExecuteQueryWithPredicate<std::string_view>(
+                    literal, segment, predicate, true);
+            }
         }
         case proto::plan::OpType::PostfixMatch: {
-            auto predicate = [&literal](const std::string_view& data) {
-                return data.length() >= literal.length() &&
-                       std::equal(
-                           literal.rbegin(), literal.rend(), data.rbegin());
-            };
-            return ExecuteQueryWithPredicate(literal, segment, predicate, true);
-        }
->>>>>>> 5d90b653
+            if (schema_.data_type() == proto::schema::DataType::JSON) {
+                auto predicate = [&literal, this](const milvus::Json& data) {
+                    auto x =
+                        data.template at<std::string_view>(this->nested_path_);
+                    if (x.error()) {
+                        return false;
+                    }
+                    auto data_val = x.value();
+                    return data_val.length() >= literal.length() &&
+                           std::equal(literal.rbegin(),
+                                      literal.rend(),
+                                      data_val.rbegin());
+                };
+
+                return ExecuteQueryWithPredicate<milvus::Json>(
+                    literal, segment, predicate, true);
+            } else {
+                auto predicate = [&literal](const std::string_view& data) {
+                    return data.length() >= literal.length() &&
+                           std::equal(
+                               literal.rbegin(), literal.rend(), data.rbegin());
+                };
+                return ExecuteQueryWithPredicate<std::string_view>(
+                    literal, segment, predicate, true);
+            }
+        }
         default:
             LOG_WARN("unsupported op type for ngram index: {}", op_type);
             return std::nullopt;
     }
 }
 
-<<<<<<< HEAD
 template <typename T>
 inline void
 handle_batch(const T* data,
-             const bool* valid_data,
              const int size,
              TargetBitmapView res,
-             TargetBitmapView valid_res,
              std::function<bool(const T&)> predicate) {
-=======
-inline void
-handle_batch(const std::string_view* data,
-             const int32_t* offsets,
-             const int size,
-             TargetBitmapView res,
-             std::function<bool(const std::string_view&)> predicate) {
->>>>>>> 5d90b653
     auto next_off_option = res.find_first();
     while (next_off_option.has_value()) {
         auto next_off = next_off_option.value();
         if (next_off >= size) {
             return;
         }
-<<<<<<< HEAD
-        if (valid_data != nullptr && !valid_data[next_off]) {
-            res[next_off] = valid_res[next_off] = false;
-        } else if (!predicate(data[next_off])) {
-=======
         if (!predicate(data[next_off])) {
->>>>>>> 5d90b653
             res[next_off] = false;
         }
         next_off_option = res.find_next(next_off);
     }
 }
 
+template <typename T>
 std::optional<TargetBitmap>
-<<<<<<< HEAD
-NgramInvertedIndex::PrefixMatchQuery(const std::string& literal,
-                                     exec::SegmentExpr* segment) {
+NgramInvertedIndex::ExecuteQueryWithPredicate(
+    const std::string& literal,
+    exec::SegmentExpr* segment,
+    std::function<bool(const T&)> predicate,
+    bool need_post_filter) {
     TargetBitmap bitset{static_cast<size_t>(Count())};
     wrapper_->ngram_match_query(literal, min_gram_, max_gram_, &bitset);
 
-    TargetBitmapView res(bitset);
-    TargetBitmap valid(res.size(), true);
-    TargetBitmapView valid_res(valid.data(), valid.size());
-
-    if (schema_.data_type() == proto::schema::DataType::JSON) {
-        auto predicate = [&literal, this](const milvus::Json& data) {
-            auto x = data.template at<std::string_view>(this->nested_path_);
-            if (x.error()) {
-                return false;
-            }
-            auto data_val = x.value();
-            return data_val.length() >= literal.length() &&
-                   std::equal(literal.begin(), literal.end(), data_val.begin());
-        };
-
-        auto execute_batch_json = [&predicate](const milvus::Json* data,
-                                               const bool* valid_data,
-                                               const int32_t* _offsets,
-                                               const int size,
-                                               TargetBitmapView res,
-                                               TargetBitmapView valid_res,
-                                               std::string val) {
-            handle_batch<milvus::Json>(
-                data, valid_data, size, res, valid_res, predicate);
-        };
-
-        segment->ProcessAllDataChunk<milvus::Json>(
-            execute_batch_json, std::nullptr_t{}, res, valid_res, literal);
-    } else {
-        auto predicate = [&literal](const std::string_view& data) {
-            return data.length() >= literal.length() &&
-                   std::equal(literal.begin(), literal.end(), data.begin());
-        };
-
-        auto execute_batch = [&predicate](const std::string_view* data,
-                                          const bool* valid_data,
-                                          const int32_t* _offsets,
-                                          const int size,
-                                          TargetBitmapView res,
-                                          TargetBitmapView valid_res) {
-            handle_batch<std::string_view>(
-                data, valid_data, size, res, valid_res, predicate);
-        };
-
-        segment->ProcessAllDataChunk<std::string_view>(
-            execute_batch, std::nullptr_t{}, res, valid_res);
-    }
-
-    return std::optional<TargetBitmap>(std::move(bitset));
-}
-
-std::optional<TargetBitmap>
-NgramInvertedIndex::PostfixMatchQuery(const std::string& literal,
-                                      exec::SegmentExpr* segment) {
-    TargetBitmap bitset{static_cast<size_t>(Count())};
-    wrapper_->ngram_match_query(literal, min_gram_, max_gram_, &bitset);
-
-    TargetBitmapView res(bitset);
-    TargetBitmap valid(res.size(), true);
-    TargetBitmapView valid_res(valid.data(), valid.size());
-
-    if (schema_.data_type() == proto::schema::DataType::JSON) {
-        auto predicate = [&literal, this](const milvus::Json& data) {
-            auto x = data.template at<std::string_view>(this->nested_path_);
-            if (x.error()) {
-                return false;
-            }
-            auto data_val = x.value();
-            return data_val.length() >= literal.length() &&
-                   std::equal(
-                       literal.rbegin(), literal.rend(), data_val.rbegin());
-        };
-
-        auto execute_batch_json = [&predicate](const milvus::Json* data,
-                                               const bool* valid_data,
-                                               const int32_t* _offsets,
-                                               const int size,
-                                               TargetBitmapView res,
-                                               TargetBitmapView valid_res,
-                                               std::string val) {
-            handle_batch<milvus::Json>(
-                data, valid_data, size, res, valid_res, predicate);
-        };
-
-        segment->ProcessAllDataChunk<milvus::Json>(
-            execute_batch_json, std::nullptr_t{}, res, valid_res, literal);
-    } else {
-        auto predicate = [&literal](const std::string_view& data) {
-            return data.length() >= literal.length() &&
-                   std::equal(literal.rbegin(), literal.rend(), data.rbegin());
-        };
-
-        auto execute_batch = [&predicate](const std::string_view* data,
-                                          const bool* valid_data,
-                                          const int32_t* _offsets,
-                                          const int size,
-                                          TargetBitmapView res,
-                                          TargetBitmapView valid_res) {
-            handle_batch<std::string_view>(
-                data, valid_data, size, res, valid_res, predicate);
-        };
-
-        segment->ProcessAllDataChunk<std::string_view>(
-            execute_batch, std::nullptr_t{}, res, valid_res);
-    }
-
-    return std::optional<TargetBitmap>(std::move(bitset));
-}
-
-std::optional<TargetBitmap>
-NgramInvertedIndex::InnerMatchQuery(const std::string& literal,
-                                    exec::SegmentExpr* segment) {
-    TargetBitmap bitset{static_cast<size_t>(Count())};
-    wrapper_->ngram_match_query(literal, min_gram_, max_gram_, &bitset);
-
-    // Post filtering: if the literal length is larger than the max_gram
-    // we need to filter out the bitset
-    if (literal.length() > max_gram_) {
+    if (need_post_filter) {
         TargetBitmapView res(bitset);
         TargetBitmap valid(res.size(), true);
         TargetBitmapView valid_res(valid.data(), valid.size());
 
-        if (schema_.data_type() == proto::schema::DataType::JSON) {
-            auto predicate = [&literal, this](const milvus::Json& data) {
-                auto x = data.template at<std::string_view>(this->nested_path_);
-                if (x.error()) {
-                    return false;
-                }
-                auto data_val = x.value();
-                return data_val.find(literal) != std::string::npos;
-            };
-
-            auto execute_batch_json = [&predicate](const milvus::Json* data,
-                                                   const bool* valid_data,
-                                                   const int32_t* _offsets,
-                                                   const int size,
-                                                   TargetBitmapView res,
-                                                   TargetBitmapView valid_res,
-                                                   std::string val) {
-                handle_batch<milvus::Json>(
-                    data, valid_data, size, res, valid_res, predicate);
-            };
-
-            segment->ProcessAllDataChunk<milvus::Json>(
-                execute_batch_json, std::nullptr_t{}, res, valid_res, literal);
-        } else {
-            auto predicate = [&literal](const std::string_view& data) {
-                return data.find(literal) != std::string::npos;
-            };
-
-            auto execute_batch = [&predicate](const std::string_view* data,
-                                              const bool* valid_data,
-                                              const int32_t* _offsets,
-                                              const int size,
-                                              TargetBitmapView res,
-                                              TargetBitmapView valid_res) {
-                handle_batch<std::string_view>(
-                    data, valid_data, size, res, valid_res, predicate);
-            };
-
-            segment->ProcessAllDataChunk<std::string_view>(
-                execute_batch, std::nullptr_t{}, res, valid_res);
-        }
-=======
-NgramInvertedIndex::ExecuteQueryWithPredicate(
-    const std::string& literal,
-    exec::SegmentExpr* segment,
-    std::function<bool(const std::string_view&)> predicate,
-    bool need_post_filter) {
-    TargetBitmap bitset{static_cast<size_t>(Count())};
-    wrapper_->ngram_match_query(literal, min_gram_, max_gram_, &bitset);
-
-    TargetBitmapView res(bitset);
-    TargetBitmap valid(res.size(), true);
-    TargetBitmapView valid_res(valid.data(), valid.size());
-
-    if (need_post_filter) {
         auto execute_batch =
             [&predicate](
-                const std::string_view* data,
+                const T* data,
                 // `valid_data` is not used as the results returned  by ngram_match_query are all valid
                 const bool* _valid_data,
-                const int32_t* offsets,
+                const int32_t* _offsets,
                 const int size,
                 TargetBitmapView res,
                 // the same with `valid_data`
                 TargetBitmapView _valid_res) {
-                handle_batch(data, offsets, size, res, predicate);
+                handle_batch(data, size, res, predicate);
             };
 
-        segment->ProcessAllDataChunk<std::string_view>(
+        segment->ProcessAllDataChunk<T>(
             execute_batch, std::nullptr_t{}, res, valid_res);
->>>>>>> 5d90b653
     }
 
     return std::optional<TargetBitmap>(std::move(bitset));
@@ -481,7 +337,6 @@
                 }
             } else {
                 r += c;
-<<<<<<< HEAD
             }
         }
     }
@@ -521,16 +376,19 @@
             return matcher(data_val);
         };
 
-        auto execute_batch_json = [&predicate](const milvus::Json* data,
-                                               const bool* valid_data,
-                                               const int32_t* _offsets,
-                                               const int size,
-                                               TargetBitmapView res,
-                                               TargetBitmapView valid_res,
-                                               std::string val) {
-            handle_batch<milvus::Json>(
-                data, valid_data, size, res, valid_res, predicate);
-        };
+        auto execute_batch_json =
+            [&predicate](
+                const milvus::Json* data,
+                // `valid_data` is not used as the results returned  by ngram_match_query are all valid
+                const bool* _valid_data,
+                const int32_t* _offsets,
+                const int size,
+                TargetBitmapView res,
+                // the same with `valid_data`
+                TargetBitmapView _valid_res,
+                std::string val) {
+                handle_batch<milvus::Json>(data, size, res, predicate);
+            };
 
         segment->ProcessAllDataChunk<milvus::Json>(
             execute_batch_json, std::nullptr_t{}, res, valid_res, literal);
@@ -539,66 +397,21 @@
             return matcher(data);
         };
 
-        auto execute_batch = [&predicate](const std::string_view* data,
-                                          const bool* valid_data,
-                                          const int32_t* _offsets,
-                                          const int size,
-                                          TargetBitmapView res,
-                                          TargetBitmapView valid_res) {
-            handle_batch<std::string_view>(
-                data, valid_data, size, res, valid_res, predicate);
-        };
+        auto execute_batch =
+            [&predicate](
+                const std::string_view* data,
+                // `valid_data` is not used as the results returned  by ngram_match_query are all valid
+                const bool* _valid_data,
+                const int32_t* _offsets,
+                const int size,
+                TargetBitmapView res,
+                // the same with `valid_data`
+                TargetBitmapView _valid_res) {
+                handle_batch<std::string_view>(data, size, res, predicate);
+            };
         segment->ProcessAllDataChunk<std::string_view>(
             execute_batch, std::nullptr_t{}, res, valid_res);
-=======
-            }
-        }
-    }
-    if (r.length() > 0) {
-        result.push_back(r);
-    }
-    return result;
-}
-
-std::optional<TargetBitmap>
-NgramInvertedIndex::MatchQuery(const std::string& literal,
-                               exec::SegmentExpr* segment) {
-    TargetBitmap bitset{static_cast<size_t>(Count())};
-    auto literals = split_by_wildcard(literal);
-    for (const auto& l : literals) {
-        if (l.length() < min_gram_) {
-            return std::nullopt;
-        }
-        wrapper_->ngram_match_query(l, min_gram_, max_gram_, &bitset);
->>>>>>> 5d90b653
-    }
-
-    TargetBitmapView res(bitset);
-    TargetBitmap valid(res.size(), true);
-    TargetBitmapView valid_res(valid.data(), valid.size());
-
-    PatternMatchTranslator translator;
-    auto regex_pattern = translator(literal);
-    RegexMatcher matcher(regex_pattern);
-
-    auto predicate = [&matcher](const std::string_view& data) {
-        return matcher(data);
-    };
-
-    auto execute_batch =
-        [&predicate](
-            const std::string_view* data,
-            // `_valid_data` is not used as the results returned  by ngram_match_query are all valid
-            const bool* _valid_data,
-            const int32_t* offsets,
-            const int size,
-            TargetBitmapView res,
-            // the same with `_valid_data`
-            TargetBitmapView _valid_res) {
-            handle_batch(data, offsets, size, res, predicate);
-        };
-    segment->ProcessAllDataChunk<std::string_view>(
-        execute_batch, std::nullptr_t{}, res, valid_res);
+    }
 
     return std::optional<TargetBitmap>(std::move(bitset));
 }
