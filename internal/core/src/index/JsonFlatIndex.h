// Copyright (C) 2019-2020 Zilliz. All rights reserved.
//
// Licensed under the Apache License, Version 2.0 (the "License"); you may not use this file except in compliance
// with the License. You may obtain a copy of the License at
//
// http://www.apache.org/licenses/LICENSE-2.0
//
// Unless required by applicable law or agreed to in writing, software distributed under the License
// is distributed on an "AS IS" BASIS, WITHOUT WARRANTIES OR CONDITIONS OF ANY KIND, either express
// or implied. See the License for the specific language governing permissions and limitations under the License

#pragma once
#include <algorithm>
#include <memory>
#include "common/EasyAssert.h"
#include "common/JsonCastType.h"
#include "common/Types.h"
#include "index/Index.h"
#include "index/InvertedIndexTantivy.h"
#include "index/InvertedIndexUtil.h"
#include "index/ScalarIndex.h"
#include "log/Log.h"
namespace milvus::index {

class JsonFlatIndex;
// JsonFlatIndexQueryExecutor is used to execute queries on a specified json path, and can be constructed by JsonFlatIndex
template <typename T>
class JsonFlatIndexQueryExecutor : public InvertedIndexTantivy<T> {
 public:
    JsonFlatIndexQueryExecutor(std::string& json_path,
                               const JsonFlatIndex& json_flat_index);

    ~JsonFlatIndexQueryExecutor() {
        this->wrapper_ = nullptr;
    }

    const TargetBitmap
    In(size_t n, const T* values) override {
        tracer::AutoSpan span("JsonFlatIndexQueryExecutor::In",
                              tracer::GetRootSpan());
        TargetBitmap bitset(this->Count());
        for (size_t i = 0; i < n; ++i) {
            this->wrapper_->json_term_query(json_path_, values[i], &bitset);
        }
        return bitset;
    }

    TargetBitmap
    Exists() {
        tracer::AutoSpan span("JsonFlatIndexQueryExecutor::Exists",
                              tracer::GetRootSpan());
        TargetBitmap bitset(this->Count());
        this->wrapper_->json_exist_query(json_path_, &bitset);
        return bitset;
    }

    const TargetBitmap
    InApplyFilter(
        size_t n,
        const T* values,
        const std::function<bool(size_t /* offset */)>& filter) override {
        tracer::AutoSpan span("JsonFlatIndexQueryExecutor::InApplyFilter",
                              tracer::GetRootSpan());
        TargetBitmap bitset(this->Count());
        for (size_t i = 0; i < n; ++i) {
            this->wrapper_->json_term_query(json_path_, values[i], &bitset);
            apply_hits_with_filter(bitset, filter);
        }
        return bitset;
    }

    virtual void
    InApplyCallback(
        size_t n,
        const T* values,
        const std::function<void(size_t /* offset */)>& callback) override {
        tracer::AutoSpan span("JsonFlatIndexQueryExecutor::InApplyCallback",
                              tracer::GetRootSpan());
        TargetBitmap bitset(this->Count());
        for (size_t i = 0; i < n; ++i) {
            this->wrapper_->json_term_query(json_path_, values[i], &bitset);
            apply_hits_with_callback(bitset, callback);
        }
    }

    const TargetBitmap
    NotIn(size_t n, const T* values) override {
        tracer::AutoSpan span("JsonFlatIndexQueryExecutor::NotIn",
                              tracer::GetRootSpan());
        TargetBitmap bitset(this->Count());
        for (size_t i = 0; i < n; ++i) {
            this->wrapper_->json_term_query(json_path_, values[i], &bitset);
        }

        bitset.flip();

        // TODO: optimize this
        auto null_bitset = this->IsNotNull();
        bitset &= null_bitset;

        return bitset;
    }

    const TargetBitmap
    Range(T value, OpType op) override {
<<<<<<< HEAD
        LOG_INFO("[executor] JsonFlatIndexQueryExecutor Range");
        tracer::AutoSpan span("JsonFlatIndexQueryExecutor::Range",
                              tracer::GetRootSpan());
=======
>>>>>>> a1308152
        TargetBitmap bitset(this->Count());
        switch (op) {
            case OpType::LessThan: {
                this->wrapper_->json_range_query(
                    json_path_, T(), value, true, false, false, false, &bitset);
            } break;
            case OpType::LessEqual: {
                this->wrapper_->json_range_query(
                    json_path_, T(), value, true, false, true, false, &bitset);
            } break;
            case OpType::GreaterThan: {
                this->wrapper_->json_range_query(
                    json_path_, value, T(), false, true, false, false, &bitset);
            } break;
            case OpType::GreaterEqual: {
                this->wrapper_->json_range_query(
                    json_path_, value, T(), false, true, true, false, &bitset);
            } break;
            default:
                ThrowInfo(OpTypeInvalid,
                          fmt::format("Invalid OperatorType: {}", op));
        }
        return bitset;
    }

    const TargetBitmap
    Query(const DatasetPtr& dataset) override {
        return InvertedIndexTantivy<T>::Query(dataset);
    }

    const TargetBitmap
    Range(T lower_bound_value,
          bool lb_inclusive,
          T upper_bound_value,
          bool ub_inclusive) override {
        tracer::AutoSpan span("JsonFlatIndexQueryExecutor::RangeWithBounds",
                              tracer::GetRootSpan());
        TargetBitmap bitset(this->Count());
        this->wrapper_->json_range_query(json_path_,
                                         lower_bound_value,
                                         upper_bound_value,
                                         false,
                                         false,
                                         lb_inclusive,
                                         ub_inclusive,
                                         &bitset);
        return bitset;
    }

    const TargetBitmap
    PrefixMatch(const std::string_view prefix) override {
        tracer::AutoSpan span("JsonFlatIndexQueryExecutor::PrefixMatch",
                              tracer::GetRootSpan());
        TargetBitmap bitset(this->Count());
        this->wrapper_->json_prefix_query(
            json_path_, std::string(prefix), &bitset);
        return bitset;
    }

    const TargetBitmap
    RegexQuery(const std::string& pattern) override {
        tracer::AutoSpan span("JsonFlatIndexQueryExecutor::RegexQuery",
                              tracer::GetRootSpan());
        TargetBitmap bitset(this->Count());
        this->wrapper_->json_regex_query(json_path_, pattern, &bitset);
        return bitset;
    }

 private:
    std::string json_path_;
};

// JsonFlatIndex is not bound to any specific type,
// we need to reuse InvertedIndexTantivy's Build and Load implementation, so we specify the template parameter as std::string
// JsonFlatIndex should not be used to execute queries, use JsonFlatIndexQueryExecutor instead
class JsonFlatIndex : public InvertedIndexTantivy<std::string> {
    template <typename T>
    friend class JsonFlatIndexQueryExecutor;

 public:
    JsonFlatIndex() : InvertedIndexTantivy<std::string>() {
    }

    explicit JsonFlatIndex(
        const storage::FileManagerContext& ctx,
        const std::string& nested_path,
        const int64_t tantivy_index_version = TANTIVY_INDEX_LATEST_VERSION)
        : InvertedIndexTantivy<std::string>(
              tantivy_index_version, ctx, false, false),
          nested_path_(nested_path) {
    }

    void
    build_index_for_json(const std::vector<std::shared_ptr<FieldDataBase>>&
                             field_datas) override;

    template <typename T>
    std::shared_ptr<JsonFlatIndexQueryExecutor<T>>
    create_executor(std::string json_path) const {
        // json path should be in the format of /a/b/c, we need to convert it to tantivy path like a.b.c
        std::replace(json_path.begin(), json_path.end(), '/', '.');
        if (!json_path.empty()) {
            json_path = json_path.substr(1);
        }

        return std::make_shared<JsonFlatIndexQueryExecutor<T>>(json_path,
                                                               *this);
    }

    JsonCastType
    GetCastType() const override {
        return JsonCastType::FromString("JSON");
    }

    std::string
    GetNestedPath() const {
        return nested_path_;
    }

    void
    finish() {
        this->wrapper_->finish();
    }

    void
    create_reader(SetBitsetFn set_bitset) {
        this->wrapper_->create_reader(set_bitset);
    }

 private:
    std::string nested_path_;
};

template <typename T>
JsonFlatIndexQueryExecutor<T>::JsonFlatIndexQueryExecutor(
    std::string& json_path, const JsonFlatIndex& json_flat_index) {
    json_path_ = json_path;
    this->wrapper_ = json_flat_index.wrapper_;
    this->null_offset_ = json_flat_index.null_offset_;
}
}  // namespace milvus::index<|MERGE_RESOLUTION|>--- conflicted
+++ resolved
@@ -103,12 +103,9 @@
 
     const TargetBitmap
     Range(T value, OpType op) override {
-<<<<<<< HEAD
         LOG_INFO("[executor] JsonFlatIndexQueryExecutor Range");
         tracer::AutoSpan span("JsonFlatIndexQueryExecutor::Range",
                               tracer::GetRootSpan());
-=======
->>>>>>> a1308152
         TargetBitmap bitset(this->Count());
         switch (op) {
             case OpType::LessThan: {
