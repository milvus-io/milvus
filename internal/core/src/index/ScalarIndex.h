--- conflicted
+++ resolved
@@ -36,11 +36,8 @@
     MARISA,
     INVERTED,
     HYBRID,
-<<<<<<< HEAD
+    JSONSTATS,
     BTREE,
-=======
-    JSONSTATS,
->>>>>>> dfc23351
 };
 
 inline std::string
