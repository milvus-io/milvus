--- conflicted
+++ resolved
@@ -339,25 +339,9 @@
             total_size += data->Size();
             total_num_rows += data->get_num_rows();
 
-<<<<<<< HEAD
-            // todo(SapdeA): now, vector arrays (embedding list) are serialized
-            // to parquet by using binary format which does not provide dim
-            // information so we use this temporary solution.
-            if (is_embedding_list_index(index_type_)) {
-                AssertInfo(elem_type_ != DataType::NONE,
-                           "embedding list index must have elem_type");
-                dim = config[DIM_KEY].get<int64_t>();
-            } else {
-                AssertInfo(dim == 0 || dim == data->get_dim(),
-                           "inconsistent dim value between field data!");
-
-                dim = data->get_dim();
-            }
-=======
             AssertInfo(dim == 0 || dim == data->get_dim(),
                        "inconsistent dim value between field datas!");
             dim = data->get_dim();
->>>>>>> 633cae94
         }
 
         auto buf = std::shared_ptr<uint8_t[]>(new uint8_t[total_size]);
@@ -375,15 +359,10 @@
                 data.reset();
             }
         } else {
-<<<<<<< HEAD
-            auto elem_size = vector_element_size(elem_type_);
-            for (auto data : field_data) {
-=======
             offsets.reserve(total_num_rows + 1);
             offsets.push_back(lim_offset);
             auto bytes_per_vec = vector_bytes_per_element(elem_type_, dim);
             for (auto data : field_datas) {
->>>>>>> 633cae94
                 auto vec_array_data =
                     dynamic_cast<FieldData<VectorArray>*>(data.get());
                 AssertInfo(vec_array_data != nullptr,
