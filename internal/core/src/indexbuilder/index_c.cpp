// Copyright (C) 2019-2020 Zilliz. All rights reserved.
//
// Licensed under the Apache License, Version 2.0 (the "License"); you may not use this file except in compliance
// with the License. You may obtain a copy of the License at
//
// http://www.apache.org/licenses/LICENSE-2.0
//
// Unless required by applicable law or agreed to in writing, software distributed under the License
// is distributed on an "AS IS" BASIS, WITHOUT WARRANTIES OR CONDITIONS OF ANY KIND, either express
// or implied. See the License for the specific language governing permissions and limitations under the License

#include <string>
<<<<<<< HEAD
#include "knowhere/index/vector_index/adapter/VectorAdapter.h"
=======
#include <malloc.h>
#include "index/knowhere/knowhere/index/vector_index/adapter/VectorAdapter.h"
>>>>>>> b6a48817
#include "indexbuilder/IndexWrapper.h"
#include "indexbuilder/index_c.h"

class CGODebugUtils {
 public:
    static int64_t
    Strlen(const char* str, int64_t size) {
        if (size == 0) {
            return size;
        } else {
            return strlen(str);
        }
    }
};

CStatus
CreateIndex(const char* serialized_type_params, const char* serialized_index_params, CIndex* res_index) {
    auto status = CStatus();
    try {
        auto index =
            std::make_unique<milvus::indexbuilder::IndexWrapper>(serialized_type_params, serialized_index_params);
        *res_index = index.release();
        status.error_code = Success;
        status.error_msg = "";
    } catch (std::exception& e) {
        status.error_code = UnexpectedError;
        status.error_msg = strdup(e.what());
    }
    return status;
}

void
DeleteIndex(CIndex index) {
    auto cIndex = (milvus::indexbuilder::IndexWrapper*)index;
    delete cIndex;
    malloc_trim(0);
}

CStatus
BuildFloatVecIndexWithoutIds(CIndex index, int64_t float_value_num, const float* vectors) {
    auto status = CStatus();
    try {
        auto cIndex = (milvus::indexbuilder::IndexWrapper*)index;
        auto dim = cIndex->dim();
        auto row_nums = float_value_num / dim;
        auto ds = milvus::knowhere::GenDataset(row_nums, dim, vectors);
        cIndex->BuildWithoutIds(ds);
        status.error_code = Success;
        status.error_msg = "";
    } catch (std::exception& e) {
        status.error_code = UnexpectedError;
        status.error_msg = strdup(e.what());
    }
    return status;
}

CStatus
BuildBinaryVecIndexWithoutIds(CIndex index, int64_t data_size, const uint8_t* vectors) {
    auto status = CStatus();
    try {
        auto cIndex = (milvus::indexbuilder::IndexWrapper*)index;
        auto dim = cIndex->dim();
        auto row_nums = (data_size * 8) / dim;
        auto ds = milvus::knowhere::GenDataset(row_nums, dim, vectors);
        cIndex->BuildWithoutIds(ds);
        status.error_code = Success;
        status.error_msg = "";
    } catch (std::exception& e) {
        status.error_code = UnexpectedError;
        status.error_msg = strdup(e.what());
    }
    return status;
}

CStatus
SerializeToSlicedBuffer(CIndex index, CBinary* c_binary) {
    auto status = CStatus();
    try {
        auto cIndex = (milvus::indexbuilder::IndexWrapper*)index;
        auto binary = cIndex->Serialize();
        *c_binary = binary.release();
        status.error_code = Success;
        status.error_msg = "";
    } catch (std::exception& e) {
        status.error_code = UnexpectedError;
        status.error_msg = strdup(e.what());
    }
    return status;
}

int64_t
GetCBinarySize(CBinary c_binary) {
    auto cBinary = (milvus::indexbuilder::IndexWrapper::Binary*)c_binary;
    return cBinary->data.size();
}

// Note: the memory of data has been allocated outside
void
GetCBinaryData(CBinary c_binary, void* data) {
    auto cBinary = (milvus::indexbuilder::IndexWrapper::Binary*)c_binary;
    memcpy(data, cBinary->data.data(), cBinary->data.size());
}

void
DeleteCBinary(CBinary c_binary) {
    auto cBinary = (milvus::indexbuilder::IndexWrapper::Binary*)c_binary;
    delete cBinary;
}

CStatus
LoadFromSlicedBuffer(CIndex index, const char* serialized_sliced_blob_buffer, int32_t size) {
    auto status = CStatus();
    try {
        auto cIndex = (milvus::indexbuilder::IndexWrapper*)index;
        cIndex->Load(serialized_sliced_blob_buffer, size);
        status.error_code = Success;
        status.error_msg = "";
    } catch (std::exception& e) {
        status.error_code = UnexpectedError;
        status.error_msg = strdup(e.what());
    }
    return status;
}

CStatus
QueryOnFloatVecIndex(CIndex index, int64_t float_value_num, const float* vectors, CIndexQueryResult* res) {
    auto status = CStatus();
    try {
        auto cIndex = (milvus::indexbuilder::IndexWrapper*)index;
        auto dim = cIndex->dim();
        auto row_nums = float_value_num / dim;
        auto query_ds = milvus::knowhere::GenDataset(row_nums, dim, vectors);
        auto query_res = cIndex->Query(query_ds);
        *res = query_res.release();

        status.error_code = Success;
        status.error_msg = "";
    } catch (std::exception& e) {
        status.error_code = UnexpectedError;
        status.error_msg = strdup(e.what());
    }
    return status;
}

CStatus
QueryOnFloatVecIndexWithParam(CIndex index,
                              int64_t float_value_num,
                              const float* vectors,
                              const char* serialized_search_params,
                              CIndexQueryResult* res) {
    auto status = CStatus();
    try {
        auto cIndex = (milvus::indexbuilder::IndexWrapper*)index;
        auto dim = cIndex->dim();
        auto row_nums = float_value_num / dim;
        auto query_ds = milvus::knowhere::GenDataset(row_nums, dim, vectors);
        auto query_res = cIndex->QueryWithParam(query_ds, serialized_search_params);
        *res = query_res.release();

        status.error_code = Success;
        status.error_msg = "";
    } catch (std::exception& e) {
        status.error_code = UnexpectedError;
        status.error_msg = strdup(e.what());
    }
    return status;
}

CStatus
QueryOnBinaryVecIndex(CIndex index, int64_t data_size, const uint8_t* vectors, CIndexQueryResult* res) {
    auto status = CStatus();
    try {
        auto cIndex = (milvus::indexbuilder::IndexWrapper*)index;
        auto dim = cIndex->dim();
        auto row_nums = (data_size * 8) / dim;
        auto query_ds = milvus::knowhere::GenDataset(row_nums, dim, vectors);
        auto query_res = cIndex->Query(query_ds);
        *res = query_res.release();

        status.error_code = Success;
        status.error_msg = "";
    } catch (std::exception& e) {
        status.error_code = UnexpectedError;
        status.error_msg = strdup(e.what());
    }
    return status;
}

CStatus
QueryOnBinaryVecIndexWithParam(CIndex index,
                               int64_t data_size,
                               const uint8_t* vectors,
                               const char* serialized_search_params,
                               CIndexQueryResult* res) {
    auto status = CStatus();
    try {
        auto cIndex = (milvus::indexbuilder::IndexWrapper*)index;
        auto dim = cIndex->dim();
        auto row_nums = (data_size * 8) / dim;
        auto query_ds = milvus::knowhere::GenDataset(row_nums, dim, vectors);
        auto query_res = cIndex->QueryWithParam(query_ds, serialized_search_params);
        *res = query_res.release();

        status.error_code = Success;
        status.error_msg = "";
    } catch (std::exception& e) {
        status.error_code = UnexpectedError;
        status.error_msg = strdup(e.what());
    }
    return status;
}

CStatus
CreateQueryResult(CIndexQueryResult* res) {
    auto status = CStatus();
    try {
        auto query_result = std::make_unique<milvus::indexbuilder::IndexWrapper::QueryResult>();
        *res = query_result.release();

        status.error_code = Success;
        status.error_msg = "";
    } catch (std::exception& e) {
        status.error_code = UnexpectedError;
        status.error_msg = strdup(e.what());
    }
    return status;
}

int64_t
NqOfQueryResult(CIndexQueryResult res) {
    auto c_res = (milvus::indexbuilder::IndexWrapper::QueryResult*)res;
    return c_res->nq;
}

int64_t
TopkOfQueryResult(CIndexQueryResult res) {
    auto c_res = (milvus::indexbuilder::IndexWrapper::QueryResult*)res;
    return c_res->topk;
}

void
GetIdsOfQueryResult(CIndexQueryResult res, int64_t* ids) {
    auto c_res = (milvus::indexbuilder::IndexWrapper::QueryResult*)res;
    auto nq = c_res->nq;
    auto k = c_res->topk;
    // TODO: how could we avoid memory copy whenever this called
    memcpy(ids, c_res->ids.data(), sizeof(int64_t) * nq * k);
}

void
GetDistancesOfQueryResult(CIndexQueryResult res, float* distances) {
    auto c_res = (milvus::indexbuilder::IndexWrapper::QueryResult*)res;
    auto nq = c_res->nq;
    auto k = c_res->topk;
    // TODO: how could we avoid memory copy whenever this called
    memcpy(distances, c_res->distances.data(), sizeof(float) * nq * k);
}

CStatus
DeleteIndexQueryResult(CIndexQueryResult res) {
    auto status = CStatus();
    try {
        auto c_res = (milvus::indexbuilder::IndexWrapper::QueryResult*)res;
        delete c_res;

        status.error_code = Success;
        status.error_msg = "";
    } catch (std::exception& e) {
        status.error_code = UnexpectedError;
        status.error_msg = strdup(e.what());
    }
    return status;
}

void
DeleteByteArray(const char* array) {
    delete[] array;
}<|MERGE_RESOLUTION|>--- conflicted
+++ resolved
@@ -10,12 +10,11 @@
 // or implied. See the License for the specific language governing permissions and limitations under the License
 
 #include <string>
-<<<<<<< HEAD
+#ifndef __APPLE__
+#include <malloc.h>
+#endif
 #include "knowhere/index/vector_index/adapter/VectorAdapter.h"
-=======
-#include <malloc.h>
 #include "index/knowhere/knowhere/index/vector_index/adapter/VectorAdapter.h"
->>>>>>> b6a48817
 #include "indexbuilder/IndexWrapper.h"
 #include "indexbuilder/index_c.h"
 
@@ -51,8 +50,9 @@
 DeleteIndex(CIndex index) {
     auto cIndex = (milvus::indexbuilder::IndexWrapper*)index;
     delete cIndex;
+#ifndef __APPLE__
     malloc_trim(0);
-}
+#endif}
 
 CStatus
 BuildFloatVecIndexWithoutIds(CIndex index, int64_t float_value_num, const float* vectors) {
