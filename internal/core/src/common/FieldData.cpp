// Licensed to the LF AI & Data foundation under one
// or more contributor license agreements. See the NOTICE file
// distributed with this work for additional information
// regarding copyright ownership. The ASF licenses this file
// to you under the Apache License, Version 2.0 (the
// "License"); you may not use this file except in compliance
// with the License. You may obtain a copy of the License at
//
//     http://www.apache.org/licenses/LICENSE-2.0
//
// Unless required by applicable law or agreed to in writing, software
// distributed under the License is distributed on an "AS IS" BASIS,
// WITHOUT WARRANTIES OR CONDITIONS OF ANY KIND, either express or implied.
// See the License for the specific language governing permissions and
// limitations under the License.

#include "common/FieldData.h"
#include <cstdint>

#include "arrow/array/array_binary.h"
#include "arrow/chunked_array.h"
#include "bitset/detail/element_wise.h"
#include "common/Array.h"
#include "common/EasyAssert.h"
#include "common/Exception.h"
#include "common/FieldDataInterface.h"
#include "common/Json.h"
#include "simdjson/padded_string.h"

namespace milvus {

template <typename Type, bool is_type_entire_row>
void
FieldDataImpl<Type, is_type_entire_row>::FillFieldData(const void* source,
                                                       ssize_t element_count) {
    AssertInfo(!nullable_,
               "need to fill valid_data, use the 3-argument version instead");

    if (element_count == 0) {
        return;
    }

    std::lock_guard lck(tell_mutex_);
    if (length_ + element_count > get_num_rows()) {
        resize_field_data(length_ + element_count);
    }
    std::copy_n(static_cast<const Type*>(source),
                element_count * dim_,
                data_.data() + length_ * dim_);
    length_ += element_count;
}

template <typename Type, bool is_type_entire_row>
void
FieldDataImpl<Type, is_type_entire_row>::FillFieldData(
    const void* field_data,
    const uint8_t* valid_data,
    ssize_t element_count,
    ssize_t offset) {
    AssertInfo(
        nullable_,
        "no need to fill valid_data, use the 2-argument version instead");
    if (element_count == 0) {
        return;
    }

    std::lock_guard lck(tell_mutex_);
    if (length_ + element_count > get_num_rows()) {
        resize_field_data(length_ + element_count);
    }
    std::copy_n(static_cast<const Type*>(field_data),
                element_count * dim_,
                data_.data() + length_ * dim_);

    // Note: if 'nullable == true` and valid_data is nullptr
    // means null_count == 0, will fill it with 0xFF
    if (valid_data != nullptr) {
        bitset::detail::ElementWiseBitsetPolicy<uint8_t>::op_copy(
            valid_data, offset, valid_data_.data(), length_, element_count);
    }

    length_ += element_count;
}

template <typename ArrayType, arrow::Type::type ArrayDataType>
std::pair<const void*, int64_t>
GetDataInfoFromArray(const std::shared_ptr<arrow::Array> array) {
    AssertInfo(array->type()->id() == ArrayDataType,
               "inconsistent data type, expected {}, actual {}",
               ArrayDataType,
               array->type()->id());
    auto typed_array = std::dynamic_pointer_cast<ArrayType>(array);
    auto element_count = array->length();

    return std::make_pair(typed_array->raw_values(), element_count);
}

template <typename Type, bool is_type_entire_row>
void
FieldDataImpl<Type, is_type_entire_row>::FillFieldData(
    const std::shared_ptr<arrow::ChunkedArray> arrays) {
    AssertInfo(arrays != nullptr, "null arrow chunked array");
    auto element_count = arrays->length();
    if (element_count == 0) {
        return;
    }
    for (const auto& array : arrays->chunks()) {
        FillFieldData(array);
    }
}

template <typename Type, bool is_type_entire_row>
void
FieldDataImpl<Type, is_type_entire_row>::FillFieldData(
    const std::shared_ptr<arrow::Array> array) {
    AssertInfo(array != nullptr, "null arrow array");
    auto element_count = array->length();
    if (element_count == 0) {
        return;
    }
    null_count_ = array->null_count();
    switch (data_type_) {
        case DataType::BOOL: {
            AssertInfo(array->type()->id() == arrow::Type::type::BOOL,
                       "inconsistent data type");
            auto bool_array =
                std::dynamic_pointer_cast<arrow::BooleanArray>(array);
            FixedVector<bool> values(element_count);
            for (size_t index = 0; index < element_count; ++index) {
                values[index] = bool_array->Value(index);
            }
            if (nullable_) {
                return FillFieldData(values.data(),
                                     bool_array->null_bitmap_data(),
                                     element_count,
                                     bool_array->offset());
            }
            return FillFieldData(values.data(), element_count);
        }
        case DataType::INT8: {
            auto array_info =
                GetDataInfoFromArray<arrow::Int8Array, arrow::Type::type::INT8>(
                    array);
            if (nullable_) {
                return FillFieldData(array_info.first,
                                     array->null_bitmap_data(),
                                     element_count,
                                     array->offset());
            }
            return FillFieldData(array_info.first, array_info.second);
        }
        case DataType::INT16: {
            auto array_info =
                GetDataInfoFromArray<arrow::Int16Array,
                                     arrow::Type::type::INT16>(array);
            if (nullable_) {
                return FillFieldData(array_info.first,
                                     array->null_bitmap_data(),
                                     element_count,
                                     array->offset());
            }
            return FillFieldData(array_info.first, array_info.second);
        }
        case DataType::INT32: {
            auto array_info =
                GetDataInfoFromArray<arrow::Int32Array,
                                     arrow::Type::type::INT32>(array);
            if (nullable_) {
                return FillFieldData(array_info.first,
                                     array->null_bitmap_data(),
                                     element_count,
                                     array->offset());
            }
            return FillFieldData(array_info.first, array_info.second);
        }
        case DataType::INT64: {
            auto array_info =
                GetDataInfoFromArray<arrow::Int64Array,
                                     arrow::Type::type::INT64>(array);
            if (nullable_) {
                return FillFieldData(array_info.first,
                                     array->null_bitmap_data(),
                                     element_count,
                                     array->offset());
            }
            return FillFieldData(array_info.first, array_info.second);
        }
        case DataType::FLOAT: {
            auto array_info =
                GetDataInfoFromArray<arrow::FloatArray,
                                     arrow::Type::type::FLOAT>(array);
            if (nullable_) {
                return FillFieldData(array_info.first,
                                     array->null_bitmap_data(),
                                     element_count,
                                     array->offset());
            }
            return FillFieldData(array_info.first, array_info.second);
        }
        case DataType::DOUBLE: {
            auto array_info =
                GetDataInfoFromArray<arrow::DoubleArray,
                                     arrow::Type::type::DOUBLE>(array);
            if (nullable_) {
                return FillFieldData(array_info.first,
                                     array->null_bitmap_data(),
                                     element_count,
                                     array->offset());
            }
            return FillFieldData(array_info.first, array_info.second);
        }
        case DataType::TIMESTAMPTZ: {
            auto array_info =
                GetDataInfoFromArray<arrow::Int64Array,
                                     arrow::Type::type::INT64>(array);
            if (nullable_) {
                return FillFieldData(array_info.first,
                                     array->null_bitmap_data(),
                                     element_count,
                                     array->offset());
            }
            return FillFieldData(array_info.first, array_info.second);
        }
        case DataType::STRING:
        case DataType::VARCHAR:
        case DataType::TEXT: {
            AssertInfo(array->type()->id() == arrow::Type::type::STRING,
                       "inconsistent data type");
            auto string_array =
                std::dynamic_pointer_cast<arrow::StringArray>(array);
            std::vector<std::string> values(element_count);
            for (size_t index = 0; index < element_count; ++index) {
                values[index] = string_array->GetString(index);
            }
            if (nullable_) {
                return FillFieldData(values.data(),
                                     array->null_bitmap_data(),
                                     element_count,
                                     array->offset());
            }
            return FillFieldData(values.data(), element_count);
        }
        case DataType::JSON: {
            // The code here is not referenced.
            // A subclass named FieldDataJsonImpl is implemented, which overloads this function.
            AssertInfo(array->type()->id() == arrow::Type::type::BINARY,
                       "inconsistent data type");
            auto json_array =
                std::dynamic_pointer_cast<arrow::BinaryArray>(array);
            std::vector<Json> values(element_count);
            for (size_t index = 0; index < element_count; ++index) {
                values[index] =
                    Json(simdjson::padded_string(json_array->GetString(index)));
            }
            if (nullable_) {
                return FillFieldData(values.data(),
                                     array->null_bitmap_data(),
                                     element_count,
                                     array->offset());
            }
            return FillFieldData(values.data(), element_count);
        }
        case DataType::ARRAY: {
            auto array_array =
                std::dynamic_pointer_cast<arrow::BinaryArray>(array);
            std::vector<Array> values(element_count);
            int null_number = 0;
            for (size_t index = 0; index < element_count; ++index) {
                ScalarFieldProto field_data;
                if (array_array->GetString(index) == "") {
                    null_number++;
                    continue;
                }
                auto success =
                    field_data.ParseFromString(array_array->GetString(index));
                AssertInfo(success, "parse from string failed");
                values[index] = Array(field_data);
            }
            if (nullable_) {
                return FillFieldData(values.data(),
                                     array->null_bitmap_data(),
                                     element_count,
                                     array->offset());
            }
            AssertInfo(null_number == 0, "get empty string when not nullable");
            return FillFieldData(values.data(), element_count);
        }
        case DataType::VECTOR_FLOAT:
        case DataType::VECTOR_FLOAT16:
        case DataType::VECTOR_BFLOAT16:
        case DataType::VECTOR_INT8:
        case DataType::VECTOR_BINARY: {
            auto array_info =
                GetDataInfoFromArray<arrow::FixedSizeBinaryArray,
                                     arrow::Type::type::FIXED_SIZE_BINARY>(
                    array);
            return FillFieldData(array_info.first, array_info.second);
        }
        case DataType::VECTOR_SPARSE_U32_F32: {
            AssertInfo(array->type()->id() == arrow::Type::type::BINARY,
                       "inconsistent data type");
            auto arr = std::dynamic_pointer_cast<arrow::BinaryArray>(array);
            std::vector<knowhere::sparse::SparseRow<SparseValueType>> values;
            for (size_t index = 0; index < element_count; ++index) {
                auto view = arr->GetString(index);
                values.push_back(
                    CopyAndWrapSparseRow(view.data(), view.size()));
            }
            return FillFieldData(values.data(), element_count);
        }
        case DataType::VECTOR_ARRAY: {
            auto list_array =
                std::dynamic_pointer_cast<arrow::ListArray>(array);
            AssertInfo(list_array != nullptr,
                       "Failed to cast to ListArray for VECTOR_ARRAY");

            auto vector_array_field =
                dynamic_cast<FieldData<VectorArray>*>(this);
            AssertInfo(vector_array_field != nullptr,
                       "Failed to cast to FieldData<VectorArray>");
            int64_t dim = vector_array_field->get_dim();
            DataType element_type = vector_array_field->get_element_type();

            AssertInfo(dim > 0, "Invalid dimension {} in VECTOR_ARRAY", dim);
            AssertInfo(element_type != DataType::NONE,
                       "Element type not set for VECTOR_ARRAY");

            auto values_array = list_array->values();
            std::vector<VectorArray> values(element_count);

            switch (element_type) {
                case DataType::VECTOR_FLOAT: {
                    auto float_array =
                        std::dynamic_pointer_cast<arrow::FloatArray>(
                            values_array);
                    AssertInfo(
                        float_array != nullptr,
                        "Expected FloatArray for VECTOR_FLOAT element type");

                    for (size_t index = 0; index < element_count; ++index) {
                        int64_t start_offset = list_array->value_offset(index);
                        int64_t end_offset =
                            list_array->value_offset(index + 1);
                        int64_t num_floats = end_offset - start_offset;
                        AssertInfo(num_floats % dim == 0,
                                   "Invalid data: number of floats ({}) not "
                                   "divisible by "
                                   "dimension ({})",
                                   num_floats,
                                   dim);

                        int num_vectors = num_floats / dim;
                        const float* data_ptr =
                            float_array->raw_values() + start_offset;
                        values[index] =
                            VectorArray(static_cast<const void*>(data_ptr),
                                        num_vectors,
                                        dim,
                                        element_type);
                    }
                    break;
                }
                case DataType::VECTOR_BINARY:
                case DataType::VECTOR_FLOAT16:
                case DataType::VECTOR_BFLOAT16:
                case DataType::VECTOR_INT8:
                    ThrowInfo(
                        NotImplemented,
                        "Element type {} in VectorArray not implemented yet",
                        GetDataTypeName(element_type));
                    break;
                default:
                    ThrowInfo(DataTypeInvalid,
                              "Unsupported element type {} in VectorArray",
                              GetDataTypeName(element_type));
            }
            return FillFieldData(values.data(), element_count);
        }
        default: {
            ThrowInfo(DataTypeInvalid,
                      GetName() + "::FillFieldData" +
                          " not support data type " +
                          GetDataTypeName(data_type_));
        }
    }
}

// used for generate added field which has no related binlogs
template <typename Type, bool is_type_entire_row>
void
FieldDataImpl<Type, is_type_entire_row>::FillFieldData(
    std::optional<DefaultValueType> default_value, ssize_t element_count) {
    AssertInfo(nullable_, "added field must be nullable");
    if (element_count == 0) {
        return;
    }
    null_count_ = default_value.has_value() ? 0 : element_count;

    auto valid_data_ptr = [&] {
        ssize_t byte_count = (element_count + 7) / 8;
        std::shared_ptr<uint8_t[]> valid_data(new uint8_t[byte_count]);
        std::fill(valid_data.get(), valid_data.get() + byte_count, 0x00);
        return valid_data;
    }();
    switch (data_type_) {
        case DataType::BOOL: {
            FixedVector<bool> values(element_count);
            if (default_value.has_value()) {
                std::fill(
                    values.begin(), values.end(), default_value->bool_data());
                return FillFieldData(values.data(), nullptr, element_count, 0);
            }
            return FillFieldData(
                values.data(), valid_data_ptr.get(), element_count, 0);
        }
        case DataType::INT8: {
            FixedVector<int8_t> values(element_count);
            if (default_value.has_value()) {
                std::fill(
                    values.begin(), values.end(), default_value->int_data());
                return FillFieldData(values.data(), nullptr, element_count, 0);
            }
            return FillFieldData(
                values.data(), valid_data_ptr.get(), element_count, 0);
        }
        case DataType::INT16: {
            FixedVector<int16_t> values(element_count);
            if (default_value.has_value()) {
                std::fill(
                    values.begin(), values.end(), default_value->int_data());
                return FillFieldData(values.data(), nullptr, element_count, 0);
            }
            return FillFieldData(
                values.data(), valid_data_ptr.get(), element_count, 0);
        }
        case DataType::INT32: {
            FixedVector<int32_t> values(element_count);
            if (default_value.has_value()) {
                std::fill(
                    values.begin(), values.end(), default_value->int_data());
                return FillFieldData(values.data(), nullptr, element_count, 0);
            }
            return FillFieldData(
                values.data(), valid_data_ptr.get(), element_count, 0);
        }
        case DataType::INT64: {
            FixedVector<int64_t> values(element_count);
            if (default_value.has_value()) {
                std::fill(
                    values.begin(), values.end(), default_value->long_data());
                return FillFieldData(values.data(), nullptr, element_count, 0);
            }
            return FillFieldData(
                values.data(), valid_data_ptr.get(), element_count, 0);
        }
        case DataType::FLOAT: {
            FixedVector<float> values(element_count);
            if (default_value.has_value()) {
                std::fill(
                    values.begin(), values.end(), default_value->float_data());
                return FillFieldData(values.data(), nullptr, element_count, 0);
            }
            return FillFieldData(
                values.data(), valid_data_ptr.get(), element_count, 0);
        }
        case DataType::DOUBLE: {
            FixedVector<double> values(element_count);
            if (default_value.has_value()) {
                std::fill(
                    values.begin(), values.end(), default_value->double_data());
                return FillFieldData(values.data(), nullptr, element_count, 0);
            }
            return FillFieldData(
                values.data(), valid_data_ptr.get(), element_count, 0);
        }
        case DataType::TIMESTAMPTZ: {
            FixedVector<int64_t> values(element_count);
            if (default_value.has_value()) {
                std::fill(values.begin(),
                          values.end(),
                          default_value->timestamptz_data());
                return FillFieldData(values.data(), nullptr, element_count, 0);
            }
            return FillFieldData(
                values.data(), valid_data_ptr.get(), element_count, 0);
        }
        case DataType::STRING:
        case DataType::VARCHAR: {
            FixedVector<std::string> values(element_count);
            if (default_value.has_value()) {
                std::fill(
                    values.begin(), values.end(), default_value->string_data());
                return FillFieldData(values.data(), nullptr, element_count, 0);
            }
            return FillFieldData(
                values.data(), valid_data_ptr.get(), element_count, 0);
        }
        case DataType::JSON: {
            // The code here is not referenced.
            // A subclass named FieldDataJsonImpl is implemented, which overloads this function.
            FixedVector<Json> values(element_count);
            return FillFieldData(
                values.data(), valid_data_ptr.get(), element_count, 0);
        }
        case DataType::ARRAY: {
            // todo: add array default_value
            FixedVector<Array> values(element_count);
            return FillFieldData(
                values.data(), valid_data_ptr.get(), element_count, 0);
        }
        default: {
            ThrowInfo(DataTypeInvalid,
                      GetName() + "::FillFieldData" +
                          " not support data type " +
                          GetDataTypeName(data_type_));
        }
    }
}

// scalar data
template class FieldDataImpl<bool, true>;
template class FieldDataImpl<unsigned char, false>;
template class FieldDataImpl<int8_t, true>;
template class FieldDataImpl<int16_t, true>;
template class FieldDataImpl<int32_t, true>;
template class FieldDataImpl<int64_t, true>;
template class FieldDataImpl<float, true>;
template class FieldDataImpl<double, true>;
template class FieldDataImpl<std::string, true>;
template class FieldDataImpl<Json, true>;
template class FieldDataImpl<Array, true>;

// vector data
template class FieldDataImpl<int8_t, false>;
template class FieldDataImpl<float, false>;
template class FieldDataImpl<float16, false>;
template class FieldDataImpl<bfloat16, false>;
<<<<<<< HEAD
template class FieldDataImpl<knowhere::sparse::SparseRow<sparseValueType>,
                             true>;
=======
template class FieldDataImpl<knowhere::sparse::SparseRow<SparseValueType>, true>;
>>>>>>> 7f470e6b
template class FieldDataImpl<VectorArray, true>;

FieldDataPtr
InitScalarFieldData(const DataType& type, bool nullable, int64_t cap_rows) {
    switch (type) {
        case DataType::BOOL:
            return std::make_shared<FieldData<bool>>(type, nullable, cap_rows);
        case DataType::INT8:
            return std::make_shared<FieldData<int8_t>>(
                type, nullable, cap_rows);
        case DataType::INT16:
            return std::make_shared<FieldData<int16_t>>(
                type, nullable, cap_rows);
        case DataType::INT32:
            return std::make_shared<FieldData<int32_t>>(
                type, nullable, cap_rows);
        case DataType::INT64:
            return std::make_shared<FieldData<int64_t>>(
                type, nullable, cap_rows);
        case DataType::FLOAT:
            return std::make_shared<FieldData<float>>(type, nullable, cap_rows);
        case DataType::DOUBLE:
            return std::make_shared<FieldData<double>>(
                type, nullable, cap_rows);
        case DataType::TIMESTAMPTZ:
            return std::make_shared<FieldData<int64_t>>(
                type, nullable, cap_rows);
        case DataType::STRING:
        case DataType::VARCHAR:
        case DataType::TEXT:
            return std::make_shared<FieldData<std::string>>(
                type, nullable, cap_rows);
        case DataType::JSON:
            return std::make_shared<FieldData<Json>>(type, nullable, cap_rows);
        default:
            ThrowInfo(DataTypeInvalid,
                      "InitScalarFieldData not support data type " +
                          GetDataTypeName(type));
    }
}

}  // namespace milvus<|MERGE_RESOLUTION|>--- conflicted
+++ resolved
@@ -535,12 +535,8 @@
 template class FieldDataImpl<float, false>;
 template class FieldDataImpl<float16, false>;
 template class FieldDataImpl<bfloat16, false>;
-<<<<<<< HEAD
-template class FieldDataImpl<knowhere::sparse::SparseRow<sparseValueType>,
+template class FieldDataImpl<knowhere::sparse::SparseRow<SparseValueType>,
                              true>;
-=======
-template class FieldDataImpl<knowhere::sparse::SparseRow<SparseValueType>, true>;
->>>>>>> 7f470e6b
 template class FieldDataImpl<VectorArray, true>;
 
 FieldDataPtr
