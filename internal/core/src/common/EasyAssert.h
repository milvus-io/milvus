// Licensed to the LF AI & Data foundation under one
// or more contributor license agreements. See the NOTICE file
// distributed with this work for additional information
// regarding copyright ownership. The ASF licenses this file
// to you under the Apache License, Version 2.0 (the
// "License"); you may not use this file except in compliance
// with the License. You may obtain a copy of the License at
//
//     http://www.apache.org/licenses/LICENSE-2.0
//
// Unless required by applicable law or agreed to in writing, software
// distributed under the License is distributed on an "AS IS" BASIS,
// WITHOUT WARRANTIES OR CONDITIONS OF ANY KIND, either express or implied.
// See the License for the specific language governing permissions and
// limitations under the License.

#pragma once
#include <string_view>
#include <stdexcept>
#include <exception>
#include <cstdio>
#include <cstdlib>
#include <string>
#include "pb/common.pb.h"
#include "common/type_c.h"

#include "fmt/core.h"

/* Paste this on the file if you want to debug. */
namespace milvus {
enum ErrorCode {
    Success = 0,
    UnexpectedError = 2001,
    NotImplemented = 2002,
    Unsupported = 2003,
    IndexBuildError = 2004,
    IndexAlreadyBuild = 2005,
    ConfigInvalid = 2006,
    DataTypeInvalid = 2007,
    PathInvalid = 2009,
    PathAlreadyExist = 2010,
    PathNotExist = 2011,
    FileOpenFailed = 2012,
    FileCreateFailed = 2013,
    FileReadFailed = 2014,
    FileWriteFailed = 2015,
    BucketInvalid = 2016,
    ObjectNotExist = 2017,
    S3Error = 2018,
    RetrieveError = 2019,
    FieldIDInvalid = 2020,
    FieldAlreadyExist = 2021,
    OpTypeInvalid = 2022,
    DataIsEmpty = 2023,
    DataFormatBroken = 2024,
    JsonKeyInvalid = 2025,
    MetricTypeInvalid = 2026,
    FieldNotLoaded = 2027,
    ExprInvalid = 2028,
    UnistdError = 2030,
    MetricTypeNotMatch = 2031,
    DimNotMatch = 2032,
    ClusterSkip = 2033,
    MemAllocateFailed = 2034,
    MemAllocateSizeNotMatch = 2035,
    MmapError = 2036,
    // timeout or cancel related
    FollyOtherException = 2037,
    FollyCancel = 2038,
    OutOfRange = 2039,
    GcpNativeError = 2040,
<<<<<<< HEAD
    InvalidParameter = 2041,
=======
    TextIndexNotFound = 2041,
>>>>>>> a89ac861

    KnowhereError = 2099
};
namespace impl {
void
EasyAssertInfo(bool value,
               std::string_view expr_str,
               std::string_view filename,
               int lineno,
               std::string_view extra_info,
               ErrorCode error_code = ErrorCode::UnexpectedError);

}  // namespace impl

class SegcoreError : public std::runtime_error {
 public:
    static SegcoreError
    success() {
        return {ErrorCode::Success, ""};
    }

    SegcoreError(ErrorCode error_code, const std::string& error_msg)
        : std::runtime_error(error_msg), error_code_(error_code) {
    }

    ErrorCode
    get_error_code() const {
        return error_code_;
    }

    bool
    ok() {
        return error_code_ == ErrorCode::Success;
    }

 private:
    ErrorCode error_code_;
};

inline CStatus
SuccessCStatus() {
    return CStatus{Success, ""};
}

inline CStatus
FailureCStatus(int code, const std::string& msg) {
    return CStatus{code, strdup(msg.data())};
}

inline CStatus
FailureCStatus(const std::exception* ex) {
    if (auto segcore_err = dynamic_cast<const SegcoreError*>(ex)) {
        return CStatus{static_cast<int>(segcore_err->get_error_code()),
                       strdup(segcore_err->what())};
    }
    return CStatus{static_cast<int>(UnexpectedError), strdup(ex->what())};
}

}  // namespace milvus

#define AssertInfo(expr, info, args...)                              \
    do {                                                             \
        auto _expr_res = static_cast<bool>(expr);                    \
        /* call func only when needed */                             \
        if (!_expr_res) {                                            \
            milvus::impl::EasyAssertInfo(_expr_res,                  \
                                         #expr,                      \
                                         __FILE__,                   \
                                         __LINE__,                   \
                                         fmt::format(info, ##args)); \
        }                                                            \
    } while (0)

#define Assert(expr) AssertInfo((expr), "")

#define PanicInfo(errcode, info, args...)                       \
    do {                                                        \
        milvus::impl::EasyAssertInfo(false,                     \
                                     "",                        \
                                     __FILE__,                  \
                                     __LINE__,                  \
                                     fmt::format(info, ##args), \
                                     errcode);                  \
        __builtin_unreachable();                                \
    } while (0)<|MERGE_RESOLUTION|>--- conflicted
+++ resolved
@@ -69,11 +69,8 @@
     FollyCancel = 2038,
     OutOfRange = 2039,
     GcpNativeError = 2040,
-<<<<<<< HEAD
     InvalidParameter = 2041,
-=======
-    TextIndexNotFound = 2041,
->>>>>>> a89ac861
+    TextIndexNotFound = 2042,
 
     KnowhereError = 2099
 };
