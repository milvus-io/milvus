// Licensed to the LF AI & Data foundation under one
// or more contributor license agreements. See the NOTICE file
// distributed with this work for additional information
// regarding copyright ownership. The ASF licenses this file
// to you under the Apache License, Version 2.0 (the
// "License"); you may not use this file except in compliance
// with the License. You may obtain a copy of the License at
//
//     http://www.apache.org/licenses/LICENSE-2.0
//
// Unless required by applicable law or agreed to in writing, software
// distributed under the License is distributed on an "AS IS" BASIS,
// WITHOUT WARRANTIES OR CONDITIONS OF ANY KIND, either express or implied.
// See the License for the specific language governing permissions and
// limitations under the License.

#include "RandomSampleNode.h"
#include "common/Tracer.h"
#include "fmt/format.h"

#include "exec/expression/Utils.h"
#include "monitor/Monitor.h"
namespace milvus {
namespace exec {
PhyRandomSampleNode::PhyRandomSampleNode(
    int32_t operator_id,
    DriverContext* ctx,
    const std::shared_ptr<const plan::RandomSampleNode>& random_sample_node)
    : Operator(ctx,
               random_sample_node->output_type(),
               operator_id,
               random_sample_node->id(),
               "PhyRandomSampleNode"),
      factor_(random_sample_node->factor()) {
    // We should intercept unexpected number of factor at proxy level, so it's impossible to trigger
    // the panic here theoretically.
    AssertInfo(
        factor_ > 0.0 && factor_ < 1.0, "Unexpected sample factor {}", factor_);
    active_count_ = operator_context_->get_exec_context()
                        ->get_query_context()
                        ->get_active_count();
    is_source_node_ = random_sample_node->sources().size() == 0;
}

void
PhyRandomSampleNode::AddInput(RowVectorPtr& input) {
    input_ = std::move(input);
}

FixedVector<uint32_t>
PhyRandomSampleNode::HashsetSample(const uint32_t N,
                                   const uint32_t M,
                                   std::mt19937& gen) {
    std::uniform_int_distribution<> dis(0, N - 1);
    std::unordered_set<uint32_t> sampled;
    sampled.reserve(N);
    while (sampled.size() < M) {
        sampled.insert(dis(gen));
    }

    return FixedVector<uint32_t>(sampled.begin(), sampled.end());
}

FixedVector<uint32_t>
PhyRandomSampleNode::StandardSample(const uint32_t N,
                                    const uint32_t M,
                                    std::mt19937& gen) {
    FixedVector<uint32_t> inputs(N);
    FixedVector<uint32_t> outputs(M);
    std::iota(inputs.begin(), inputs.end(), 0);

    std::sample(inputs.begin(), inputs.end(), outputs.begin(), M, gen);
    return outputs;
}

FixedVector<uint32_t>
PhyRandomSampleNode::Sample(const uint32_t N, const float factor) {
    const uint32_t M = std::max(static_cast<uint32_t>(N * factor), 1u);
    std::random_device rd;
    std::mt19937 gen(rd());
    float epsilon = std::numeric_limits<float>::epsilon();
    // It's derived from some experiments
    if (factor <= 0.02 + epsilon ||
        (N <= 10000000 && factor <= 0.045 + epsilon) ||
        (N <= 60000000 && factor <= 0.025 + epsilon)) {
        return HashsetSample(N, M, gen);
    }
    return StandardSample(N, M, gen);
}

RowVectorPtr
PhyRandomSampleNode::GetOutput() {
    if (is_finished_) {
        return nullptr;
    }

    tracer::AutoSpan span(
        "PhyRandomSampleNode::Execute", tracer::GetRootSpan(), true);

    if (!is_source_node_ && input_ == nullptr) {
        return nullptr;
    }

    if (active_count_ == 0) {
        is_finished_ = true;
        return nullptr;
    }

    tracer::AddEvent(fmt::format(
        "sample_factor: {}, active_count: {}", factor_, active_count_));

    std::chrono::high_resolution_clock::time_point start =
        std::chrono::high_resolution_clock::now();

    RowVectorPtr result = nullptr;
    if (!is_source_node_) {
        auto input_col = GetColumnVector(input_);
        TargetBitmapView input_data(input_col->GetRawData(), input_col->size());
        // note: false means the elemnt is hit
        size_t input_false_count = input_data.size() - input_data.count();

        if (input_false_count > 0) {
            FixedVector<uint32_t> pos{};
            pos.reserve(input_false_count);
            auto value = input_data.find_first(false);
            while (value.has_value()) {
                auto offset = value.value();
                pos.push_back(offset);
                value = input_data.find_next(offset, false);
            }
            assert(pos.size() == input_false_count);

            input_data.set();
            auto sampled = Sample(input_false_count, factor_);
            assert(sampled.back() < input_false_count);
            for (auto i = 0; i < sampled.size(); ++i) {
                input_data[pos[sampled[i]]] = false;
            }
        }

        result = std::make_shared<RowVector>(std::vector<VectorPtr>{input_col});
    } else {
        auto sample_output = std::make_shared<ColumnVector>(
            TargetBitmap(active_count_), TargetBitmap(active_count_));
        TargetBitmapView data(sample_output->GetRawData(),
                              sample_output->size());
        // true in TargetBitmap means we don't want this row, while for readability, we set the relevant row be true
        // if it's sampled. So we need to flip the bits at last.
        // However, if sample rate is larger than 0.5, we use 1-factor for sampling so that in some cases, the sampling
        // performance would be better. In that case, we don't need to flip at last.
        bool need_flip = true;
        float factor = factor_;
        if (factor > 0.5) {
            need_flip = false;
            factor = 1.0 - factor;
        }
        auto sampled = Sample(active_count_, factor);
        for (auto n : sampled) {
            data[n] = true;
        }

        if (need_flip) {
            data.flip();
        }

        result =
            std::make_shared<RowVector>(std::vector<VectorPtr>{sample_output});
    }

    std::chrono::high_resolution_clock::time_point end =
        std::chrono::high_resolution_clock::now();
    double duration =
        std::chrono::duration<double, std::micro>(end - start).count();
<<<<<<< HEAD
    monitor::internal_core_search_latency_random_sample.Observe(duration /
                                                                1000);

    if (result) {
        auto result_col = GetColumnVector(result);
        TargetBitmapView result_data(result_col->GetRawData(),
                                     result_col->size());
        auto sampled_count = result_col->size() - result_data.count();
        tracer::AddEvent(fmt::format("sampled_count: {}, total_count: {}",
                                     sampled_count,
                                     active_count_));
    }

=======
    milvus::monitor::internal_core_search_latency_random_sample.Observe(
        duration / 1000);
>>>>>>> baa84e0b
    is_finished_ = true;
    return result;
}

bool
PhyRandomSampleNode::IsFinished() {
    return is_finished_;
}

}  // namespace exec
}  // namespace milvus<|MERGE_RESOLUTION|>--- conflicted
+++ resolved
@@ -171,9 +171,8 @@
         std::chrono::high_resolution_clock::now();
     double duration =
         std::chrono::duration<double, std::micro>(end - start).count();
-<<<<<<< HEAD
-    monitor::internal_core_search_latency_random_sample.Observe(duration /
-                                                                1000);
+    milvus::monitor::internal_core_search_latency_random_sample.Observe(
+        duration / 1000);
 
     if (result) {
         auto result_col = GetColumnVector(result);
@@ -185,10 +184,6 @@
                                      active_count_));
     }
 
-=======
-    milvus::monitor::internal_core_search_latency_random_sample.Observe(
-        duration / 1000);
->>>>>>> baa84e0b
     is_finished_ = true;
     return result;
 }
