--- conflicted
+++ resolved
@@ -156,15 +156,10 @@
     double scalar_cost =
         std::chrono::duration<double, std::micro>(scalar_end - scalar_start)
             .count();
-<<<<<<< HEAD
-    monitor::internal_core_search_latency_rescore.Observe(scalar_cost / 1000);
+    milvus::monitor::internal_core_search_latency_rescore.Observe(scalar_cost /
+                                                                  1000);
 
     tracer::AddEvent(fmt::format("rescored_count: {}", offsets.size()));
-
-=======
-    milvus::monitor::internal_core_search_latency_rescore.Observe(scalar_cost /
-                                                                  1000);
->>>>>>> baa84e0b
     return input_;
 };
 
