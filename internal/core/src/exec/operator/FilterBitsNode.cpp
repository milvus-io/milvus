// Licensed to the LF AI & Data foundation under one
// or more contributor license agreements. See the NOTICE file
// distributed with this work for additional information
// regarding copyright ownership. The ASF licenses this file
// to you under the Apache License, Version 2.0 (the
// "License"); you may not use this file except in compliance
// with the License. You may obtain a copy of the License at
//
//     http://www.apache.org/licenses/LICENSE-2.0
//
// Unless required by applicable law or agreed to in writing, software
// distributed under the License is distributed on an "AS IS" BASIS,
// WITHOUT WARRANTIES OR CONDITIONS OF ANY KIND, either express or implied.
// See the License for the specific language governing permissions and
// limitations under the License.

#include "FilterBitsNode.h"
#include "common/Tracer.h"
#include "fmt/format.h"

#include "monitor/Monitor.h"

namespace milvus {
namespace exec {
PhyFilterBitsNode::PhyFilterBitsNode(
    int32_t operator_id,
    DriverContext* driverctx,
    const std::shared_ptr<const plan::FilterBitsNode>& filter)
    : Operator(driverctx,
               filter->output_type(),
               operator_id,
               filter->id(),
               "PhyFilterBitsNode") {
    ExecContext* exec_context = operator_context_->get_exec_context();
    query_context_ = exec_context->get_query_context();
    std::vector<expr::TypedExprPtr> filters;
    filters.emplace_back(filter->filter());
    exprs_ = std::make_unique<ExprSet>(filters, exec_context);
    need_process_rows_ = query_context_->get_active_count();
    num_processed_rows_ = 0;
}

void
PhyFilterBitsNode::AddInput(RowVectorPtr& input) {
    input_ = std::move(input);
}

bool
PhyFilterBitsNode::AllInputProcessed() {
    if (num_processed_rows_ == need_process_rows_) {
        input_ = nullptr;
        return true;
    }
    return false;
}

bool
PhyFilterBitsNode::IsFinished() {
    return AllInputProcessed();
}

RowVectorPtr
PhyFilterBitsNode::GetOutput() {
    if (AllInputProcessed()) {
        return nullptr;
    }

    tracer::AutoSpan span(
        "PhyFilterBitsNode::Execute", tracer::GetRootSpan(), true);
    tracer::AddEvent(fmt::format("input_rows: {}", need_process_rows_));

    std::chrono::high_resolution_clock::time_point scalar_start =
        std::chrono::high_resolution_clock::now();

    EvalCtx eval_ctx(operator_context_->get_exec_context(), exprs_.get());

    TargetBitmap bitset;
    TargetBitmap valid_bitset;
    while (num_processed_rows_ < need_process_rows_) {
        exprs_->Eval(0, 1, true, eval_ctx, results_);

        AssertInfo(results_.size() == 1 && results_[0] != nullptr,
                   "PhyFilterBitsNode result size should be size one and not "
                   "be nullptr");

        if (auto col_vec =
                std::dynamic_pointer_cast<ColumnVector>(results_[0])) {
            if (col_vec->IsBitmap()) {
                auto col_vec_size = col_vec->size();
                TargetBitmapView view(col_vec->GetRawData(), col_vec_size);
                bitset.append(view);
                TargetBitmapView valid_view(col_vec->GetValidRawData(),
                                            col_vec_size);
                valid_bitset.append(valid_view);
                num_processed_rows_ += col_vec_size;
            } else {
                ThrowInfo(ExprInvalid,
                          "PhyFilterBitsNode result should be bitmap");
            }
        } else {
            ThrowInfo(ExprInvalid,
                      "PhyFilterBitsNode result should be ColumnVector");
        }
    }
    bitset.flip();
    AssertInfo(bitset.size() == need_process_rows_,
               "bitset size: {}, need_process_rows_: {}",
               bitset.size(),
               need_process_rows_);
    Assert(valid_bitset.size() == need_process_rows_);

    auto filtered_count = bitset.count();
    auto filter_ratio =
<<<<<<< HEAD
        bitset.size() != 0 ? 1 - float(filtered_count) / bitset.size() : 0;
    monitor::internal_core_expr_filter_ratio.Observe(filter_ratio);
=======
        bitset.size() != 0 ? 1 - float(bitset.count()) / bitset.size() : 0;
    milvus::monitor::internal_core_expr_filter_ratio.Observe(filter_ratio);
>>>>>>> baa84e0b
    // num_processed_rows_ = need_process_rows_;
    std::vector<VectorPtr> col_res;
    col_res.push_back(std::make_shared<ColumnVector>(std::move(bitset),
                                                     std::move(valid_bitset)));
    std::chrono::high_resolution_clock::time_point scalar_end =
        std::chrono::high_resolution_clock::now();
    double scalar_cost =
        std::chrono::duration<double, std::micro>(scalar_end - scalar_start)
            .count();
    milvus::monitor::internal_core_search_latency_scalar.Observe(scalar_cost /
                                                                 1000);

    tracer::AddEvent(fmt::format("output_rows: {}, filtered: {}",
                                 need_process_rows_ - filtered_count,
                                 filtered_count));

    return std::make_shared<RowVector>(col_res);
}

}  // namespace exec
}  // namespace milvus<|MERGE_RESOLUTION|>--- conflicted
+++ resolved
@@ -111,13 +111,8 @@
 
     auto filtered_count = bitset.count();
     auto filter_ratio =
-<<<<<<< HEAD
         bitset.size() != 0 ? 1 - float(filtered_count) / bitset.size() : 0;
-    monitor::internal_core_expr_filter_ratio.Observe(filter_ratio);
-=======
-        bitset.size() != 0 ? 1 - float(bitset.count()) / bitset.size() : 0;
     milvus::monitor::internal_core_expr_filter_ratio.Observe(filter_ratio);
->>>>>>> baa84e0b
     // num_processed_rows_ = need_process_rows_;
     std::vector<VectorPtr> col_res;
     col_res.push_back(std::make_shared<ColumnVector>(std::move(bitset),
