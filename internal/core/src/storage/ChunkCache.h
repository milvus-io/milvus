// Licensed to the LF AI & Data foundation under one
// or more contributor license agreements. See the NOTICE file
// distributed with this work for additional information
// regarding copyright ownership. The ASF licenses this file
// to you under the Apache License, Version 2.0 (the
// "License"); you may not use this file except in compliance
// with the License. You may obtain a copy of the License at
//
//     http://www.apache.org/licenses/LICENSE-2.0
//
// Unless required by applicable law or agreed to in writing, software
// distributed under the License is distributed on an "AS IS" BASIS,
// WITHOUT WARRANTIES OR CONDITIONS OF ANY KIND, either express or implied.
// See the License for the specific language governing permissions and
// limitations under the License.

#pragma once
#include <future>
#include <unordered_map>
#include "storage/MmapChunkManager.h"
#include "mmap/Column.h"

namespace milvus::storage {

extern std::map<std::string, int> ReadAheadPolicy_Map;

class ChunkCache {
 public:
    explicit ChunkCache(const std::string& read_ahead_policy,
                        ChunkManagerPtr cm,
                        MmapChunkManagerPtr mcm)
        : cm_(cm), mcm_(mcm) {
        auto iter = ReadAheadPolicy_Map.find(read_ahead_policy);
        AssertInfo(iter != ReadAheadPolicy_Map.end(),
                   "unrecognized read ahead policy: {}, "
                   "should be one of `normal, random, sequential, "
                   "willneed, dontneed`",
                   read_ahead_policy);
        read_ahead_policy_ = iter->second;
        LOG_INFO("Init ChunkCache with read_ahead_policy: {}",
                 read_ahead_policy);
    }

    ~ChunkCache() = default;

 public:
    std::shared_ptr<ColumnBase>
    Read(const std::string& filepath,
         const MmapChunkDescriptorPtr& descriptor,
<<<<<<< HEAD
         const FieldMeta& field_meta,
         bool mmap_enabled);
=======
         const bool mmap_rss_not_need = false);
>>>>>>> 256d4e20

    void
    Remove(const std::string& filepath);

    void
    Prefetch(const std::string& filepath);

 private:
    std::shared_ptr<ColumnBase>
    Mmap(const FieldDataPtr& field_data,
         const MmapChunkDescriptorPtr& descriptor,
         const FieldMeta& field_meta,
         bool mmap_enabled);

 private:
    using ColumnTable = std::unordered_map<
        std::string,
        std::pair<std::promise<std::shared_ptr<ColumnBase>>,
                  std::shared_future<std::shared_ptr<ColumnBase>>>>;

 private:
    mutable std::shared_mutex mutex_;
    int read_ahead_policy_;
    ChunkManagerPtr cm_;
    MmapChunkManagerPtr mcm_;
    ColumnTable columns_;
};

using ChunkCachePtr = std::shared_ptr<milvus::storage::ChunkCache>;

}  // namespace milvus::storage<|MERGE_RESOLUTION|>--- conflicted
+++ resolved
@@ -47,12 +47,9 @@
     std::shared_ptr<ColumnBase>
     Read(const std::string& filepath,
          const MmapChunkDescriptorPtr& descriptor,
-<<<<<<< HEAD
          const FieldMeta& field_meta,
-         bool mmap_enabled);
-=======
+         bool mmap_enabled,
          const bool mmap_rss_not_need = false);
->>>>>>> 256d4e20
 
     void
     Remove(const std::string& filepath);
