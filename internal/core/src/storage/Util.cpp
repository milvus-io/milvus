--- conflicted
+++ resolved
@@ -628,27 +628,6 @@
 }
 
 std::string
-<<<<<<< HEAD
-GenNgramIndexPrefix(ChunkManagerPtr cm,
-                    int64_t build_id,
-                    int64_t index_version,
-                    int64_t segment_id,
-                    int64_t field_id,
-                    bool is_temp) {
-    boost::filesystem::path prefix = cm->GetRootPath();
-
-    if (is_temp) {
-        prefix = prefix / TEMP;
-    }
-
-    boost::filesystem::path path = std::string(NGRAM_LOG_ROOT_PATH);
-    boost::filesystem::path path1 =
-        GenIndexPathIdentifier(build_id, index_version, segment_id, field_id);
-    return (prefix / path / path1).string();
-}
-
-std::string
-=======
 GenJsonKeyIndexPathIdentifier(int64_t build_id,
                               int64_t index_version,
                               int64_t collection_id,
@@ -678,8 +657,27 @@
                                          segment_id,
                                          field_id);
 }
+
 std::string
->>>>>>> d4260b47
+GenNgramIndexPrefix(ChunkManagerPtr cm,
+                    int64_t build_id,
+                    int64_t index_version,
+                    int64_t segment_id,
+                    int64_t field_id,
+                    bool is_temp) {
+    boost::filesystem::path prefix = cm->GetRootPath();
+
+    if (is_temp) {
+        prefix = prefix / TEMP;
+    }
+
+    boost::filesystem::path path = std::string(NGRAM_LOG_ROOT_PATH);
+    boost::filesystem::path path1 =
+        GenIndexPathIdentifier(build_id, index_version, segment_id, field_id);
+    return (prefix / path / path1).string();
+}
+
+std::string
 GenFieldRawDataPathPrefix(ChunkManagerPtr cm,
                           int64_t segment_id,
                           int64_t field_id) {
