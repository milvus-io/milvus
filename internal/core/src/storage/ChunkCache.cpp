// Licensed to the LF AI & Data foundation under one
// or more contributor license agreements. See the NOTICE file
// distributed with this work for additional information
// regarding copyright ownership. The ASF licenses this file
// to you under the Apache License, Version 2.0 (the
// "License"); you may not use this file except in compliance
// with the License. You may obtain a copy of the License at
//
//     http://www.apache.org/licenses/LICENSE-2.0
//
// Unless required by applicable law or agreed to in writing, software
// distributed under the License is distributed on an "AS IS" BASIS,
// WITHOUT WARRANTIES OR CONDITIONS OF ANY KIND, either express or implied.
// See the License for the specific language governing permissions and
// limitations under the License.

#include <future>
#include <memory>

#include "ChunkCache.h"
#include "common/Types.h"

namespace milvus::storage {
std::shared_ptr<ColumnBase>
ChunkCache::Read(const std::string& filepath,
                 const MmapChunkDescriptorPtr& descriptor,
                 const FieldMeta& field_meta,
                 bool mmap_enabled,
                 const bool mmap_rss_not_need) {
    // use rlock to get future
    {
        std::shared_lock lck(mutex_);
        auto it = columns_.find(filepath);
        if (it != columns_.end()) {
            lck.unlock();
            auto result = it->second.second.get();
            AssertInfo(result, "unexpected null column, file={}", filepath);
            return result;
        }
    }

    // lock for mutation
    std::unique_lock lck(mutex_);
    // double check no-futurn
    auto it = columns_.find(filepath);
    if (it != columns_.end()) {
        lck.unlock();
        auto result = it->second.second.get();
        AssertInfo(result, "unexpected null column, file={}", filepath);
        return result;
    }

    std::promise<std::shared_ptr<ColumnBase>> p;
    std::shared_future<std::shared_ptr<ColumnBase>> f = p.get_future();
    columns_.emplace(filepath, std::make_pair(std::move(p), f));
    lck.unlock();

    // release lock and perform download and decode
    // other thread request same path shall get the future.
    std::unique_ptr<DataCodec> field_data;
    std::shared_ptr<ColumnBase> column;
    bool allocate_success = false;
    ErrorCode err_code = Success;
    std::string err_msg = "";
    try {
        field_data = DownloadAndDecodeRemoteFile(cm_.get(), filepath);
        column = Mmap(
            field_data->GetFieldData(), descriptor, field_meta, mmap_enabled);
        if (mmap_enabled && mmap_rss_not_need) {
            auto ok = madvise(reinterpret_cast<void*>(
                                  const_cast<char*>(column->MmappedData())),
                              column->DataByteSize(),
                              ReadAheadPolicy_Map["dontneed"]);
            if (ok != 0) {
                LOG_WARN(
                    "failed to madvise to the data file {}, addr {}, size {}, "
                    "err: "
                    "{}",
                    filepath,
                    static_cast<const void*>(column->MmappedData()),
                    column->DataByteSize(),
                    strerror(errno));
            }
        }
        allocate_success = true;
    } catch (const SegcoreError& e) {
        err_code = e.get_error_code();
        err_msg = fmt::format("failed to read for chunkCache, seg_core_err:{}",
                              e.what());
    }
    std::unique_lock mmap_lck(mutex_);
    it = columns_.find(filepath);
    if (it != columns_.end()) {
        // check pair exists then set value
        it->second.first.set_value(column);
        if (allocate_success) {
            AssertInfo(column, "unexpected null column, file={}", filepath);
        }
    } else {
        PanicInfo(UnexpectedError,
                  "Wrong code, the thread to download for cache should get the "
                  "target entry");
    }
    if (err_code != Success) {
        columns_.erase(filepath);
        throw SegcoreError(err_code, err_msg);
    }
    return column;
}

void
ChunkCache::Remove(const std::string& filepath) {
    std::unique_lock lck(mutex_);
    columns_.erase(filepath);
}

void
ChunkCache::Prefetch(const std::string& filepath) {
    std::shared_lock lck(mutex_);
    auto it = columns_.find(filepath);
    if (it == columns_.end()) {
        return;
    }

    auto column = it->second.second.get();
    auto ok = madvise(
        reinterpret_cast<void*>(const_cast<char*>(column->MmappedData())),
        column->DataByteSize(),
        read_ahead_policy_);
    if (ok != 0) {
        LOG_WARN(
            "failed to madvise to the data file {}, addr {}, size {}, err: {}",
            filepath,
            static_cast<const void*>(column->MmappedData()),
            column->DataByteSize(),
            strerror(errno));
    }
}

std::shared_ptr<ColumnBase>
ChunkCache::Mmap(const FieldDataPtr& field_data,
<<<<<<< HEAD
                 const MmapChunkDescriptorPtr& descriptor,
                 const FieldMeta& field_meta,
                 bool mmap_enabled) {
    auto dim = field_data->get_dim();
=======
                 const MmapChunkDescriptorPtr& descriptor) {
>>>>>>> 44564f04
    auto data_type = field_data->get_data_type();

    auto data_size = field_data->Size();

    std::shared_ptr<ColumnBase> column{};

    if (IsSparseFloatVectorDataType(data_type)) {
<<<<<<< HEAD
        std::vector<uint64_t> indices{};
        uint64_t offset = 0;
        for (auto i = 0; i < field_data->get_num_rows(); ++i) {
            indices.push_back(offset);
            offset += field_data->Size(i);
        }
        std::shared_ptr<SparseFloatColumn> sparse_column;
        if (mmap_enabled) {
            sparse_column = std::make_shared<SparseFloatColumn>(
                data_size, dim, data_type, mcm_, descriptor);
        } else {
            sparse_column = std::make_shared<SparseFloatColumn>(field_meta);
        }
        sparse_column->AppendBatchMmap(field_data);
        sparse_column->Seal(std::move(indices));
        column = std::move(sparse_column);
=======
        column = std::make_shared<SparseFloatColumn>(mcm_, descriptor);
>>>>>>> 44564f04
    } else if (IsVariableDataType(data_type)) {
        AssertInfo(
            false, "TODO: unimplemented for variable data type: {}", data_type);
    } else {
<<<<<<< HEAD
        if (mmap_enabled) {
            column = std::make_shared<Column>(
                data_size, dim, data_type, mcm_, descriptor);
        } else {
            column = std::make_shared<Column>(field_data->get_num_rows(),
                                              field_meta);
        }
        column->AppendBatch(field_data);
=======
        column =
            std::make_shared<Column>(data_size, data_type, mcm_, descriptor);
>>>>>>> 44564f04
    }
    column->AppendBatch(field_data);
    return column;
}
}  // namespace milvus::storage<|MERGE_RESOLUTION|>--- conflicted
+++ resolved
@@ -139,58 +139,30 @@
 
 std::shared_ptr<ColumnBase>
 ChunkCache::Mmap(const FieldDataPtr& field_data,
-<<<<<<< HEAD
                  const MmapChunkDescriptorPtr& descriptor,
                  const FieldMeta& field_meta,
                  bool mmap_enabled) {
-    auto dim = field_data->get_dim();
-=======
-                 const MmapChunkDescriptorPtr& descriptor) {
->>>>>>> 44564f04
-    auto data_type = field_data->get_data_type();
-
     auto data_size = field_data->Size();
 
     std::shared_ptr<ColumnBase> column{};
 
     if (IsSparseFloatVectorDataType(data_type)) {
-<<<<<<< HEAD
-        std::vector<uint64_t> indices{};
-        uint64_t offset = 0;
-        for (auto i = 0; i < field_data->get_num_rows(); ++i) {
-            indices.push_back(offset);
-            offset += field_data->Size(i);
-        }
         std::shared_ptr<SparseFloatColumn> sparse_column;
         if (mmap_enabled) {
-            sparse_column = std::make_shared<SparseFloatColumn>(
-                data_size, dim, data_type, mcm_, descriptor);
+            sparse_column = std::make_shared<SparseFloatColumn>(mcm_, descriptor);
         } else {
             sparse_column = std::make_shared<SparseFloatColumn>(field_meta);
         }
-        sparse_column->AppendBatchMmap(field_data);
-        sparse_column->Seal(std::move(indices));
-        column = std::move(sparse_column);
-=======
-        column = std::make_shared<SparseFloatColumn>(mcm_, descriptor);
->>>>>>> 44564f04
     } else if (IsVariableDataType(data_type)) {
         AssertInfo(
             false, "TODO: unimplemented for variable data type: {}", data_type);
     } else {
-<<<<<<< HEAD
         if (mmap_enabled) {
-            column = std::make_shared<Column>(
-                data_size, dim, data_type, mcm_, descriptor);
+            column = std::make_shared<Column>(data_size, data_type, mcm_, descriptor);
         } else {
             column = std::make_shared<Column>(field_data->get_num_rows(),
                                               field_meta);
         }
-        column->AppendBatch(field_data);
-=======
-        column =
-            std::make_shared<Column>(data_size, data_type, mcm_, descriptor);
->>>>>>> 44564f04
     }
     column->AppendBatch(field_data);
     return column;
