--- conflicted
+++ resolved
@@ -122,10 +122,10 @@
                             milvus::proto::common::LoadPriority priority);
 
     void
-<<<<<<< HEAD
     CacheNgramIndexToDisk(const std::vector<std::string>& remote_files,
                           milvus::proto::common::LoadPriority priority);
-=======
+
+    void
     RemoveIndexFiles();
 
     void
@@ -133,7 +133,9 @@
 
     void
     RemoveJsonKeyIndexFiles();
->>>>>>> d4260b47
+
+    void
+    RemoveNgramIndexFiles();
 
     void
     AddBatchIndexFiles(const std::string& local_file_name,
