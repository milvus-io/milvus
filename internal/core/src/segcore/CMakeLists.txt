# Copyright (C) 2019-2020 Zilliz. All rights reserved.
#
# Licensed under the Apache License, Version 2.0 (the "License"); you may not use this file except in compliance
# with the License. You may obtain a copy of the License at
#
# http://www.apache.org/licenses/LICENSE-2.0
#
# Unless required by applicable law or agreed to in writing, software distributed under the License
# is distributed on an "AS IS" BASIS, WITHOUT WARRANTIES OR CONDITIONS OF ANY KIND, either express
# or implied. See the License for the specific language governing permissions and limitations under the License


set(SEGCORE_FILES
        Collection.cpp
        collection_c.cpp
        segment_c.cpp
        SegmentGrowingImpl.cpp
        SegmentSealedImpl.cpp
        FieldIndexing.cpp
        InsertRecord.cpp
        Reduce.cpp
        plan_c.cpp
        reduce_c.cpp
        load_index_c.cpp
        SegmentInterface.cpp
        SegcoreConfig.cpp
        segcore_init_c.cpp
        ScalarIndex.cpp
        TimestampIndex.cpp
        )
add_library(milvus_segcore SHARED
        ${SEGCORE_FILES}
        )

<<<<<<< HEAD
find_library(TBB NAMES tbb)
=======
set(PLATFORM_LIBS dl)
if (MSYS)
set(PLATFORM_LIBS )
endif ()

>>>>>>> b6bf6b0c
target_link_libraries(milvus_segcore
        ${PLATFORM_LIBS}
        log
        pthread
        ${TBB}
        ${OpenMP_CXX_FLAGS}
        knowhere
        milvus_common
        milvus_config
        milvus_proto
        milvus_query
        milvus_utils
#        gperftools
        )
<|MERGE_RESOLUTION|>--- conflicted
+++ resolved
@@ -32,15 +32,12 @@
         ${SEGCORE_FILES}
         )
 
-<<<<<<< HEAD
 find_library(TBB NAMES tbb)
-=======
 set(PLATFORM_LIBS dl)
 if (MSYS)
 set(PLATFORM_LIBS )
 endif ()
 
->>>>>>> b6bf6b0c
 target_link_libraries(milvus_segcore
         ${PLATFORM_LIBS}
         log
