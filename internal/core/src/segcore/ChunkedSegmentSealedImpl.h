// Copyright (C) 2019-2020 Zilliz. All rights reserved.
//
// Licensed under the Apache License, Version 2.0 (the "License"); you may not use this file except in compliance
// with the License. You may obtain a copy of the License at
//
// http://www.apache.org/licenses/LICENSE-2.0
//
// Unless required by applicable law or agreed to in writing, software distributed under the License
// is distributed on an "AS IS" BASIS, WITHOUT WARRANTIES OR CONDITIONS OF ANY KIND, either express
// or implied. See the License for the specific language governing permissions and limitations under the License

#pragma once

#include <tbb/concurrent_priority_queue.h>
#include <tbb/concurrent_vector.h>
#include <folly/Synchronized.h>

#include <memory>
#include <string>
#include <unordered_map>
#include <utility>
#include <vector>

#include "ConcurrentVector.h"
#include "DeletedRecord.h"
#include "SealedIndexingRecord.h"
#include "SegmentSealed.h"
#include "common/EasyAssert.h"
#include "common/Schema.h"
#include "folly/Synchronized.h"
#include "google/protobuf/message_lite.h"
#include "mmap/Types.h"
#include "common/Types.h"
#include "common/IndexMeta.h"
#include "cachinglayer/CacheSlot.h"
#include "cachinglayer/CacheSlot.h"
#include "parquet/statistics.h"
#include "segcore/IndexConfigGenerator.h"
#include "segcore/SegcoreConfig.h"
#include "folly/concurrency/ConcurrentHashMap.h"
#include "index/json_stats/JsonKeyStats.h"
#include "pb/index_cgo_msg.pb.h"
#include "milvus-storage/reader.h"

namespace milvus::segcore {

namespace storagev1translator {
class InsertRecordTranslator;
}

using namespace milvus::cachinglayer;

class ChunkedSegmentSealedImpl : public SegmentSealed {
 public:
    using ParquetStatistics = std::vector<std::shared_ptr<parquet::Statistics>>;
    explicit ChunkedSegmentSealedImpl(SchemaPtr schema,
                                      IndexMetaPtr index_meta,
                                      const SegcoreConfig& segcore_config,
                                      int64_t segment_id,
                                      bool is_sorted_by_pk = false);
    ~ChunkedSegmentSealedImpl() override;
    void
    LoadIndex(const LoadIndexInfo& info) override;
    void
    LoadFieldData(const LoadFieldDataInfo& info) override;
    void
    LoadDeletedRecord(const LoadDeletedRecordInfo& info) override;
    void
    LoadSegmentMeta(
        const milvus::proto::segcore::LoadSegmentMeta& segment_meta) override;
    void
    DropIndex(const FieldId field_id) override;
    void
    DropJSONIndex(const FieldId field_id,
                  const std::string& nested_path) override;
    void
    DropFieldData(const FieldId field_id) override;
    bool
    HasIndex(FieldId field_id) const override;
    bool
    HasFieldData(FieldId field_id) const override;

    std::pair<std::shared_ptr<ChunkedColumnInterface>, bool>
    GetFieldDataIfExist(FieldId field_id) const;

    std::vector<PinWrapper<const index::IndexBase*>>
    PinIndex(milvus::OpContext* op_ctx,
             FieldId field_id,
             bool include_ngram = false) const override {
        auto [scalar_indexings, ngram_fields] =
            lock(folly::wlock(scalar_indexings_), folly::wlock(ngram_fields_));
        if (!include_ngram) {
            if (ngram_fields->find(field_id) != ngram_fields->end()) {
                return {};
            }
        }

        auto iter = scalar_indexings->find(field_id);
        if (iter == scalar_indexings->end()) {
            return {};
        }
        auto ca = SemiInlineGet(iter->second->PinCells(op_ctx, {0}));
        auto index = ca->get_cell_of(0);
        return {PinWrapper<const index::IndexBase*>(ca, index)};
    }

    bool
    Contain(const PkType& pk) const override {
        return insert_record_.contain(pk);
    }

    void
    AddFieldDataInfoForSealed(
        const LoadFieldDataInfo& field_data_info) override;

    int64_t
    get_segment_id() const override {
        return id_;
    }

    bool
    HasRawData(int64_t field_id) const override;

    DataType
    GetFieldDataType(FieldId fieldId) const override;

    void
    RemoveFieldFile(const FieldId field_id) override;

    void
    CreateTextIndex(FieldId field_id) override;

    void
    LoadTextIndex(std::unique_ptr<milvus::proto::indexcgo::LoadTextIndexInfo>
                      info_proto) override;

    void
    LoadJsonStats(FieldId field_id,
                  index::CacheJsonKeyStatsPtr cache_slot) override {
        json_stats_.wlock()->insert({field_id, std::move(cache_slot)});
    }

    PinWrapper<index::JsonKeyStats*>
    GetJsonStats(milvus::OpContext* op_ctx, FieldId field_id) const override {
        auto r = json_stats_.rlock();
        auto it = r->find(field_id);
        if (it == r->end()) {
            return PinWrapper<index::JsonKeyStats*>(nullptr);
        }
        auto ca = SemiInlineGet(it->second->PinCells(op_ctx, {0}));
        auto* stats = ca->get_cell_of(0);
        AssertInfo(stats != nullptr,
                   "json stats cache is corrupted, field_id: {}",
                   field_id.get());
        return PinWrapper<index::JsonKeyStats*>(ca, stats);
    }

    void
    RemoveJsonStats(FieldId field_id) override {
        json_stats_.wlock()->erase(field_id);
    }

    PinWrapper<index::NgramInvertedIndex*>
    GetNgramIndex(milvus::OpContext* op_ctx, FieldId field_id) const override;

    PinWrapper<index::NgramInvertedIndex*>
    GetNgramIndexForJson(milvus::OpContext* op_ctx,
                         FieldId field_id,
                         const std::string& nested_path) const override;

    std::shared_ptr<const IArrayOffsets>
    GetArrayOffsets(FieldId field_id) const override {
        auto it = array_offsets_map_.find(field_id);
        if (it != array_offsets_map_.end()) {
            return it->second;
        }
        return nullptr;
    }

    void
    BulkGetJsonData(milvus::OpContext* op_ctx,
                    FieldId field_id,
                    std::function<void(milvus::Json, size_t, bool)> fn,
                    const int64_t* offsets,
                    int64_t count) const override {
        auto column = fields_.rlock()->at(field_id);
        column->BulkRawJsonAt(op_ctx, fn, offsets, count);
    }

    void
    Reopen(SchemaPtr sch) override;

    void
    LazyCheckSchema(SchemaPtr sch) override;

    void
    FinishLoad() override;

    void
    SetLoadInfo(
        const milvus::proto::segcore::SegmentLoadInfo& load_info) override;

    void
    Load(milvus::tracer::TraceContext& trace_ctx) override;

 public:
    size_t
    GetMemoryUsageInBytes() const override {
        return stats_.mem_size.load() + deleted_record_.mem_size();
    }

    InsertRecord<true>&
    get_insert_record() override {
        return insert_record_;
    }

    int64_t
    get_row_count() const override;

    int64_t
    get_deleted_count() const override;

    const Schema&
    get_schema() const override;

    void
    pk_range(milvus::OpContext* op_ctx,
             proto::plan::OpType op,
             const PkType& pk,
             BitsetTypeView& bitset) const override;

    void
    search_sorted_pk_range(milvus::OpContext* op_ctx,
                           proto::plan::OpType op,
                           const PkType& pk,
                           BitsetTypeView& bitset) const;

    std::unique_ptr<DataArray>
    get_vector(milvus::OpContext* op_ctx,
               FieldId field_id,
               const int64_t* ids,
               int64_t count) const override;

    bool
    is_nullable(FieldId field_id) const override {
        auto& field_meta = schema_->operator[](field_id);
        return field_meta.is_nullable();
    };

    bool
    is_chunked() const override {
        return true;
    }

    void
    search_pks(BitsetType& bitset, const std::vector<PkType>& pks) const;

    void
    search_batch_pks(
        const std::vector<PkType>& pks,
        const std::function<Timestamp(const size_t idx)>& get_timestamp,
        bool include_same_ts,
        const std::function<void(const SegOffset offset, const Timestamp ts)>&
            callback) const;

 public:
    // count of chunk that has raw data
    int64_t
    num_chunk_data(FieldId field_id) const override;

    int64_t
    num_chunk(FieldId field_id) const override;

    // return size_per_chunk for each chunk, renaming against confusion
    int64_t
    size_per_chunk() const override;

    int64_t
    chunk_size(FieldId field_id, int64_t chunk_id) const override;

    std::pair<int64_t, int64_t>
    get_chunk_by_offset(FieldId field_id, int64_t offset) const override;

    int64_t
    num_rows_until_chunk(FieldId field_id, int64_t chunk_id) const override;

    SegcoreError
    Delete(int64_t size,
           const IdArray* pks,
           const Timestamp* timestamps) override;

    std::pair<std::vector<OffsetMap::OffsetType>, bool>
    find_first(int64_t limit, const BitsetType& bitset) const override;

    // Calculate: output[i] = Vec[seg_offset[i]]
    // where Vec is determined from field_offset
    std::unique_ptr<DataArray>
    bulk_subscript(milvus::OpContext* op_ctx,
                   FieldId field_id,
                   const int64_t* seg_offsets,
                   int64_t count) const override;

    std::unique_ptr<DataArray>
    bulk_subscript(
        milvus::OpContext* op_ctx,
        FieldId field_id,
        const int64_t* seg_offsets,
        int64_t count,
        const std::vector<std::string>& dynamic_field_names) const override;

    bool
    is_mmap_field(FieldId id) const override;

    void
    ClearData() override;

    bool
    is_field_exist(FieldId field_id) const override {
        return schema_->get_fields().find(field_id) !=
               schema_->get_fields().end();
    }

    void
    prefetch_chunks(milvus::OpContext* op_ctx,
                    FieldId field_id,
                    const std::vector<int64_t>& chunk_ids) const override;

 protected:
    // blob and row_count
    PinWrapper<SpanBase>
    chunk_data_impl(milvus::OpContext* op_ctx,
                    FieldId field_id,
                    int64_t chunk_id) const override;

    PinWrapper<std::pair<std::vector<std::string_view>, FixedVector<bool>>>
    chunk_string_view_impl(
        milvus::OpContext* op_ctx,
        FieldId field_id,
        int64_t chunk_id,
        std::optional<std::pair<int64_t, int64_t>> offset_len) const override;

    PinWrapper<std::pair<std::vector<ArrayView>, FixedVector<bool>>>
    chunk_array_view_impl(
        milvus::OpContext* op_ctx,
        FieldId field_id,
        int64_t chunk_id,
        std::optional<std::pair<int64_t, int64_t>> offset_len) const override;

    PinWrapper<std::pair<std::vector<VectorArrayView>, FixedVector<bool>>>
    chunk_vector_array_view_impl(
        milvus::OpContext* op_ctx,
        FieldId field_id,
        int64_t chunk_id,
        std::optional<std::pair<int64_t, int64_t>> offset_len) const override;

    PinWrapper<std::pair<std::vector<std::string_view>, FixedVector<bool>>>
    chunk_string_views_by_offsets(
        milvus::OpContext* op_ctx,
        FieldId field_id,
        int64_t chunk_id,
        const FixedVector<int32_t>& offsets) const override;

    PinWrapper<std::pair<std::vector<ArrayView>, FixedVector<bool>>>
    chunk_array_views_by_offsets(
        milvus::OpContext* op_ctx,
        FieldId field_id,
        int64_t chunk_id,
        const FixedVector<int32_t>& offsets) const override;

    // Calculate: output[i] = Vec[seg_offset[i]],
    // where Vec is determined from field_offset
    void
    bulk_subscript(milvus::OpContext* op_ctx,
                   SystemFieldType system_type,
                   const int64_t* seg_offsets,
                   int64_t count,
                   void* output) const override;

    void
    check_search(const query::Plan* plan) const override;

    int64_t
    get_active_count(Timestamp ts) const override;

    const ConcurrentVector<Timestamp>&
    get_timestamps() const override {
        return insert_record_.timestamps_;
    }

    // Load Geometry cache for a field
    void
    LoadGeometryCache(FieldId field_id,
                      const std::shared_ptr<ChunkedColumnInterface>& column);

 private:
    void
    load_system_field_internal(FieldId field_id, FieldDataInfo& data);

    template <typename PK>
    void
    search_sorted_pk_range_impl(
        proto::plan::OpType op,
        const PK& target,
        const std::shared_ptr<ChunkedColumnInterface>& pk_column,
        BitsetTypeView& bitset) const {
        const auto num_chunk = pk_column->num_chunks();
        if (num_chunk == 0) {
            return;
        }
        auto all_chunk_pins = pk_column->GetAllChunks(nullptr);

        if (op == proto::plan::OpType::Equal) {
            // find first occurrence
            auto [chunk_id, in_chunk_offset, exact_match] =
                this->pk_lower_bound<PK>(
                    target, pk_column.get(), all_chunk_pins, 0);

            if (exact_match) {
                // find last occurrence
                auto [last_chunk_id, last_in_chunk_offset] =
                    this->find_last_pk_position<PK>(target,
                                                    pk_column.get(),
                                                    all_chunk_pins,
                                                    chunk_id,
                                                    in_chunk_offset);

                auto start_idx =
                    pk_column->GetNumRowsUntilChunk(chunk_id) + in_chunk_offset;
                auto end_idx = pk_column->GetNumRowsUntilChunk(last_chunk_id) +
                               last_in_chunk_offset;

                for (int64_t idx = start_idx; idx <= end_idx; idx++) {
                    bitset[idx] = true;
                }
            }
        } else if (op == proto::plan::OpType::GreaterEqual ||
                   op == proto::plan::OpType::GreaterThan) {
            auto [chunk_id, in_chunk_offset, exact_match] =
                this->pk_lower_bound<PK>(
                    target, pk_column.get(), all_chunk_pins, 0);

            if (chunk_id != -1) {
                int64_t start_idx =
                    pk_column->GetNumRowsUntilChunk(chunk_id) + in_chunk_offset;
                if (exact_match && op == proto::plan::OpType::GreaterThan) {
                    auto [last_chunk_id, last_in_chunk_offset] =
                        this->find_last_pk_position<PK>(target,
                                                        pk_column.get(),
                                                        all_chunk_pins,
                                                        chunk_id,
                                                        in_chunk_offset);
                    start_idx = pk_column->GetNumRowsUntilChunk(last_chunk_id) +
                                last_in_chunk_offset + 1;
                }
                if (start_idx < bitset.size()) {
                    bitset.set(start_idx, bitset.size() - start_idx, true);
                }
            }
        } else if (op == proto::plan::OpType::LessEqual ||
                   op == proto::plan::OpType::LessThan) {
            auto [chunk_id, in_chunk_offset, exact_match] =
                this->pk_lower_bound<PK>(
                    target, pk_column.get(), all_chunk_pins, 0);

            int64_t end_idx;
            if (chunk_id == -1) {
                end_idx = bitset.size();
            } else if (op == proto::plan::OpType::LessEqual && exact_match) {
                auto [last_chunk_id, last_in_chunk_offset] =
                    this->find_last_pk_position<PK>(target,
                                                    pk_column.get(),
                                                    all_chunk_pins,
                                                    chunk_id,
                                                    in_chunk_offset);
                end_idx = pk_column->GetNumRowsUntilChunk(last_chunk_id) +
                          last_in_chunk_offset + 1;
            } else {
                end_idx =
                    pk_column->GetNumRowsUntilChunk(chunk_id) + in_chunk_offset;
            }

            if (end_idx > 0) {
                bitset.set(0, end_idx, true);
            }
        } else {
            ThrowInfo(ErrorCode::Unsupported,
                      fmt::format("unsupported op type {}", op));
        }
    }

    template <typename PK>
    void
    search_pks_with_two_pointers_impl(
        BitsetTypeView& bitset,
        const std::vector<PkType>& pks,
        const std::shared_ptr<ChunkedColumnInterface>& pk_column) const {
        // TODO: we should sort pks during plan generation
        std::vector<PK> sorted_pks;
        sorted_pks.reserve(pks.size());
        for (const auto& pk : pks) {
            sorted_pks.push_back(std::get<PK>(pk));
        }
        std::sort(sorted_pks.begin(), sorted_pks.end());

        auto all_chunk_pins = pk_column->GetAllChunks(nullptr);

        size_t pk_idx = 0;
        int last_chunk_id = 0;

        while (pk_idx < sorted_pks.size()) {
            const auto& target_pk = sorted_pks[pk_idx];

            // find the first occurrence of target_pk
            auto [chunk_id, in_chunk_offset, exact_match] =
                this->pk_lower_bound<PK>(
                    target_pk, pk_column.get(), all_chunk_pins, last_chunk_id);

            if (chunk_id == -1) {
                // All remaining PKs are greater than all values in pk_column
                break;
            }

            if (exact_match) {
                // Found exact match, find the last occurrence
                auto [last_chunk_id_found, last_in_chunk_offset] =
                    this->find_last_pk_position<PK>(target_pk,
                                                    pk_column.get(),
                                                    all_chunk_pins,
                                                    chunk_id,
                                                    in_chunk_offset);

                // Mark all occurrences from first to last position using global indices
                auto start_idx =
                    pk_column->GetNumRowsUntilChunk(chunk_id) + in_chunk_offset;
                auto end_idx =
                    pk_column->GetNumRowsUntilChunk(last_chunk_id_found) +
                    last_in_chunk_offset;

                bitset.set(start_idx, end_idx - start_idx + 1, true);
                last_chunk_id = last_chunk_id_found;
            }

            while (pk_idx < sorted_pks.size() &&
                   sorted_pks[pk_idx] == target_pk) {
                pk_idx++;
            }
        }
    }

    // Binary search to find lower_bound of pk in pk_column starting from from_chunk_id
    // Returns: (chunk_id, in_chunk_offset, exists)
    //   - chunk_id: the chunk containing the first value >= pk
    //   - in_chunk_offset: offset of the first value >= pk in that chunk
    //   - exists: true if found an exact match (value == pk), false otherwise
    //   - If pk doesn't exist, returns the position of first value > pk with exists=false
    //   - If pk is greater than all values, returns {-1, -1, false}
    template <typename PK>
    std::tuple<int, int, bool>
    pk_lower_bound(const PK& pk,
                   const ChunkedColumnInterface* pk_column,
                   const std::vector<PinWrapper<Chunk*>>& all_chunk_pins,
                   int from_chunk_id = 0) const {
        const auto num_chunk = pk_column->num_chunks();

        if (from_chunk_id >= num_chunk) {
            return {-1, -1, false};  // Invalid starting chunk
        }

        using PKViewType = std::conditional_t<std::is_same_v<PK, int64_t>,
                                              int64_t,
                                              std::string_view>;

        auto get_val_view = [&](int chunk_id,
                                int in_chunk_offset) -> PKViewType {
            auto pw = all_chunk_pins[chunk_id];
            if constexpr (std::is_same_v<PK, int64_t>) {
                auto src =
                    reinterpret_cast<const int64_t*>(pw.get()->RawData());
                return src[in_chunk_offset];
            } else {
                auto string_chunk = static_cast<StringChunk*>(pw.get());
                return string_chunk->operator[](in_chunk_offset);
            }
        };

        // Binary search at chunk level to find the first chunk that might contain pk
        int left_chunk_id = from_chunk_id;
        int right_chunk_id = num_chunk - 1;
        int target_chunk_id = -1;

        while (left_chunk_id <= right_chunk_id) {
            int mid_chunk_id =
                left_chunk_id + (right_chunk_id - left_chunk_id) / 2;
            auto chunk_row_num = pk_column->chunk_row_nums(mid_chunk_id);

            PKViewType min_val = get_val_view(mid_chunk_id, 0);
            PKViewType max_val = get_val_view(mid_chunk_id, chunk_row_num - 1);

            if (pk >= min_val && pk <= max_val) {
                // pk might be in this chunk
                target_chunk_id = mid_chunk_id;
                break;
            } else if (pk < min_val) {
                // pk is before this chunk, could be in an earlier chunk
                target_chunk_id = mid_chunk_id;  // This chunk has values >= pk
                right_chunk_id = mid_chunk_id - 1;
            } else {
                // pk is after this chunk, search in later chunks
                left_chunk_id = mid_chunk_id + 1;
            }
        }

        // If no suitable chunk found, check if we need the first position after all chunks
        if (target_chunk_id == -1) {
            if (left_chunk_id >= num_chunk) {
                // pk is greater than all values
                return {-1, -1, false};
            }
            target_chunk_id = left_chunk_id;
        }

        // Binary search within the target chunk to find lower_bound position
        auto chunk_row_num = pk_column->chunk_row_nums(target_chunk_id);
        int left_offset = 0;
        int right_offset = chunk_row_num;

        while (left_offset < right_offset) {
            int mid_offset = left_offset + (right_offset - left_offset) / 2;
            PKViewType mid_val = get_val_view(target_chunk_id, mid_offset);

            if (mid_val < pk) {
                left_offset = mid_offset + 1;
            } else {
                right_offset = mid_offset;
            }
        }

        // Check if we found a valid position
        if (left_offset < chunk_row_num) {
            // Found position within current chunk
            PKViewType found_val = get_val_view(target_chunk_id, left_offset);
            bool exact_match = (found_val == pk);
            return {target_chunk_id, left_offset, exact_match};
        } else {
            // Position is beyond current chunk, try next chunk
            if (target_chunk_id + 1 < num_chunk) {
                // Next chunk exists, return its first position
                // Check if the first value in next chunk equals pk
                PKViewType next_val = get_val_view(target_chunk_id + 1, 0);
                bool exact_match = (next_val == pk);
                return {target_chunk_id + 1, 0, exact_match};
            } else {
                // No more chunks, pk is greater than all values
                return {-1, -1, false};
            }
        }
    }

    // Find the last occurrence position of pk starting from a known first occurrence
    // Parameters:
    //   - pk: the primary key to search for
    //   - pk_column: the primary key column
    //   - first_chunk_id: chunk id of the first occurrence (from pk_lower_bound)
    //   - first_in_chunk_offset: offset in chunk of the first occurrence (from pk_lower_bound)
    // Returns: (last_chunk_id, last_in_chunk_offset)
    //   - The position of the last occurrence of pk
    // Note: This function assumes pk exists and linearly scans forward.
    //       It's efficient when pk has few duplicates.
    template <typename PK>
    std::tuple<int, int>
    find_last_pk_position(const PK& pk,
                          const ChunkedColumnInterface* pk_column,
                          const std::vector<PinWrapper<Chunk*>>& all_chunk_pins,
                          int first_chunk_id,
                          int first_in_chunk_offset) const {
        const auto num_chunk = pk_column->num_chunks();

        using PKViewType = std::conditional_t<std::is_same_v<PK, int64_t>,
                                              int64_t,
                                              std::string_view>;

        auto get_val_view = [&](int chunk_id,
                                int in_chunk_offset) -> PKViewType {
            auto pw = all_chunk_pins[chunk_id];
            if constexpr (std::is_same_v<PK, int64_t>) {
                auto src =
                    reinterpret_cast<const int64_t*>(pw.get()->RawData());
                return src[in_chunk_offset];
            } else {
                auto string_chunk = static_cast<StringChunk*>(pw.get());
                return string_chunk->operator[](in_chunk_offset);
            }
        };

        int last_chunk_id = first_chunk_id;
        int last_offset = first_in_chunk_offset;

        // Linear scan forward in current chunk
        auto chunk_row_num = pk_column->chunk_row_nums(first_chunk_id);
        for (int offset = first_in_chunk_offset + 1; offset < chunk_row_num;
             offset++) {
            PKViewType curr_val = get_val_view(first_chunk_id, offset);
            if (curr_val == pk) {
                last_offset = offset;
            } else {
                // Found first value != pk, done
                return {last_chunk_id, last_offset};
            }
        }

        // Continue scanning in subsequent chunks
        for (int chunk_id = first_chunk_id + 1; chunk_id < num_chunk;
             chunk_id++) {
            auto curr_chunk_row_num = pk_column->chunk_row_nums(chunk_id);

            // Check first value in this chunk
            PKViewType first_val = get_val_view(chunk_id, 0);
            if (first_val != pk) {
                // This chunk doesn't contain pk anymore
                return {last_chunk_id, last_offset};
            }

            // Update last position and scan this chunk
            last_chunk_id = chunk_id;
            last_offset = 0;

            for (int offset = 1; offset < curr_chunk_row_num; offset++) {
                PKViewType curr_val = get_val_view(chunk_id, offset);
                if (curr_val == pk) {
                    last_offset = offset;
                } else {
                    // Found first value != pk
                    return {last_chunk_id, last_offset};
                }
            }
            // All values in this chunk equal pk, continue to next chunk
        }

        // Scanned all chunks, return last found position
        return {last_chunk_id, last_offset};
    }

    template <typename S, typename T = S>
    static void
    bulk_subscript_impl(milvus::OpContext* op_ctx,
                        const void* src_raw,
                        const int64_t* seg_offsets,
                        int64_t count,
                        T* dst_raw);

    template <typename S, typename T = S>
    static void
    bulk_subscript_impl(milvus::OpContext* op_ctx,
                        ChunkedColumnInterface* field,
                        const int64_t* seg_offsets,
                        int64_t count,
                        T* dst_raw);

    static void
    bulk_subscript_impl(milvus::OpContext* op_ctx,
                        int64_t element_sizeof,
                        ChunkedColumnInterface* field,
                        const int64_t* seg_offsets,
                        int64_t count,
                        void* dst_raw);

    template <typename S>
    static void
    bulk_subscript_ptr_impl(
        milvus::OpContext* op_ctx,
        ChunkedColumnInterface* field,
        const int64_t* seg_offsets,
        int64_t count,
        google::protobuf::RepeatedPtrField<std::string>* dst_raw);

    template <typename T>
    static void
    bulk_subscript_array_impl(milvus::OpContext* op_ctx,
                              ChunkedColumnInterface* column,
                              const int64_t* seg_offsets,
                              int64_t count,
                              google::protobuf::RepeatedPtrField<T>* dst);

    template <typename T>
    static void
    bulk_subscript_vector_array_impl(
        milvus::OpContext* op_ctx,
        const ChunkedColumnInterface* column,
        const int64_t* seg_offsets,
        int64_t count,
        google::protobuf::RepeatedPtrField<T>* dst);

    std::unique_ptr<DataArray>
    fill_with_empty(FieldId field_id, int64_t count) const;

    std::unique_ptr<DataArray>
    get_raw_data(milvus::OpContext* op_ctx,
                 FieldId field_id,
                 const FieldMeta& field_meta,
                 const int64_t* seg_offsets,
                 int64_t count) const;

    void
    update_row_count(int64_t row_count) {
        num_rows_ = row_count;
        deleted_record_.set_sealed_row_count(row_count);
    }

    void
    mask_with_timestamps(BitsetTypeView& bitset_chunk,
                         Timestamp timestamp,
                         Timestamp collection_ttl) const override;

    void
    vector_search(SearchInfo& search_info,
                  const void* query_data,
                  const size_t* query_offsets,
                  int64_t query_count,
                  Timestamp timestamp,
                  const BitsetView& bitset,
                  milvus::OpContext* op_context,
                  SearchResult& output) const override;

    void
    mask_with_delete(BitsetTypeView& bitset,
                     int64_t ins_barrier,
                     Timestamp timestamp) const override;

    bool
    is_system_field_ready() const {
        return system_ready_count_ == 1;
    }

    void
    search_ids(BitsetType& bitset, const IdArray& id_array) const override;

    void
    LoadVecIndex(const LoadIndexInfo& info);

    void
    LoadScalarIndex(const LoadIndexInfo& info);

    bool
    generate_interim_index(const FieldId field_id, int64_t num_rows);

    void
    fill_empty_field(const FieldMeta& field_meta);

    void
    init_timestamp_index(const std::vector<Timestamp>& timestamps,
                         size_t num_rows);

    void
    load_field_data_internal(const LoadFieldDataInfo& load_info);

    void
    load_column_group_data_internal(const LoadFieldDataInfo& load_info);

    /**
     * @brief Load all column groups from a manifest file path
     *
     * This method reads the manifest file to retrieve column groups metadata
     * and loads each column group into the segment.
     *
     * @param manifest_path JSON string containing base_path and version fields
     */
    void
    LoadColumnGroups(const std::string& manifest_path);

    /**
     * @brief Load a single column group at the specified index
     *
     * Reads a specific column group from milvus storage, converts the data
     * to internal format, and stores it in the segment's field data structures.
     *
     * @param column_groups Metadata about all available column groups
     * @param properties Storage properties for accessing the data
     * @param index Index of the column group to load
     */
    void
    LoadColumnGroup(
        const std::shared_ptr<milvus_storage::api::ColumnGroups>& column_groups,
        const std::shared_ptr<milvus_storage::api::Properties>& properties,
        int64_t index);

    void
    load_field_data_common(
        FieldId field_id,
        const std::shared_ptr<ChunkedColumnInterface>& column,
        size_t num_rows,
        DataType data_type,
        bool enable_mmap,
        bool is_proxy_column,
        std::optional<ParquetStatistics> statistics = {});

    // Convert proto::segcore::FieldIndexInfo to LoadIndexInfo
    LoadIndexInfo
    ConvertFieldIndexInfoToLoadIndexInfo(
        const milvus::proto::segcore::FieldIndexInfo* field_index_info) const;

    std::shared_ptr<ChunkedColumnInterface>
    get_column(FieldId field_id) const {
        std::shared_ptr<ChunkedColumnInterface> res;
        fields_.withRLock([&](auto& fields) {
            auto it = fields.find(field_id);
            if (it != fields.end()) {
                res = it->second;
            }
        });
        return res;
    }

 private:
    // InsertRecord needs to pin pk column.
    friend class storagev1translator::InsertRecordTranslator;

    // mmap descriptor, used in chunk cache
    storage::MmapChunkDescriptorPtr mmap_descriptor_ = nullptr;
    // segment loading state
    BitsetType field_data_ready_bitset_;
    BitsetType index_ready_bitset_;
    BitsetType binlog_index_bitset_;
    std::atomic<int> system_ready_count_ = 0;

    // when index is ready (index_ready_bitset_/binlog_index_bitset_ is set to true), must also set index_has_raw_data_
    // to indicate whether the loaded index has raw data.
    std::unordered_map<FieldId, bool> index_has_raw_data_;

    // TODO: generate index for scalar
    std::optional<int64_t> num_rows_;

    // ngram indexings for json type
    folly::Synchronized<std::unordered_map<
        FieldId,
        std::unordered_map<std::string, index::CacheIndexBasePtr>>>
        ngram_indexings_;

    // fields that has ngram index
    folly::Synchronized<std::unordered_set<FieldId>> ngram_fields_;

    // scalar field index
    folly::Synchronized<std::unordered_map<FieldId, index::CacheIndexBasePtr>>
        scalar_indexings_;
    // vector field index
    SealedIndexingRecord vector_indexings_;

    // inserted fields data and row_ids, timestamps
    InsertRecord<true> insert_record_;

    // deleted pks
    mutable DeletedRecord<true> deleted_record_;

    LoadFieldDataInfo field_data_info_;
    milvus::proto::segcore::SegmentLoadInfo segment_load_info_;

    SchemaPtr schema_;
    int64_t id_;
    mutable folly::Synchronized<
        std::unordered_map<FieldId, std::shared_ptr<ChunkedColumnInterface>>>
        fields_;
    std::unordered_set<FieldId> mmap_field_ids_;

    // only useful in binlog
    IndexMetaPtr col_index_meta_;
    SegcoreConfig segcore_config_;
    std::unordered_map<FieldId, std::unique_ptr<VecIndexConfig>>
        vec_binlog_config_;

    SegmentStats stats_{};

    // whether the segment is sorted by the pk
    // 1. will skip index loading for primary key field
    bool is_sorted_by_pk_ = false;

<<<<<<< HEAD
    // ArrayOffsetsSealed for element-level filtering on array fields
    // field_id -> ArrayOffsetsSealed mapping
    std::unordered_map<FieldId, std::shared_ptr<ArrayOffsetsSealed>>
        array_offsets_map_;
    // struct_name -> ArrayOffsetsSealed mapping (temporary during load)
    std::unordered_map<std::string, std::shared_ptr<ArrayOffsetsSealed>>
        struct_to_array_offsets_;
=======
    // milvus storage internal api reader instance
    std::unique_ptr<milvus_storage::api::Reader> reader_;
>>>>>>> 4d6b130a
};

inline SegmentSealedUPtr
CreateSealedSegment(
    SchemaPtr schema,
    IndexMetaPtr index_meta = empty_index_meta,
    int64_t segment_id = 0,
    const SegcoreConfig& segcore_config = SegcoreConfig::default_config(),
    bool is_sorted_by_pk = false) {
    return std::make_unique<ChunkedSegmentSealedImpl>(
        schema, index_meta, segcore_config, segment_id, is_sorted_by_pk);
}
}  // namespace milvus::segcore<|MERGE_RESOLUTION|>--- conflicted
+++ resolved
@@ -972,7 +972,9 @@
     // 1. will skip index loading for primary key field
     bool is_sorted_by_pk_ = false;
 
-<<<<<<< HEAD
+    // milvus storage internal api reader instance
+    std::unique_ptr<milvus_storage::api::Reader> reader_;
+
     // ArrayOffsetsSealed for element-level filtering on array fields
     // field_id -> ArrayOffsetsSealed mapping
     std::unordered_map<FieldId, std::shared_ptr<ArrayOffsetsSealed>>
@@ -980,10 +982,6 @@
     // struct_name -> ArrayOffsetsSealed mapping (temporary during load)
     std::unordered_map<std::string, std::shared_ptr<ArrayOffsetsSealed>>
         struct_to_array_offsets_;
-=======
-    // milvus storage internal api reader instance
-    std::unique_ptr<milvus_storage::api::Reader> reader_;
->>>>>>> 4d6b130a
 };
 
 inline SegmentSealedUPtr
