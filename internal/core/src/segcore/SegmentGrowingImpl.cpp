// Copyright (C) 2019-2020 Zilliz. All rights reserved.
//
// Licensed under the Apache License, Version 2.0 (the "License"); you may not use this file except in compliance
// with the License. You may obtain a copy of the License at
//
// http://www.apache.org/licenses/LICENSE-2.0
//
// Unless required by applicable law or agreed to in writing, software distributed under the License
// is distributed on an "AS IS" BASIS, WITHOUT WARRANTIES OR CONDITIONS OF ANY KIND, either express
// or implied. See the License for the specific language governing permissions and limitations under the License

#include <algorithm>
#include <cstring>
#include <memory>
#include <mutex>
#include <numeric>
#include <optional>
#include <queue>
#include <string>
#include <thread>
#include <boost/iterator/counting_iterator.hpp>
#include <type_traits>
#include <unordered_map>
#include <variant>

#include "cachinglayer/CacheSlot.h"
#include "common/Consts.h"
#include "common/EasyAssert.h"
#include "common/FieldData.h"
#include "common/Schema.h"
#include "common/Json.h"
#include "common/Types.h"
#include "common/Common.h"
#include "fmt/format.h"
#include "log/Log.h"
#include "nlohmann/json.hpp"
#include "query/PlanNode.h"
#include "query/SearchOnSealed.h"
#include "segcore/ConcurrentVectorArray.h"
#include "segcore/SegmentGrowingImpl.h"
#include "segcore/SegmentGrowing.h"
#include "segcore/Utils.h"
#include "segcore/memory_planner.h"
#include "storage/RemoteChunkManagerSingleton.h"
#include "storage/loon_ffi/property_singleton.h"
#include "storage/loon_ffi/util.h"
#include "storage/Util.h"
#include "storage/ThreadPools.h"
#include "storage/KeyRetriever.h"
#include "common/TypeTraits.h"

#include "milvus-storage/format/parquet/file_reader.h"
#include "milvus-storage/filesystem/fs.h"
#include "milvus-storage/common/constants.h"

namespace milvus::segcore {

using namespace milvus::cachinglayer;

namespace {

void
ExtractArrayLengthsFromFieldData(const std::vector<FieldDataPtr>& field_data,
                                 const FieldMeta& field_meta,
                                 int32_t* array_lengths) {
    auto data_type = field_meta.get_data_type();
    int64_t offset = 0;

    for (const auto& data : field_data) {
        auto num_rows = data->get_num_rows();

        if (data_type == DataType::VECTOR_ARRAY) {
            // Get raw pointer to VectorArray data
            auto* raw_data = static_cast<const VectorArray*>(data->Data());
            for (int64_t i = 0; i < num_rows; ++i) {
                array_lengths[offset + i] = raw_data[i].length();
            }
        } else {
            // For regular array types (INT32, FLOAT, etc.)
            auto* raw_data = static_cast<const ArrayView*>(data->Data());
            for (int64_t i = 0; i < num_rows; ++i) {
                array_lengths[offset + i] = raw_data[i].length();
            }
        }
        offset += num_rows;
    }
}

void
ExtractArrayLengths(const proto::schema::FieldData& field_data,
                    const FieldMeta& field_meta,
                    int64_t num_rows,
                    int32_t* array_lengths) {
    auto data_type = field_meta.get_data_type();
    if (data_type == DataType::VECTOR_ARRAY) {
        const auto& vector_array = field_data.vectors().vector_array();
        int64_t dim = field_meta.get_dim();
        auto element_type = field_meta.get_element_type();

        for (int i = 0; i < num_rows; ++i) {
            const auto& vec_field = vector_array.data(i);
            int32_t array_len = 0;

            switch (element_type) {
                case DataType::VECTOR_FLOAT:
                    array_len = vec_field.float_vector().data_size() / dim;
                    break;
                case DataType::VECTOR_FLOAT16:
                    array_len = vec_field.float16_vector().size() / (dim * 2);
                    break;
                case DataType::VECTOR_BFLOAT16:
                    array_len = vec_field.bfloat16_vector().size() / (dim * 2);
                    break;
                case DataType::VECTOR_BINARY:
                    array_len = vec_field.binary_vector().size() / (dim / 8);
                    break;
                case DataType::VECTOR_INT8:
                    array_len = vec_field.int8_vector().size() / dim;
                    break;
                default:
                    ThrowInfo(ErrorCode::UnexpectedError,
                              "Unexpected VECTOR_ARRAY element type: {}",
                              element_type);
            }

            array_lengths[i] = array_len;
        }
    } else {
        // ARRAY: extract from scalars().array_data().data(i)
        const auto& array_data = field_data.scalars().array_data();
        auto element_type = field_meta.get_element_type();

        for (int i = 0; i < num_rows; ++i) {
            int32_t array_len = 0;

            switch (element_type) {
                case DataType::BOOL:
                    array_len = array_data.data(i).bool_data().data_size();
                    break;
                case DataType::INT8:
                case DataType::INT16:
                case DataType::INT32:
                    array_len = array_data.data(i).int_data().data_size();
                    break;
                case DataType::INT64:
                    array_len = array_data.data(i).long_data().data_size();
                    break;
                case DataType::FLOAT:
                    array_len = array_data.data(i).float_data().data_size();
                    break;
                case DataType::DOUBLE:
                    array_len = array_data.data(i).double_data().data_size();
                    break;
                case DataType::STRING:
                case DataType::VARCHAR:
                    array_len = array_data.data(i).string_data().data_size();
                    break;
                default:
                    ThrowInfo(ErrorCode::UnexpectedError,
                              "Unexpected array type: {}",
                              element_type);
            }

            array_lengths[i] = array_len;
        }
    }

    // Handle nullable fields
    if (field_meta.is_nullable() && field_data.valid_data_size() > 0) {
        const auto& valid_data = field_data.valid_data();
        for (int i = 0; i < num_rows; ++i) {
            if (!valid_data[i]) {
                array_lengths[i] = 0;  // null → empty array
            }
        }
    }
}

}  // anonymous namespace

void
SegmentGrowingImpl::InitializeArrayOffsets() {
    // Group fields by struct_name
    std::unordered_map<std::string, std::vector<FieldId>> struct_fields;

    for (const auto& [field_id, field_meta] : schema_->get_fields()) {
        const auto& field_name = field_meta.get_name().get();

        // Check if field belongs to a struct: format = "struct_name[field_name]"
        size_t bracket_pos = field_name.find('[');
        if (bracket_pos != std::string::npos && bracket_pos > 0) {
            std::string struct_name = field_name.substr(0, bracket_pos);
            struct_fields[struct_name].push_back(field_id);
        }
    }

    // Create one ArrayOffsetsGrowing per struct, shared by all its fields
    for (const auto& [struct_name, field_ids] : struct_fields) {
        auto array_offsets = std::make_shared<ArrayOffsetsGrowing>();

        // Pick the first field as representative (any field works since array lengths are identical)
        FieldId representative_field = field_ids[0];

        // Map all field_ids from this struct to the same ArrayOffsetsGrowing
        for (auto field_id : field_ids) {
            array_offsets_map_[field_id] = array_offsets;
        }

        // Record representative field for Insert-time updates
        struct_representative_fields_.insert(representative_field);

        LOG_INFO(
            "Created ArrayOffsetsGrowing for struct '{}' with {} fields, "
            "representative field_id={}",
            struct_name,
            field_ids.size(),
            representative_field.get());
    }
}

int64_t
SegmentGrowingImpl::PreInsert(int64_t size) {
    auto reserved_begin = insert_record_.reserved.fetch_add(size);
    return reserved_begin;
}

void
SegmentGrowingImpl::mask_with_delete(BitsetTypeView& bitset,
                                     int64_t ins_barrier,
                                     Timestamp timestamp) const {
    deleted_record_.Query(bitset, ins_barrier, timestamp);
}

void
SegmentGrowingImpl::try_remove_chunks(FieldId fieldId) {
    //remove the chunk data to reduce memory consumption
    auto& field_meta = schema_->operator[](fieldId);
    auto data_type = field_meta.get_data_type();
    if (IsVectorDataType(data_type)) {
        if (indexing_record_.HasRawData(fieldId)) {
            auto vec_data_base = insert_record_.get_data_base(fieldId);
            if (vec_data_base && vec_data_base->num_chunk() > 0 &&
                chunk_mutex_.try_lock()) {
                vec_data_base->clear();
                chunk_mutex_.unlock();
            }
        }
    }
}

void
SegmentGrowingImpl::Insert(int64_t reserved_offset,
                           int64_t num_rows,
                           const int64_t* row_ids,
                           const Timestamp* timestamps_raw,
                           InsertRecordProto* insert_record_proto) {
    AssertInfo(insert_record_proto->num_rows() == num_rows,
               "Entities_raw count not equal to insert size");
    // protect schema being changed during insert
    // schema change cannot happends during insertion,
    // otherwise, there might be some data not following new schema
    std::shared_lock lck(sch_mutex_);

    // step 1: check insert data if valid
    std::unordered_map<FieldId, int64_t> field_id_to_offset;
    int64_t field_offset = 0;
    int64_t exist_rows = stats_.mem_size / (sizeof(Timestamp) + sizeof(idx_t));

    for (const auto& field : insert_record_proto->fields_data()) {
        auto field_id = FieldId(field.field_id());
        AssertInfo(!field_id_to_offset.count(field_id), "duplicate field data");
        field_id_to_offset.emplace(field_id, field_offset++);
<<<<<<< HEAD
        // may be added field, add the null if has existed data
        if (exist_rows > 0 && !insert_record_.is_data_exist(field_id)) {
            LOG_WARN(
                "heterogeneous insert data found for segment {}, field id {}, "
                "data type {}",
                id_,
                field_id.get(),
                field.type());
            schema_->AddField(FieldName(field.field_name()),
                              field_id,
                              DataType(field.type()),
                              true,
                              std::nullopt);
            auto field_meta = schema_->get_fields().at(field_id);
            insert_record_.append_field_container(
                field_id, field_meta, size_per_chunk(), mmap_descriptor_);
            auto data = bulk_subscript_not_exist_field(field_meta, exist_rows);
            insert_record_.get_data_base(field_id)->set_data_raw(
                0, exist_rows, data.get(), field_meta);
        }
=======
        AssertInfo(exist_rows == 0 || insert_record_.is_data_exist(field_id),
                   "unexpected new field in growing segment {}, field id {}",
                   id_,
                   field.field_id());
>>>>>>> 7c575a18
    }

    // segment have latest schema while insert used old one
    // need to fill insert data with field_meta
    for (auto& [field_id, field_meta] : schema_->get_fields()) {
        if (field_id.get() < START_USER_FIELDID) {
            continue;
        }
        if (field_id_to_offset.count(field_id) > 0) {
            continue;
        }
        LOG_INFO(
            "schema newer than insert data found for segment {}, attach empty "
            "field data"
            "not exist field {}, data type {}",
            id_,
            field_id.get(),
            field_meta.get_data_type());
        auto data = bulk_subscript_not_exist_field(field_meta, num_rows);
        insert_record_proto->add_fields_data()->CopyFrom(*data);
        field_id_to_offset.emplace(field_id, field_offset++);
    }

    // step 2: sort timestamp
    // query node already guarantees that the timestamp is ordered, avoid field data copy in c++

    // step 3: fill into Segment.ConcurrentVector
    insert_record_.timestamps_.set_data_raw(
        reserved_offset, timestamps_raw, num_rows);

    // update the mem size of timestamps and row IDs
    stats_.mem_size += num_rows * (sizeof(Timestamp) + sizeof(idx_t));
    for (auto& [field_id, field_meta] : schema_->get_fields()) {
        if (field_id.get() < START_USER_FIELDID) {
            continue;
        }
        AssertInfo(field_id_to_offset.count(field_id),
                   fmt::format("can't find field {}", field_id.get()));
        auto data_offset = field_id_to_offset[field_id];
        if (!indexing_record_.HasRawData(field_id)) {
            if (field_meta.is_nullable()) {
                insert_record_.get_valid_data(field_id)->set_data_raw(
                    num_rows,
                    &insert_record_proto->fields_data(data_offset),
                    field_meta);
            }
            insert_record_.get_data_base(field_id)->set_data_raw(
                reserved_offset,
                num_rows,
                &insert_record_proto->fields_data(data_offset),
                field_meta);
        }
        //insert vector data into index
        if (segcore_config_.get_enable_interim_segment_index()) {
            indexing_record_.AppendingIndex(
                reserved_offset,
                num_rows,
                field_id,
                &insert_record_proto->fields_data(data_offset),
                insert_record_);
        }

        // update ArrayOffsetsGrowing for struct fields
        if (struct_representative_fields_.count(field_id) > 0) {
            const auto& field_data =
                insert_record_proto->fields_data(data_offset);

            std::vector<int32_t> array_lengths(num_rows);
            ExtractArrayLengths(
                field_data, field_meta, num_rows, array_lengths.data());

            auto offsets_it = array_offsets_map_.find(field_id);
            if (offsets_it != array_offsets_map_.end()) {
                offsets_it->second->Insert(
                    reserved_offset, array_lengths.data(), num_rows);
            }
        }

        // index text.
        if (field_meta.enable_match()) {
            // TODO: iterate texts and call `AddText` instead of `AddTexts`. This may cost much more memory.
            std::vector<std::string> texts(
                insert_record_proto->fields_data(data_offset)
                    .scalars()
                    .string_data()
                    .data()
                    .begin(),
                insert_record_proto->fields_data(data_offset)
                    .scalars()
                    .string_data()
                    .data()
                    .end());
            FixedVector<bool> texts_valid_data(
                insert_record_proto->fields_data(data_offset)
                    .valid_data()
                    .begin(),
                insert_record_proto->fields_data(data_offset)
                    .valid_data()
                    .end());
            AddTexts(field_id,
                     texts.data(),
                     texts_valid_data.data(),
                     num_rows,
                     reserved_offset);
        }

        // update average row data size
        auto field_data_size = GetRawDataSizeOfDataArray(
            &insert_record_proto->fields_data(data_offset),
            field_meta,
            num_rows);
        if (IsVariableDataType(field_meta.get_data_type())) {
            SegmentInternalInterface::set_field_avg_size(
                field_id, num_rows, field_data_size);
        }

        // Build geometry cache for GEOMETRY fields
        if (field_meta.get_data_type() == DataType::GEOMETRY &&
            segcore_config_.get_enable_geometry_cache()) {
            BuildGeometryCacheForInsert(
                field_id,
                &insert_record_proto->fields_data(data_offset),
                num_rows);
        }

        stats_.mem_size += field_data_size;

        try_remove_chunks(field_id);
    }

    // step 4: set pks to offset
    auto field_id = schema_->get_primary_field_id().value_or(FieldId(-1));
    AssertInfo(field_id.get() != INVALID_FIELD_ID, "Primary key is -1");
    std::vector<PkType> pks(num_rows);
    ParsePksFromFieldData(
        pks, insert_record_proto->fields_data(field_id_to_offset[field_id]));
    for (int i = 0; i < num_rows; ++i) {
        insert_record_.insert_pk(pks[i], reserved_offset + i);
    }

    // step 5: update small indexes
    insert_record_.ack_responder_.AddSegment(reserved_offset,
                                             reserved_offset + num_rows);
}

void
SegmentGrowingImpl::LoadFieldData(const LoadFieldDataInfo& infos) {
    switch (infos.storage_version) {
        case 2:
            load_column_group_data_internal(infos);
            break;
        default:
            load_field_data_internal(infos);
            break;
    }
}

void
SegmentGrowingImpl::load_field_data_internal(const LoadFieldDataInfo& infos) {
    AssertInfo(infos.field_infos.find(TimestampFieldID.get()) !=
                   infos.field_infos.end(),
               "timestamps field data should be included");
    AssertInfo(
        infos.field_infos.find(RowFieldID.get()) != infos.field_infos.end(),
        "rowID field data should be included");
    auto primary_field_id =
        schema_->get_primary_field_id().value_or(FieldId(-1));
    AssertInfo(primary_field_id.get() != INVALID_FIELD_ID, "Primary key is -1");
    AssertInfo(infos.field_infos.find(primary_field_id.get()) !=
                   infos.field_infos.end(),
               "primary field data should be included");

    size_t num_rows = storage::GetNumRowsForLoadInfo(infos);
    auto reserved_offset = PreInsert(num_rows);
    for (auto& [id, info] : infos.field_infos) {
        auto field_id = FieldId(id);
        auto insert_files = info.insert_files;
        storage::SortByPath(insert_files);

        auto channel = std::make_shared<FieldDataChannel>();
        auto& pool =
            ThreadPools::GetThreadPool(milvus::ThreadPoolPriority::MIDDLE);

        int total = 0;
        for (int num : info.entries_nums) {
            total += num;
        }
        if (total != info.row_count) {
            AssertInfo(total <= info.row_count,
                       "binlog number should less than or equal row_count");
            auto field_meta = get_schema()[field_id];
            AssertInfo(field_meta.is_nullable(),
                       "nullable must be true when lack rows");
            auto lack_num = info.row_count - total;
            auto field_data =
                storage::CreateFieldData(field_meta.get_data_type(),
                                         field_meta.get_element_type(),
                                         true,
                                         1,
                                         lack_num);
            field_data->FillFieldData(field_meta.default_value(), lack_num);
            channel->push(field_data);
        }

        LOG_INFO("segment {} loads field {} with num_rows {}",
                 this->get_segment_id(),
                 field_id.get(),
                 num_rows);
        auto load_future = pool.Submit(LoadFieldDatasFromRemote,
                                       insert_files,
                                       channel,
                                       infos.load_priority);

        LOG_INFO("segment {} submits load field {} task to thread pool",
                 this->get_segment_id(),
                 field_id.get());
        auto field_data = storage::CollectFieldDataChannel(channel);
        load_field_data_common(
            field_id, reserved_offset, field_data, primary_field_id, num_rows);
    }

    // step 5: update small indexes
    insert_record_.ack_responder_.AddSegment(reserved_offset,
                                             reserved_offset + num_rows);
}

void
SegmentGrowingImpl::load_field_data_common(
    FieldId field_id,
    size_t reserved_offset,
    const std::vector<FieldDataPtr>& field_data,
    FieldId primary_field_id,
    size_t num_rows) {
    if (field_id == TimestampFieldID) {
        // step 2: sort timestamp
        // query node already guarantees that the timestamp is ordered, avoid field data copy in c++

        // step 3: fill into Segment.ConcurrentVector
        insert_record_.timestamps_.set_data_raw(reserved_offset, field_data);
        return;
    }

    if (field_id == RowFieldID) {
        return;
    }

    if (!indexing_record_.HasRawData(field_id)) {
        if (insert_record_.is_valid_data_exist(field_id)) {
            insert_record_.get_valid_data(field_id)->set_data_raw(field_data);
        }
        insert_record_.get_data_base(field_id)->set_data_raw(reserved_offset,
                                                             field_data);
    }
    if (segcore_config_.get_enable_interim_segment_index()) {
        auto offset = reserved_offset;
        for (auto& data : field_data) {
            auto row_count = data->get_num_rows();
            indexing_record_.AppendingIndex(
                offset, row_count, field_id, data, insert_record_);
            offset += row_count;
        }
    }
    try_remove_chunks(field_id);

    if (field_id == primary_field_id) {
        insert_record_.insert_pks(field_data);
    }

    // update average row data size
    auto field_meta = (*schema_)[field_id];
    if (IsVariableDataType(field_meta.get_data_type())) {
        SegmentInternalInterface::set_field_avg_size(
            field_id, num_rows, storage::GetByteSizeOfFieldDatas(field_data));
    }

    // build text match index
    if (field_meta.enable_match()) {
        auto pinned = GetTextIndex(nullptr, field_id);
        auto index = pinned.get();
        index->BuildIndexFromFieldData(field_data, field_meta.is_nullable());
        index->Commit();
        // Reload reader so that the index can be read immediately
        index->Reload();
    }

    // update ArrayOffsetsGrowing for struct fields
    if (struct_representative_fields_.count(field_id) > 0) {
        std::vector<int32_t> array_lengths(num_rows);
        ExtractArrayLengthsFromFieldData(
            field_data, field_meta, array_lengths.data());

        auto offsets_it = array_offsets_map_.find(field_id);
        if (offsets_it != array_offsets_map_.end()) {
            offsets_it->second->Insert(
                reserved_offset, array_lengths.data(), num_rows);
        }

        LOG_INFO("Updated ArrayOffsetsGrowing for field {} with {} rows",
                 field_id.get(),
                 num_rows);
    }

    // update the mem size
    stats_.mem_size += storage::GetByteSizeOfFieldDatas(field_data);

    LOG_INFO("segment {} loads field {} done",
             this->get_segment_id(),
             field_id.get());
}

void
SegmentGrowingImpl::load_column_group_data_internal(
    const LoadFieldDataInfo& infos) {
    auto primary_field_id =
        schema_->get_primary_field_id().value_or(FieldId(-1));

    size_t num_rows = storage::GetNumRowsForLoadInfo(infos);
    auto reserved_offset = PreInsert(num_rows);
    auto parallel_degree =
        static_cast<uint64_t>(DEFAULT_FIELD_MAX_MEMORY_LIMIT / FILE_SLICE_SIZE);
    ArrowSchemaPtr arrow_schema = schema_->ConvertToArrowSchema();

    for (auto& [id, info] : infos.field_infos) {
        auto column_group_id = FieldId(id);
        auto insert_files = info.insert_files;
        storage::SortByPath(insert_files);
        auto fs = milvus_storage::ArrowFileSystemSingleton::GetInstance()
                      .GetArrowFileSystem();
        auto column_group_info =
            FieldDataInfo(column_group_id.get(), num_rows, "");
        column_group_info.arrow_reader_channel->set_capacity(parallel_degree);

        LOG_INFO(
            "[StorageV2] segment {} loads column group {} with num_rows {}",
            this->get_segment_id(),
            column_group_id.get(),
            num_rows);

        auto& pool =
            ThreadPools::GetThreadPool(milvus::ThreadPoolPriority::MIDDLE);

        // Get all row groups for each file
        std::vector<std::vector<int64_t>> row_group_lists;
        row_group_lists.reserve(insert_files.size());
        for (const auto& file : insert_files) {
            auto result = milvus_storage::FileRowGroupReader::Make(
                fs,
                file,
                milvus_storage::DEFAULT_READ_BUFFER_SIZE,
                storage::GetReaderProperties());
            AssertInfo(result.ok(),
                       "[StorageV2] Failed to create file row group reader: " +
                           result.status().ToString());
            auto reader = result.ValueOrDie();
            auto row_group_num =
                reader->file_metadata()->GetRowGroupMetadataVector().size();
            std::vector<int64_t> all_row_groups(row_group_num);
            std::iota(all_row_groups.begin(), all_row_groups.end(), 0);
            row_group_lists.push_back(all_row_groups);
            auto status = reader->Close();
            AssertInfo(
                status.ok(),
                "[StorageV2] failed to close file reader when get row group "
                "metadata from file {} with error {}",
                file,
                status.ToString());
        }

        // create parallel degree split strategy
        auto strategy =
            std::make_unique<ParallelDegreeSplitStrategy>(parallel_degree);

        auto load_future = pool.Submit([&]() {
            return LoadWithStrategy(insert_files,
                                    column_group_info.arrow_reader_channel,
                                    DEFAULT_FIELD_MAX_MEMORY_LIMIT,
                                    std::move(strategy),
                                    row_group_lists,
                                    fs,
                                    nullptr,
                                    infos.load_priority);
        });

        LOG_INFO(
            "[StorageV2] segment {} submits load column group {} task to "
            "thread pool",
            this->get_segment_id(),
            column_group_id.get());

        std::shared_ptr<milvus::ArrowDataWrapper> r;

        std::unordered_map<FieldId, std::vector<FieldDataPtr>> field_data_map;
        while (column_group_info.arrow_reader_channel->pop(r)) {
            for (const auto& table_info : r->arrow_tables) {
                size_t batch_num_rows = table_info.table->num_rows();
                for (int i = 0; i < table_info.table->schema()->num_fields();
                     ++i) {
                    AssertInfo(
                        table_info.table->schema()
                            ->field(i)
                            ->metadata()
                            ->Contains(milvus_storage::ARROW_FIELD_ID_KEY),
                        "[StorageV2] field id not found in metadata for field "
                        "{}",
                        table_info.table->schema()->field(i)->name());
                    auto field_id =
                        std::stoll(table_info.table->schema()
                                       ->field(i)
                                       ->metadata()
                                       ->Get(milvus_storage::ARROW_FIELD_ID_KEY)
                                       ->data());
                    for (auto& field : schema_->get_fields()) {
                        if (field.second.get_id().get() != field_id) {
                            continue;
                        }
                        auto data_type = field.second.get_data_type();
                        auto field_data = storage::CreateFieldData(
                            data_type,
                            field.second.get_element_type(),
                            field.second.is_nullable(),
                            IsVectorDataType(data_type) &&
                                    !IsSparseFloatVectorDataType(data_type)
                                ? field.second.get_dim()
                                : 1,
                            batch_num_rows);
                        field_data->FillFieldData(table_info.table->column(i));
                        field_data_map[FieldId(field_id)].push_back(field_data);
                    }
                }
            }
        }
        // access underlying feature to get exception if any
        load_future.get();

        for (auto& [field_id, field_data] : field_data_map) {
            load_field_data_common(field_id,
                                   reserved_offset,
                                   field_data,
                                   primary_field_id,
                                   num_rows);
            // Build geometry cache for GEOMETRY fields
            if (schema_->operator[](field_id).get_data_type() ==
                    DataType::GEOMETRY &&
                segcore_config_.get_enable_geometry_cache()) {
                BuildGeometryCacheForLoad(field_id, field_data);
            }
        }
    }

    // step 5: update small indexes
    insert_record_.ack_responder_.AddSegment(reserved_offset,
                                             reserved_offset + num_rows);
}

SegcoreError
SegmentGrowingImpl::Delete(int64_t size,
                           const IdArray* ids,
                           const Timestamp* timestamps_raw) {
    auto field_id = schema_->get_primary_field_id().value_or(FieldId(-1));
    AssertInfo(field_id.get() != -1, "Primary key is -1");
    auto& field_meta = schema_->operator[](field_id);
    std::vector<PkType> pks(size);
    ParsePksFromIDs(pks, field_meta.get_data_type(), *ids);

    // filter out the deletions that the primary key not exists
    std::vector<std::tuple<Timestamp, PkType>> ordering(size);
    for (int i = 0; i < size; i++) {
        ordering[i] = std::make_tuple(timestamps_raw[i], pks[i]);
    }
    auto end =
        std::remove_if(ordering.begin(),
                       ordering.end(),
                       [&](const std::tuple<Timestamp, PkType>& record) {
                           return !insert_record_.contain(std::get<1>(record));
                       });
    size = end - ordering.begin();
    ordering.resize(size);
    if (size == 0) {
        return SegcoreError::success();
    }

    // step 1: sort timestamp

    std::sort(ordering.begin(), ordering.end());
    std::vector<PkType> sort_pks(size);
    std::vector<Timestamp> sort_timestamps(size);

    for (int i = 0; i < size; i++) {
        auto [t, pk] = ordering[i];
        sort_timestamps[i] = t;
        sort_pks[i] = pk;
    }

    // step 2: fill delete record
    deleted_record_.StreamPush(sort_pks, sort_timestamps.data());
    return SegcoreError::success();
}

void
SegmentGrowingImpl::LoadDeletedRecord(const LoadDeletedRecordInfo& info) {
    AssertInfo(info.row_count > 0, "The row count of deleted record is 0");
    AssertInfo(info.primary_keys, "Deleted primary keys is null");
    AssertInfo(info.timestamps, "Deleted timestamps is null");
    // step 1: get pks and timestamps
    auto field_id =
        schema_->get_primary_field_id().value_or(FieldId(INVALID_FIELD_ID));
    AssertInfo(field_id.get() != INVALID_FIELD_ID,
               "Primary key has invalid field id");
    auto& field_meta = schema_->operator[](field_id);
    int64_t size = info.row_count;
    std::vector<PkType> pks(size);
    ParsePksFromIDs(pks, field_meta.get_data_type(), *info.primary_keys);
    auto timestamps = reinterpret_cast<const Timestamp*>(info.timestamps);

    // step 2: push delete info to delete_record
    deleted_record_.LoadPush(pks, timestamps);
}

PinWrapper<SpanBase>
SegmentGrowingImpl::chunk_data_impl(milvus::OpContext* op_ctx,
                                    FieldId field_id,
                                    int64_t chunk_id) const {
    return PinWrapper<SpanBase>(
        get_insert_record().get_span_base(field_id, chunk_id));
}

PinWrapper<std::pair<std::vector<std::string_view>, FixedVector<bool>>>
SegmentGrowingImpl::chunk_string_view_impl(
    milvus::OpContext* op_ctx,
    FieldId field_id,
    int64_t chunk_id,
    std::optional<std::pair<int64_t, int64_t>> offset_len) const {
    ThrowInfo(ErrorCode::NotImplemented,
              "chunk string view impl not implement for growing segment");
}

PinWrapper<std::pair<std::vector<ArrayView>, FixedVector<bool>>>
SegmentGrowingImpl::chunk_array_view_impl(
    milvus::OpContext* op_ctx,
    FieldId field_id,
    int64_t chunk_id,
    std::optional<std::pair<int64_t, int64_t>> offset_len) const {
    ThrowInfo(ErrorCode::NotImplemented,
              "chunk array view impl not implement for growing segment");
}

PinWrapper<std::pair<std::vector<VectorArrayView>, FixedVector<bool>>>
SegmentGrowingImpl::chunk_vector_array_view_impl(
    milvus::OpContext* op_ctx,
    FieldId field_id,
    int64_t chunk_id,
    std::optional<std::pair<int64_t, int64_t>> offset_len) const {
    ThrowInfo(ErrorCode::NotImplemented,
              "chunk vector array view impl not implement for growing segment");
}

PinWrapper<std::pair<std::vector<std::string_view>, FixedVector<bool>>>
SegmentGrowingImpl::chunk_string_views_by_offsets(
    milvus::OpContext* op_ctx,
    FieldId field_id,
    int64_t chunk_id,
    const FixedVector<int32_t>& offsets) const {
    ThrowInfo(ErrorCode::NotImplemented,
              "chunk view by offsets not implemented for growing segment");
}

PinWrapper<std::pair<std::vector<ArrayView>, FixedVector<bool>>>
SegmentGrowingImpl::chunk_array_views_by_offsets(
    milvus::OpContext* op_ctx,
    FieldId field_id,
    int64_t chunk_id,
    const FixedVector<int32_t>& offsets) const {
    ThrowInfo(
        ErrorCode::NotImplemented,
        "chunk array views by offsets not implemented for growing segment");
}

int64_t
SegmentGrowingImpl::num_chunk(FieldId field_id) const {
    auto size = get_insert_record().ack_responder_.GetAck();
    return upper_div(size, segcore_config_.get_chunk_rows());
}

DataType
SegmentGrowingImpl::GetFieldDataType(milvus::FieldId field_id) const {
    auto& field_meta = schema_->operator[](field_id);
    return field_meta.get_data_type();
}

void
SegmentGrowingImpl::search_batch_pks(
    const std::vector<PkType>& pks,
    const Timestamp* timestamps,
    bool include_same_ts,
    const std::function<void(const SegOffset offset, const Timestamp ts)>&
        callback) const {
    for (size_t i = 0; i < pks.size(); ++i) {
        auto timestamp = timestamps[i];
        auto offsets =
            insert_record_.search_pk(pks[i], timestamp, include_same_ts);
        for (auto offset : offsets) {
            callback(offset, timestamp);
        }
    }
}

void
SegmentGrowingImpl::vector_search(SearchInfo& search_info,
                                  const void* query_data,
                                  const size_t* query_offsets,
                                  int64_t query_count,
                                  Timestamp timestamp,
                                  const BitsetView& bitset,
                                  milvus::OpContext* op_context,
                                  SearchResult& output) const {
    query::SearchOnGrowing(*this,
                           search_info,
                           query_data,
                           query_offsets,
                           query_count,
                           timestamp,
                           bitset,
                           op_context,
                           output);
}

std::unique_ptr<DataArray>
SegmentGrowingImpl::bulk_subscript(
    milvus::OpContext* op_ctx,
    FieldId field_id,
    const int64_t* seg_offsets,
    int64_t count,
    const std::vector<std::string>& dynamic_field_names) const {
    Assert(!dynamic_field_names.empty());
    auto& field_meta = schema_->operator[](field_id);
    auto vec_ptr = insert_record_.get_data_base(field_id);
    auto result = CreateEmptyScalarDataArray(count, field_meta);
    if (field_meta.is_nullable()) {
        auto valid_data_ptr = insert_record_.get_valid_data(field_id);
        auto res = result->mutable_valid_data()->mutable_data();
        for (int64_t i = 0; i < count; ++i) {
            auto offset = seg_offsets[i];
            res[i] = valid_data_ptr->is_valid(offset);
        }
    }
    auto vec = dynamic_cast<const ConcurrentVector<Json>*>(vec_ptr);
    auto dst = result->mutable_scalars()->mutable_json_data()->mutable_data();
    auto& src = *vec;
    for (int64_t i = 0; i < count; ++i) {
        auto offset = seg_offsets[i];
        dst->at(i) =
            ExtractSubJson(std::string(src[offset]), dynamic_field_names);
    }
    return result;
}

std::unique_ptr<DataArray>
SegmentGrowingImpl::bulk_subscript(milvus::OpContext* op_ctx,
                                   FieldId field_id,
                                   const int64_t* seg_offsets,
                                   int64_t count) const {
    auto& field_meta = schema_->operator[](field_id);
    auto vec_ptr = insert_record_.get_data_base(field_id);
    if (field_meta.is_vector()) {
        auto result = CreateEmptyVectorDataArray(count, field_meta);
        if (field_meta.get_data_type() == DataType::VECTOR_FLOAT) {
            bulk_subscript_impl<FloatVector>(op_ctx,
                                             field_id,
                                             field_meta.get_sizeof(),
                                             vec_ptr,
                                             seg_offsets,
                                             count,
                                             result->mutable_vectors()
                                                 ->mutable_float_vector()
                                                 ->mutable_data()
                                                 ->mutable_data());
        } else if (field_meta.get_data_type() == DataType::VECTOR_BINARY) {
            bulk_subscript_impl<BinaryVector>(
                op_ctx,
                field_id,
                field_meta.get_sizeof(),
                vec_ptr,
                seg_offsets,
                count,
                result->mutable_vectors()->mutable_binary_vector()->data());
        } else if (field_meta.get_data_type() == DataType::VECTOR_FLOAT16) {
            bulk_subscript_impl<Float16Vector>(
                op_ctx,
                field_id,
                field_meta.get_sizeof(),
                vec_ptr,
                seg_offsets,
                count,
                result->mutable_vectors()->mutable_float16_vector()->data());
        } else if (field_meta.get_data_type() == DataType::VECTOR_BFLOAT16) {
            bulk_subscript_impl<BFloat16Vector>(
                op_ctx,
                field_id,
                field_meta.get_sizeof(),
                vec_ptr,
                seg_offsets,
                count,
                result->mutable_vectors()->mutable_bfloat16_vector()->data());
        } else if (field_meta.get_data_type() ==
                   DataType::VECTOR_SPARSE_U32_F32) {
            bulk_subscript_sparse_float_vector_impl(
                op_ctx,
                field_id,
                (const ConcurrentVector<SparseFloatVector>*)vec_ptr,
                seg_offsets,
                count,
                result->mutable_vectors()->mutable_sparse_float_vector());
            result->mutable_vectors()->set_dim(
                result->vectors().sparse_float_vector().dim());
        } else if (field_meta.get_data_type() == DataType::VECTOR_INT8) {
            bulk_subscript_impl<Int8Vector>(
                op_ctx,
                field_id,
                field_meta.get_sizeof(),
                vec_ptr,
                seg_offsets,
                count,
                result->mutable_vectors()->mutable_int8_vector()->data());
        } else if (field_meta.get_data_type() == DataType::VECTOR_ARRAY) {
            bulk_subscript_vector_array_impl(op_ctx,
                                             *vec_ptr,
                                             seg_offsets,
                                             count,
                                             result->mutable_vectors()
                                                 ->mutable_vector_array()
                                                 ->mutable_data());
        } else {
            ThrowInfo(DataTypeInvalid, "logical error");
        }
        return result;
    }

    AssertInfo(!field_meta.is_vector(),
               "Scalar field meta type is vector type");

    auto result = CreateEmptyScalarDataArray(count, field_meta);
    if (field_meta.is_nullable()) {
        auto valid_data_ptr = insert_record_.get_valid_data(field_id);
        auto res = result->mutable_valid_data()->mutable_data();
        for (int64_t i = 0; i < count; ++i) {
            auto offset = seg_offsets[i];
            res[i] = valid_data_ptr->is_valid(offset);
        }
    }
    switch (field_meta.get_data_type()) {
        case DataType::BOOL: {
            bulk_subscript_impl<bool>(op_ctx,
                                      vec_ptr,
                                      seg_offsets,
                                      count,
                                      result->mutable_scalars()
                                          ->mutable_bool_data()
                                          ->mutable_data()
                                          ->mutable_data());
            break;
        }
        case DataType::INT8: {
            bulk_subscript_impl<int8_t>(op_ctx,
                                        vec_ptr,
                                        seg_offsets,
                                        count,
                                        result->mutable_scalars()
                                            ->mutable_int_data()
                                            ->mutable_data()
                                            ->mutable_data());
            break;
        }
        case DataType::INT16: {
            bulk_subscript_impl<int16_t>(op_ctx,
                                         vec_ptr,
                                         seg_offsets,
                                         count,
                                         result->mutable_scalars()
                                             ->mutable_int_data()
                                             ->mutable_data()
                                             ->mutable_data());
            break;
        }
        case DataType::INT32: {
            bulk_subscript_impl<int32_t>(op_ctx,
                                         vec_ptr,
                                         seg_offsets,
                                         count,
                                         result->mutable_scalars()
                                             ->mutable_int_data()
                                             ->mutable_data()
                                             ->mutable_data());
            break;
        }
        case DataType::INT64: {
            bulk_subscript_impl<int64_t>(op_ctx,
                                         vec_ptr,
                                         seg_offsets,
                                         count,
                                         result->mutable_scalars()
                                             ->mutable_long_data()
                                             ->mutable_data()
                                             ->mutable_data());
            break;
        }
        case DataType::FLOAT: {
            bulk_subscript_impl<float>(op_ctx,
                                       vec_ptr,
                                       seg_offsets,
                                       count,
                                       result->mutable_scalars()
                                           ->mutable_float_data()
                                           ->mutable_data()
                                           ->mutable_data());
            break;
        }
        case DataType::DOUBLE: {
            bulk_subscript_impl<double>(op_ctx,
                                        vec_ptr,
                                        seg_offsets,
                                        count,
                                        result->mutable_scalars()
                                            ->mutable_double_data()
                                            ->mutable_data()
                                            ->mutable_data());
            break;
        }
        case DataType::TIMESTAMPTZ: {
            bulk_subscript_impl<int64_t>(op_ctx,
                                         vec_ptr,
                                         seg_offsets,
                                         count,
                                         result->mutable_scalars()
                                             ->mutable_timestamptz_data()
                                             ->mutable_data()
                                             ->mutable_data());
            break;
        }
        case DataType::VARCHAR:
        case DataType::TEXT: {
            bulk_subscript_ptr_impl<std::string>(op_ctx,
                                                 vec_ptr,
                                                 seg_offsets,
                                                 count,
                                                 result->mutable_scalars()
                                                     ->mutable_string_data()
                                                     ->mutable_data());
            break;
        }
        case DataType::JSON: {
            bulk_subscript_ptr_impl<Json>(
                op_ctx,
                vec_ptr,
                seg_offsets,
                count,
                result->mutable_scalars()->mutable_json_data()->mutable_data());
            break;
        }
        case DataType::GEOMETRY: {
            bulk_subscript_ptr_impl<std::string>(op_ctx,
                                                 vec_ptr,
                                                 seg_offsets,
                                                 count,
                                                 result->mutable_scalars()
                                                     ->mutable_geometry_data()
                                                     ->mutable_data());
            break;
        }
        case DataType::ARRAY: {
            // element
            bulk_subscript_array_impl(op_ctx,
                                      *vec_ptr,
                                      seg_offsets,
                                      count,
                                      result->mutable_scalars()
                                          ->mutable_array_data()
                                          ->mutable_data());
            break;
        }
        default: {
            ThrowInfo(
                DataTypeInvalid,
                fmt::format("unsupported type {}", field_meta.get_data_type()));
        }
    }
    return result;
}

void
SegmentGrowingImpl::bulk_subscript_sparse_float_vector_impl(
    milvus::OpContext* op_ctx,
    FieldId field_id,
    const ConcurrentVector<SparseFloatVector>* vec_raw,
    const int64_t* seg_offsets,
    int64_t count,
    milvus::proto::schema::SparseFloatArray* output) const {
    AssertInfo(HasRawData(field_id.get()), "Growing segment loss raw data");

    // if index has finished building, grab from index without any
    // synchronization operations.
    if (indexing_record_.SyncDataWithIndex(field_id)) {
        indexing_record_.GetDataFromIndex(
            field_id, seg_offsets, count, 0, output);
        return;
    }
    {
        std::lock_guard<std::shared_mutex> guard(chunk_mutex_);
        // check again after lock to make sure: if index has finished building
        // after the above check but before we grabbed the lock, we should grab
        // from index as the data in chunk may have been removed in
        // try_remove_chunks.
        if (!indexing_record_.SyncDataWithIndex(field_id)) {
            // copy from raw data
            SparseRowsToProto(
                [&](size_t i) {
                    auto offset = seg_offsets[i];
                    return offset != INVALID_SEG_OFFSET
                               ? vec_raw->get_element(offset)
                               : nullptr;
                },
                count,
                output);
            return;
        }
        // else: release lock and copy from index
    }
    indexing_record_.GetDataFromIndex(field_id, seg_offsets, count, 0, output);
}

template <typename S>
void
SegmentGrowingImpl::bulk_subscript_ptr_impl(
    milvus::OpContext* op_ctx,
    const VectorBase* vec_raw,
    const int64_t* seg_offsets,
    int64_t count,
    google::protobuf::RepeatedPtrField<std::string>* dst) const {
    auto vec = dynamic_cast<const ConcurrentVector<S>*>(vec_raw);
    auto& src = *vec;
    for (int64_t i = 0; i < count; ++i) {
        auto offset = seg_offsets[i];
        if (IsVariableTypeSupportInChunk<S> && src.is_mmap()) {
            dst->at(i) = std::move(std::string(src.view_element(offset)));
        } else {
            dst->at(i) = std::move(std::string(src[offset]));
        }
    }
}

template <typename T>
void
SegmentGrowingImpl::bulk_subscript_impl(milvus::OpContext* op_ctx,
                                        FieldId field_id,
                                        int64_t element_sizeof,
                                        const VectorBase* vec_raw,
                                        const int64_t* seg_offsets,
                                        int64_t count,
                                        void* output_raw) const {
    static_assert(IsVector<T>);
    auto vec_ptr = dynamic_cast<const ConcurrentVector<T>*>(vec_raw);
    AssertInfo(vec_ptr, "Pointer of vec_raw is nullptr");
    auto& vec = *vec_ptr;

    // HasRawData interface guarantees that data can be fetched from growing segment
    AssertInfo(HasRawData(field_id.get()), "Growing segment loss raw data");

    // if index has finished building, grab from index without any
    // synchronization operations.
    if (indexing_record_.HasRawData(field_id)) {
        indexing_record_.GetDataFromIndex(
            field_id, seg_offsets, count, element_sizeof, output_raw);
        return;
    }
    {
        std::lock_guard<std::shared_mutex> guard(chunk_mutex_);
        // check again after lock to make sure: if index has finished building
        // after the above check but before we grabbed the lock, we should grab
        // from index as the data in chunk may have been removed in
        // try_remove_chunks.
        if (!indexing_record_.HasRawData(field_id)) {
            auto output_base = reinterpret_cast<char*>(output_raw);
            for (int i = 0; i < count; ++i) {
                auto dst = output_base + i * element_sizeof;
                auto offset = seg_offsets[i];
                if (offset == INVALID_SEG_OFFSET) {
                    memset(dst, 0, element_sizeof);
                } else {
                    auto src = (const uint8_t*)vec.get_element(offset);
                    memcpy(dst, src, element_sizeof);
                }
            }
            return;
        }
        // else: release lock and copy from index
    }
    indexing_record_.GetDataFromIndex(
        field_id, seg_offsets, count, element_sizeof, output_raw);
}

template <typename S, typename T>
void
SegmentGrowingImpl::bulk_subscript_impl(milvus::OpContext* op_ctx,
                                        const VectorBase* vec_raw,
                                        const int64_t* seg_offsets,
                                        int64_t count,
                                        T* output) const {
    static_assert(IsScalar<S>);
    auto vec_ptr = dynamic_cast<const ConcurrentVector<S>*>(vec_raw);
    AssertInfo(vec_ptr, "Pointer of vec_raw is nullptr");
    auto& vec = *vec_ptr;
    for (int64_t i = 0; i < count; ++i) {
        auto offset = seg_offsets[i];
        output[i] = vec[offset];
    }
}

template <typename T>
void
SegmentGrowingImpl::bulk_subscript_array_impl(
    milvus::OpContext* op_ctx,
    const VectorBase& vec_raw,
    const int64_t* seg_offsets,
    int64_t count,
    google::protobuf::RepeatedPtrField<T>* dst) const {
    auto vec_ptr = dynamic_cast<const ConcurrentVector<Array>*>(&vec_raw);
    AssertInfo(vec_ptr, "Pointer of vec_raw is nullptr");
    auto& vec = *vec_ptr;
    for (int64_t i = 0; i < count; ++i) {
        auto offset = seg_offsets[i];
        if (offset != INVALID_SEG_OFFSET) {
            dst->at(i) = vec[offset].output_data();
        }
    }
}

template <typename T>
void
SegmentGrowingImpl::bulk_subscript_vector_array_impl(
    milvus::OpContext* op_ctx,
    const VectorBase& vec_raw,
    const int64_t* seg_offsets,
    int64_t count,
    google::protobuf::RepeatedPtrField<T>* dst) const {
    auto vec_ptr = dynamic_cast<const ConcurrentVectorArray*>(&vec_raw);
    AssertInfo(vec_ptr, "Pointer of vec_raw is nullptr");
    for (int64_t i = 0; i < count; ++i) {
        auto offset = seg_offsets[i];
        if (offset != INVALID_SEG_OFFSET) {
            dst->at(i) = vec_ptr->view_vector_array(offset).output_data();
        }
    }
}

void
SegmentGrowingImpl::bulk_subscript(milvus::OpContext* op_ctx,
                                   SystemFieldType system_type,
                                   const int64_t* seg_offsets,
                                   int64_t count,
                                   void* output) const {
    switch (system_type) {
        case SystemFieldType::Timestamp:
            bulk_subscript_impl<Timestamp>(op_ctx,
                                           &this->insert_record_.timestamps_,
                                           seg_offsets,
                                           count,
                                           static_cast<Timestamp*>(output));
            break;
        case SystemFieldType::RowId:
            ThrowInfo(ErrorCode::Unsupported,
                      "RowId retrieve is not supported");
            break;
        default:
            ThrowInfo(DataTypeInvalid, "unknown subscript fields");
    }
}

void
SegmentGrowingImpl::search_ids(BitsetType& bitset,
                               const IdArray& id_array) const {
    auto field_id = schema_->get_primary_field_id().value_or(FieldId(-1));
    AssertInfo(field_id.get() != -1, "Primary key is -1");
    auto& field_meta = schema_->operator[](field_id);
    auto data_type = field_meta.get_data_type();
    auto ids_size = GetSizeOfIdArray(id_array);
    std::vector<PkType> pks(ids_size);
    ParsePksFromIDs(pks, data_type, id_array);

    BitsetTypeView bitset_view(bitset);
    for (auto& pk : pks) {
        insert_record_.search_pk_range(
            pk, proto::plan::OpType::Equal, bitset_view);
    }
}

int64_t
SegmentGrowingImpl::get_active_count(Timestamp ts) const {
    auto row_count = this->get_row_count();
    auto& ts_vec = this->get_insert_record().timestamps_;
    auto iter = std::upper_bound(
        boost::make_counting_iterator(static_cast<int64_t>(0)),
        boost::make_counting_iterator(row_count),
        ts,
        [&](Timestamp ts, int64_t index) { return ts < ts_vec[index]; });
    return *iter;
}

void
SegmentGrowingImpl::mask_with_timestamps(BitsetTypeView& bitset_chunk,
                                         Timestamp timestamp,
                                         Timestamp collection_ttl) const {
    if (collection_ttl > 0) {
        auto& timestamps = get_timestamps();
        auto size = bitset_chunk.size();
        if (timestamps[size - 1] <= collection_ttl) {
            bitset_chunk.set();
            return;
        }
        auto pilot = upper_bound(timestamps, 0, size, collection_ttl);
        BitsetType bitset;
        bitset.reserve(size);
        bitset.resize(pilot, true);
        bitset.resize(size, false);
        bitset_chunk |= bitset;
    }
}

void
SegmentGrowingImpl::CreateTextIndex(FieldId field_id) {
    std::unique_lock lock(mutex_);
    const auto& field_meta = schema_->operator[](field_id);
    AssertInfo(IsStringDataType(field_meta.get_data_type()),
               "cannot create text index on non-string type");
    std::string unique_id = GetUniqueFieldId(field_meta.get_id().get());
    // todo: make this(200) configurable.
    auto index = std::make_unique<index::TextMatchIndex>(
        200,
        unique_id.c_str(),
        "milvus_tokenizer",
        field_meta.get_analyzer_params().c_str());
    index->Commit();
    index->CreateReader(milvus::index::SetBitsetGrowing);
    index->RegisterTokenizer("milvus_tokenizer",
                             field_meta.get_analyzer_params().c_str());
    text_indexes_[field_id] = std::move(index);
}

void
SegmentGrowingImpl::CreateTextIndexes() {
    for (auto [field_id, field_meta] : schema_->get_fields()) {
        if (IsStringDataType(field_meta.get_data_type()) &&
            field_meta.enable_match()) {
            CreateTextIndex(FieldId(field_id));
        }
    }
}

void
SegmentGrowingImpl::AddTexts(milvus::FieldId field_id,
                             const std::string* texts,
                             const bool* texts_valid_data,
                             size_t n,
                             int64_t offset_begin) {
    std::unique_lock lock(mutex_);
    auto iter = text_indexes_.find(field_id);
    if (iter == text_indexes_.end()) {
        throw SegcoreError(
            ErrorCode::TextIndexNotFound,
            fmt::format("text index not found for field {}", field_id.get()));
    }
    // only unique_ptr is supported for growing segment
    if (auto p = std::get_if<std::unique_ptr<milvus::index::TextMatchIndex>>(
            &iter->second)) {
        (*p)->AddTextsGrowing(n, texts, texts_valid_data, offset_begin);
    } else {
        throw SegcoreError(ErrorCode::UnexpectedError,
                           fmt::format("text index of growing segment is not a "
                                       "unique_ptr for field {}",
                                       field_id.get()));
    }
}

void
SegmentGrowingImpl::BulkGetJsonData(
    milvus::OpContext* op_ctx,
    FieldId field_id,
    std::function<void(milvus::Json, size_t, bool)> fn,
    const int64_t* offsets,
    int64_t count) const {
    auto vec_ptr = dynamic_cast<const ConcurrentVector<Json>*>(
        insert_record_.get_data_base(field_id));
    auto& src = *vec_ptr;
    auto& field_meta = schema_->operator[](field_id);
    if (field_meta.is_nullable()) {
        auto valid_data_ptr = insert_record_.get_valid_data(field_id);
        for (int64_t i = 0; i < count; ++i) {
            auto offset = offsets[i];
            fn(src[offset], i, valid_data_ptr->is_valid(offset));
        }
    } else {
        for (int64_t i = 0; i < count; ++i) {
            auto offset = offsets[i];
            fn(src[offset], i, true);
        }
    }
}

void
SegmentGrowingImpl::LazyCheckSchema(SchemaPtr sch) {
    if (sch->get_schema_version() > schema_->get_schema_version()) {
        LOG_INFO(
            "lazy check schema segment {} found newer schema version, "
            "current "
            "schema version {}, new schema version {}",
            id_,
            schema_->get_schema_version(),
            sch->get_schema_version());
        Reopen(sch);
    }
}

void
SegmentGrowingImpl::Reopen(SchemaPtr sch) {
    std::unique_lock lck(sch_mutex_);

    // double check condition, avoid multiple assignment
    if (sch->get_schema_version() > schema_->get_schema_version()) {
        auto absent_fields = sch->AbsentFields(*schema_);

        for (const auto& field_meta : *absent_fields) {
            fill_empty_field(field_meta);
        }

        schema_ = sch;
    }
}

void
SegmentGrowingImpl::Reopen(
    const milvus::proto::segcore::SegmentLoadInfo& new_load_info) {
    ThrowInfo(milvus::UnexpectedError,
              "Unexpected reopening growing segment {} with load info",
              id_);
}

void
SegmentGrowingImpl::Load(milvus::tracer::TraceContext& trace_ctx) {
    // Convert load_info_ (SegmentLoadInfo) to LoadFieldDataInfo
    LoadFieldDataInfo field_data_info;

    // Set storage version
    field_data_info.storage_version = load_info_.storageversion();

    // Set load priority
    field_data_info.load_priority = load_info_.priority();

    auto manifest_path = load_info_.manifest_path();
    if (manifest_path != "") {
        LoadColumnsGroups(manifest_path);
        return;
    }

    // Convert binlog_paths to field_infos
    for (const auto& field_binlog : load_info_.binlog_paths()) {
        FieldBinlogInfo binlog_info;
        binlog_info.field_id = field_binlog.fieldid();

        // Process each binlog
        int64_t total_row_count = 0;
        auto binlog_count = field_binlog.binlogs().size();
        binlog_info.entries_nums.reserve(binlog_count);
        binlog_info.insert_files.reserve(binlog_count);
        binlog_info.memory_sizes.reserve(binlog_count);
        for (const auto& binlog : field_binlog.binlogs()) {
            binlog_info.entries_nums.push_back(binlog.entries_num());
            binlog_info.insert_files.push_back(binlog.log_path());
            binlog_info.memory_sizes.push_back(binlog.memory_size());
            total_row_count += binlog.entries_num();
        }
        binlog_info.row_count = total_row_count;

        // Set child field ids
        binlog_info.child_field_ids.reserve(field_binlog.child_fields().size());
        for (const auto& child_field : field_binlog.child_fields()) {
            binlog_info.child_field_ids.push_back(child_field);
        }

        // Add to field_infos map
        field_data_info.field_infos[binlog_info.field_id] =
            std::move(binlog_info);
    }

    // Call LoadFieldData with the converted info
    if (!field_data_info.field_infos.empty()) {
        LoadFieldData(field_data_info);
    }
}

void
SegmentGrowingImpl::FinishLoad() {
    for (const auto& [field_id, field_meta] : schema_->get_fields()) {
        if (field_id.get() < START_USER_FIELDID) {
            continue;
        }
        // append_data is called according to schema before
        // so we must check data empty here
        if (!IsVectorDataType(field_meta.get_data_type()) &&
            insert_record_.get_data_base(field_id)->empty()) {
            fill_empty_field(field_meta);
        }
    }
}

void
SegmentGrowingImpl::LoadColumnsGroups(std::string manifest_path) {
    LOG_INFO(
        "Loading segment {} field data with manifest {}", id_, manifest_path);
    // size_t num_rows = storage::GetNumRowsForLoadInfo(infos);
    auto num_rows = load_info_.num_of_rows();
    auto primary_field_id =
        schema_->get_primary_field_id().value_or(FieldId(-1));
    auto properties = milvus::storage::LoonFFIPropertiesSingleton::GetInstance()
                          .GetProperties();
    auto column_groups = GetColumnGroups(manifest_path, properties);

    auto arrow_schema = schema_->ConvertToArrowSchema();
    reader_ = milvus_storage::api::Reader::create(
        column_groups, arrow_schema, nullptr, *properties);

    auto& pool = ThreadPools::GetThreadPool(milvus::ThreadPoolPriority::LOW);
    std::vector<
        std::future<std::unordered_map<FieldId, std::vector<FieldDataPtr>>>>
        load_group_futures;
    for (int64_t i = 0; i < column_groups->size(); ++i) {
        auto future = pool.Submit([this, column_groups, properties, i] {
            return LoadColumnGroup(column_groups, properties, i);
        });
        load_group_futures.emplace_back(std::move(future));
    }

    std::vector<std::unordered_map<FieldId, std::vector<FieldDataPtr>>>
        column_group_results;
    std::vector<std::exception_ptr> load_exceptions;
    for (auto& future : load_group_futures) {
        try {
            column_group_results.emplace_back(future.get());
        } catch (...) {
            load_exceptions.push_back(std::current_exception());
        }
    }

    // If any exceptions occurred during index loading, handle them
    if (!load_exceptions.empty()) {
        LOG_ERROR("Failed to load {} out of {} indexes for segment {}",
                  load_exceptions.size(),
                  load_group_futures.size(),
                  id_);

        // Rethrow the first exception
        std::rethrow_exception(load_exceptions[0]);
    }

    auto reserved_offset = PreInsert(num_rows);

    for (auto& column_group_result : column_group_results) {
        for (auto& [field_id, field_data] : column_group_result) {
            load_field_data_common(field_id,
                                   reserved_offset,
                                   field_data,
                                   primary_field_id,
                                   num_rows);
            // Build geometry cache for GEOMETRY fields
            if (schema_->operator[](field_id).get_data_type() ==
                    DataType::GEOMETRY &&
                segcore_config_.get_enable_geometry_cache()) {
                BuildGeometryCacheForLoad(field_id, field_data);
            }
        }
    }

    insert_record_.ack_responder_.AddSegment(reserved_offset,
                                             reserved_offset + num_rows);
}

std::unordered_map<FieldId, std::vector<FieldDataPtr>>
SegmentGrowingImpl::LoadColumnGroup(
    const std::shared_ptr<milvus_storage::api::ColumnGroups>& column_groups,
    const std::shared_ptr<milvus_storage::api::Properties>& properties,
    int64_t index) {
    AssertInfo(index < column_groups->size(),
               "load column group index out of range");
    auto column_group = column_groups->get_column_group(index);
    LOG_INFO("Loading segment {} column group {}", id_, index);

    auto chunk_reader_result = reader_->get_chunk_reader(index);
    AssertInfo(chunk_reader_result.ok(),
               "get chunk reader failed, segment {}, column group index {}",
               get_segment_id(),
               index);

    auto chunk_reader = std::move(chunk_reader_result.ValueOrDie());

    auto parallel_degree =
        static_cast<uint64_t>(DEFAULT_FIELD_MAX_MEMORY_LIMIT / FILE_SLICE_SIZE);

    std::vector<int64_t> all_row_groups(chunk_reader->total_number_of_chunks());

    std::iota(all_row_groups.begin(), all_row_groups.end(), 0);

    // create parallel degree split strategy
    auto strategy =
        std::make_unique<ParallelDegreeSplitStrategy>(parallel_degree);
    auto split_result = strategy->split(all_row_groups);

    auto& thread_pool =
        ThreadPools::GetThreadPool(milvus::ThreadPoolPriority::HIGH);

    auto part_futures = std::vector<
        std::future<std::vector<std::shared_ptr<arrow::RecordBatch>>>>();
    for (const auto& part : split_result) {
        part_futures.emplace_back(
            thread_pool.Submit([chunk_reader = chunk_reader.get(), part]() {
                std::vector<int64_t> chunk_ids(part.count);
                std::iota(chunk_ids.begin(), chunk_ids.end(), part.offset);

                auto result = chunk_reader->get_chunks(chunk_ids, 1);
                AssertInfo(result.ok(), "get chunks failed");
                return result.ValueOrDie();
            }));
    }

    std::unordered_map<FieldId, std::vector<FieldDataPtr>> field_data_map;
    for (auto& future : part_futures) {
        auto part_result = future.get();
        for (auto& record_batch : part_result) {
            // result->emplace_back(std::move(record_batch));
            auto batch_num_rows = record_batch->num_rows();
            for (auto i = 0; i < column_group->columns.size(); ++i) {
                auto column = column_group->columns[i];
                auto field_id = FieldId(std::stoll(column));

                auto field = schema_->operator[](field_id);
                auto data_type = field.get_data_type();

                auto field_data = storage::CreateFieldData(
                    data_type,
                    field.get_element_type(),
                    field.is_nullable(),
                    IsVectorDataType(data_type) &&
                            !IsSparseFloatVectorDataType(data_type)
                        ? field.get_dim()
                        : 1,
                    batch_num_rows);
                auto array = record_batch->column(i);
                field_data->FillFieldData(array);
                field_data_map[FieldId(field_id)].push_back(field_data);
            }
        }
    }

    LOG_INFO("Finished loading segment {} column group {}", id_, index);
    return field_data_map;
}

void
SegmentGrowingImpl::fill_empty_field(const FieldMeta& field_meta) {
    auto field_id = field_meta.get_id();
    LOG_INFO("start fill empty field {} (data type {}) for growing segment {}",
             field_meta.get_data_type(),
             field_id.get(),
             id_);
    // append meta only needed when schema is old
    // loading old segment with new schema will have meta appended
    if (!insert_record_.is_data_exist(field_id)) {
        insert_record_.append_field_container(
            field_id, field_meta, size_per_chunk(), mmap_descriptor_);
    }

    auto total_row_num = insert_record_.size();

    auto data = bulk_subscript_not_exist_field(field_meta, total_row_num);
    insert_record_.get_valid_data(field_id)->set_data_raw(
        total_row_num, data.get(), field_meta);
    insert_record_.get_data_base(field_id)->set_data_raw(
        0, total_row_num, data.get(), field_meta);

    LOG_INFO("fill empty field {} (data type {}) for growing segment {} done",
             field_meta.get_data_type(),
             field_id.get(),
             id_);
}

void
SegmentGrowingImpl::BuildGeometryCacheForInsert(FieldId field_id,
                                                const DataArray* data_array,
                                                int64_t num_rows) {
    try {
        // Get geometry cache for this segment+field
        auto& geometry_cache =
            milvus::exec::SimpleGeometryCacheManager::Instance()
                .GetOrCreateCache(get_segment_id(), field_id);

        // Process geometry data from DataArray
        const auto& geometry_data = data_array->scalars().geometry_data();
        const auto& valid_data = data_array->valid_data();

        for (int64_t i = 0; i < num_rows; ++i) {
            if (valid_data.empty() ||
                (i < valid_data.size() && valid_data[i])) {
                // Valid geometry data
                const auto& wkb_data = geometry_data.data(i);
                geometry_cache.AppendData(
                    ctx_, wkb_data.data(), wkb_data.size());
            } else {
                // Null/invalid geometry
                geometry_cache.AppendData(ctx_, nullptr, 0);
            }
        }

        LOG_INFO(
            "Successfully appended {} geometries to cache for growing "
            "segment "
            "{} field {}",
            num_rows,
            get_segment_id(),
            field_id.get());

    } catch (const std::exception& e) {
        ThrowInfo(UnexpectedError,
                  "Failed to build geometry cache for growing segment {} field "
                  "{} insert: {}",
                  get_segment_id(),
                  field_id.get(),
                  e.what());
    }
}

void
SegmentGrowingImpl::BuildGeometryCacheForLoad(
    FieldId field_id, const std::vector<FieldDataPtr>& field_data) {
    try {
        // Get geometry cache for this segment+field
        auto& geometry_cache =
            milvus::exec::SimpleGeometryCacheManager::Instance()
                .GetOrCreateCache(get_segment_id(), field_id);

        // Process each field data chunk
        for (const auto& data : field_data) {
            auto num_rows = data->get_num_rows();

            for (int64_t i = 0; i < num_rows; ++i) {
                if (data->is_valid(i)) {
                    // Valid geometry data
                    auto wkb_data =
                        static_cast<const std::string*>(data->RawValue(i));
                    geometry_cache.AppendData(
                        ctx_, wkb_data->data(), wkb_data->size());
                } else {
                    // Null/invalid geometry
                    geometry_cache.AppendData(ctx_, nullptr, 0);
                }
            }
        }

        size_t total_rows = 0;
        for (const auto& data : field_data) {
            total_rows += data->get_num_rows();
        }

        LOG_INFO(
            "Successfully loaded {} geometries to cache for growing "
            "segment {} "
            "field {}",
            total_rows,
            get_segment_id(),
            field_id.get());

    } catch (const std::exception& e) {
        ThrowInfo(UnexpectedError,
                  "Failed to build geometry cache for growing segment {} field "
                  "{} load: {}",
                  get_segment_id(),
                  field_id.get(),
                  e.what());
    }
}

}  // namespace milvus::segcore<|MERGE_RESOLUTION|>--- conflicted
+++ resolved
@@ -270,33 +270,10 @@
         auto field_id = FieldId(field.field_id());
         AssertInfo(!field_id_to_offset.count(field_id), "duplicate field data");
         field_id_to_offset.emplace(field_id, field_offset++);
-<<<<<<< HEAD
-        // may be added field, add the null if has existed data
-        if (exist_rows > 0 && !insert_record_.is_data_exist(field_id)) {
-            LOG_WARN(
-                "heterogeneous insert data found for segment {}, field id {}, "
-                "data type {}",
-                id_,
-                field_id.get(),
-                field.type());
-            schema_->AddField(FieldName(field.field_name()),
-                              field_id,
-                              DataType(field.type()),
-                              true,
-                              std::nullopt);
-            auto field_meta = schema_->get_fields().at(field_id);
-            insert_record_.append_field_container(
-                field_id, field_meta, size_per_chunk(), mmap_descriptor_);
-            auto data = bulk_subscript_not_exist_field(field_meta, exist_rows);
-            insert_record_.get_data_base(field_id)->set_data_raw(
-                0, exist_rows, data.get(), field_meta);
-        }
-=======
         AssertInfo(exist_rows == 0 || insert_record_.is_data_exist(field_id),
                    "unexpected new field in growing segment {}, field id {}",
                    id_,
                    field.field_id());
->>>>>>> 7c575a18
     }
 
     // segment have latest schema while insert used old one
