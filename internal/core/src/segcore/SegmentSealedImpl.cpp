--- conflicted
+++ resolved
@@ -380,7 +380,7 @@
         return;
     }
     auto& delete_bitset = *bitmap_holder->bitmap_ptr;
-<<<<<<< HEAD
+
     AssertInfo(bitset.empty() || delete_bitset.size() == bitset.size(),
                "Deleted bitmap size not equal to filtered bitmap size");
     if (bitset.empty()) {
@@ -388,11 +388,6 @@
     } else {
         bitset |= delete_bitset;
     }
-=======
-    AssertInfo(delete_bitset.size() == bitset.size(),
-               "Deleted bitmap size not equal to filtered bitmap size");
-    bitset |= delete_bitset;
->>>>>>> f1a60b29
 }
 
 void
@@ -884,18 +879,14 @@
         bitset_chunk.set();
         return;
     }
-<<<<<<< HEAD
-    auto mask = TimestampIndex::GenerateBitset(timestamp, range, timestamps_data.data(), timestamps_data.size());
+
+    auto mask = TimestampIndex::GenerateBitset(
+        timestamp, range, timestamps_data.data(), timestamps_data.size());
     if (bitset_chunk.empty()) {
         bitset_chunk = std::move(mask);
     } else {
         bitset_chunk |= mask;
     }
-=======
-    auto mask = TimestampIndex::GenerateBitset(
-        timestamp, range, timestamps_data.data(), timestamps_data.size());
-    bitset_chunk |= mask;
->>>>>>> f1a60b29
 }
 
 }  // namespace milvus::segcore