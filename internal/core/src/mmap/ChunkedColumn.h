--- conflicted
+++ resolved
@@ -193,11 +193,7 @@
     VectorArrayViews(int64_t chunk_id) const override {
         PanicInfo(
             ErrorCode::Unsupported,
-<<<<<<< HEAD
-            "VectorArrayViews only supported for VectorArrayChunkedColumn");
-=======
             "VectorArrayViews only supported for ChunkedVectorArrayColumn");
->>>>>>> 3220abe2
     }
 
     PinWrapper<std::pair<std::vector<std::string_view>, FixedVector<bool>>>
