--- conflicted
+++ resolved
@@ -70,7 +70,6 @@
         } else {
             auto line_size = info.values().Get(0).size();
             auto& target = element.blob_;
-<<<<<<< HEAD
 
             if (field_meta.get_data_type() != DataType::VECTOR_ARRAY) {
                 if (field_meta.get_sizeof() != line_size) {
@@ -83,7 +82,11 @@
                 }
                 target.reserve(line_size * element.num_of_queries_);
                 for (auto& line : info.values()) {
-                    Assert(line_size == line.size());
+                    AssertInfo(line_size == line.size(),
+                               "vector dimension mismatch, expected vector "
+                               "size(byte) {}, actual {}.",
+                               line_size,
+                               line.size());
                     target.insert(target.end(), line.begin(), line.end());
                 }
             } else {
@@ -107,16 +110,6 @@
                     offset += line.size() / (dim * elem_size);
                     lims.push_back(offset);
                 }
-=======
-            target.reserve(line_size * element.num_of_queries_);
-            for (auto& line : info.values()) {
-                AssertInfo(line_size == line.size(),
-                           "vector dimension mismatch, expected vector "
-                           "size(byte) {}, actual {}.",
-                           line_size,
-                           line.size());
-                target.insert(target.end(), line.begin(), line.end());
->>>>>>> b98b3b16
             }
         }
         result->emplace_back(std::move(element));
