# Copyright (C) 2019-2020 Zilliz. All rights reserved.
#
# Licensed under the Apache License, Version 2.0 (the "License"); you may not use this file except in compliance
# with the License. You may obtain a copy of the License at
#
# http://www.apache.org/licenses/LICENSE-2.0
#
# Unless required by applicable law or agreed to in writing, software distributed under the License
# is distributed on an "AS IS" BASIS, WITHOUT WARRANTIES OR CONDITIONS OF ANY KIND, either express
# or implied. See the License for the specific language governing permissions and limitations under the License

include_directories(${CMAKE_HOME_DIRECTORY}/src)
include_directories(${CMAKE_HOME_DIRECTORY}/src/thirdparty)
include_directories(
    ${KNOWHERE_INCLUDE_DIR}
    ${SIMDJSON_INCLUDE_DIR}
    ${TANTIVY_INCLUDE_DIR}
    ${CONAN_INCLUDE_DIRS}
)

add_definitions(-DMILVUS_TEST_SEGCORE_YAML_PATH="${CMAKE_SOURCE_DIR}/unittest/test_utils/test_segcore.yaml")

# TODO: better to use ls/find pattern
set(MILVUS_TEST_FILES
        init_gtest.cpp
        test_always_true_expr.cpp
        test_array_bitmap_index.cpp
        test_array_inverted_index.cpp
        test_bf.cpp
        test_bf_sparse.cpp
        test_binary.cpp
        test_binlog_index.cpp
        test_bitmap_index.cpp
        test_bool_index.cpp
        test_c_api.cpp
        test_chunk_cache.cpp
        test_chunk.cpp
        test_chunk_vector.cpp
        test_common.cpp
        test_concurrent_vector.cpp
        test_c_stream_reduce.cpp
        test_c_tokenizer.cpp
        test_loading.cpp
        test_data_codec.cpp
        test_delete_record.cpp
        test_disk_file_manager_test.cpp
        test_exec.cpp
        test_expr.cpp
        test_expr_materialized_view.cpp
        test_float16.cpp
        test_function.cpp
        test_futures.cpp
        test_group_by.cpp
        test_iterative_filter.cpp
        test_growing.cpp
        test_growing_index.cpp
        test_hybrid_index.cpp
        test_index_c_api.cpp
        test_indexing.cpp
        test_index_wrapper.cpp
        test_init.cpp
        test_integer_overflow.cpp
        test_inverted_index.cpp
        test_local_chunk_manager.cpp
        test_mmap_chunk_manager.cpp
        test_monitor.cpp
        test_offset_ordered_array.cpp
        test_offset_ordered_map.cpp
        test_plan_proto.cpp
        test_query.cpp
        test_range_search_sort.cpp
        test_reduce_c.cpp
        test_reduce.cpp
        test_regex_query.cpp
        test_regex_query_util.cpp
        test_relational.cpp
        test_retrieve.cpp
        test_scalar_index.cpp
        test_sealed.cpp
        test_segcore.cpp
        test_similarity_corelation.cpp
        test_span.cpp
        test_storage.cpp
        test_string_expr.cpp
        test_text_match.cpp
        test_timestamp_index.cpp
        test_tracer.cpp
        test_utils.cpp
        test_chunked_segment.cpp
        test_chunked_column.cpp
        test_rust_result.cpp
        test_cached_search_iterator.cpp
<<<<<<< HEAD
        test_random_sample.cpp
=======
        test_build_inverted_index_with_single_segment.cpp
>>>>>>> 1a1ed07c
        )

if ( INDEX_ENGINE STREQUAL "cardinal" )
    set(MILVUS_TEST_FILES
        ${MILVUS_TEST_FILES}
        test_kmeans_clustering.cpp)
endif()

if ( BUILD_DISK_ANN STREQUAL "ON" )
    set(MILVUS_TEST_FILES
            ${MILVUS_TEST_FILES}
            #need update aws-sdk-cpp, see more from https://github.com/aws/aws-sdk-cpp/issues/1757
            #test_minio_chunk_manager.cpp
            )
endif()

if (LINUX OR APPLE)
    set(MILVUS_TEST_FILES
            ${MILVUS_TEST_FILES}
            test_scalar_index_creator.cpp
            test_string_index.cpp
            test_array.cpp test_array_expr.cpp)
endif()

if (DEFINED AZURE_BUILD_DIR)
    set(MILVUS_TEST_FILES
                ${MILVUS_TEST_FILES}
                test_azure_chunk_manager.cpp
            #need update aws-sdk-cpp, see more from https://github.com/aws/aws-sdk-cpp/issues/2119
                #test_remote_chunk_manager.cpp
                )
    include_directories("${AZURE_BUILD_DIR}/vcpkg_installed/${VCPKG_TARGET_TRIPLET}/include")
endif()

if (ENABLE_GCP_NATIVE)
    add_definitions(-DENABLE_GCP_NATIVE)
    set(MILVUS_TEST_FILES
                ${MILVUS_TEST_FILES}
                test_gcp_native_chunk_manager.cpp
                )
endif()

if (LINUX)
    message( STATUS "Building Milvus Unit Test on Linux")
    option(USE_ASAN "Whether to use AddressSanitizer" OFF)
    if ( USE_ASAN )
        message( STATUS "Building Milvus using AddressSanitizer")
        add_compile_options(-fno-stack-protector -fno-omit-frame-pointer -fno-var-tracking -fsanitize=address)
        add_link_options(-fno-stack-protector -fno-omit-frame-pointer -fno-var-tracking -fsanitize=address)
    endif()

    # check if memory leak exists in index builder
    set(INDEX_BUILDER_TEST_FILES
            test_index_wrapper.cpp
            test_scalar_index_creator.cpp
            test_index_c_api.cpp
            )

    add_executable(index_builder_test
            ${INDEX_BUILDER_TEST_FILES}
            )

    target_link_libraries(index_builder_test
            gtest
            milvus_core
            knowhere
            )
    install(TARGETS index_builder_test DESTINATION unittest)
endif()

add_executable(all_tests
        ${MILVUS_TEST_FILES}
        )

target_link_libraries(all_tests
        gtest
        milvus_core
        knowhere
        )

install(TARGETS all_tests DESTINATION unittest)

add_subdirectory(bench)

# if (USE_DYNAMIC_SIMD)
# add_executable(dynamic_simd_test
#                test_simd.cpp)
# 
# target_link_libraries(dynamic_simd_test
#                 milvus_simd
#                 milvus_log
#                 gtest
#                 ${CONAN_LIBS})
# 
# install(TARGETS dynamic_simd_test DESTINATION unittest)
# endif()

add_executable(bitset_test 
        test_bitset.cpp
)
target_link_libraries(bitset_test 
        milvus_bitset 
        gtest 
        ${CONAN_LIBS}
)
install(TARGETS bitset_test DESTINATION unittest)<|MERGE_RESOLUTION|>--- conflicted
+++ resolved
@@ -90,11 +90,8 @@
         test_chunked_column.cpp
         test_rust_result.cpp
         test_cached_search_iterator.cpp
-<<<<<<< HEAD
+        test_build_inverted_index_with_single_segment.cpp
         test_random_sample.cpp
-=======
-        test_build_inverted_index_with_single_segment.cpp
->>>>>>> 1a1ed07c
         )
 
 if ( INDEX_ENGINE STREQUAL "cardinal" )
