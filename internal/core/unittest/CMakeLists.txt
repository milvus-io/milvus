--- conflicted
+++ resolved
@@ -24,8 +24,6 @@
 # TODO: better to use ls/find pattern
 set(MILVUS_TEST_FILES
         init_gtest.cpp
-<<<<<<< HEAD
-=======
         test_packed_c.cpp
         test_arrow_fs_c.cpp
         test_column_groups_c.cpp
@@ -109,7 +107,6 @@
         test_thread_pool.cpp
         test_json_flat_index.cpp
         test_vector_array.cpp
->>>>>>> d0976450
         test_ngram_query.cpp
         )
 
