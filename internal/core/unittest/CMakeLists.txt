--- conflicted
+++ resolved
@@ -33,7 +33,6 @@
 set(MILVUS_TEST_FILES
         ${SOURCE_TEST_FILES}
         init_gtest.cpp
-<<<<<<< HEAD
         # test_packed_c.cpp
         # test_arrow_fs_c.cpp
         # test_column_groups_c.cpp
@@ -118,29 +117,10 @@
         # test_json_flat_index.cpp
         # test_vector_array.cpp
         # test_ngram_query.cpp
-        test_stlsort_index.cpp
+        # test_stlsort_index.cpp
         test_string_index.cpp
         test_string_index_perf.cpp
         test_string_index_benchmark.cpp
-=======
-        test_c_api.cpp
-        test_loading.cpp
-        test_exec.cpp
-        test_expr_materialized_view.cpp
-        test_float16.cpp
-        test_group_by.cpp
-        test_iterative_filter.cpp
-        test_indexing.cpp
-        test_index_wrapper.cpp
-        test_integer_overflow.cpp
-        test_query.cpp
-        test_sealed.cpp
-        test_storage.cpp
-        test_string_expr.cpp
-        test_tracer.cpp
-        test_rust_result.cpp
-        test_storage_v2_index_raw_data.cpp
->>>>>>> dfc23351
         )
 
 if ( NOT (INDEX_ENGINE STREQUAL "cardinal") )
