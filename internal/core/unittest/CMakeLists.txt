# Copyright (C) 2019-2020 Zilliz. All rights reserved.
#
# Licensed under the Apache License, Version 2.0 (the "License"); you may not use this file except in compliance
# with the License. You may obtain a copy of the License at
#
# http://www.apache.org/licenses/LICENSE-2.0
#
# Unless required by applicable law or agreed to in writing, software distributed under the License
# is distributed on an "AS IS" BASIS, WITHOUT WARRANTIES OR CONDITIONS OF ANY KIND, either express
# or implied. See the License for the specific language governing permissions and limitations under the License

include_directories(${CMAKE_HOME_DIRECTORY}/src)
include_directories(${CMAKE_HOME_DIRECTORY}/src/thirdparty)
include_directories(
    ${KNOWHERE_INCLUDE_DIR}
    ${SIMDJSON_INCLUDE_DIR}
    ${TANTIVY_INCLUDE_DIR}
    ${CONAN_INCLUDE_DIRS}
    ${MILVUS_STORAGE_INCLUDE_DIR}
)

add_definitions(-DMILVUS_TEST_SEGCORE_YAML_PATH="${CMAKE_SOURCE_DIR}/unittest/test_utils/test_segcore.yaml")

# TODO: better to use ls/find pattern
set(MILVUS_TEST_FILES
        init_gtest.cpp
        test_packed_c.cpp
        test_arrow_fs_c.cpp
        test_column_groups_c.cpp
        test_always_true_expr.cpp
        test_array_bitmap_index.cpp
        test_array_inverted_index.cpp
        test_bf.cpp
        test_bf_sparse.cpp
        test_binary.cpp
        test_binlog_index.cpp
        test_bitmap_index.cpp
        test_bool_index.cpp
        test_c_api.cpp
        test_chunk.cpp
        test_chunk_vector.cpp
        test_common.cpp
        test_concurrent_vector.cpp
        test_c_stream_reduce.cpp
        test_c_tokenizer.cpp
        test_loading.cpp
        test_data_codec.cpp
        test_delete_record.cpp
        test_disk_file_manager_test.cpp
        test_exec.cpp
        test_expr.cpp
        test_expr_materialized_view.cpp
        test_float16.cpp
        test_function.cpp
        test_futures.cpp
        test_group_by.cpp
        test_iterative_filter.cpp
        test_growing.cpp
        test_growing_index.cpp
        test_hybrid_index.cpp
        test_index_c_api.cpp
        test_indexing.cpp
        test_index_wrapper.cpp
        test_init.cpp
        test_integer_overflow.cpp
        test_inverted_index.cpp
        test_local_chunk_manager.cpp
        test_mmap_chunk_manager.cpp
        test_monitor.cpp
        test_offset_ordered_array.cpp
        test_offset_ordered_map.cpp
        test_plan_proto.cpp
        test_query.cpp
        test_range_search_sort.cpp
        test_reduce_c.cpp
        test_reduce.cpp
        test_regex_query.cpp
        test_regex_query_util.cpp
        test_relational.cpp
        test_retrieve.cpp
        test_scalar_index.cpp
        test_sealed.cpp
        test_segcore.cpp
        test_similarity_corelation.cpp
        test_span.cpp
        test_storage.cpp
        test_string_expr.cpp
        test_text_match.cpp
        test_timestamp_index.cpp
        test_tracer.cpp
        test_utils.cpp
        test_chunked_segment.cpp
        test_chunked_column.cpp
        test_rust_result.cpp
        test_cached_search_iterator.cpp
        test_random_sample.cpp
        test_json_index.cpp
        test_json_key_stats_index.cpp
        test_types.cpp
        test_growing_storage_v2.cpp
        test_memory_planner.cpp
        test_storage_v2_index_raw_data.cpp
        test_chunked_column_group.cpp
        test_group_chunk_translator.cpp
        test_chunked_segment_storage_v2.cpp
        test_thread_pool.cpp
<<<<<<< HEAD
        test_vector_array.cpp
=======
        test_json_flat_index.cpp
>>>>>>> fbf5cb4e
        )

if ( INDEX_ENGINE STREQUAL "cardinal" )
    set(MILVUS_TEST_FILES
        ${MILVUS_TEST_FILES}
        test_kmeans_clustering.cpp)
endif()

if ( BUILD_DISK_ANN STREQUAL "ON" )
    set(MILVUS_TEST_FILES
            ${MILVUS_TEST_FILES}
            #need update aws-sdk-cpp, see more from https://github.com/aws/aws-sdk-cpp/issues/1757
            #test_minio_chunk_manager.cpp
            )
endif()

if (LINUX OR APPLE)
    set(MILVUS_TEST_FILES
            ${MILVUS_TEST_FILES}
            test_scalar_index_creator.cpp
            test_string_index.cpp
            test_array.cpp
            test_array_expr.cpp)
endif()

if (DEFINED AZURE_BUILD_DIR)
    set(MILVUS_TEST_FILES
                ${MILVUS_TEST_FILES}
                test_azure_chunk_manager.cpp
            #need update aws-sdk-cpp, see more from https://github.com/aws/aws-sdk-cpp/issues/2119
                #test_remote_chunk_manager.cpp
                )
    include_directories("${AZURE_BUILD_DIR}/vcpkg_installed/${VCPKG_TARGET_TRIPLET}/include")
endif()

if (ENABLE_GCP_NATIVE)
    add_definitions(-DENABLE_GCP_NATIVE)
    set(MILVUS_TEST_FILES
                ${MILVUS_TEST_FILES}
                test_gcp_native_chunk_manager.cpp
                )
endif()

if (LINUX)
    message( STATUS "Building Milvus Unit Test on Linux")
    option(USE_ASAN "Whether to use AddressSanitizer" OFF)
    if ( USE_ASAN )
        message( STATUS "Building Milvus using AddressSanitizer")
        add_compile_options(-fno-stack-protector -fno-omit-frame-pointer -fno-var-tracking -fsanitize=address)
        add_link_options(-fno-stack-protector -fno-omit-frame-pointer -fno-var-tracking -fsanitize=address)
    endif()

    # check if memory leak exists in index builder
    set(INDEX_BUILDER_TEST_FILES
            test_index_wrapper.cpp
            test_scalar_index_creator.cpp
            test_index_c_api.cpp
            )

    add_executable(index_builder_test
            ${INDEX_BUILDER_TEST_FILES}
            )

    target_link_libraries(index_builder_test
            gtest
            milvus_core
            knowhere
            milvus-storage
            )
    install(TARGETS index_builder_test DESTINATION unittest)
endif()

add_executable(all_tests
        ${MILVUS_TEST_FILES}
        )

target_link_libraries(all_tests
        gtest
        gmock
        milvus_core
        knowhere
        milvus-storage
        )

install(TARGETS all_tests DESTINATION unittest)

add_subdirectory(bench)
add_subdirectory(test_cachinglayer)

# if (USE_DYNAMIC_SIMD)
# add_executable(dynamic_simd_test
#                test_simd.cpp)
#
# target_link_libraries(dynamic_simd_test
#                 milvus_simd
#                 milvus_log
#                 gtest
#                 ${CONAN_LIBS})
#
# install(TARGETS dynamic_simd_test DESTINATION unittest)
# endif()

add_executable(bitset_test
        test_bitset.cpp
)
target_link_libraries(bitset_test
        milvus_bitset
        gtest
        ${CONAN_LIBS}
)
install(TARGETS bitset_test DESTINATION unittest)<|MERGE_RESOLUTION|>--- conflicted
+++ resolved
@@ -104,11 +104,8 @@
         test_group_chunk_translator.cpp
         test_chunked_segment_storage_v2.cpp
         test_thread_pool.cpp
-<<<<<<< HEAD
+        test_json_flat_index.cpp
         test_vector_array.cpp
-=======
-        test_json_flat_index.cpp
->>>>>>> fbf5cb4e
         )
 
 if ( INDEX_ENGINE STREQUAL "cardinal" )
