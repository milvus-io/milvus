--- conflicted
+++ resolved
@@ -99,14 +99,11 @@
         test_types.cpp
         test_growing_storage_v2.cpp
         test_memory_planner.cpp
-<<<<<<< HEAD
-        test_ngram_query.cpp
-=======
         test_storage_v2_index_raw_data.cpp
         test_chunked_column_group.cpp
         test_group_chunk_translator.cpp
         test_chunked_segment_storage_v2.cpp
->>>>>>> e04e5b41
+        test_ngram_query.cpp
         )
 
 if ( INDEX_ENGINE STREQUAL "cardinal" )
