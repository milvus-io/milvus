--- conflicted
+++ resolved
@@ -80,7 +80,7 @@
     FixedVector<int64_t> data = {
         1, 2, 3, 4, 5};  // Timestamptz is stored as int64
     auto field_data =
-        milvus::storage::CreateFieldData(storage::DataType::TIMESTAMPTZ);
+        milvus::storage::CreateFieldData(DataType::TIMESTAMPTZ, DataType::NONE);
     field_data->FillFieldData(data.data(), data.size());
     storage::InsertEventData event_data;
     auto payload_reader =
@@ -610,15 +610,12 @@
     auto n_rows = 100;
     auto vecs = milvus::segcore::GenerateRandomSparseFloatVector(
         n_rows, kTestSparseDim, kTestSparseVectorDensity);
-    auto field_data = milvus::storage::CreateFieldData(
-        storage::DataType::VECTOR_SPARSE_U32_F32,
-<<<<<<< HEAD
-        DataType::NONE,
-=======
->>>>>>> ba88cfa7
-        false,
-        kTestSparseDim,
-        n_rows);
+    auto field_data =
+        milvus::storage::CreateFieldData(DataType::VECTOR_SPARSE_U32_F32,
+                                         DataType::NONE,
+                                         false,
+                                         kTestSparseDim,
+                                         n_rows);
     field_data->FillFieldData(vecs.get(), n_rows);
 
     storage::InsertEventData event_data;
