--- conflicted
+++ resolved
@@ -2372,13 +2372,8 @@
     for (auto& v : vec_array_col) {
         vector_arrays.push_back(milvus::VectorArray(v));
     }
-<<<<<<< HEAD
-    auto field_data =
-        storage::CreateFieldData(DataType::VECTOR_ARRAY, false, dim);
-=======
     auto field_data = storage::CreateFieldData(
         DataType::VECTOR_ARRAY, DataType::VECTOR_FLOAT, false, dim);
->>>>>>> 7cb15ef1
     field_data->FillFieldData(vector_arrays.data(), vector_arrays.size());
 
     // create sealed segment
