--- conflicted
+++ resolved
@@ -2296,12 +2296,8 @@
     int64_t dim = 128;
     auto dataset = DataGen(schema, dataset_size);
     auto segment_sealed = CreateSealedWithFieldDataLoaded(schema, dataset);
-<<<<<<< HEAD
-    auto segment = dynamic_cast<ChunkedSegmentSealedImpl*>(segment_sealed.get());
-=======
     auto segment =
         dynamic_cast<ChunkedSegmentSealedImpl*>(segment_sealed.get());
->>>>>>> 3220abe2
 
     auto int64_values = dataset.get_col<int64_t>(int64_field);
     auto array_vec_values = dataset.get_col<VectorFieldProto>(array_vec);
