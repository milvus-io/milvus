--- conflicted
+++ resolved
@@ -656,15 +656,12 @@
     auto n_rows = 100;
     auto vecs = milvus::segcore::GenerateRandomSparseFloatVector(
         n_rows, kTestSparseDim, kTestSparseVectorDensity);
-    auto field_data = milvus::storage::CreateFieldData(
-        storage::DataType::VECTOR_SPARSE_U32_F32,
-<<<<<<< HEAD
-        DataType::NONE,
-=======
->>>>>>> ba88cfa7
-        false,
-        kTestSparseDim,
-        n_rows);
+    auto field_data =
+        milvus::storage::CreateFieldData(DataType::VECTOR_SPARSE_U32_F32,
+                                         DataType::NONE,
+                                         false,
+                                         kTestSparseDim,
+                                         n_rows);
     field_data->FillFieldData(vecs.get(), n_rows);
 
     auto payload_reader =
