// Licensed to the LF AI & Data foundation under one
// or more contributor license agreements. See the NOTICE file
// distributed with this work for additional information
// regarding copyright ownership. The ASF licenses this file
// to you under the Apache License, Version 2.0 (the
// "License"); you may not use this file except in compliance
// with the License. You may obtain a copy of the License at
//
//     http://www.apache.org/licenses/LICENSE-2.0
//
// Unless required by applicable law or agreed to in writing, software
// distributed under the License is distributed on an "AS IS" BASIS,
// WITHOUT WARRANTIES OR CONDITIONS OF ANY KIND, either express or implied.
// See the License for the specific language governing permissions and
// limitations under the License.

#include <gtest/gtest.h>

#include <string>
#include <vector>

#include "fmt/format.h"
#include "common/Schema.h"
#include "test_utils/DataGen.h"
#include "test_utils/storage_test_utils.h"
#include "storage/ChunkCache.h"
#include "storage/LocalChunkManagerSingleton.h"

#define DEFAULT_READ_AHEAD_POLICY "willneed"
class ChunkCacheTest : public testing::TestWithParam</*mmap enabled*/ bool> {
 public:
    void
    SetUp() override {
        mcm = milvus::storage::MmapManager::GetInstance().GetMmapChunkManager();
        mcm->Register(descriptor);
    }
    void
    TearDown() override {
        mcm->UnRegister(descriptor);
    }
    const char* dense_file_name = "chunk_cache_test/insert_log/2/101/1000000";
    const char* sparse_file_name = "chunk_cache_test/insert_log/2/102/1000000";
    milvus::storage::MmapChunkManagerPtr mcm;
    milvus::segcore::SegcoreConfig config;
    milvus::storage::MmapChunkDescriptorPtr descriptor =
        std::shared_ptr<milvus::storage::MmapChunkDescriptor>(
            new milvus::storage::MmapChunkDescriptor(
                {101, SegmentType::Sealed}));
};

INSTANTIATE_TEST_SUITE_P(ChunkCacheTestSuite,
                         ChunkCacheTest,
                         testing::Values(true, false));

TEST_P(ChunkCacheTest, Read) {
    auto N = 10000;
    auto dim = 128;
    auto dense_metric_type = knowhere::metric::L2;
    auto sparse_metric_type = knowhere::metric::IP;

    auto schema = std::make_shared<milvus::Schema>();
    auto fake_dense_vec_id = schema->AddDebugField(
        "fakevec", milvus::DataType::VECTOR_FLOAT, dim, dense_metric_type);
    auto i64_fid = schema->AddDebugField("counter", milvus::DataType::INT64);
    auto fake_sparse_vec_id =
        schema->AddDebugField("fakevec_sparse",
                              milvus::DataType::VECTOR_SPARSE_FLOAT,
                              dim,
                              sparse_metric_type);
    schema->set_primary_field_id(i64_fid);

    auto dataset = milvus::segcore::DataGen(schema, N);

    auto dense_field_data_meta =
        milvus::storage::FieldDataMeta{1, 2, 3, fake_dense_vec_id.get()};
    auto sparse_field_data_meta =
        milvus::storage::FieldDataMeta{1, 2, 3, fake_sparse_vec_id.get()};
    auto dense_field_meta = milvus::FieldMeta(milvus::FieldName("fakevec"),
                                              fake_dense_vec_id,
                                              milvus::DataType::VECTOR_FLOAT,
                                              dim,
                                              dense_metric_type);
    auto sparse_field_meta =
        milvus::FieldMeta(milvus::FieldName("fakevec_sparse"),
                          fake_sparse_vec_id,
                          milvus::DataType::VECTOR_SPARSE_FLOAT,
                          dim,
                          sparse_metric_type);

    auto lcm = milvus::storage::LocalChunkManagerSingleton::GetInstance()
                   .GetChunkManager();
    auto dense_data = dataset.get_col<float>(fake_dense_vec_id);
    auto sparse_data =
        dataset.get_col<knowhere::sparse::SparseRow<float>>(fake_sparse_vec_id);

    auto data_slices = std::vector<void*>{dense_data.data()};
    auto slice_sizes = std::vector<int64_t>{static_cast<int64_t>(N)};
    auto slice_names = std::vector<std::string>{dense_file_name};
    PutFieldData(lcm.get(),
                 data_slices,
                 slice_sizes,
                 slice_names,
                 dense_field_data_meta,
                 dense_field_meta);

    data_slices = std::vector<void*>{sparse_data.data()};
    slice_sizes = std::vector<int64_t>{static_cast<int64_t>(N)};
    slice_names = std::vector<std::string>{sparse_file_name};
    PutFieldData(lcm.get(),
                 data_slices,
                 slice_sizes,
                 slice_names,
                 sparse_field_data_meta,
                 sparse_field_meta);

    auto cc = milvus::storage::MmapManager::GetInstance().GetChunkCache();
<<<<<<< HEAD
    const auto& column = cc->Read(file_name, descriptor, field_meta, true);
    Assert(column->ByteSize() == dim * N * 4);

    auto actual = (float*)column->Data();
    for (auto i = 0; i < N; i++) {
        AssertInfo(data[i] == actual[i],
                   fmt::format("expect {}, actual {}", data[i], actual[i]));
    }

    cc->Remove(file_name);
    lcm->Remove(file_name);
}

TEST_F(ChunkCacheTest, ReadByMemoryMode) {
    auto N = 10000;
    auto dim = 128;
    auto metric_type = knowhere::metric::L2;

    auto schema = std::make_shared<milvus::Schema>();
    auto fake_id = schema->AddDebugField(
        "fakevec", milvus::DataType::VECTOR_FLOAT, dim, metric_type);
    auto i64_fid = schema->AddDebugField("counter", milvus::DataType::INT64);
    schema->set_primary_field_id(i64_fid);

    auto dataset = milvus::segcore::DataGen(schema, N);

    auto field_data_meta =
        milvus::storage::FieldDataMeta{1, 2, 3, fake_id.get()};
    auto field_meta = milvus::FieldMeta(milvus::FieldName("facevec"),
                                        fake_id,
                                        milvus::DataType::VECTOR_FLOAT,
                                        dim,
                                        metric_type);

    auto lcm = milvus::storage::LocalChunkManagerSingleton::GetInstance()
                   .GetChunkManager();
    auto data = dataset.get_col<float>(fake_id);
    auto data_slices = std::vector<void*>{data.data()};
    auto slice_sizes = std::vector<int64_t>{static_cast<int64_t>(N)};
    auto slice_names = std::vector<std::string>{file_name};
    PutFieldData(lcm.get(),
                 data_slices,
                 slice_sizes,
                 slice_names,
                 field_data_meta,
                 field_meta);

    auto cc = milvus::storage::MmapManager::GetInstance().GetChunkCache();
    const auto& column = cc->Read(file_name, descriptor, field_meta, false);
    Assert(column->ByteSize() == dim * N * 4);
=======
>>>>>>> 44564f04

    // validate dense data
    const auto& dense_column = cc->Read(dense_file_name, descriptor);
    Assert(dense_column->DataByteSize() == dim * N * 4);
    auto actual_dense = (const float*)(dense_column->Data());
    for (auto i = 0; i < N * dim; i++) {
        AssertInfo(dense_data[i] == actual_dense[i],
                   fmt::format(
                       "expect {}, actual {}", dense_data[i], actual_dense[i]));
    }

    // validate sparse data
    const auto& sparse_column = cc->Read(sparse_file_name, descriptor);
    auto expected_sparse_size = 0;
    auto actual_sparse =
        (const knowhere::sparse::SparseRow<float>*)(sparse_column->Data());
    for (auto i = 0; i < N; i++) {
        const auto& actual_sparse_row = actual_sparse[i];
        const auto& expect_sparse_row = sparse_data[i];
        AssertInfo(
            actual_sparse_row.size() == expect_sparse_row.size(),
            fmt::format("Incorrect size of sparse row: expect {}, actual {}",
                        expect_sparse_row.size(),
                        actual_sparse_row.size()));
        auto bytes = actual_sparse_row.data_byte_size();
        AssertInfo(
            memcmp(actual_sparse_row.data(), expect_sparse_row.data(), bytes) ==
                0,
            fmt::format("Incorrect data of sparse row: expect {}, actual {}",
                        expect_sparse_row.data(),
                        actual_sparse_row.data()));
        expected_sparse_size += bytes;
    }

    ASSERT_EQ(sparse_column->DataByteSize(), expected_sparse_size);

    cc->Remove(dense_file_name);
    cc->Remove(sparse_file_name);
    lcm->Remove(dense_file_name);
    lcm->Remove(sparse_file_name);
}

TEST_P(ChunkCacheTest, TestMultithreads) {
    auto N = 1000;
    auto dim = 128;
    auto dense_metric_type = knowhere::metric::L2;
    auto sparse_metric_type = knowhere::metric::IP;

    auto schema = std::make_shared<milvus::Schema>();
    auto fake_dense_vec_id = schema->AddDebugField(
        "fakevec", milvus::DataType::VECTOR_FLOAT, dim, dense_metric_type);
    auto fake_sparse_vec_id =
        schema->AddDebugField("fakevec_sparse",
                              milvus::DataType::VECTOR_SPARSE_FLOAT,
                              dim,
                              sparse_metric_type);
    auto i64_fid = schema->AddDebugField("counter", milvus::DataType::INT64);
    schema->set_primary_field_id(i64_fid);

    auto dataset = milvus::segcore::DataGen(schema, N);

    auto dense_field_data_meta =
        milvus::storage::FieldDataMeta{1, 2, 3, fake_dense_vec_id.get()};
    auto sparse_field_data_meta =
        milvus::storage::FieldDataMeta{1, 2, 3, fake_sparse_vec_id.get()};
    auto dense_field_meta = milvus::FieldMeta(milvus::FieldName("fakevec"),
                                              fake_dense_vec_id,
                                              milvus::DataType::VECTOR_FLOAT,
                                              dim,
                                              dense_metric_type);
    auto sparse_field_meta =
        milvus::FieldMeta(milvus::FieldName("fakevec_sparse"),
                          fake_sparse_vec_id,
                          milvus::DataType::VECTOR_SPARSE_FLOAT,
                          dim,
                          sparse_metric_type);

    auto lcm = milvus::storage::LocalChunkManagerSingleton::GetInstance()
                   .GetChunkManager();
    auto dense_data = dataset.get_col<float>(fake_dense_vec_id);
    auto sparse_data =
        dataset.get_col<knowhere::sparse::SparseRow<float>>(fake_sparse_vec_id);

    auto dense_data_slices = std::vector<void*>{dense_data.data()};
    auto sparse_data_slices = std::vector<void*>{sparse_data.data()};
    auto slice_sizes = std::vector<int64_t>{static_cast<int64_t>(N)};
    auto dense_slice_names = std::vector<std::string>{dense_file_name};
    auto sparse_slice_names = std::vector<std::string>{sparse_file_name};

    PutFieldData(lcm.get(),
                 dense_data_slices,
                 slice_sizes,
                 dense_slice_names,
                 dense_field_data_meta,
                 dense_field_meta);

    PutFieldData(lcm.get(),
                 sparse_data_slices,
                 slice_sizes,
                 sparse_slice_names,
                 sparse_field_data_meta,
                 sparse_field_meta);

    auto cc = milvus::storage::MmapManager::GetInstance().GetChunkCache();

    constexpr int threads = 16;
    std::vector<int64_t> total_counts(threads);
    auto executor = [&](int thread_id) {
<<<<<<< HEAD
        const auto& column = cc->Read(file_name, descriptor, field_meta, true);
        Assert(column->ByteSize() == dim * N * 4);
=======
        const auto& dense_column = cc->Read(dense_file_name, descriptor);
        Assert(dense_column->DataByteSize() == dim * N * 4);

        auto actual_dense = (const float*)dense_column->Data();
        for (auto i = 0; i < N * dim; i++) {
            AssertInfo(
                dense_data[i] == actual_dense[i],
                fmt::format(
                    "expect {}, actual {}", dense_data[i], actual_dense[i]));
        }
>>>>>>> 44564f04

        const auto& sparse_column = cc->Read(sparse_file_name, descriptor);
        auto actual_sparse =
            (const knowhere::sparse::SparseRow<float>*)sparse_column->Data();
        for (auto i = 0; i < N; i++) {
            const auto& actual_sparse_row = actual_sparse[i];
            const auto& expect_sparse_row = sparse_data[i];
            AssertInfo(actual_sparse_row.size() == expect_sparse_row.size(),
                       fmt::format(
                           "Incorrect size of sparse row: expect {}, actual {}",
                           expect_sparse_row.size(),
                           actual_sparse_row.size()));
            auto bytes = actual_sparse_row.data_byte_size();
            AssertInfo(memcmp(actual_sparse_row.data(),
                              expect_sparse_row.data(),
                              bytes) == 0,
                       fmt::format(
                           "Incorrect data of sparse row: expect {}, actual {}",
                           expect_sparse_row.data(),
                           actual_sparse_row.data()));
        }
    };
    std::vector<std::thread> pool;
    for (int i = 0; i < threads; ++i) {
        pool.emplace_back(executor, i);
    }
    for (auto& thread : pool) {
        thread.join();
    }

    cc->Remove(dense_file_name);
    cc->Remove(sparse_file_name);
    lcm->Remove(dense_file_name);
    lcm->Remove(sparse_file_name);
}<|MERGE_RESOLUTION|>--- conflicted
+++ resolved
@@ -114,7 +114,6 @@
                  sparse_field_meta);
 
     auto cc = milvus::storage::MmapManager::GetInstance().GetChunkCache();
-<<<<<<< HEAD
     const auto& column = cc->Read(file_name, descriptor, field_meta, true);
     Assert(column->ByteSize() == dim * N * 4);
 
@@ -165,8 +164,6 @@
     auto cc = milvus::storage::MmapManager::GetInstance().GetChunkCache();
     const auto& column = cc->Read(file_name, descriptor, field_meta, false);
     Assert(column->ByteSize() == dim * N * 4);
-=======
->>>>>>> 44564f04
 
     // validate dense data
     const auto& dense_column = cc->Read(dense_file_name, descriptor);
@@ -275,11 +272,7 @@
     constexpr int threads = 16;
     std::vector<int64_t> total_counts(threads);
     auto executor = [&](int thread_id) {
-<<<<<<< HEAD
-        const auto& column = cc->Read(file_name, descriptor, field_meta, true);
-        Assert(column->ByteSize() == dim * N * 4);
-=======
-        const auto& dense_column = cc->Read(dense_file_name, descriptor);
+        const auto& dense_column = cc->Read(dense_file_name, descriptor, field_meta, true);
         Assert(dense_column->DataByteSize() == dim * N * 4);
 
         auto actual_dense = (const float*)dense_column->Data();
@@ -289,7 +282,6 @@
                 fmt::format(
                     "expect {}, actual {}", dense_data[i], actual_dense[i]));
         }
->>>>>>> 44564f04
 
         const auto& sparse_column = cc->Read(sparse_file_name, descriptor);
         auto actual_sparse =
