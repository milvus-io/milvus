--- conflicted
+++ resolved
@@ -568,15 +568,10 @@
     int num_iters = 1;
     for (int iter = 0; iter < num_iters; ++iter) {
         auto raw_data = DataGen(schema, N, iter);
-<<<<<<< HEAD
-        auto new_long_array_col = raw_data.get_col<ScalarFieldProto>(long_array_fid);
-        auto new_bool_array_col = raw_data.get_col<ScalarFieldProto>(bool_array_fid);
-=======
         auto new_long_array_col =
             raw_data.get_col<ScalarFieldProto>(long_array_fid);
         auto new_bool_array_col =
             raw_data.get_col<ScalarFieldProto>(bool_array_fid);
->>>>>>> 3220abe2
         auto new_string_array_col =
             raw_data.get_col<ScalarFieldProto>(string_array_fid);
         auto new_float_array_col =
@@ -728,12 +723,8 @@
     int num_iters = 1;
     for (int iter = 0; iter < num_iters; ++iter) {
         auto raw_data = DataGen(schema, N, iter, 0, 1, 3);
-<<<<<<< HEAD
-        auto new_long_array_col = raw_data.get_col<ScalarFieldProto>(long_array_fid);
-=======
         auto new_long_array_col =
             raw_data.get_col<ScalarFieldProto>(long_array_fid);
->>>>>>> 3220abe2
         long_array_col.insert(long_array_col.end(),
                               new_long_array_col.begin(),
                               new_long_array_col.end());
@@ -838,12 +829,8 @@
 
     for (int iter = 0; iter < num_iters; ++iter) {
         auto raw_data = DataGen(schema, N, iter, 0, 1, 3);
-<<<<<<< HEAD
-        auto new_long_array_col = raw_data.get_col<ScalarFieldProto>(long_array_fid);
-=======
         auto new_long_array_col =
             raw_data.get_col<ScalarFieldProto>(long_array_fid);
->>>>>>> 3220abe2
         long_array_col.insert(long_array_col.end(),
                               new_long_array_col.begin(),
                               new_long_array_col.end());
@@ -1010,18 +997,12 @@
     int num_iters = 1;
     for (int iter = 0; iter < num_iters; ++iter) {
         auto raw_data = DataGen(schema, N, iter);
-<<<<<<< HEAD
-        auto new_int_array_col = raw_data.get_col<ScalarFieldProto>(int_array_fid);
-        auto new_long_array_col = raw_data.get_col<ScalarFieldProto>(long_array_fid);
-        auto new_bool_array_col = raw_data.get_col<ScalarFieldProto>(bool_array_fid);
-=======
         auto new_int_array_col =
             raw_data.get_col<ScalarFieldProto>(int_array_fid);
         auto new_long_array_col =
             raw_data.get_col<ScalarFieldProto>(long_array_fid);
         auto new_bool_array_col =
             raw_data.get_col<ScalarFieldProto>(bool_array_fid);
->>>>>>> 3220abe2
         auto new_float_array_col =
             raw_data.get_col<ScalarFieldProto>(float_array_fid);
         auto new_double_array_col =
@@ -1542,15 +1523,10 @@
     int num_iters = 1;
     for (int iter = 0; iter < num_iters; ++iter) {
         auto raw_data = DataGen(schema, N, iter);
-<<<<<<< HEAD
-        auto new_int_array_col = raw_data.get_col<ScalarFieldProto>(int_array_fid);
-        auto new_long_array_col = raw_data.get_col<ScalarFieldProto>(long_array_fid);
-=======
         auto new_int_array_col =
             raw_data.get_col<ScalarFieldProto>(int_array_fid);
         auto new_long_array_col =
             raw_data.get_col<ScalarFieldProto>(long_array_fid);
->>>>>>> 3220abe2
         auto new_float_array_col =
             raw_data.get_col<ScalarFieldProto>(float_array_fid);
         auto new_double_array_col =
@@ -2618,15 +2594,10 @@
     int num_iters = 1;
     for (int iter = 0; iter < num_iters; ++iter) {
         auto raw_data = DataGen(schema, N, iter);
-<<<<<<< HEAD
-        auto new_long_array_col = raw_data.get_col<ScalarFieldProto>(long_array_fid);
-        auto new_bool_array_col = raw_data.get_col<ScalarFieldProto>(bool_array_fid);
-=======
         auto new_long_array_col =
             raw_data.get_col<ScalarFieldProto>(long_array_fid);
         auto new_bool_array_col =
             raw_data.get_col<ScalarFieldProto>(bool_array_fid);
->>>>>>> 3220abe2
         auto new_float_array_col =
             raw_data.get_col<ScalarFieldProto>(float_array_fid);
         auto new_string_array_col =
@@ -2842,12 +2813,8 @@
     int num_iters = 1;
     for (int iter = 0; iter < num_iters; ++iter) {
         auto raw_data = DataGen(schema, N, iter);
-<<<<<<< HEAD
-        auto new_long_array_col = raw_data.get_col<ScalarFieldProto>(long_array_fid);
-=======
         auto new_long_array_col =
             raw_data.get_col<ScalarFieldProto>(long_array_fid);
->>>>>>> 3220abe2
         array_cols["long"].insert(array_cols["long"].end(),
                                   new_long_array_col.begin(),
                                   new_long_array_col.end());
