--- conflicted
+++ resolved
@@ -1101,11 +1101,8 @@
 		Schema:       f,
 		CollectionID: s.Collection(),
 		PartitionID:  s.Partition(),
-<<<<<<< HEAD
+		LoadPriority: s.LoadInfo().GetPriority(),
 		EnableMmap:   enableMmap,
-=======
-		LoadPriority: s.LoadInfo().GetPriority(),
->>>>>>> 6bebb687
 	}
 
 	marshaled, err := proto.Marshal(cgoProto)
@@ -1154,11 +1151,8 @@
 		Schema:       f,
 		CollectionID: s.Collection(),
 		PartitionID:  s.Partition(),
-<<<<<<< HEAD
+		LoadPriority: s.loadInfo.Load().GetPriority(),
 		EnableMmap:   enableMmap,
-=======
-		LoadPriority: s.loadInfo.Load().GetPriority(),
->>>>>>> 6bebb687
 	}
 
 	marshaled, err := proto.Marshal(cgoProto)
