// Licensed to the LF AI & Data foundation under one
// or more contributor license agreements. See the NOTICE file
// distributed with this work for additional information
// regarding copyright ownership. The ASF licenses this file
// to you under the Apache License, Version 2.0 (the
// "License"); you may not use this file except in compliance
// with the License. You may obtain a copy of the License at
//
//     http://www.apache.org/licenses/LICENSE-2.0
//
// Unless required by applicable law or agreed to in writing, software
// distributed under the License is distributed on an "AS IS" BASIS,
// WITHOUT WARRANTIES OR CONDITIONS OF ANY KIND, either express or implied.
// See the License for the specific language governing permissions and
// limitations under the License.

package querynodev2

import (
	"context"
	"fmt"
	"strconv"
	"sync"

	"github.com/golang/protobuf/proto"
	"github.com/samber/lo"
	"go.opentelemetry.io/otel/trace"
	"go.uber.org/zap"
	"golang.org/x/sync/errgroup"

	"github.com/milvus-io/milvus-proto/go-api/v2/commonpb"
	"github.com/milvus-io/milvus-proto/go-api/v2/milvuspb"
	"github.com/milvus-io/milvus-proto/go-api/v2/msgpb"
	"github.com/milvus-io/milvus-proto/go-api/v2/schemapb"
	"github.com/milvus-io/milvus/internal/proto/datapb"
	"github.com/milvus-io/milvus/internal/proto/indexpb"
	"github.com/milvus-io/milvus/internal/proto/internalpb"
	"github.com/milvus-io/milvus/internal/proto/querypb"
	"github.com/milvus-io/milvus/internal/proto/segcorepb"
	"github.com/milvus-io/milvus/internal/querynodev2/collector"
	"github.com/milvus-io/milvus/internal/querynodev2/delegator"
	"github.com/milvus-io/milvus/internal/querynodev2/segments"
	"github.com/milvus-io/milvus/internal/querynodev2/tasks"
	"github.com/milvus-io/milvus/internal/storage"
	"github.com/milvus-io/milvus/internal/util/streamrpc"
	"github.com/milvus-io/milvus/pkg/common"
	"github.com/milvus-io/milvus/pkg/log"
	"github.com/milvus-io/milvus/pkg/metrics"
	"github.com/milvus-io/milvus/pkg/util/commonpbutil"
	"github.com/milvus-io/milvus/pkg/util/funcutil"
	"github.com/milvus-io/milvus/pkg/util/merr"
	"github.com/milvus-io/milvus/pkg/util/metricsinfo"
	"github.com/milvus-io/milvus/pkg/util/paramtable"
	"github.com/milvus-io/milvus/pkg/util/timerecord"
	"github.com/milvus-io/milvus/pkg/util/typeutil"
)

// GetComponentStates returns information about whether the node is healthy
func (node *QueryNode) GetComponentStates(ctx context.Context, req *milvuspb.GetComponentStatesRequest) (*milvuspb.ComponentStates, error) {
	stats := &milvuspb.ComponentStates{
		Status: merr.Success(),
	}

	code := node.lifetime.GetState()
	nodeID := common.NotRegisteredID

	log.Debug("QueryNode current state", zap.Int64("NodeID", nodeID), zap.String("StateCode", code.String()))

	if node.session != nil && node.session.Registered() {
		nodeID = paramtable.GetNodeID()
	}
	info := &milvuspb.ComponentInfo{
		NodeID:    nodeID,
		Role:      typeutil.QueryNodeRole,
		StateCode: code,
	}
	stats.State = info
	return stats, nil
}

// GetTimeTickChannel returns the time tick channel
// TimeTickChannel contains many time tick messages, which will be sent by query nodes
func (node *QueryNode) GetTimeTickChannel(ctx context.Context, req *internalpb.GetTimeTickChannelRequest) (*milvuspb.StringResponse, error) {
	return &milvuspb.StringResponse{
		Status: merr.Success(),
		Value:  paramtable.Get().CommonCfg.QueryCoordTimeTick.GetValue(),
	}, nil
}

// GetStatisticsChannel returns the statistics channel
// Statistics channel contains statistics infos of query nodes, such as segment infos, memory infos
func (node *QueryNode) GetStatisticsChannel(ctx context.Context, req *internalpb.GetStatisticsChannelRequest) (*milvuspb.StringResponse, error) {
	return &milvuspb.StringResponse{
		Status: merr.Success(),
	}, nil
}

// GetStatistics returns loaded statistics of collection.
func (node *QueryNode) GetStatistics(ctx context.Context, req *querypb.GetStatisticsRequest) (*internalpb.GetStatisticsResponse, error) {
	log := log.Ctx(ctx).With(
		zap.Int64("msgID", req.GetReq().GetBase().GetMsgID()),
		zap.Strings("vChannels", req.GetDmlChannels()),
		zap.Int64s("segmentIDs", req.GetSegmentIDs()),
		zap.Uint64("guaranteeTimestamp", req.GetReq().GetGuaranteeTimestamp()),
		zap.Uint64("timeTravel", req.GetReq().GetTravelTimestamp()),
	)
	log.Debug("received GetStatisticsRequest")

	if err := node.lifetime.Add(merr.IsHealthy); err != nil {
		return &internalpb.GetStatisticsResponse{
			Status: merr.Status(err),
		}, nil
	}
	defer node.lifetime.Done()

	err := merr.CheckTargetID(req.GetReq().GetBase())
	if err != nil {
		log.Warn("target ID check failed", zap.Error(err))
		return &internalpb.GetStatisticsResponse{
			Status: merr.Status(err),
		}, nil
	}
	failRet := &internalpb.GetStatisticsResponse{
		Status: merr.Success(),
	}

	var toReduceResults []*internalpb.GetStatisticsResponse
	var mu sync.Mutex
	runningGp, runningCtx := errgroup.WithContext(ctx)
	for _, ch := range req.GetDmlChannels() {
		ch := ch
		req := &querypb.GetStatisticsRequest{
			Req:             req.Req,
			DmlChannels:     []string{ch},
			SegmentIDs:      req.SegmentIDs,
			FromShardLeader: req.FromShardLeader,
			Scope:           req.Scope,
		}
		runningGp.Go(func() error {
			ret, err := node.getChannelStatistics(runningCtx, req, ch)
			if err == nil {
				err = merr.Error(ret.GetStatus())
			}

			mu.Lock()
			defer mu.Unlock()
			if err != nil {
				failRet.Status = merr.Status(err)
				return err
			}
			toReduceResults = append(toReduceResults, ret)
			return nil
		})
	}
	if err := runningGp.Wait(); err != nil {
		return failRet, nil
	}

	ret, err := reduceStatisticResponse(toReduceResults)
	if err != nil {
		failRet.Status = merr.Status(err)
		return failRet, nil
	}
	log.Debug("reduce statistic result done")

	return ret, nil
}

func (node *QueryNode) composeIndexMeta(indexInfos []*indexpb.IndexInfo, schema *schemapb.CollectionSchema) *segcorepb.CollectionIndexMeta {
	fieldIndexMetas := make([]*segcorepb.FieldIndexMeta, 0)
	for _, info := range indexInfos {
		fieldIndexMetas = append(fieldIndexMetas, &segcorepb.FieldIndexMeta{
			CollectionID:    info.GetCollectionID(),
			FieldID:         info.GetFieldID(),
			IndexName:       info.GetIndexName(),
			TypeParams:      info.GetTypeParams(),
			IndexParams:     info.GetIndexParams(),
			IsAutoIndex:     info.GetIsAutoIndex(),
			UserIndexParams: info.GetUserIndexParams(),
		})
	}
	sizePerRecord, err := typeutil.EstimateSizePerRecord(schema)
	maxIndexRecordPerSegment := int64(0)
	if err != nil || sizePerRecord == 0 {
		log.Warn("failed to transfer segment size to collection, because failed to estimate size per record", zap.Error(err))
	} else {
		threshold := paramtable.Get().DataCoordCfg.SegmentMaxSize.GetAsFloat() * 1024 * 1024
		proportion := paramtable.Get().DataCoordCfg.SegmentSealProportion.GetAsFloat()
		maxIndexRecordPerSegment = int64(threshold * proportion / float64(sizePerRecord))
	}

	return &segcorepb.CollectionIndexMeta{
		IndexMetas:       fieldIndexMetas,
		MaxIndexRowCount: maxIndexRecordPerSegment,
	}
}

// WatchDmChannels create consumers on dmChannels to receive Incremental data，which is the important part of real-time query
func (node *QueryNode) WatchDmChannels(ctx context.Context, req *querypb.WatchDmChannelsRequest) (*commonpb.Status, error) {
	channel := req.GetInfos()[0]
	log := log.Ctx(ctx).With(
		zap.Int64("collectionID", req.GetCollectionID()),
		zap.String("channel", channel.GetChannelName()),
		zap.Int64("currentNodeID", paramtable.GetNodeID()),
	)

	log.Info("received watch channel request",
		zap.Int64("version", req.GetVersion()),
		zap.String("metricType", req.GetLoadMeta().GetMetricType()),
	)

	// check node healthy
	if err := node.lifetime.Add(merr.IsHealthy); err != nil {
		return merr.Status(err), nil
	}
	defer node.lifetime.Done()

	// check target matches
	if err := merr.CheckTargetID(req.GetBase()); err != nil {
		return merr.Status(err), nil
	}

	// check metric type
	if req.GetLoadMeta().GetMetricType() == "" {
		err := fmt.Errorf("empty metric type, collection = %d", req.GetCollectionID())
		return merr.Status(err), nil
	}

	// check index
	if len(req.GetIndexInfoList()) == 0 {
		err := merr.WrapErrIndexNotFoundForCollection(req.GetSchema().GetName())
		return merr.Status(err), nil
	}

	if !node.subscribingChannels.Insert(channel.GetChannelName()) {
		msg := "channel subscribing..."
		log.Warn(msg)
		return merr.Success(), nil
	}
	defer node.subscribingChannels.Remove(channel.GetChannelName())

	// to avoid concurrent watch/unwatch
	if node.unsubscribingChannels.Contain(channel.GetChannelName()) {
		err := merr.WrapErrChannelReduplicate(channel.GetChannelName(), "the other same channel is unsubscribing")
		log.Warn("failed to unsubscribe channel", zap.Error(err))
		return merr.Status(err), nil
	}

	_, exist := node.delegators.Get(channel.GetChannelName())
	if exist {
		log.Info("channel already subscribed")
		return merr.Success(), nil
	}

	node.manager.Collection.Put(req.GetCollectionID(), req.GetSchema(),
		node.composeIndexMeta(req.GetIndexInfoList(), req.Schema), req.GetLoadMeta())
	delegator, err := delegator.NewShardDelegator(
		ctx,
		req.GetCollectionID(),
		req.GetReplicaID(),
		channel.GetChannelName(),
		req.GetVersion(),
		node.clusterManager,
		node.manager,
		node.tSafeManager,
		node.loader,
		node.factory,
		channel.GetSeekPosition().GetTimestamp(),
		node.queryHook,
	)
	if err != nil {
		log.Warn("failed to create shard delegator", zap.Error(err))
		return merr.Status(err), nil
	}
	node.delegators.Insert(channel.GetChannelName(), delegator)
	defer func() {
		if err != nil {
			node.delegators.GetAndRemove(channel.GetChannelName())
		}
	}()

	// create tSafe
	node.tSafeManager.Add(ctx, channel.ChannelName, channel.GetSeekPosition().GetTimestamp())
	defer func() {
		if err != nil {
			node.tSafeManager.Remove(ctx, channel.ChannelName)
		}
	}()

	pipeline, err := node.pipelineManager.Add(req.GetCollectionID(), channel.GetChannelName())
	if err != nil {
		msg := "failed to create pipeline"
		log.Warn(msg, zap.Error(err))
		return merr.Status(err), nil
	}
	defer func() {
		if err != nil {
			node.pipelineManager.Remove(channel.GetChannelName())
		}
	}()

	flushedSet := typeutil.NewSet(channel.GetFlushedSegmentIds()...)
	infos := lo.Map(lo.Values(req.GetSegmentInfos()), func(info *datapb.SegmentInfo, _ int) *datapb.SegmentInfo {
		if flushedSet.Contain(info.GetID()) {
			// for flushed segments, exclude all insert data
			info = typeutil.Clone(info)
			info.DmlPosition = &msgpb.MsgPosition{
				Timestamp: typeutil.MaxTimestamp,
			}
		}
		return info
	})
	pipeline.ExcludedSegments(infos...)
	for _, channelInfo := range req.GetInfos() {
		droppedInfos := lo.Map(channelInfo.GetDroppedSegmentIds(), func(id int64, _ int) *datapb.SegmentInfo {
			return &datapb.SegmentInfo{
				ID: id,
				DmlPosition: &msgpb.MsgPosition{
					Timestamp: typeutil.MaxTimestamp,
				},
			}
		})
		pipeline.ExcludedSegments(droppedInfos...)
	}

	err = loadL0Segments(ctx, delegator, req)
	if err != nil {
		log.Warn("failed to load l0 segments", zap.Error(err))
		return merr.Status(err), nil
	}
	err = loadGrowingSegments(ctx, delegator, req)
	if err != nil {
		msg := "failed to load growing segments"
		log.Warn(msg, zap.Error(err))
		return merr.Status(err), nil
	}
	position := &msgpb.MsgPosition{
		ChannelName: channel.SeekPosition.ChannelName,
		MsgID:       channel.SeekPosition.MsgID,
		Timestamp:   channel.SeekPosition.Timestamp,
	}
	err = pipeline.ConsumeMsgStream(position)
	if err != nil {
		err = merr.WrapErrServiceUnavailable(err.Error(), "InitPipelineFailed")
		log.Warn(err.Error(),
			zap.Int64("collectionID", channel.CollectionID),
			zap.String("channel", channel.ChannelName),
		)
		return merr.Status(err), nil
	}

	// start pipeline
	pipeline.Start()
	// delegator after all steps done
	delegator.Start()
	log.Info("watch dml channel success")
	return merr.Success(), nil
}

func (node *QueryNode) UnsubDmChannel(ctx context.Context, req *querypb.UnsubDmChannelRequest) (*commonpb.Status, error) {
	log := log.Ctx(ctx).With(
		zap.Int64("collectionID", req.GetCollectionID()),
		zap.String("channel", req.GetChannelName()),
		zap.Int64("currentNodeID", paramtable.GetNodeID()),
	)

	log.Info("received unsubscribe channel request")

	// check node healthy
	if err := node.lifetime.Add(merr.IsHealthy); err != nil {
		return merr.Status(err), nil
	}
	defer node.lifetime.Done()

	// check target matches
	if err := merr.CheckTargetID(req.GetBase()); err != nil {
		return merr.Status(err), nil
	}

	node.unsubscribingChannels.Insert(req.GetChannelName())
	defer node.unsubscribingChannels.Remove(req.GetChannelName())
	delegator, ok := node.delegators.GetAndRemove(req.GetChannelName())
	if ok {
		// close the delegator first to block all coming query/search requests
		delegator.Close()

		node.pipelineManager.Remove(req.GetChannelName())
		node.manager.Segment.RemoveBy(segments.WithChannel(req.GetChannelName()), segments.WithType(segments.SegmentTypeGrowing))
		node.tSafeManager.Remove(ctx, req.GetChannelName())
	}
	log.Info("unsubscribed channel")
	node.tryReleaseCollection(req.GetCollectionID())

	return merr.Success(), nil
}

func (node *QueryNode) LoadPartitions(ctx context.Context, req *querypb.LoadPartitionsRequest) (*commonpb.Status, error) {
	log := log.Ctx(ctx).With(
		zap.Int64("collectionID", req.GetCollectionID()),
		zap.Int64s("partitionIDs", req.GetPartitionIDs()),
	)

	log.Info("received load partitions request")
	// check node healthy
	if err := node.lifetime.Add(merr.IsHealthyOrStopping); err != nil {
		return merr.Status(err), nil
	}
	defer node.lifetime.Done()

	collection := node.manager.Collection.Get(req.GetCollectionID())
	if collection != nil {
		collection.AddPartition(req.GetPartitionIDs()...)
	}

	log.Info("load partitions done")
	return merr.Success(), nil
}

// LoadSegments load historical data into query node, historical data can be vector data or index
func (node *QueryNode) LoadSegments(ctx context.Context, req *querypb.LoadSegmentsRequest) (*commonpb.Status, error) {
	segment := req.GetInfos()[0]

	log := log.Ctx(ctx).With(
		zap.Int64("collectionID", segment.GetCollectionID()),
		zap.Int64("partitionID", segment.GetPartitionID()),
		zap.String("shard", segment.GetInsertChannel()),
		zap.Int64("segmentID", segment.GetSegmentID()),
		zap.Int64("currentNodeID", paramtable.GetNodeID()),
	)

	log.Info("received load segments request",
		zap.Int64("version", req.GetVersion()),
		zap.Bool("needTransfer", req.GetNeedTransfer()),
	)
	// check node healthy
	if err := node.lifetime.Add(merr.IsHealthy); err != nil {
		return merr.Status(err), nil
	}
	node.lifetime.Done()

	// check target matches
	if err := merr.CheckTargetID(req.GetBase()); err != nil {
		return merr.Status(err), nil
	}

<<<<<<< HEAD
	collection := node.manager.Collection.Put(req.GetCollectionID(), req.GetSchema(),
		node.composeIndexMeta(req.GetIndexInfoList(), req.GetSchema()), req.GetLoadMeta())
=======
	// check index
	if len(req.GetIndexInfoList()) == 0 {
		err := merr.WrapErrIndexNotFoundForCollection(req.GetSchema().GetName())
		return merr.Status(err), nil
	}
>>>>>>> 9c9ab08f

	// Delegates request to workers
	if req.GetNeedTransfer() {
		delegator, ok := node.delegators.Get(segment.GetInsertChannel())
		if !ok {
			msg := "failed to load segments, delegator not found"
			log.Warn(msg)
			err := merr.WrapErrChannelNotFound(segment.GetInsertChannel())
			return merr.Status(err), nil
		}

		req.NeedTransfer = false
		// the segment may be not with index, so no metric type in the load request, so fill it here
		req.LoadMeta.MetricType = collection.GetMetricType()
		err := delegator.LoadSegments(ctx, req)
		if err != nil {
			log.Warn("delegator failed to load segments", zap.Error(err))
			return merr.Status(err), nil
		}

		return merr.Success(), nil
	}

	if req.GetLoadScope() == querypb.LoadScope_Delta {
		return node.loadDeltaLogs(ctx, req), nil
	}
	if req.GetLoadScope() == querypb.LoadScope_Index {
		return node.loadIndex(ctx, req), nil
	}

	// Actual load segment
	log.Info("start to load segments...")
	loaded, err := node.loader.Load(ctx,
		req.GetCollectionID(),
		segments.SegmentTypeSealed,
		req.GetVersion(),
		req.GetInfos()...,
	)
	if err != nil {
		return merr.Status(err), nil
	}

	log.Info("load segments done...",
		zap.Int64s("segments", lo.Map(loaded, func(s segments.Segment, _ int) int64 { return s.ID() })))

	return merr.Success(), nil
}

// ReleaseCollection clears all data related to this collection on the querynode
func (node *QueryNode) ReleaseCollection(ctx context.Context, in *querypb.ReleaseCollectionRequest) (*commonpb.Status, error) {
	if err := node.lifetime.Add(merr.IsHealthyOrStopping); err != nil {
		return merr.Status(err), nil
	}
	defer node.lifetime.Done()

	return merr.Success(), nil
}

// ReleasePartitions clears all data related to this partition on the querynode
func (node *QueryNode) ReleasePartitions(ctx context.Context, req *querypb.ReleasePartitionsRequest) (*commonpb.Status, error) {
	log := log.Ctx(ctx).With(
		zap.Int64("collection", req.GetCollectionID()),
		zap.Int64s("partitions", req.GetPartitionIDs()),
	)

	log.Info("received release partitions request")

	// check node healthy
	if err := node.lifetime.Add(merr.IsHealthy); err != nil {
		return merr.Status(err), nil
	}
	defer node.lifetime.Done()

	collection := node.manager.Collection.Get(req.GetCollectionID())
	if collection != nil {
		for _, partition := range req.GetPartitionIDs() {
			collection.RemovePartition(partition)
		}
	}

	log.Info("release partitions done")
	return merr.Success(), nil
}

// ReleaseSegments remove the specified segments from query node according segmentIDs, partitionIDs, and collectionID
func (node *QueryNode) ReleaseSegments(ctx context.Context, req *querypb.ReleaseSegmentsRequest) (*commonpb.Status, error) {
	log := log.Ctx(ctx).With(
		zap.Int64("collectionID", req.GetCollectionID()),
		zap.String("shard", req.GetShard()),
		zap.Int64s("segmentIDs", req.GetSegmentIDs()),
		zap.Int64("currentNodeID", paramtable.GetNodeID()),
	)

	log.Info("received release segment request",
		zap.String("scope", req.GetScope().String()),
		zap.Bool("needTransfer", req.GetNeedTransfer()),
	)

	// check node healthy
	if err := node.lifetime.Add(merr.IsHealthyOrStopping); err != nil {
		return merr.Status(err), nil
	}
	defer node.lifetime.Done()

	// check target matches
	if err := merr.CheckTargetID(req.GetBase()); err != nil {
		return merr.Status(err), nil
	}

	if req.GetNeedTransfer() {
		delegator, ok := node.delegators.Get(req.GetShard())
		if !ok {
			msg := "failed to release segment, delegator not found"
			log.Warn(msg)
			err := merr.WrapErrChannelNotFound(req.GetShard())
			return merr.Status(err), nil
		}

		// when we try to release a segment, add it to pipeline's exclude list first
		// in case of consumed it's growing segment again
		pipeline := node.pipelineManager.Get(req.GetShard())
		if pipeline != nil {
			droppedInfos := lo.Map(req.GetSegmentIDs(), func(id int64, _ int) *datapb.SegmentInfo {
				return &datapb.SegmentInfo{
					ID: id,
					DmlPosition: &msgpb.MsgPosition{
						Timestamp: typeutil.MaxTimestamp,
					},
				}
			})
			pipeline.ExcludedSegments(droppedInfos...)
		}

		req.NeedTransfer = false
		err := delegator.ReleaseSegments(ctx, req, false)
		if err != nil {
			log.Warn("delegator failed to release segment", zap.Error(err))
			return merr.Status(err), nil
		}

		return merr.Success(), nil
	}

	log.Info("start to release segments")
	for _, id := range req.GetSegmentIDs() {
		node.manager.Segment.Remove(id, req.GetScope())
	}
	node.tryReleaseCollection(req.GetCollectionID())

	return merr.Success(), nil
}

// GetSegmentInfo returns segment information of the collection on the queryNode, and the information includes memSize, numRow, indexName, indexID ...
func (node *QueryNode) GetSegmentInfo(ctx context.Context, in *querypb.GetSegmentInfoRequest) (*querypb.GetSegmentInfoResponse, error) {
	if err := node.lifetime.Add(merr.IsHealthy); err != nil {
		return &querypb.GetSegmentInfoResponse{
			Status: merr.Status(err),
		}, nil
	}
	defer node.lifetime.Done()

	var segmentInfos []*querypb.SegmentInfo
	for _, segmentID := range in.GetSegmentIDs() {
		segment := node.manager.Segment.Get(segmentID)
		if segment == nil {
			continue
		}
		collection := node.manager.Collection.Get(segment.Collection())
		if collection == nil {
			continue
		}

		// TODO(yah01): now Milvus supports only 1 vector field
		vecFields := funcutil.GetVecFieldIDs(collection.Schema())
		var (
			indexName  string
			indexID    int64
			indexInfos []*querypb.FieldIndexInfo
		)
		for _, field := range vecFields {
			index := segment.GetIndex(field)
			if index != nil {
				indexName = index.IndexInfo.GetIndexName()
				indexID = index.IndexInfo.GetIndexID()
				indexInfos = append(indexInfos, index.IndexInfo)
			}
		}

		info := &querypb.SegmentInfo{
			SegmentID:    segment.ID(),
			SegmentState: segment.Type(),
			DmChannel:    segment.Shard(),
			PartitionID:  segment.Partition(),
			CollectionID: segment.Collection(),
			NodeID:       paramtable.GetNodeID(),
			NodeIds:      []int64{paramtable.GetNodeID()},
			MemSize:      segment.MemSize(),
			NumRows:      segment.InsertCount(),
			IndexName:    indexName,
			IndexID:      indexID,
			IndexInfos:   indexInfos,
		}
		segmentInfos = append(segmentInfos, info)
	}

	return &querypb.GetSegmentInfoResponse{
		Status: merr.Success(),
		Infos:  segmentInfos,
	}, nil
}

// only used for shard delegator search segments from worker
func (node *QueryNode) SearchSegments(ctx context.Context, req *querypb.SearchRequest) (*internalpb.SearchResults, error) {
	channel := req.GetDmlChannels()[0]
	log := log.Ctx(ctx).With(
		zap.Int64("msgID", req.GetReq().GetBase().GetMsgID()),
		zap.Int64("collectionID", req.Req.GetCollectionID()),
		zap.String("channel", channel),
		zap.String("scope", req.GetScope().String()),
	)

	resp := &internalpb.SearchResults{}
	if err := node.lifetime.Add(merr.IsHealthy); err != nil {
		resp.Status = merr.Status(err)
		return resp, nil
	}
	defer node.lifetime.Done()

	metrics.QueryNodeSQCount.WithLabelValues(fmt.Sprint(paramtable.GetNodeID()), metrics.SearchLabel, metrics.TotalLabel, metrics.FromLeader).Inc()
	defer func() {
		if resp.GetStatus().GetErrorCode() != commonpb.ErrorCode_Success {
			metrics.QueryNodeSQCount.WithLabelValues(fmt.Sprint(paramtable.GetNodeID()), metrics.SearchLabel, metrics.FailLabel, metrics.FromLeader).Inc()
		}
	}()

	log.Debug("start to search segments on worker",
		zap.Int64s("segmentIDs", req.GetSegmentIDs()),
	)
	searchCtx, cancel := context.WithCancel(ctx)
	defer cancel()

	tr := timerecord.NewTimeRecorder("searchSegments")
	log.Debug("search segments...")

	collection := node.manager.Collection.Get(req.Req.GetCollectionID())
	if collection == nil {
		err := merr.WrapErrCollectionNotLoaded(req.GetReq().GetCollectionID())
		log.Warn("failed to search segments", zap.Error(err))
		resp.Status = merr.Status(err)
		return resp, nil
	}

	task := tasks.NewSearchTask(searchCtx, collection, node.manager, req)
	if err := node.scheduler.Add(task); err != nil {
		log.Warn("failed to search channel", zap.Error(err))
		resp.Status = merr.Status(err)
		return resp, nil
	}

	err := task.Wait()
	if err != nil {
		log.Warn("failed to search segments", zap.Error(err))
		resp.Status = merr.Status(err)
		return resp, nil
	}

	tr.CtxElapse(ctx, fmt.Sprintf("search segments done, channel = %s, segmentIDs = %v",
		channel,
		req.GetSegmentIDs(),
	))

	latency := tr.ElapseSpan()
	metrics.QueryNodeSQReqLatency.WithLabelValues(fmt.Sprint(paramtable.GetNodeID()), metrics.SearchLabel, metrics.FromLeader).Observe(float64(latency.Milliseconds()))
	metrics.QueryNodeSQCount.WithLabelValues(fmt.Sprint(paramtable.GetNodeID()), metrics.SearchLabel, metrics.SuccessLabel, metrics.FromLeader).Inc()

	resp = task.Result()
	resp.GetCostAggregation().ResponseTime = tr.ElapseSpan().Milliseconds()
	resp.GetCostAggregation().TotalNQ = node.scheduler.GetWaitingTaskTotalNQ()
	return resp, nil
}

// Search performs replica search tasks.
func (node *QueryNode) Search(ctx context.Context, req *querypb.SearchRequest) (*internalpb.SearchResults, error) {
	if req.FromShardLeader {
		// for compatible with rolling upgrade from version before v2.2.9
		return node.SearchSegments(ctx, req)
	}

	log := log.Ctx(ctx).With(
		zap.Int64("collectionID", req.GetReq().GetCollectionID()),
		zap.Strings("channels", req.GetDmlChannels()),
		zap.Bool("fromShardLeader", req.GetFromShardLeader()),
	)

	log.Debug("Received SearchRequest",
		zap.Int64s("segmentIDs", req.GetSegmentIDs()),
		zap.Uint64("guaranteeTimestamp", req.GetReq().GetGuaranteeTimestamp()))

	tr := timerecord.NewTimeRecorderWithTrace(ctx, "SearchRequest")

	if err := node.lifetime.Add(merr.IsHealthy); err != nil {
		return &internalpb.SearchResults{
			Status: merr.Status(err),
		}, nil
	}
	defer node.lifetime.Done()

	err := merr.CheckTargetID(req.GetReq().GetBase())
	if err != nil {
		log.Warn("target ID check failed", zap.Error(err))
		return &internalpb.SearchResults{
			Status: merr.Status(err),
		}, nil
	}

	failRet := &internalpb.SearchResults{
		Status: merr.Success(),
	}
	collection := node.manager.Collection.Get(req.GetReq().GetCollectionID())
	if collection == nil {
		failRet.Status = merr.Status(merr.WrapErrCollectionNotFound(req.GetReq().GetCollectionID()))
		return failRet, nil
	}

	// Check if the metric type specified in search params matches the metric type in the index info.
	if !req.GetFromShardLeader() && req.GetReq().GetMetricType() != "" {
		if req.GetReq().GetMetricType() != collection.GetMetricType() {
			failRet.Status = merr.Status(merr.WrapErrParameterInvalid(collection.GetMetricType(), req.GetReq().GetMetricType(),
				fmt.Sprintf("collection:%d, metric type not match", collection.ID())))
			return failRet, nil
		}
	}

	// Define the metric type when it has not been explicitly assigned by the user.
	if !req.GetFromShardLeader() && req.GetReq().GetMetricType() == "" {
		req.Req.MetricType = collection.GetMetricType()
	}

	var toReduceResults []*internalpb.SearchResults
	var mu sync.Mutex
	runningGp, runningCtx := errgroup.WithContext(ctx)
	for _, ch := range req.GetDmlChannels() {
		ch := ch
		req := &querypb.SearchRequest{
			Req:             req.Req,
			DmlChannels:     []string{ch},
			SegmentIDs:      req.SegmentIDs,
			FromShardLeader: req.FromShardLeader,
			Scope:           req.Scope,
			TotalChannelNum: req.TotalChannelNum,
		}

		runningGp.Go(func() error {
			ret, err := node.searchChannel(runningCtx, req, ch)
			mu.Lock()
			defer mu.Unlock()
			if err != nil {
				failRet.Status = merr.Status(err)
				return err
			}
			if ret.GetStatus().GetErrorCode() != commonpb.ErrorCode_Success {
				return merr.Error(failRet.GetStatus())
			}
			toReduceResults = append(toReduceResults, ret)
			return nil
		})
	}
	if err := runningGp.Wait(); err != nil {
		return failRet, nil
	}

	tr.RecordSpan()
	result, err := segments.ReduceSearchResults(ctx, toReduceResults, req.Req.GetNq(), req.Req.GetTopk(), req.Req.GetMetricType())
	if err != nil {
		log.Warn("failed to reduce search results", zap.Error(err))
		failRet.Status = merr.Status(err)
		return failRet, nil
	}
	reduceLatency := tr.RecordSpan()
	metrics.QueryNodeReduceLatency.WithLabelValues(fmt.Sprint(paramtable.GetNodeID()), metrics.SearchLabel, metrics.ReduceShards).
		Observe(float64(reduceLatency.Milliseconds()))

	collector.Rate.Add(metricsinfo.NQPerSecond, float64(req.GetReq().GetNq()))
	collector.Rate.Add(metricsinfo.SearchThroughput, float64(proto.Size(req)))
	metrics.QueryNodeExecuteCounter.WithLabelValues(strconv.FormatInt(paramtable.GetNodeID(), 10), metrics.SearchLabel).
		Add(float64(proto.Size(req)))

	if result.GetCostAggregation() != nil {
		result.GetCostAggregation().ResponseTime = tr.ElapseSpan().Milliseconds()
	}
	return result, nil
}

// only used for delegator query segments from worker
func (node *QueryNode) QuerySegments(ctx context.Context, req *querypb.QueryRequest) (*internalpb.RetrieveResults, error) {
	resp := &internalpb.RetrieveResults{
		Status: merr.Success(),
	}
	msgID := req.Req.Base.GetMsgID()
	traceID := trace.SpanFromContext(ctx).SpanContext().TraceID()
	channel := req.GetDmlChannels()[0]
	log := log.Ctx(ctx).With(
		zap.Int64("msgID", msgID),
		zap.Int64("collectionID", req.GetReq().GetCollectionID()),
		zap.String("channel", channel),
		zap.String("scope", req.GetScope().String()),
	)

	if err := node.lifetime.Add(merr.IsHealthy); err != nil {
		resp.Status = merr.Status(err)
		return resp, nil
	}
	defer node.lifetime.Done()

	metrics.QueryNodeSQCount.WithLabelValues(fmt.Sprint(paramtable.GetNodeID()), metrics.QueryLabel, metrics.TotalLabel, metrics.FromLeader).Inc()
	defer func() {
		if resp.GetStatus().GetErrorCode() != commonpb.ErrorCode_Success {
			metrics.QueryNodeSQCount.WithLabelValues(fmt.Sprint(paramtable.GetNodeID()), metrics.QueryLabel, metrics.FailLabel, metrics.FromLeader).Inc()
		}
	}()

	log.Debug("start do query segments",
		zap.Bool("fromShardLeader", req.GetFromShardLeader()),
		zap.Int64s("segmentIDs", req.GetSegmentIDs()),
	)
	// add cancel when error occurs
	queryCtx, cancel := context.WithCancel(ctx)
	defer cancel()

	tr := timerecord.NewTimeRecorder("querySegments")
	collection := node.manager.Collection.Get(req.Req.GetCollectionID())
	if collection == nil {
		resp.Status = merr.Status(merr.WrapErrCollectionNotLoaded(req.Req.GetCollectionID()))
		return resp, nil
	}

	// Send task to scheduler and wait until it finished.
	task := tasks.NewQueryTask(queryCtx, collection, node.manager, req)
	if err := node.scheduler.Add(task); err != nil {
		log.Warn("failed to add query task into scheduler", zap.Error(err))
		resp.Status = merr.Status(err)
		return resp, nil
	}
	err := task.Wait()
	if err != nil {
		log.Warn("failed to query channel", zap.Error(err))
		resp.Status = merr.Status(err)
		return resp, nil
	}

	tr.CtxElapse(ctx, fmt.Sprintf("do query done, traceID = %s, fromShardLeader = %t, vChannel = %s, segmentIDs = %v",
		traceID,
		req.GetFromShardLeader(),
		channel,
		req.GetSegmentIDs(),
	))

	// TODO QueryNodeSQLatencyInQueue QueryNodeReduceLatency
	latency := tr.ElapseSpan()
	metrics.QueryNodeSQReqLatency.WithLabelValues(fmt.Sprint(paramtable.GetNodeID()), metrics.QueryLabel, metrics.FromLeader).Observe(float64(latency.Milliseconds()))
	metrics.QueryNodeSQCount.WithLabelValues(fmt.Sprint(paramtable.GetNodeID()), metrics.QueryLabel, metrics.SuccessLabel, metrics.FromLeader).Inc()
	result := task.Result()
	result.GetCostAggregation().ResponseTime = latency.Milliseconds()
	result.GetCostAggregation().TotalNQ = node.scheduler.GetWaitingTaskTotalNQ()
	return result, nil
}

// Query performs replica query tasks.
func (node *QueryNode) Query(ctx context.Context, req *querypb.QueryRequest) (*internalpb.RetrieveResults, error) {
	if req.FromShardLeader {
		// for compatible with rolling upgrade from version before v2.2.9
		return node.QuerySegments(ctx, req)
	}

	log := log.Ctx(ctx).With(
		zap.Int64("collectionID", req.GetReq().GetCollectionID()),
		zap.Strings("shards", req.GetDmlChannels()),
	)

	log.Debug("received query request",
		zap.Int64s("outputFields", req.GetReq().GetOutputFieldsId()),
		zap.Int64s("segmentIDs", req.GetSegmentIDs()),
		zap.Uint64("guaranteeTimestamp", req.GetReq().GetGuaranteeTimestamp()),
		zap.Uint64("mvccTimestamp", req.GetReq().GetMvccTimestamp()),
		zap.Bool("isCount", req.GetReq().GetIsCount()),
	)
	tr := timerecord.NewTimeRecorderWithTrace(ctx, "QueryRequest")

	if err := node.lifetime.Add(merr.IsHealthy); err != nil {
		return &internalpb.RetrieveResults{
			Status: merr.Status(err),
		}, nil
	}
	defer node.lifetime.Done()

	err := merr.CheckTargetID(req.GetReq().GetBase())
	if err != nil {
		log.Warn("target ID check failed", zap.Error(err))
		return &internalpb.RetrieveResults{
			Status: merr.Status(err),
		}, nil
	}

	toMergeResults := make([]*internalpb.RetrieveResults, len(req.GetDmlChannels()))
	runningGp, runningCtx := errgroup.WithContext(ctx)

	for i, ch := range req.GetDmlChannels() {
		ch := ch
		req := &querypb.QueryRequest{
			Req:             req.Req,
			DmlChannels:     []string{ch},
			SegmentIDs:      req.SegmentIDs,
			FromShardLeader: req.FromShardLeader,
			Scope:           req.Scope,
		}

		idx := i
		runningGp.Go(func() error {
			ret, err := node.queryChannel(runningCtx, req, ch)
			if err == nil {
				err = merr.Error(ret.GetStatus())
			}
			if err != nil {
				return err
			}
			toMergeResults[idx] = ret
			return nil
		})
	}
	if err := runningGp.Wait(); err != nil {
		return &internalpb.RetrieveResults{
			Status: merr.Status(err),
		}, nil
	}

	tr.RecordSpan()
	reducer := segments.CreateInternalReducer(req, node.manager.Collection.Get(req.GetReq().GetCollectionID()).Schema())
	ret, err := reducer.Reduce(ctx, toMergeResults)
	if err != nil {
		return &internalpb.RetrieveResults{
			Status: merr.Status(err),
		}, nil
	}
	reduceLatency := tr.RecordSpan()
	metrics.QueryNodeReduceLatency.WithLabelValues(fmt.Sprint(paramtable.GetNodeID()), metrics.QueryLabel, metrics.ReduceShards).
		Observe(float64(reduceLatency.Milliseconds()))

	if !req.FromShardLeader {
		collector.Rate.Add(metricsinfo.NQPerSecond, 1)
		metrics.QueryNodeExecuteCounter.WithLabelValues(strconv.FormatInt(paramtable.GetNodeID(), 10), metrics.QueryLabel).Add(float64(proto.Size(req)))
	}

	if ret.GetCostAggregation() != nil {
		ret.GetCostAggregation().ResponseTime = tr.ElapseSpan().Milliseconds()
	}
	return ret, nil
}

func (node *QueryNode) QueryStream(req *querypb.QueryRequest, srv querypb.QueryNode_QueryStreamServer) error {
	ctx := srv.Context()
	log := log.Ctx(ctx).With(
		zap.Int64("collectionID", req.GetReq().GetCollectionID()),
		zap.Strings("shards", req.GetDmlChannels()),
	)
	concurrentSrv := streamrpc.NewConcurrentQueryStreamServer(srv)

	log.Debug("received query stream request",
		zap.Int64s("outputFields", req.GetReq().GetOutputFieldsId()),
		zap.Int64s("segmentIDs", req.GetSegmentIDs()),
		zap.Uint64("guaranteeTimestamp", req.GetReq().GetGuaranteeTimestamp()),
		zap.Uint64("mvccTimestamp", req.GetReq().GetMvccTimestamp()),
		zap.Bool("isCount", req.GetReq().GetIsCount()),
	)

	if err := node.lifetime.Add(merr.IsHealthy); err != nil {
		concurrentSrv.Send(&internalpb.RetrieveResults{Status: merr.Status(err)})
		return nil
	}
	defer node.lifetime.Done()

	err := merr.CheckTargetID(req.GetReq().GetBase())
	if err != nil {
		log.Warn("target ID check failed", zap.Error(err))
		return err
	}

	runningGp, runningCtx := errgroup.WithContext(ctx)

	for _, ch := range req.GetDmlChannels() {
		ch := ch
		req := &querypb.QueryRequest{
			Req:             req.Req,
			DmlChannels:     []string{ch},
			SegmentIDs:      req.SegmentIDs,
			FromShardLeader: req.FromShardLeader,
			Scope:           req.Scope,
		}

		runningGp.Go(func() error {
			err := node.queryChannelStream(runningCtx, req, ch, concurrentSrv)
			if err != nil {
				return err
			}
			return nil
		})
	}

	if err := runningGp.Wait(); err != nil {
		concurrentSrv.Send(&internalpb.RetrieveResults{
			Status: merr.Status(err),
		})
		return nil
	}

	collector.Rate.Add(metricsinfo.NQPerSecond, 1)
	metrics.QueryNodeExecuteCounter.WithLabelValues(strconv.FormatInt(paramtable.GetNodeID(), 10), metrics.QueryLabel).Add(float64(proto.Size(req)))
	return nil
}

func (node *QueryNode) QueryStreamSegments(req *querypb.QueryRequest, srv querypb.QueryNode_QueryStreamSegmentsServer) error {
	ctx := srv.Context()
	msgID := req.Req.Base.GetMsgID()
	traceID := trace.SpanFromContext(ctx).SpanContext().TraceID()
	channel := req.GetDmlChannels()[0]
	concurrentSrv := streamrpc.NewConcurrentQueryStreamServer(srv)

	log := log.Ctx(ctx).With(
		zap.Int64("msgID", msgID),
		zap.Int64("collectionID", req.GetReq().GetCollectionID()),
		zap.String("channel", channel),
		zap.String("scope", req.GetScope().String()),
	)

	resp := &internalpb.RetrieveResults{}
	metrics.QueryNodeSQCount.WithLabelValues(fmt.Sprint(paramtable.GetNodeID()), metrics.QueryLabel, metrics.TotalLabel, metrics.FromLeader).Inc()
	defer func() {
		if resp.GetStatus().GetErrorCode() != commonpb.ErrorCode_Success {
			metrics.QueryNodeSQCount.WithLabelValues(fmt.Sprint(paramtable.GetNodeID()), metrics.QueryLabel, metrics.FailLabel, metrics.FromLeader).Inc()
		}
	}()

	if err := node.lifetime.Add(merr.IsHealthy); err != nil {
		resp.Status = merr.Status(err)
		concurrentSrv.Send(resp)
		return nil
	}
	defer node.lifetime.Done()

	log.Debug("start do query with channel",
		zap.Bool("fromShardLeader", req.GetFromShardLeader()),
		zap.Int64s("segmentIDs", req.GetSegmentIDs()),
	)

	tr := timerecord.NewTimeRecorder("queryChannel")

	err := node.queryStreamSegments(ctx, req, concurrentSrv)
	if err != nil {
		resp.Status = merr.Status(err)
		concurrentSrv.Send(resp)
		return nil
	}

	tr.CtxElapse(ctx, fmt.Sprintf("do query done, traceID = %s, fromShardLeader = %t, vChannel = %s, segmentIDs = %v",
		traceID,
		req.GetFromShardLeader(),
		channel,
		req.GetSegmentIDs(),
	))

	// TODO QueryNodeSQLatencyInQueue QueryNodeReduceLatency
	latency := tr.ElapseSpan()
	metrics.QueryNodeSQReqLatency.WithLabelValues(fmt.Sprint(paramtable.GetNodeID()), metrics.QueryLabel, metrics.FromLeader).Observe(float64(latency.Milliseconds()))
	metrics.QueryNodeSQCount.WithLabelValues(fmt.Sprint(paramtable.GetNodeID()), metrics.QueryLabel, metrics.SuccessLabel, metrics.FromLeader).Inc()
	return nil
}

// SyncReplicaSegments syncs replica node & segments states
func (node *QueryNode) SyncReplicaSegments(ctx context.Context, req *querypb.SyncReplicaSegmentsRequest) (*commonpb.Status, error) {
	return merr.Success(), nil
}

// ShowConfigurations returns the configurations of queryNode matching req.Pattern
func (node *QueryNode) ShowConfigurations(ctx context.Context, req *internalpb.ShowConfigurationsRequest) (*internalpb.ShowConfigurationsResponse, error) {
	if err := node.lifetime.Add(merr.IsHealthy); err != nil {
		log.Warn("QueryNode.ShowConfigurations failed",
			zap.Int64("nodeId", paramtable.GetNodeID()),
			zap.String("req", req.Pattern),
			zap.Error(err))

		return &internalpb.ShowConfigurationsResponse{
			Status:        merr.Status(err),
			Configuations: nil,
		}, nil
	}
	defer node.lifetime.Done()

	configList := make([]*commonpb.KeyValuePair, 0)
	for key, value := range paramtable.Get().GetComponentConfigurations("querynode", req.Pattern) {
		configList = append(configList,
			&commonpb.KeyValuePair{
				Key:   key,
				Value: value,
			})
	}

	return &internalpb.ShowConfigurationsResponse{
		Status:        merr.Success(),
		Configuations: configList,
	}, nil
}

// GetMetrics return system infos of the query node, such as total memory, memory usage, cpu usage ...
func (node *QueryNode) GetMetrics(ctx context.Context, req *milvuspb.GetMetricsRequest) (*milvuspb.GetMetricsResponse, error) {
	if err := node.lifetime.Add(merr.IsHealthy); err != nil {
		log.Warn("QueryNode.GetMetrics failed",
			zap.Int64("nodeId", paramtable.GetNodeID()),
			zap.String("req", req.Request),
			zap.Error(err))

		return &milvuspb.GetMetricsResponse{
			Status:   merr.Status(err),
			Response: "",
		}, nil
	}
	defer node.lifetime.Done()

	metricType, err := metricsinfo.ParseMetricType(req.Request)
	if err != nil {
		log.Warn("QueryNode.GetMetrics failed to parse metric type",
			zap.Int64("nodeId", paramtable.GetNodeID()),
			zap.String("req", req.Request),
			zap.Error(err))

		return &milvuspb.GetMetricsResponse{
			Status: merr.Status(err),
		}, nil
	}

	if metricType == metricsinfo.SystemInfoMetrics {
		queryNodeMetrics, err := getSystemInfoMetrics(ctx, req, node)
		if err != nil {
			log.Warn("QueryNode.GetMetrics failed",
				zap.Int64("nodeId", paramtable.GetNodeID()),
				zap.String("req", req.Request),
				zap.String("metricType", metricType),
				zap.Error(err))
			return &milvuspb.GetMetricsResponse{
				Status: merr.Status(err),
			}, nil
		}
		log.RatedDebug(50, "QueryNode.GetMetrics",
			zap.Int64("nodeID", paramtable.GetNodeID()),
			zap.String("req", req.Request),
			zap.String("metricType", metricType),
			zap.Any("queryNodeMetrics", queryNodeMetrics))

		return queryNodeMetrics, nil
	}

	log.Debug("QueryNode.GetMetrics failed, request metric type is not implemented yet",
		zap.Int64("nodeID", paramtable.GetNodeID()),
		zap.String("req", req.Request),
		zap.String("metricType", metricType))

	return &milvuspb.GetMetricsResponse{
		Status: merr.Status(merr.WrapErrMetricNotFound(metricType)),
	}, nil
}

func (node *QueryNode) GetDataDistribution(ctx context.Context, req *querypb.GetDataDistributionRequest) (*querypb.GetDataDistributionResponse, error) {
	log := log.Ctx(ctx).With(
		zap.Int64("msgID", req.GetBase().GetMsgID()),
		zap.Int64("nodeID", paramtable.GetNodeID()),
	)
	if err := node.lifetime.Add(merr.IsHealthy); err != nil {
		log.Warn("QueryNode.GetDataDistribution failed",
			zap.Error(err))

		return &querypb.GetDataDistributionResponse{
			Status: merr.Status(err),
		}, nil
	}
	defer node.lifetime.Done()

	// check target matches
	if err := merr.CheckTargetID(req.GetBase()); err != nil {
		return &querypb.GetDataDistributionResponse{
			Status: merr.Status(err),
		}, nil
	}

	sealedSegments := node.manager.Segment.GetBy(segments.WithType(commonpb.SegmentState_Sealed))
	segmentVersionInfos := make([]*querypb.SegmentVersionInfo, 0, len(sealedSegments))
	for _, s := range sealedSegments {
		segmentVersionInfos = append(segmentVersionInfos, &querypb.SegmentVersionInfo{
			ID:                 s.ID(),
			Collection:         s.Collection(),
			Partition:          s.Partition(),
			Channel:            s.Shard(),
			Version:            s.Version(),
			LastDeltaTimestamp: s.LastDeltaTimestamp(),
			IndexInfo: lo.SliceToMap(s.Indexes(), func(info *segments.IndexedFieldInfo) (int64, *querypb.FieldIndexInfo) {
				return info.IndexInfo.FieldID, info.IndexInfo
			}),
		})
	}

	channelVersionInfos := make([]*querypb.ChannelVersionInfo, 0)
	leaderViews := make([]*querypb.LeaderView, 0)

	node.delegators.Range(func(key string, delegator delegator.ShardDelegator) bool {
		if !delegator.Serviceable() {
			return true
		}
		channelVersionInfos = append(channelVersionInfos, &querypb.ChannelVersionInfo{
			Channel:    key,
			Collection: delegator.Collection(),
			Version:    delegator.Version(),
		})

		sealed, growing := delegator.GetSegmentInfo(false)
		sealedSegments := make(map[int64]*querypb.SegmentDist)
		for _, item := range sealed {
			for _, segment := range item.Segments {
				sealedSegments[segment.SegmentID] = &querypb.SegmentDist{
					NodeID:  item.NodeID,
					Version: segment.Version,
				}
			}
		}

		numOfGrowingRows := int64(0)
		growingSegments := make(map[int64]*msgpb.MsgPosition)
		for _, entry := range growing {
			segment := node.manager.Segment.GetWithType(entry.SegmentID, segments.SegmentTypeGrowing)
			if segment == nil {
				log.Warn("leader view growing not found", zap.String("channel", key), zap.Int64("segmentID", entry.SegmentID))
				growingSegments[entry.SegmentID] = &msgpb.MsgPosition{}
				continue
			}
			growingSegments[entry.SegmentID] = segment.StartPosition()
			numOfGrowingRows += segment.InsertCount()
		}

		leaderViews = append(leaderViews, &querypb.LeaderView{
			Collection:       delegator.Collection(),
			Channel:          key,
			SegmentDist:      sealedSegments,
			GrowingSegments:  growingSegments,
			TargetVersion:    delegator.GetTargetVersion(),
			NumOfGrowingRows: numOfGrowingRows,
		})
		return true
	})

	return &querypb.GetDataDistributionResponse{
		Status:      merr.Success(),
		NodeID:      paramtable.GetNodeID(),
		Segments:    segmentVersionInfos,
		Channels:    channelVersionInfos,
		LeaderViews: leaderViews,
	}, nil
}

func (node *QueryNode) SyncDistribution(ctx context.Context, req *querypb.SyncDistributionRequest) (*commonpb.Status, error) {
	log := log.Ctx(ctx).With(zap.Int64("collectionID", req.GetCollectionID()),
		zap.String("channel", req.GetChannel()), zap.Int64("currentNodeID", paramtable.GetNodeID()))
	// check node healthy
	if err := node.lifetime.Add(merr.IsHealthy); err != nil {
		return merr.Status(err), nil
	}
	defer node.lifetime.Done()

	// check target matches
	if err := merr.CheckTargetID(req.GetBase()); err != nil {
		return merr.Status(err), nil
	}

	// get shard delegator
	shardDelegator, ok := node.delegators.Get(req.GetChannel())
	if !ok {
		err := merr.WrapErrChannelNotFound(req.GetChannel())
		log.Warn("failed to find shard cluster when sync")
		return merr.Status(err), nil
	}

	// translate segment action
	removeActions := make([]*querypb.SyncAction, 0)
	group, ctx := errgroup.WithContext(ctx)
	for _, action := range req.GetActions() {
		log := log.With(zap.String("Action",
			action.GetType().String()))
		switch action.GetType() {
		case querypb.SyncType_Remove:
			log.Info("sync action", zap.Int64("segmentID", action.SegmentID))
			removeActions = append(removeActions, action)
		case querypb.SyncType_Set:
			log.Info("sync action", zap.Int64("segmentID", action.SegmentID))
			if action.GetInfo() == nil {
				log.Warn("sync request from legacy querycoord without load info, skip")
				continue
			}

			// to pass segment'version, we call load segment one by one
			action := action
			group.Go(func() error {
				return shardDelegator.LoadSegments(ctx, &querypb.LoadSegmentsRequest{
					Base: commonpbutil.NewMsgBase(
						commonpbutil.WithMsgType(commonpb.MsgType_LoadSegments),
						commonpbutil.WithMsgID(req.Base.GetMsgID()),
					),
					Infos:        []*querypb.SegmentLoadInfo{action.GetInfo()},
					Schema:       req.GetSchema(),
					LoadMeta:     req.GetLoadMeta(),
					CollectionID: req.GetCollectionID(),
					ReplicaID:    req.GetReplicaID(),
					DstNodeID:    action.GetNodeID(),
					Version:      action.GetVersion(),
					NeedTransfer: false,
					LoadScope:    querypb.LoadScope_Delta,
				})
			})
		case querypb.SyncType_UpdateVersion:
			log.Info("sync action", zap.Int64("TargetVersion", action.GetTargetVersion()))
			pipeline := node.pipelineManager.Get(req.GetChannel())
			if pipeline != nil {
				droppedInfos := lo.Map(action.GetDroppedInTarget(), func(id int64, _ int) *datapb.SegmentInfo {
					return &datapb.SegmentInfo{
						ID: id,
						DmlPosition: &msgpb.MsgPosition{
							Timestamp: typeutil.MaxTimestamp,
						},
					}
				})
				pipeline.ExcludedSegments(droppedInfos...)
			}
			shardDelegator.SyncTargetVersion(action.GetTargetVersion(), action.GetGrowingInTarget(),
				action.GetSealedInTarget(), action.GetDroppedInTarget())
		default:
			return merr.Status(merr.WrapErrServiceInternal("unknown action type", action.GetType().String())), nil
		}
	}

	err := group.Wait()
	if err != nil {
		log.Warn("failed to sync distribution", zap.Error(err))
		return merr.Status(err), nil
	}

	for _, action := range removeActions {
		shardDelegator.ReleaseSegments(ctx, &querypb.ReleaseSegmentsRequest{
			NodeID:       action.GetNodeID(),
			SegmentIDs:   []int64{action.GetSegmentID()},
			Scope:        querypb.DataScope_Historical,
			CollectionID: req.GetCollectionID(),
		}, true)
	}

	return merr.Success(), nil
}

// Delete is used to forward delete message between delegator and workers.
func (node *QueryNode) Delete(ctx context.Context, req *querypb.DeleteRequest) (*commonpb.Status, error) {
	log := log.Ctx(ctx).With(
		zap.Int64("collectionID", req.GetCollectionId()),
		zap.String("channel", req.GetVchannelName()),
		zap.Int64("segmentID", req.GetSegmentId()),
	)

	// check node healthy
	if err := node.lifetime.Add(merr.IsHealthy); err != nil {
		return merr.Status(err), nil
	}
	defer node.lifetime.Done()

	// check target matches
	if err := merr.CheckTargetID(req.GetBase()); err != nil {
		return merr.Status(err), nil
	}

	log.Info("QueryNode received worker delete request")
	log.Debug("Worker delete detail",
		zap.String("pks", req.GetPrimaryKeys().String()),
		zap.Uint64s("tss", req.GetTimestamps()),
	)

	segments := node.manager.Segment.GetBy(segments.WithID(req.GetSegmentId()))
	if len(segments) == 0 {
		err := merr.WrapErrSegmentNotFound(req.GetSegmentId())
		log.Warn("segment not found for delete")
		return merr.Status(err), nil
	}

	pks := storage.ParseIDs2PrimaryKeys(req.GetPrimaryKeys())
	for _, segment := range segments {
		err := segment.Delete(pks, req.GetTimestamps())
		if err != nil {
			log.Warn("segment delete failed", zap.Error(err))
			return merr.Status(err), nil
		}
	}

	return merr.Success(), nil
}<|MERGE_RESOLUTION|>--- conflicted
+++ resolved
@@ -443,16 +443,13 @@
 		return merr.Status(err), nil
 	}
 
-<<<<<<< HEAD
 	collection := node.manager.Collection.Put(req.GetCollectionID(), req.GetSchema(),
 		node.composeIndexMeta(req.GetIndexInfoList(), req.GetSchema()), req.GetLoadMeta())
-=======
 	// check index
 	if len(req.GetIndexInfoList()) == 0 {
 		err := merr.WrapErrIndexNotFoundForCollection(req.GetSchema().GetName())
 		return merr.Status(err), nil
 	}
->>>>>>> 9c9ab08f
 
 	// Delegates request to workers
 	if req.GetNeedTransfer() {
