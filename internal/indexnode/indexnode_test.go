--- conflicted
+++ resolved
@@ -18,451 +18,440 @@
 
 import (
 	"context"
-<<<<<<< HEAD
-	"encoding/json"
-	"fmt"
 	"os"
-=======
-	"math/rand"
->>>>>>> 74a87f80
-	"path"
 	"testing"
-	"time"
 
 	"github.com/milvus-io/milvus/internal/proto/commonpb"
 	"github.com/milvus-io/milvus/internal/proto/internalpb"
-	"github.com/milvus-io/milvus/internal/util/sessionutil"
 	"github.com/stretchr/testify/assert"
 )
 
-func TestRegister(t *testing.T) {
-	var (
-		factory = &mockFactory{}
-		ctx     = context.TODO()
-	)
-	Params.Init()
-	in, err := NewIndexNode(ctx, factory)
-	assert.Nil(t, err)
-	in.SetEtcdClient(getEtcdClient())
-	assert.Nil(t, in.initSession())
-	assert.Nil(t, in.Register())
-	key := in.session.ServerName
-	if !in.session.Exclusive {
-		key = fmt.Sprintf("%s-%d", key, in.session.ServerID)
-	}
-	resp, err := getEtcdClient().Get(ctx, path.Join(Params.EtcdCfg.MetaRootPath, sessionutil.DefaultServiceRoot, key))
-	assert.Nil(t, err)
-	assert.Equal(t, int64(1), resp.Count)
-	sess := &sessionutil.Session{}
-	assert.Nil(t, json.Unmarshal(resp.Kvs[0].Value, sess))
-	assert.Equal(t, sess.ServerID, in.session.ServerID)
-	assert.Equal(t, sess.Address, in.session.Address)
-	assert.Equal(t, sess.ServerName, in.session.ServerName)
-
-<<<<<<< HEAD
-	// revoke lease
-	in.session.Revoke(time.Second)
-=======
-	in.chunkManager = storage.NewLocalChunkManager(storage.RootPath("/tmp/lib/milvus"))
-	t.Run("CreateIndex FloatVector", func(t *testing.T) {
-		var insertCodec storage.InsertCodec
-
-		insertCodec.Schema = &etcdpb.CollectionMeta{
-			ID: collectionID,
-			Schema: &schemapb.CollectionSchema{
-				Fields: []*schemapb.FieldSchema{
-					{
-						FieldID:      floatVectorFieldID,
-						Name:         floatVectorFieldName,
-						IsPrimaryKey: false,
-						DataType:     schemapb.DataType_FloatVector,
-					},
-				},
-			},
-		}
-		data := make(map[UniqueID]storage.FieldData)
-		tsData := make([]int64, nb)
-		for i := 0; i < nb; i++ {
-			tsData[i] = int64(i + 100)
-		}
-		data[tsFieldID] = &storage.Int64FieldData{
-			NumRows: []int64{nb},
-			Data:    tsData,
-		}
-		data[floatVectorFieldID] = &storage.FloatVectorFieldData{
-			NumRows: []int64{nb},
-			Data:    generateFloatVectors(),
-			Dim:     dim,
-		}
-		insertData := storage.InsertData{
-			Data: data,
-			Infos: []storage.BlobInfo{
-				{
-					Length: 10,
-				},
-			},
-		}
-		binLogs, _, err := insertCodec.Serialize(999, 888, &insertData)
-		assert.Nil(t, err)
-		kvs := make(map[string][]byte, len(binLogs))
-		paths := make([]string, 0, len(binLogs))
-		for i, blob := range binLogs {
-			key := path.Join(floatVectorBinlogPath, strconv.Itoa(i))
-			paths = append(paths, key)
-			kvs[key] = blob.Value[:]
-		}
-		err = in.chunkManager.MultiWrite(kvs)
-		assert.Nil(t, err)
-
-		indexMeta := &indexpb.IndexMeta{
-			IndexBuildID: indexBuildID1,
-			State:        commonpb.IndexState_InProgress,
-			IndexVersion: 1,
-		}
-
-		value, err := proto.Marshal(indexMeta)
-		assert.Nil(t, err)
-		err = in.etcdKV.Save(metaPath1, string(value))
-		assert.Nil(t, err)
-		req := &indexpb.CreateIndexRequest{
-			IndexBuildID: indexBuildID1,
-			IndexName:    "FloatVector",
-			IndexID:      indexID,
-			Version:      1,
-			MetaPath:     metaPath1,
-			DataPaths:    paths,
-			TypeParams: []*commonpb.KeyValuePair{
-				{
-					Key:   "dim",
-					Value: "8",
-				},
-			},
-			IndexParams: []*commonpb.KeyValuePair{
-				{
-					Key:   "index_type",
-					Value: "IVF_SQ8",
-				},
-				{
-					Key:   "params",
-					Value: "{\"nlist\": 128}",
-				},
-				{
-					Key:   "metric_type",
-					Value: "L2",
-				},
-			},
-		}
-
-		status, err2 := in.CreateIndex(ctx, req)
-		assert.Nil(t, err2)
-		assert.Equal(t, commonpb.ErrorCode_Success, status.ErrorCode)
-
-		strValue, err3 := in.etcdKV.Load(metaPath1)
-		assert.Nil(t, err3)
-		indexMetaTmp := indexpb.IndexMeta{}
-		err = proto.Unmarshal([]byte(strValue), &indexMetaTmp)
-		assert.Nil(t, err)
-		for indexMetaTmp.State != commonpb.IndexState_Finished {
-			time.Sleep(100 * time.Millisecond)
-			strValue, err := in.etcdKV.Load(metaPath1)
-			assert.Nil(t, err)
-			err = proto.Unmarshal([]byte(strValue), &indexMetaTmp)
-			assert.Nil(t, err)
-		}
-		defer in.chunkManager.MultiRemove(indexMetaTmp.IndexFilePaths)
-		defer func() {
-			for k := range kvs {
-				err = in.chunkManager.Remove(k)
-				assert.Nil(t, err)
-			}
-		}()
-
-		defer in.etcdKV.RemoveWithPrefix(metaPath1)
-	})
-	t.Run("CreateIndex BinaryVector", func(t *testing.T) {
-		var insertCodec storage.InsertCodec
-
-		insertCodec.Schema = &etcdpb.CollectionMeta{
-			ID: collectionID,
-			Schema: &schemapb.CollectionSchema{
-				Fields: []*schemapb.FieldSchema{
-					{
-						FieldID:      binaryVectorFieldID,
-						Name:         binaryVectorFieldName,
-						IsPrimaryKey: false,
-						DataType:     schemapb.DataType_BinaryVector,
-					},
-				},
-			},
-		}
-		data := make(map[UniqueID]storage.FieldData)
-		tsData := make([]int64, nb)
-		for i := 0; i < nb; i++ {
-			tsData[i] = int64(i + 100)
-		}
-		data[tsFieldID] = &storage.Int64FieldData{
-			NumRows: []int64{nb},
-			Data:    tsData,
-		}
-		data[binaryVectorFieldID] = &storage.BinaryVectorFieldData{
-			NumRows: []int64{nb},
-			Data:    generateBinaryVectors(),
-			Dim:     dim,
-		}
-		insertData := storage.InsertData{
-			Data: data,
-			Infos: []storage.BlobInfo{
-				{
-					Length: 10,
-				},
-			},
-		}
-		binLogs, _, err := insertCodec.Serialize(999, 888, &insertData)
-		assert.Nil(t, err)
-		kvs := make(map[string][]byte, len(binLogs))
-		paths := make([]string, 0, len(binLogs))
-		for i, blob := range binLogs {
-			key := path.Join(binaryVectorBinlogPath, strconv.Itoa(i))
-			paths = append(paths, key)
-			kvs[key] = blob.Value[:]
-		}
-		err = in.chunkManager.MultiWrite(kvs)
-		assert.Nil(t, err)
-
-		indexMeta := &indexpb.IndexMeta{
-			IndexBuildID: indexBuildID2,
-			State:        commonpb.IndexState_InProgress,
-			IndexVersion: 1,
-		}
-
-		value, err := proto.Marshal(indexMeta)
-		assert.Nil(t, err)
-		err = in.etcdKV.Save(metaPath2, string(value))
-		assert.Nil(t, err)
-		req := &indexpb.CreateIndexRequest{
-			IndexBuildID: indexBuildID2,
-			IndexName:    "BinaryVector",
-			IndexID:      indexID,
-			Version:      1,
-			MetaPath:     metaPath2,
-			DataPaths:    paths,
-			TypeParams: []*commonpb.KeyValuePair{
-				{
-					Key:   "dim",
-					Value: "8",
-				},
-			},
-			IndexParams: []*commonpb.KeyValuePair{
-				{
-					Key:   "index_type",
-					Value: "BIN_FLAT",
-				},
-				{
-					Key:   "metric_type",
-					Value: "JACCARD",
-				},
-			},
-		}
-
-		status, err2 := in.CreateIndex(ctx, req)
-		assert.Nil(t, err2)
-		assert.Equal(t, commonpb.ErrorCode_Success, status.ErrorCode)
-
-		strValue, err3 := in.etcdKV.Load(metaPath2)
-		assert.Nil(t, err3)
-		indexMetaTmp := indexpb.IndexMeta{}
-		err = proto.Unmarshal([]byte(strValue), &indexMetaTmp)
-		assert.Nil(t, err)
-		for indexMetaTmp.State != commonpb.IndexState_Finished {
-			time.Sleep(100 * time.Millisecond)
-			strValue, err = in.etcdKV.Load(metaPath2)
-			assert.Nil(t, err)
-			err = proto.Unmarshal([]byte(strValue), &indexMetaTmp)
-			assert.Nil(t, err)
-		}
-		defer in.chunkManager.MultiRemove(indexMetaTmp.IndexFilePaths)
-		defer func() {
-			for k := range kvs {
-				err = in.chunkManager.Remove(k)
-				assert.Nil(t, err)
-			}
-		}()
-
-		defer in.etcdKV.RemoveWithPrefix(metaPath2)
-	})
-
-	t.Run("Create DeletedIndex", func(t *testing.T) {
-		var insertCodec storage.InsertCodec
-
-		insertCodec.Schema = &etcdpb.CollectionMeta{
-			ID: collectionID,
-			Schema: &schemapb.CollectionSchema{
-				Fields: []*schemapb.FieldSchema{
-					{
-						FieldID:      floatVectorFieldID,
-						Name:         floatVectorFieldName,
-						IsPrimaryKey: false,
-						DataType:     schemapb.DataType_FloatVector,
-					},
-				},
-			},
-		}
-		data := make(map[UniqueID]storage.FieldData)
-		tsData := make([]int64, nb)
-		for i := 0; i < nb; i++ {
-			tsData[i] = int64(i + 100)
-		}
-		data[tsFieldID] = &storage.Int64FieldData{
-			NumRows: []int64{nb},
-			Data:    tsData,
-		}
-		data[floatVectorFieldID] = &storage.FloatVectorFieldData{
-			NumRows: []int64{nb},
-			Data:    generateFloatVectors(),
-			Dim:     dim,
-		}
-		insertData := storage.InsertData{
-			Data: data,
-			Infos: []storage.BlobInfo{
-				{
-					Length: 10,
-				},
-			},
-		}
-		binLogs, _, err := insertCodec.Serialize(999, 888, &insertData)
-		assert.Nil(t, err)
-		kvs := make(map[string][]byte, len(binLogs))
-		paths := make([]string, 0, len(binLogs))
-		for i, blob := range binLogs {
-			key := path.Join(floatVectorBinlogPath, strconv.Itoa(i))
-			paths = append(paths, key)
-			kvs[key] = blob.Value[:]
-		}
-		err = in.chunkManager.MultiWrite(kvs)
-		assert.Nil(t, err)
-
-		indexMeta := &indexpb.IndexMeta{
-			IndexBuildID: indexBuildID1,
-			State:        commonpb.IndexState_InProgress,
-			IndexVersion: 1,
-			MarkDeleted:  true,
-		}
-
-		value, err := proto.Marshal(indexMeta)
-		assert.Nil(t, err)
-		err = in.etcdKV.Save(metaPath3, string(value))
-		assert.Nil(t, err)
-		req := &indexpb.CreateIndexRequest{
-			IndexBuildID: indexBuildID1,
-			IndexName:    "FloatVector",
-			IndexID:      indexID,
-			Version:      1,
-			MetaPath:     metaPath3,
-			DataPaths:    paths,
-			TypeParams: []*commonpb.KeyValuePair{
-				{
-					Key:   "dim",
-					Value: "8",
-				},
-			},
-			IndexParams: []*commonpb.KeyValuePair{
-				{
-					Key:   "index_type",
-					Value: "IVF_SQ8",
-				},
-				{
-					Key:   "params",
-					Value: "{\"nlist\": 128}",
-				},
-				{
-					Key:   "metric_type",
-					Value: "L2",
-				},
-			},
-		}
-
-		status, err2 := in.CreateIndex(ctx, req)
-		assert.Nil(t, err2)
-		assert.Equal(t, commonpb.ErrorCode_Success, status.ErrorCode)
-		time.Sleep(100 * time.Millisecond)
-		strValue, err3 := in.etcdKV.Load(metaPath3)
-		assert.Nil(t, err3)
-		indexMetaTmp := indexpb.IndexMeta{}
-		err = proto.Unmarshal([]byte(strValue), &indexMetaTmp)
-		assert.Nil(t, err)
-		assert.Equal(t, true, indexMetaTmp.MarkDeleted)
-		assert.Equal(t, int64(1), indexMetaTmp.IndexVersion)
-		//for indexMetaTmp.State != commonpb.IndexState_Finished {
-		//	time.Sleep(100 * time.Millisecond)
-		//	strValue, err := in.etcdKV.Load(metaPath3)
-		//	assert.Nil(t, err)
-		//	err = proto.Unmarshal([]byte(strValue), &indexMetaTmp)
-		//	assert.Nil(t, err)
-		//}
-		defer in.chunkManager.MultiRemove(indexMetaTmp.IndexFilePaths)
-		defer func() {
-			for k := range kvs {
-				err = in.chunkManager.Remove(k)
-				assert.Nil(t, err)
-			}
-		}()
-
-		defer in.etcdKV.RemoveWithPrefix(metaPath3)
-	})
-
-	t.Run("GetComponentStates", func(t *testing.T) {
-		resp, err := in.GetComponentStates(ctx)
-		assert.Nil(t, err)
-		assert.Equal(t, commonpb.ErrorCode_Success, resp.Status.ErrorCode)
-		assert.Equal(t, internalpb.StateCode_Healthy, resp.State.StateCode)
-	})
-
-	t.Run("GetTimeTickChannel", func(t *testing.T) {
-		resp, err := in.GetTimeTickChannel(ctx)
-		assert.Nil(t, err)
-		assert.Equal(t, commonpb.ErrorCode_Success, resp.Status.ErrorCode)
-	})
-
-	t.Run("GetStatisticsChannel", func(t *testing.T) {
-		resp, err := in.GetStatisticsChannel(ctx)
-		assert.Nil(t, err)
-		assert.Equal(t, commonpb.ErrorCode_Success, resp.Status.ErrorCode)
-	})
-
-	t.Run("ShowConfigurations", func(t *testing.T) {
-		pattern := "Port"
-		req := &internalpb.ShowConfigurationsRequest{
-			Base: &commonpb.MsgBase{
-				MsgType: commonpb.MsgType_WatchQueryChannels,
-				MsgID:   rand.Int63(),
-			},
-			Pattern: pattern,
-		}
-
-		resp, err := in.ShowConfigurations(ctx, req)
-		assert.NoError(t, err)
-		assert.Equal(t, commonpb.ErrorCode_Success, resp.Status.ErrorCode)
-		assert.Equal(t, 1, len(resp.Configuations))
-		assert.Equal(t, "indexnode.port", resp.Configuations[0].Key)
-	})
-
-	t.Run("GetMetrics_system_info", func(t *testing.T) {
-		req, err := metricsinfo.ConstructRequestByMetricType(metricsinfo.SystemInfoMetrics)
-		assert.Nil(t, err)
-		resp, err := in.GetMetrics(ctx, req)
-		assert.Nil(t, err)
-		log.Info("GetMetrics_system_info",
-			zap.String("resp", resp.Response),
-			zap.String("name", resp.ComponentName))
-	})
-	err = in.etcdKV.RemoveWithPrefix("session/IndexNode")
-	assert.Nil(t, err)
->>>>>>> 74a87f80
-
-	resp, err = getEtcdClient().Get(ctx, path.Join(Params.EtcdCfg.MetaRootPath, sessionutil.DefaultServiceRoot, in.session.ServerName))
-	assert.Nil(t, err)
-	assert.Equal(t, resp.Count, int64(0))
-}
+//func TestRegister(t *testing.T) {
+//	var (
+//		factory = &mockFactory{}
+//		ctx     = context.TODO()
+//	)
+//	Params.Init()
+//	in, err := NewIndexNode(ctx, factory)
+//	assert.Nil(t, err)
+//	in.SetEtcdClient(getEtcdClient())
+//	assert.Nil(t, in.initSession())
+//	assert.Nil(t, in.Register())
+//	key := in.session.ServerName
+//	if !in.session.Exclusive {
+//		key = fmt.Sprintf("%s-%d", key, in.session.ServerID)
+//	}
+//	resp, err := getEtcdClient().Get(ctx, path.Join(Params.EtcdCfg.MetaRootPath, sessionutil.DefaultServiceRoot, key))
+//	assert.Nil(t, err)
+//	assert.Equal(t, int64(1), resp.Count)
+//	sess := &sessionutil.Session{}
+//	assert.Nil(t, json.Unmarshal(resp.Kvs[0].Value, sess))
+//	assert.Equal(t, sess.ServerID, in.session.ServerID)
+//	assert.Equal(t, sess.Address, in.session.Address)
+//	assert.Equal(t, sess.ServerName, in.session.ServerName)
+//
+//	// revoke lease
+//	in.session.Revoke(time.Second)
+//
+//	in.chunkManager = storage.NewLocalChunkManager(storage.RootPath("/tmp/lib/milvus"))
+//	t.Run("CreateIndex FloatVector", func(t *testing.T) {
+//		var insertCodec storage.InsertCodec
+//
+//		insertCodec.Schema = &etcdpb.CollectionMeta{
+//			ID: collectionID,
+//			Schema: &schemapb.CollectionSchema{
+//				Fields: []*schemapb.FieldSchema{
+//					{
+//						FieldID:      floatVectorFieldID,
+//						Name:         floatVectorFieldName,
+//						IsPrimaryKey: false,
+//						DataType:     schemapb.DataType_FloatVector,
+//					},
+//				},
+//			},
+//		}
+//		data := make(map[UniqueID]storage.FieldData)
+//		tsData := make([]int64, nb)
+//		for i := 0; i < nb; i++ {
+//			tsData[i] = int64(i + 100)
+//		}
+//		data[tsFieldID] = &storage.Int64FieldData{
+//			NumRows: []int64{nb},
+//			Data:    tsData,
+//		}
+//		data[floatVectorFieldID] = &storage.FloatVectorFieldData{
+//			NumRows: []int64{nb},
+//			Data:    generateFloatVectors(),
+//			Dim:     dim,
+//		}
+//		insertData := storage.InsertData{
+//			Data: data,
+//			Infos: []storage.BlobInfo{
+//				{
+//					Length: 10,
+//				},
+//			},
+//		}
+//		binLogs, _, err := insertCodec.Serialize(999, 888, &insertData)
+//		assert.Nil(t, err)
+//		kvs := make(map[string][]byte, len(binLogs))
+//		paths := make([]string, 0, len(binLogs))
+//		for i, blob := range binLogs {
+//			key := path.Join(floatVectorBinlogPath, strconv.Itoa(i))
+//			paths = append(paths, key)
+//			kvs[key] = blob.Value[:]
+//		}
+//		err = in.chunkManager.MultiWrite(kvs)
+//		assert.Nil(t, err)
+//
+//		indexMeta := &indexpb.IndexMeta{
+//			IndexBuildID: indexBuildID1,
+//			State:        commonpb.IndexState_InProgress,
+//			IndexVersion: 1,
+//		}
+//
+//		value, err := proto.Marshal(indexMeta)
+//		assert.Nil(t, err)
+//		err = in.etcdKV.Save(metaPath1, string(value))
+//		assert.Nil(t, err)
+//		req := &indexpb.CreateIndexRequest{
+//			IndexBuildID: indexBuildID1,
+//			IndexName:    "FloatVector",
+//			IndexID:      indexID,
+//			Version:      1,
+//			MetaPath:     metaPath1,
+//			DataPaths:    paths,
+//			TypeParams: []*commonpb.KeyValuePair{
+//				{
+//					Key:   "dim",
+//					Value: "8",
+//				},
+//			},
+//			IndexParams: []*commonpb.KeyValuePair{
+//				{
+//					Key:   "index_type",
+//					Value: "IVF_SQ8",
+//				},
+//				{
+//					Key:   "params",
+//					Value: "{\"nlist\": 128}",
+//				},
+//				{
+//					Key:   "metric_type",
+//					Value: "L2",
+//				},
+//			},
+//		}
+//
+//		status, err2 := in.CreateIndex(ctx, req)
+//		assert.Nil(t, err2)
+//		assert.Equal(t, commonpb.ErrorCode_Success, status.ErrorCode)
+//
+//		strValue, err3 := in.etcdKV.Load(metaPath1)
+//		assert.Nil(t, err3)
+//		indexMetaTmp := indexpb.IndexMeta{}
+//		err = proto.Unmarshal([]byte(strValue), &indexMetaTmp)
+//		assert.Nil(t, err)
+//		for indexMetaTmp.State != commonpb.IndexState_Finished {
+//			time.Sleep(100 * time.Millisecond)
+//			strValue, err := in.etcdKV.Load(metaPath1)
+//			assert.Nil(t, err)
+//			err = proto.Unmarshal([]byte(strValue), &indexMetaTmp)
+//			assert.Nil(t, err)
+//		}
+//		defer in.chunkManager.MultiRemove(indexMetaTmp.IndexFilePaths)
+//		defer func() {
+//			for k := range kvs {
+//				err = in.chunkManager.Remove(k)
+//				assert.Nil(t, err)
+//			}
+//		}()
+//
+//		defer in.etcdKV.RemoveWithPrefix(metaPath1)
+//	})
+//	t.Run("CreateIndex BinaryVector", func(t *testing.T) {
+//		var insertCodec storage.InsertCodec
+//
+//		insertCodec.Schema = &etcdpb.CollectionMeta{
+//			ID: collectionID,
+//			Schema: &schemapb.CollectionSchema{
+//				Fields: []*schemapb.FieldSchema{
+//					{
+//						FieldID:      binaryVectorFieldID,
+//						Name:         binaryVectorFieldName,
+//						IsPrimaryKey: false,
+//						DataType:     schemapb.DataType_BinaryVector,
+//					},
+//				},
+//			},
+//		}
+//		data := make(map[UniqueID]storage.FieldData)
+//		tsData := make([]int64, nb)
+//		for i := 0; i < nb; i++ {
+//			tsData[i] = int64(i + 100)
+//		}
+//		data[tsFieldID] = &storage.Int64FieldData{
+//			NumRows: []int64{nb},
+//			Data:    tsData,
+//		}
+//		data[binaryVectorFieldID] = &storage.BinaryVectorFieldData{
+//			NumRows: []int64{nb},
+//			Data:    generateBinaryVectors(),
+//			Dim:     dim,
+//		}
+//		insertData := storage.InsertData{
+//			Data: data,
+//			Infos: []storage.BlobInfo{
+//				{
+//					Length: 10,
+//				},
+//			},
+//		}
+//		binLogs, _, err := insertCodec.Serialize(999, 888, &insertData)
+//		assert.Nil(t, err)
+//		kvs := make(map[string][]byte, len(binLogs))
+//		paths := make([]string, 0, len(binLogs))
+//		for i, blob := range binLogs {
+//			key := path.Join(binaryVectorBinlogPath, strconv.Itoa(i))
+//			paths = append(paths, key)
+//			kvs[key] = blob.Value[:]
+//		}
+//		err = in.chunkManager.MultiWrite(kvs)
+//		assert.Nil(t, err)
+//
+//		indexMeta := &indexpb.IndexMeta{
+//			IndexBuildID: indexBuildID2,
+//			State:        commonpb.IndexState_InProgress,
+//			IndexVersion: 1,
+//		}
+//
+//		value, err := proto.Marshal(indexMeta)
+//		assert.Nil(t, err)
+//		err = in.etcdKV.Save(metaPath2, string(value))
+//		assert.Nil(t, err)
+//		req := &indexpb.CreateIndexRequest{
+//			IndexBuildID: indexBuildID2,
+//			IndexName:    "BinaryVector",
+//			IndexID:      indexID,
+//			Version:      1,
+//			MetaPath:     metaPath2,
+//			DataPaths:    paths,
+//			TypeParams: []*commonpb.KeyValuePair{
+//				{
+//					Key:   "dim",
+//					Value: "8",
+//				},
+//			},
+//			IndexParams: []*commonpb.KeyValuePair{
+//				{
+//					Key:   "index_type",
+//					Value: "BIN_FLAT",
+//				},
+//				{
+//					Key:   "metric_type",
+//					Value: "JACCARD",
+//				},
+//			},
+//		}
+//
+//		status, err2 := in.CreateIndex(ctx, req)
+//		assert.Nil(t, err2)
+//		assert.Equal(t, commonpb.ErrorCode_Success, status.ErrorCode)
+//
+//		strValue, err3 := in.etcdKV.Load(metaPath2)
+//		assert.Nil(t, err3)
+//		indexMetaTmp := indexpb.IndexMeta{}
+//		err = proto.Unmarshal([]byte(strValue), &indexMetaTmp)
+//		assert.Nil(t, err)
+//		for indexMetaTmp.State != commonpb.IndexState_Finished {
+//			time.Sleep(100 * time.Millisecond)
+//			strValue, err = in.etcdKV.Load(metaPath2)
+//			assert.Nil(t, err)
+//			err = proto.Unmarshal([]byte(strValue), &indexMetaTmp)
+//			assert.Nil(t, err)
+//		}
+//		defer in.chunkManager.MultiRemove(indexMetaTmp.IndexFilePaths)
+//		defer func() {
+//			for k := range kvs {
+//				err = in.chunkManager.Remove(k)
+//				assert.Nil(t, err)
+//			}
+//		}()
+//
+//		defer in.etcdKV.RemoveWithPrefix(metaPath2)
+//	})
+//
+//	t.Run("Create DeletedIndex", func(t *testing.T) {
+//		var insertCodec storage.InsertCodec
+//
+//		insertCodec.Schema = &etcdpb.CollectionMeta{
+//			ID: collectionID,
+//			Schema: &schemapb.CollectionSchema{
+//				Fields: []*schemapb.FieldSchema{
+//					{
+//						FieldID:      floatVectorFieldID,
+//						Name:         floatVectorFieldName,
+//						IsPrimaryKey: false,
+//						DataType:     schemapb.DataType_FloatVector,
+//					},
+//				},
+//			},
+//		}
+//		data := make(map[UniqueID]storage.FieldData)
+//		tsData := make([]int64, nb)
+//		for i := 0; i < nb; i++ {
+//			tsData[i] = int64(i + 100)
+//		}
+//		data[tsFieldID] = &storage.Int64FieldData{
+//			NumRows: []int64{nb},
+//			Data:    tsData,
+//		}
+//		data[floatVectorFieldID] = &storage.FloatVectorFieldData{
+//			NumRows: []int64{nb},
+//			Data:    generateFloatVectors(),
+//			Dim:     dim,
+//		}
+//		insertData := storage.InsertData{
+//			Data: data,
+//			Infos: []storage.BlobInfo{
+//				{
+//					Length: 10,
+//				},
+//			},
+//		}
+//		binLogs, _, err := insertCodec.Serialize(999, 888, &insertData)
+//		assert.Nil(t, err)
+//		kvs := make(map[string][]byte, len(binLogs))
+//		paths := make([]string, 0, len(binLogs))
+//		for i, blob := range binLogs {
+//			key := path.Join(floatVectorBinlogPath, strconv.Itoa(i))
+//			paths = append(paths, key)
+//			kvs[key] = blob.Value[:]
+//		}
+//		err = in.chunkManager.MultiWrite(kvs)
+//		assert.Nil(t, err)
+//
+//		indexMeta := &indexpb.IndexMeta{
+//			IndexBuildID: indexBuildID1,
+//			State:        commonpb.IndexState_InProgress,
+//			IndexVersion: 1,
+//			MarkDeleted:  true,
+//		}
+//
+//		value, err := proto.Marshal(indexMeta)
+//		assert.Nil(t, err)
+//		err = in.etcdKV.Save(metaPath3, string(value))
+//		assert.Nil(t, err)
+//		req := &indexpb.CreateIndexRequest{
+//			IndexBuildID: indexBuildID1,
+//			IndexName:    "FloatVector",
+//			IndexID:      indexID,
+//			Version:      1,
+//			MetaPath:     metaPath3,
+//			DataPaths:    paths,
+//			TypeParams: []*commonpb.KeyValuePair{
+//				{
+//					Key:   "dim",
+//					Value: "8",
+//				},
+//			},
+//			IndexParams: []*commonpb.KeyValuePair{
+//				{
+//					Key:   "index_type",
+//					Value: "IVF_SQ8",
+//				},
+//				{
+//					Key:   "params",
+//					Value: "{\"nlist\": 128}",
+//				},
+//				{
+//					Key:   "metric_type",
+//					Value: "L2",
+//				},
+//			},
+//		}
+//
+//		status, err2 := in.CreateIndex(ctx, req)
+//		assert.Nil(t, err2)
+//		assert.Equal(t, commonpb.ErrorCode_Success, status.ErrorCode)
+//		time.Sleep(100 * time.Millisecond)
+//		strValue, err3 := in.etcdKV.Load(metaPath3)
+//		assert.Nil(t, err3)
+//		indexMetaTmp := indexpb.IndexMeta{}
+//		err = proto.Unmarshal([]byte(strValue), &indexMetaTmp)
+//		assert.Nil(t, err)
+//		assert.Equal(t, true, indexMetaTmp.MarkDeleted)
+//		assert.Equal(t, int64(1), indexMetaTmp.IndexVersion)
+//		//for indexMetaTmp.State != commonpb.IndexState_Finished {
+//		//	time.Sleep(100 * time.Millisecond)
+//		//	strValue, err := in.etcdKV.Load(metaPath3)
+//		//	assert.Nil(t, err)
+//		//	err = proto.Unmarshal([]byte(strValue), &indexMetaTmp)
+//		//	assert.Nil(t, err)
+//		//}
+//		defer in.chunkManager.MultiRemove(indexMetaTmp.IndexFilePaths)
+//		defer func() {
+//			for k := range kvs {
+//				err = in.chunkManager.Remove(k)
+//				assert.Nil(t, err)
+//			}
+//		}()
+//
+//		defer in.etcdKV.RemoveWithPrefix(metaPath3)
+//	})
+//
+//	t.Run("GetComponentStates", func(t *testing.T) {
+//		resp, err := in.GetComponentStates(ctx)
+//		assert.Nil(t, err)
+//		assert.Equal(t, commonpb.ErrorCode_Success, resp.Status.ErrorCode)
+//		assert.Equal(t, internalpb.StateCode_Healthy, resp.State.StateCode)
+//	})
+//
+//	t.Run("GetTimeTickChannel", func(t *testing.T) {
+//		resp, err := in.GetTimeTickChannel(ctx)
+//		assert.Nil(t, err)
+//		assert.Equal(t, commonpb.ErrorCode_Success, resp.Status.ErrorCode)
+//	})
+//
+//	t.Run("GetStatisticsChannel", func(t *testing.T) {
+//		resp, err := in.GetStatisticsChannel(ctx)
+//		assert.Nil(t, err)
+//		assert.Equal(t, commonpb.ErrorCode_Success, resp.Status.ErrorCode)
+//	})
+//
+//	t.Run("ShowConfigurations", func(t *testing.T) {
+//		pattern := "Port"
+//		req := &internalpb.ShowConfigurationsRequest{
+//			Base: &commonpb.MsgBase{
+//				MsgType: commonpb.MsgType_WatchQueryChannels,
+//				MsgID:   rand.Int63(),
+//			},
+//			Pattern: pattern,
+//		}
+//
+//		resp, err := in.ShowConfigurations(ctx, req)
+//		assert.NoError(t, err)
+//		assert.Equal(t, commonpb.ErrorCode_Success, resp.Status.ErrorCode)
+//		assert.Equal(t, 1, len(resp.Configuations))
+//		assert.Equal(t, "indexnode.port", resp.Configuations[0].Key)
+//	})
+//
+//	t.Run("GetMetrics_system_info", func(t *testing.T) {
+//		req, err := metricsinfo.ConstructRequestByMetricType(metricsinfo.SystemInfoMetrics)
+//		assert.Nil(t, err)
+//		resp, err := in.GetMetrics(ctx, req)
+//		assert.Nil(t, err)
+//		log.Info("GetMetrics_system_info",
+//			zap.String("resp", resp.Response),
+//			zap.String("name", resp.ComponentName))
+//	})
+//	err = in.etcdKV.RemoveWithPrefix("session/IndexNode")
+//	assert.Nil(t, err)
+//
+//	resp, err = getEtcdClient().Get(ctx, path.Join(Params.EtcdCfg.MetaRootPath, sessionutil.DefaultServiceRoot, in.session.ServerName))
+//	assert.Nil(t, err)
+//	assert.Equal(t, resp.Count, int64(0))
+//}
 
 func TestComponentState(t *testing.T) {
 	var (
@@ -524,49 +513,8 @@
 	Params.Init()
 	in, err := NewIndexNode(ctx, factory)
 	assert.Nil(t, err)
-<<<<<<< HEAD
+
 	ret, err := in.GetStatisticsChannel(ctx)
-=======
-
-	in.UpdateStateCode(internalpb.StateCode_Initializing)
-
-	in.chunkManager = storage.NewLocalChunkManager(storage.RootPath("/tmp/lib/milvus"))
-	t.Run("CreateIndex", func(t *testing.T) {
-		status, err := in.CreateIndex(ctx, &indexpb.CreateIndexRequest{})
-		assert.Nil(t, err)
-		assert.Equal(t, commonpb.ErrorCode_UnexpectedError, status.ErrorCode)
-	})
-
-	t.Run("ShowConfigurations", func(t *testing.T) {
-		resp, err := in.ShowConfigurations(ctx, &internalpb.ShowConfigurationsRequest{Pattern: ""})
-		assert.Nil(t, err)
-		assert.Equal(t, commonpb.ErrorCode_UnexpectedError, resp.Status.ErrorCode)
-	})
-
-	t.Run("GetMetrics", func(t *testing.T) {
-		resp, err := in.GetMetrics(ctx, &milvuspb.GetMetricsRequest{})
-		assert.Nil(t, err)
-		assert.Equal(t, commonpb.ErrorCode_UnexpectedError, resp.Status.ErrorCode)
-	})
-
-	in.UpdateStateCode(internalpb.StateCode_Healthy)
-
-	t.Run("Request Illegal", func(t *testing.T) {
-		resp, err := in.GetMetrics(ctx, &milvuspb.GetMetricsRequest{})
-		assert.Nil(t, err)
-		assert.Equal(t, commonpb.ErrorCode_UnexpectedError, resp.Status.ErrorCode)
-	})
-
-	t.Run("MetricsTypeIllegal", func(t *testing.T) {
-		req, err := metricsinfo.ConstructRequestByMetricType("GetIndexNodeMetrics")
-		assert.Nil(t, err)
-		resp, err := in.GetMetrics(ctx, req)
-		assert.Nil(t, err)
-		assert.Equal(t, commonpb.ErrorCode_UnexpectedError, resp.Status.ErrorCode)
-	})
-
-	err = in.etcdKV.RemoveWithPrefix("session/IndexNode")
->>>>>>> 74a87f80
 	assert.Nil(t, err)
 	assert.Equal(t, ret.Status.ErrorCode, commonpb.ErrorCode_Success)
 }
