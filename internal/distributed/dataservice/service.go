--- conflicted
+++ resolved
@@ -64,12 +64,6 @@
 		ctx:         ctx1,
 		cancel:      cancel,
 		grpcErrChan: make(chan error),
-<<<<<<< HEAD
-		newMasterServiceClient: func() (types.MasterService, error) {
-			return msc.NewClient(dataservice.Params.MetaRootPath, dataservice.Params.EtcdAddress, 3*time.Second)
-		},
-=======
->>>>>>> bd3c7de2
 	}
 	s.dataService, err = dataservice.CreateServer(s.ctx, factory)
 	if err != nil {
