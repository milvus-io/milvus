--- conflicted
+++ resolved
@@ -212,19 +212,8 @@
 	return ret.(*indexpb.GetIndexStatesResponse), err
 }
 func (c *Client) GetIndexFilePaths(ctx context.Context, req *indexpb.GetIndexFilePathsRequest) (*indexpb.GetIndexFilePathsResponse, error) {
-<<<<<<< HEAD
-	return c.grpcClient.GetIndexFilePaths(ctx, req)
-=======
 	ret, err := c.recall(func() (interface{}, error) {
 		return c.grpcClient.GetIndexFilePaths(ctx, req)
 	})
 	return ret.(*indexpb.GetIndexFilePathsResponse), err
-}
-
-func (c *Client) NotifyBuildIndex(ctx context.Context, nty *indexpb.NotifyBuildIndexRequest) (*commonpb.Status, error) {
-	ret, err := c.recall(func() (interface{}, error) {
-		return c.grpcClient.NotifyBuildIndex(ctx, nty)
-	})
-	return ret.(*commonpb.Status), err
->>>>>>> 220c12e1
 }