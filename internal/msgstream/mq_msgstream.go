// Copyright (C) 2019-2020 Zilliz. All rights reserved.
//
// Licensed under the Apache License, Version 2.0 (the "License"); you may not use this file except in compliance
// with the License. You may obtain a copy of the License at
//
// http://www.apache.org/licenses/LICENSE-2.0
//
// Unless required by applicable law or agreed to in writing, software distributed under the License
// is distributed on an "AS IS" BASIS, WITHOUT WARRANTIES OR CONDITIONS OF ANY KIND, either express
// or implied. See the License for the specific language governing permissions and limitations under the License.

package msgstream

import (
	"context"
	"errors"
	"fmt"
	"path/filepath"
	"sync"
	"time"

	"github.com/golang/protobuf/proto"
	"github.com/milvus-io/milvus/internal/log"
	"github.com/milvus-io/milvus/internal/proto/commonpb"
	"github.com/milvus-io/milvus/internal/proto/internalpb"
	"github.com/milvus-io/milvus/internal/util/mqclient"
	"github.com/milvus-io/milvus/internal/util/trace"
	"github.com/opentracing/opentracing-go"
	"go.uber.org/zap"
)

type mqMsgStream struct {
	ctx              context.Context
	client           mqclient.Client
	producers        map[string]mqclient.Producer
	producerChannels []string
	consumers        map[string]mqclient.Consumer
	consumerChannels []string
	repackFunc       RepackFunc
	unmarshal        UnmarshalDispatcher
	receiveBuf       chan *MsgPack
	wait             *sync.WaitGroup
	streamCancel     func()
	bufSize          int64
	producerLock     *sync.Mutex
	consumerLock     *sync.Mutex
}

func NewMqMsgStream(ctx context.Context,
	receiveBufSize int64,
	bufSize int64,
	client mqclient.Client,
	unmarshal UnmarshalDispatcher) (*mqMsgStream, error) {

	streamCtx, streamCancel := context.WithCancel(ctx)
	producers := make(map[string]mqclient.Producer)
	consumers := make(map[string]mqclient.Consumer)
	producerChannels := make([]string, 0)
	consumerChannels := make([]string, 0)
	receiveBuf := make(chan *MsgPack, receiveBufSize)

	stream := &mqMsgStream{
		ctx:              streamCtx,
		client:           client,
		producers:        producers,
		producerChannels: producerChannels,
		consumers:        consumers,
		consumerChannels: consumerChannels,
		unmarshal:        unmarshal,
		bufSize:          bufSize,
		receiveBuf:       receiveBuf,
		streamCancel:     streamCancel,
		producerLock:     &sync.Mutex{},
		consumerLock:     &sync.Mutex{},
		wait:             &sync.WaitGroup{},
	}

	return stream, nil
}

func (ms *mqMsgStream) AsProducer(channels []string) {
	for _, channel := range channels {
		fn := func() error {
			pp, err := ms.client.CreateProducer(mqclient.ProducerOptions{Topic: channel})
			if err != nil {
				return err
			}
			if pp == nil {
				return errors.New("Producer is nil")
			}

			ms.producerLock.Lock()
			ms.producers[channel] = pp
			ms.producerChannels = append(ms.producerChannels, channel)
			ms.producerLock.Unlock()
			return nil
		}
		err := Retry(20, time.Millisecond*200, fn)
		if err != nil {
			errMsg := "Failed to create producer " + channel + ", error = " + err.Error()
			panic(errMsg)
		}
	}
}

func (ms *mqMsgStream) AsConsumer(channels []string, subName string) {
	for _, channel := range channels {
		if _, ok := ms.consumers[channel]; ok {
			continue
		}
		fn := func() error {
			receiveChannel := make(chan mqclient.ConsumerMessage, ms.bufSize)
			pc, err := ms.client.Subscribe(mqclient.ConsumerOptions{
				Topic:                       channel,
				SubscriptionName:            subName,
				Type:                        mqclient.KeyShared,
				SubscriptionInitialPosition: mqclient.SubscriptionPositionEarliest,
				MessageChannel:              receiveChannel,
			})
			if err != nil {
				return err
			}
			if pc == nil {
				return errors.New("Consumer is nil")
			}

			ms.consumerLock.Lock()
			ms.consumers[channel] = pc
			ms.consumerChannels = append(ms.consumerChannels, channel)
			ms.consumerLock.Unlock()
			ms.wait.Add(1)
			go ms.receiveMsg(pc)
			return nil
		}
		err := Retry(20, time.Millisecond*200, fn)
		if err != nil {
			errMsg := "Failed to create consumer " + channel + ", error = " + err.Error()
			panic(errMsg)
		}
	}
}

func (ms *mqMsgStream) SetRepackFunc(repackFunc RepackFunc) {
	ms.repackFunc = repackFunc
}

func (ms *mqMsgStream) Start() {
}

func (ms *mqMsgStream) Close() {
	ms.streamCancel()
	ms.wait.Wait()

	for _, producer := range ms.producers {
		if producer != nil {
			producer.Close()
		}
	}
	for _, consumer := range ms.consumers {
		if consumer != nil {
			consumer.Close()
		}
	}
	if ms.client != nil {
		ms.client.Close()
	}
}

func (ms *mqMsgStream) ComputeProduceChannelIndexes(tsMsgs []TsMsg) [][]int32 {
	if len(tsMsgs) <= 0 {
		return nil
	}
	reBucketValues := make([][]int32, len(tsMsgs))
	channelNum := uint32(len(ms.producerChannels))

	if channelNum == 0 {
		return nil
	}
	for idx, tsMsg := range tsMsgs {
		hashValues := tsMsg.HashKeys()
		bucketValues := make([]int32, len(hashValues))
		for index, hashValue := range hashValues {
			bucketValues[index] = int32(hashValue % channelNum)
		}
		reBucketValues[idx] = bucketValues
	}
	return reBucketValues
}

func (ms *mqMsgStream) GetProduceChannels() []string {
	return ms.producerChannels
}

func (ms *mqMsgStream) Produce(msgPack *MsgPack) error {
	if msgPack == nil || len(msgPack.Msgs) <= 0 {
		log.Debug("Warning: Receive empty msgPack")
		return nil
	}
	if len(ms.producers) <= 0 {
		return errors.New("nil producer in msg stream")
	}
	tsMsgs := msgPack.Msgs
	reBucketValues := ms.ComputeProduceChannelIndexes(msgPack.Msgs)
	var result map[int32]*MsgPack
	var err error
	if ms.repackFunc != nil {
		result, err = ms.repackFunc(tsMsgs, reBucketValues)
	} else {
		msgType := (tsMsgs[0]).Type()
		switch msgType {
		case commonpb.MsgType_Insert:
			result, err = InsertRepackFunc(tsMsgs, reBucketValues)
		case commonpb.MsgType_Delete:
			result, err = DeleteRepackFunc(tsMsgs, reBucketValues)
		default:
			result, err = DefaultRepackFunc(tsMsgs, reBucketValues)
		}
	}
	if err != nil {
		return err
	}
	for k, v := range result {
		channel := ms.producerChannels[k]
		for i := 0; i < len(v.Msgs); i++ {
			sp, spanCtx := MsgSpanFromCtx(v.Msgs[i].TraceCtx(), v.Msgs[i])

			mb, err := v.Msgs[i].Marshal(v.Msgs[i])
			if err != nil {
				return err
			}

			m, err := ConvertToByteArray(mb)
			if err != nil {
				return err
			}

			msg := &mqclient.ProducerMessage{Payload: m, Properties: map[string]string{}}

			trace.InjectContextToPulsarMsgProperties(sp.Context(), msg.Properties)

			if err := ms.producers[channel].Send(
				spanCtx,
				msg,
			); err != nil {
				trace.LogError(sp, err)
				sp.Finish()
				return err
			}
			sp.Finish()
		}
	}
	return nil
}

func (ms *mqMsgStream) Broadcast(msgPack *MsgPack) error {
	if msgPack == nil || len(msgPack.Msgs) <= 0 {
		log.Debug("Warning: Receive empty msgPack")
		return nil
	}
	for _, v := range msgPack.Msgs {
		sp, spanCtx := MsgSpanFromCtx(v.TraceCtx(), v)

		mb, err := v.Marshal(v)
		if err != nil {
			return err
		}

		m, err := ConvertToByteArray(mb)
		if err != nil {
			return err
		}

		msg := &mqclient.ProducerMessage{Payload: m, Properties: map[string]string{}}

		trace.InjectContextToPulsarMsgProperties(sp.Context(), msg.Properties)

		ms.producerLock.Lock()
		for _, producer := range ms.producers {
			if err := producer.Send(
				spanCtx,
				msg,
			); err != nil {
				trace.LogError(sp, err)
				sp.Finish()
				return err
			}
		}
		ms.producerLock.Unlock()
		sp.Finish()
	}
	return nil
}

func (ms *mqMsgStream) Consume() *MsgPack {
	for {
		select {
		case <-ms.ctx.Done():
			//log.Debug("context closed")
			return nil
		case cm, ok := <-ms.receiveBuf:
			if !ok {
				log.Debug("buf chan closed")
				return nil
			}
			return cm
		}
	}
}

func (ms *mqMsgStream) getTsMsgFromConsumerMsg(msg mqclient.ConsumerMessage) (TsMsg, error) {
	header := commonpb.MsgHeader{}
	err := proto.Unmarshal(msg.Payload(), &header)
	if err != nil {
		return nil, fmt.Errorf("Failed to unmarshal message header, err %s", err.Error())
	}
	tsMsg, err := ms.unmarshal.Unmarshal(msg.Payload(), header.Base.MsgType)
	if err != nil {
		return nil, fmt.Errorf("Failed to unmarshal tsMsg, err %s", err.Error())
	}

	// set msg info to tsMsg
	tsMsg.SetPosition(&MsgPosition{
		ChannelName: filepath.Base(msg.Topic()),
		MsgID:       msg.ID().Serialize(),
	})

	return tsMsg, nil
}

func (ms *mqMsgStream) receiveMsg(consumer mqclient.Consumer) {
	defer ms.wait.Done()

	for {
		select {
		case <-ms.ctx.Done():
			return
		case msg, ok := <-consumer.Chan():
			if !ok {
				return
			}
			consumer.Ack(msg)

			tsMsg, err := ms.getTsMsgFromConsumerMsg(msg)
			if err != nil {
				log.Error("Failed to getTsMsgFromConsumerMsg", zap.Error(err))
				continue
			}

			sp, ok := ExtractFromPulsarMsgProperties(tsMsg, msg.Properties())
			if ok {
				tsMsg.SetTraceCtx(opentracing.ContextWithSpan(context.Background(), sp))
			}

			msgPack := MsgPack{Msgs: []TsMsg{tsMsg}}
			ms.receiveBuf <- &msgPack

			sp.Finish()
		}
	}
}

func (ms *mqMsgStream) Chan() <-chan *MsgPack {
	return ms.receiveBuf
}

func (ms *mqMsgStream) Seek(msgPositions []*internalpb.MsgPosition) error {
	for _, mp := range msgPositions {
		consumer, ok := ms.consumers[mp.ChannelName]
		if !ok {
			return fmt.Errorf("channel %s not subscribed", mp.ChannelName)
		}
		messageID, err := ms.client.BytesToMsgID(mp.MsgID)
		if err != nil {
			return err
		}
		err = consumer.Seek(messageID)
		if err != nil {
			return err
		}
	}
	return nil
}

type MqTtMsgStream struct {
	mqMsgStream
	chanMsgBuf         map[mqclient.Consumer][]TsMsg
	chanMsgPos         map[mqclient.Consumer]*internalpb.MsgPosition
	chanStopChan       map[mqclient.Consumer]chan bool
	chanTtMsgTime      map[mqclient.Consumer]Timestamp
	chanMsgBufMutex    *sync.Mutex
	chanTtMsgTimeMutex *sync.RWMutex
	chanWaitGroup      *sync.WaitGroup
	currTimeStamp      Timestamp
	syncConsumer       chan int
}

func NewMqTtMsgStream(ctx context.Context,
	receiveBufSize int64,
	bufSize int64,
	client mqclient.Client,
	unmarshal UnmarshalDispatcher) (*MqTtMsgStream, error) {
	msgStream, err := NewMqMsgStream(ctx, receiveBufSize, bufSize, client, unmarshal)
	if err != nil {
		return nil, err
	}
	chanMsgBuf := make(map[mqclient.Consumer][]TsMsg)
	chanMsgPos := make(map[mqclient.Consumer]*internalpb.MsgPosition)
	chanStopChan := make(map[mqclient.Consumer]chan bool)
	chanTtMsgTime := make(map[mqclient.Consumer]Timestamp)
	syncConsumer := make(chan int, 1)

	return &MqTtMsgStream{
		mqMsgStream:        *msgStream,
		chanMsgBuf:         chanMsgBuf,
		chanMsgPos:         chanMsgPos,
		chanStopChan:       chanStopChan,
		chanTtMsgTime:      chanTtMsgTime,
		chanMsgBufMutex:    &sync.Mutex{},
		chanTtMsgTimeMutex: &sync.RWMutex{},
		chanWaitGroup:      &sync.WaitGroup{},
		syncConsumer:       syncConsumer,
	}, nil
}

func (ms *MqTtMsgStream) addConsumer(consumer mqclient.Consumer, channel string) {
	if len(ms.consumers) == 0 {
		ms.syncConsumer <- 1
	}
	ms.consumers[channel] = consumer
	ms.consumerChannels = append(ms.consumerChannels, channel)
	ms.chanMsgBuf[consumer] = make([]TsMsg, 0)
	ms.chanMsgPos[consumer] = &internalpb.MsgPosition{
		ChannelName: channel,
		MsgID:       make([]byte, 0),
		Timestamp:   ms.currTimeStamp,
	}
	ms.chanStopChan[consumer] = make(chan bool)
	ms.chanTtMsgTime[consumer] = 0
}

func (ms *MqTtMsgStream) AsConsumer(channels []string, subName string) {
	for _, channel := range channels {
		if _, ok := ms.consumers[channel]; ok {
			continue
		}
		fn := func() error {
			receiveChannel := make(chan mqclient.ConsumerMessage, ms.bufSize)
			pc, err := ms.client.Subscribe(mqclient.ConsumerOptions{
				Topic:                       channel,
				SubscriptionName:            subName,
				Type:                        mqclient.KeyShared,
				SubscriptionInitialPosition: mqclient.SubscriptionPositionEarliest,
				MessageChannel:              receiveChannel,
			})
			if err != nil {
				return err
			}
			if pc == nil {
				return errors.New("Consumer is nil")
			}

			ms.consumerLock.Lock()
			ms.addConsumer(pc, channel)
			ms.consumerLock.Unlock()
			return nil
		}
		err := Retry(10, time.Millisecond*200, fn)
		if err != nil {
			errMsg := "Failed to create consumer " + channel + ", error = " + err.Error()
			panic(errMsg)
		}
	}
}

func (ms *MqTtMsgStream) Start() {
	if ms.consumers != nil {
		ms.wait.Add(1)
		go ms.bufMsgPackToChannel()
	}
}

func (ms *MqTtMsgStream) Close() {
	ms.streamCancel()
	close(ms.syncConsumer)
	ms.wait.Wait()

	for _, producer := range ms.producers {
		if producer != nil {
			producer.Close()
		}
	}
	for _, consumer := range ms.consumers {
		if consumer != nil {
			consumer.Close()
		}
	}
	if ms.client != nil {
		ms.client.Close()
	}
}

func (ms *MqTtMsgStream) bufMsgPackToChannel() {
	defer ms.wait.Done()
	chanTtMsgSync := make(map[mqclient.Consumer]bool)

	// block here until addConsumer
	if _, ok := <-ms.syncConsumer; !ok {
		log.Debug("consumer closed!")
		return
	}

	for {
		select {
		case <-ms.ctx.Done():
			return
		default:
			ms.consumerLock.Lock()

			// wait all channels get ttMsg
			for _, consumer := range ms.consumers {
				if !chanTtMsgSync[consumer] {
					ms.chanWaitGroup.Add(1)
					go ms.findTimeTick(consumer)
				}
			}
			ms.chanWaitGroup.Wait()

			// block here until all channels reach same timetick
			timeStamp, ok := ms.checkTimeTickMsg(chanTtMsgSync)
			if !ok || timeStamp <= ms.currTimeStamp {
				//log.Printf("All timeTick's timestamps are inconsistent")
				ms.consumerLock.Unlock()
				continue
			}

			timeTickBuf := make([]TsMsg, 0)
			startMsgPosition := make([]*internalpb.MsgPosition, 0)
			endMsgPositions := make([]*internalpb.MsgPosition, 0)
			ms.chanMsgBufMutex.Lock()
			for consumer, msgs := range ms.chanMsgBuf {
				if len(msgs) == 0 {
					continue
				}
				tempBuffer := make([]TsMsg, 0)
				var timeTickMsg TsMsg
				for _, v := range msgs {
					if v.Type() == commonpb.MsgType_TimeTick {
						timeTickMsg = v
						continue
					}
					if v.EndTs() <= timeStamp {
						timeTickBuf = append(timeTickBuf, v)
					} else {
						tempBuffer = append(tempBuffer, v)
					}
				}
				ms.chanMsgBuf[consumer] = tempBuffer

				startMsgPosition = append(startMsgPosition, ms.chanMsgPos[consumer])
				var newPos *internalpb.MsgPosition
				if len(tempBuffer) > 0 {
					// if tempBuffer is not empty, use tempBuffer[0] to seek
					newPos = &internalpb.MsgPosition{
						ChannelName: tempBuffer[0].Position().ChannelName,
						MsgID:       tempBuffer[0].Position().MsgID,
						Timestamp:   timeStamp,
						MsgGroup:    consumer.Subscription(),
					}
					endMsgPositions = append(endMsgPositions, newPos)
				} else {
					// if tempBuffer is empty, use timeTickMsg to seek
					newPos = &internalpb.MsgPosition{
						ChannelName: timeTickMsg.Position().ChannelName,
						MsgID:       timeTickMsg.Position().MsgID,
						Timestamp:   timeStamp,
						MsgGroup:    consumer.Subscription(),
					}
					endMsgPositions = append(endMsgPositions, newPos)
				}
				ms.chanMsgPos[consumer] = newPos
			}
			ms.chanMsgBufMutex.Unlock()
			ms.consumerLock.Unlock()

			msgPack := MsgPack{
				BeginTs:        ms.currTimeStamp,
				EndTs:          timeStamp,
				Msgs:           timeTickBuf,
				StartPositions: startMsgPosition,
				EndPositions:   endMsgPositions,
			}

			ms.receiveBuf <- &msgPack
			ms.currTimeStamp = timeStamp
		}
	}
}

// Save all msgs into chanMsgBuf[] till receive one ttMsg
func (ms *MqTtMsgStream) findTimeTick(consumer mqclient.Consumer) {
	defer ms.chanWaitGroup.Done()
	for {
		select {
		case <-ms.ctx.Done():
			return
		case <-ms.chanStopChan[consumer]:
			return
		case msg, ok := <-consumer.Chan():
			if !ok {
				log.Debug("consumer closed!")
				return
			}
			consumer.Ack(msg)

			tsMsg, err := ms.getTsMsgFromConsumerMsg(msg)
			if err != nil {
				log.Error("Failed to getTsMsgFromConsumerMsg", zap.Error(err))
				continue
			}

			sp, ok := ExtractFromPulsarMsgProperties(tsMsg, msg.Properties())
			if ok {
				tsMsg.SetTraceCtx(opentracing.ContextWithSpan(context.Background(), sp))
			}

			ms.chanMsgBufMutex.Lock()
			ms.chanMsgBuf[consumer] = append(ms.chanMsgBuf[consumer], tsMsg)
			ms.chanMsgBufMutex.Unlock()

			if tsMsg.Type() == commonpb.MsgType_TimeTick {
				ms.chanTtMsgTimeMutex.Lock()
				ms.chanTtMsgTime[consumer] = tsMsg.(*TimeTickMsg).Base.Timestamp
				ms.chanTtMsgTimeMutex.Unlock()
				sp.Finish()
				return
			}
			sp.Finish()
		}
	}
}

// return true only when all channels reach same timetick
func (ms *MqTtMsgStream) checkTimeTickMsg(chanTtMsgSync map[mqclient.Consumer]bool) (Timestamp, bool) {
	timeMap := make(map[Timestamp]int)
	var maxTime Timestamp = 0
	for _, t := range ms.chanTtMsgTime {
		timeMap[t]++
		if t > maxTime {
			maxTime = t
		}
	}
	// when all channels reach same timetick, timeMap should contain only 1 timestamp
	if len(timeMap) <= 1 {
		for consumer := range ms.chanTtMsgTime {
			chanTtMsgSync[consumer] = false
		}
		return maxTime, true
	}
	for consumer := range ms.chanTtMsgTime {
		ms.chanTtMsgTimeMutex.RLock()
		chanTtMsgSync[consumer] = (ms.chanTtMsgTime[consumer] == maxTime)
		ms.chanTtMsgTimeMutex.RUnlock()
	}

	return 0, false
}

<<<<<<< HEAD
func (ms *MqTtMsgStream) Seek(mp *internalpb.MsgPosition) error {
	if len(mp.MsgID) == 0 {
		return errors.New("when msgID's length equal to 0, please use AsConsumer interface")
	}

=======
// Seek to the specified position
func (ms *MqTtMsgStream) Seek(msgPositions []*internalpb.MsgPosition) error {
>>>>>>> b414800d
	var consumer mqclient.Consumer
	var mp *MsgPosition
	var err error
<<<<<<< HEAD

	seekChannel := mp.ChannelName
	subName := mp.MsgGroup

	ms.consumerLock.Lock()
	defer ms.consumerLock.Unlock()

	consumer, ok := ms.consumers[seekChannel]
	if ok {
		return errors.New("the channel should not been subscribed")
	}

=======
>>>>>>> b414800d
	fn := func() error {
		if _, ok := ms.consumers[mp.ChannelName]; ok {
			return fmt.Errorf("the channel should not been subscribed")
		}

		receiveChannel := make(chan mqclient.ConsumerMessage, ms.bufSize)
		consumer, err = ms.client.Subscribe(mqclient.ConsumerOptions{
			Topic:                       mp.ChannelName,
			SubscriptionName:            mp.MsgGroup,
			SubscriptionInitialPosition: mqclient.SubscriptionPositionEarliest,
			Type:                        mqclient.KeyShared,
			MessageChannel:              receiveChannel,
		})
		if err != nil {
			return err
		}
		if consumer == nil {
			return fmt.Errorf("consumer is nil")
		}

		seekMsgID, err := ms.client.BytesToMsgID(mp.MsgID)
		if err != nil {
			return err
		}
		err = consumer.Seek(seekMsgID)
		if err != nil {
			return err
		}

		return nil
	}

	ms.consumerLock.Lock()
	defer ms.consumerLock.Unlock()

	for idx := range msgPositions {
		mp = msgPositions[idx]
		if len(mp.MsgID) == 0 {
			return fmt.Errorf("when msgID's length equal to 0, please use AsConsumer interface")
		}

<<<<<<< HEAD
			tsMsg, err := ms.getTsMsgFromConsumerMsg(msg)
			if err != nil {
				log.Error("Failed to getTsMsgFromConsumerMsg", zap.Error(err))
				continue
			}

			if tsMsg.Type() == commonpb.MsgType_TimeTick {
				if tsMsg.BeginTs() >= mp.Timestamp {
					return nil
				}
				continue
			}
			if tsMsg.BeginTs() > mp.Timestamp {
				ms.chanMsgBuf[consumer] = append(ms.chanMsgBuf[consumer], tsMsg)
=======
		if err = Retry(20, time.Millisecond*200, fn); err != nil {
			return fmt.Errorf("Failed to seek, error %s", err.Error())
		}
		ms.addConsumer(consumer, mp.ChannelName)

		//TODO: May cause problem
		//if len(consumer.Chan()) == 0 {
		//	return nil
		//}

		runLoop := true
		for runLoop {
			select {
			case <-ms.ctx.Done():
				return nil
			case msg, ok := <-consumer.Chan():
				if !ok {
					return fmt.Errorf("consumer closed")
				}
				consumer.Ack(msg)

				headerMsg := commonpb.MsgHeader{}
				err := proto.Unmarshal(msg.Payload(), &headerMsg)
				if err != nil {
					return fmt.Errorf("Failed to unmarshal message header, err %s", err.Error())
				}
				tsMsg, err := ms.unmarshal.Unmarshal(msg.Payload(), headerMsg.Base.MsgType)
				if err != nil {
					return fmt.Errorf("Failed to unmarshal tsMsg, err %s", err.Error())
				}
				if tsMsg.Type() == commonpb.MsgType_TimeTick && tsMsg.BeginTs() >= mp.Timestamp {
					runLoop = false
					break
				} else if tsMsg.BeginTs() > mp.Timestamp {
					tsMsg.SetPosition(&MsgPosition{
						ChannelName: filepath.Base(msg.Topic()),
						MsgID:       msg.ID().Serialize(),
					})
					ms.unsolvedBuf[consumer] = append(ms.unsolvedBuf[consumer], tsMsg)
				}
>>>>>>> b414800d
			}
		}
	}
	return nil
}

//TODO test InMemMsgStream
/*
type InMemMsgStream struct {
	buffer chan *MsgPack
}

func (ms *InMemMsgStream) Start() {}
func (ms *InMemMsgStream) Close() {}

func (ms *InMemMsgStream) ProduceOne(msg TsMsg) error {
	msgPack := MsgPack{}
	msgPack.BeginTs = msg.BeginTs()
	msgPack.EndTs = msg.EndTs()
	msgPack.Msgs = append(msgPack.Msgs, msg)
	buffer <- &msgPack
	return nil
}

func (ms *InMemMsgStream) Produce(msgPack *MsgPack) error {
	buffer <- msgPack
	return nil
}

func (ms *InMemMsgStream) Broadcast(msgPack *MsgPack) error {
	return ms.Produce(msgPack)
}

func (ms *InMemMsgStream) Consume() *MsgPack {
	select {
	case msgPack := <-ms.buffer:
		return msgPack
	}
}

func (ms *InMemMsgStream) Chan() <- chan *MsgPack {
	return buffer
}
*/<|MERGE_RESOLUTION|>--- conflicted
+++ resolved
@@ -665,34 +665,11 @@
 	return 0, false
 }
 
-<<<<<<< HEAD
-func (ms *MqTtMsgStream) Seek(mp *internalpb.MsgPosition) error {
-	if len(mp.MsgID) == 0 {
-		return errors.New("when msgID's length equal to 0, please use AsConsumer interface")
-	}
-
-=======
 // Seek to the specified position
 func (ms *MqTtMsgStream) Seek(msgPositions []*internalpb.MsgPosition) error {
->>>>>>> b414800d
 	var consumer mqclient.Consumer
 	var mp *MsgPosition
 	var err error
-<<<<<<< HEAD
-
-	seekChannel := mp.ChannelName
-	subName := mp.MsgGroup
-
-	ms.consumerLock.Lock()
-	defer ms.consumerLock.Unlock()
-
-	consumer, ok := ms.consumers[seekChannel]
-	if ok {
-		return errors.New("the channel should not been subscribed")
-	}
-
-=======
->>>>>>> b414800d
 	fn := func() error {
 		if _, ok := ms.consumers[mp.ChannelName]; ok {
 			return fmt.Errorf("the channel should not been subscribed")
@@ -734,22 +711,6 @@
 			return fmt.Errorf("when msgID's length equal to 0, please use AsConsumer interface")
 		}
 
-<<<<<<< HEAD
-			tsMsg, err := ms.getTsMsgFromConsumerMsg(msg)
-			if err != nil {
-				log.Error("Failed to getTsMsgFromConsumerMsg", zap.Error(err))
-				continue
-			}
-
-			if tsMsg.Type() == commonpb.MsgType_TimeTick {
-				if tsMsg.BeginTs() >= mp.Timestamp {
-					return nil
-				}
-				continue
-			}
-			if tsMsg.BeginTs() > mp.Timestamp {
-				ms.chanMsgBuf[consumer] = append(ms.chanMsgBuf[consumer], tsMsg)
-=======
 		if err = Retry(20, time.Millisecond*200, fn); err != nil {
 			return fmt.Errorf("Failed to seek, error %s", err.Error())
 		}
@@ -788,9 +749,8 @@
 						ChannelName: filepath.Base(msg.Topic()),
 						MsgID:       msg.ID().Serialize(),
 					})
-					ms.unsolvedBuf[consumer] = append(ms.unsolvedBuf[consumer], tsMsg)
+					ms.chanMsgBuf[consumer] = append(ms.chanMsgBuf[consumer], tsMsg)
 				}
->>>>>>> b414800d
 			}
 		}
 	}
