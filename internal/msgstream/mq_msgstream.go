// Copyright (C) 2019-2020 Zilliz. All rights reserved.
//
// Licensed under the Apache License, Version 2.0 (the "License"); you may not use this file except in compliance
// with the License. You may obtain a copy of the License at
//
// http://www.apache.org/licenses/LICENSE-2.0
//
// Unless required by applicable law or agreed to in writing, software distributed under the License
// is distributed on an "AS IS" BASIS, WITHOUT WARRANTIES OR CONDITIONS OF ANY KIND, either express
// or implied. See the License for the specific language governing permissions and limitations under the License.

package msgstream

import (
	"bytes"
	"context"
	"errors"
	"fmt"
	"path/filepath"
	"sync"
	"time"

	"github.com/golang/protobuf/proto"
	"github.com/milvus-io/milvus/internal/log"
	"github.com/milvus-io/milvus/internal/proto/commonpb"
	"github.com/milvus-io/milvus/internal/proto/internalpb"
	"github.com/milvus-io/milvus/internal/util/mqclient"
	"github.com/milvus-io/milvus/internal/util/trace"
	"github.com/opentracing/opentracing-go"
	"go.uber.org/zap"
)

type mqMsgStream struct {
	ctx              context.Context
	client           mqclient.Client
	producers        map[string]mqclient.Producer
	producerChannels []string
	consumers        map[string]mqclient.Consumer
	consumerChannels []string
	repackFunc       RepackFunc
	unmarshal        UnmarshalDispatcher
	receiveBuf       chan *MsgPack
	wait             *sync.WaitGroup
	streamCancel     func()
	bufSize          int64
	producerLock     *sync.Mutex
	consumerLock     *sync.Mutex
}

func NewMqMsgStream(ctx context.Context,
	receiveBufSize int64,
	bufSize int64,
	client mqclient.Client,
	unmarshal UnmarshalDispatcher) (*mqMsgStream, error) {

	streamCtx, streamCancel := context.WithCancel(ctx)
	producers := make(map[string]mqclient.Producer)
	consumers := make(map[string]mqclient.Consumer)
	producerChannels := make([]string, 0)
	consumerChannels := make([]string, 0)
	receiveBuf := make(chan *MsgPack, receiveBufSize)

	stream := &mqMsgStream{
		ctx:              streamCtx,
		client:           client,
		producers:        producers,
		producerChannels: producerChannels,
		consumers:        consumers,
		consumerChannels: consumerChannels,
		unmarshal:        unmarshal,
		bufSize:          bufSize,
		receiveBuf:       receiveBuf,
		streamCancel:     streamCancel,
		producerLock:     &sync.Mutex{},
		consumerLock:     &sync.Mutex{},
		wait:             &sync.WaitGroup{},
	}

	return stream, nil
}

func (ms *mqMsgStream) AsProducer(channels []string) {
	for _, channel := range channels {
		fn := func() error {
			pp, err := ms.client.CreateProducer(mqclient.ProducerOptions{Topic: channel})
			if err != nil {
				return err
			}
			if pp == nil {
				return errors.New("Producer is nil")
			}

			ms.producerLock.Lock()
			ms.producers[channel] = pp
			ms.producerChannels = append(ms.producerChannels, channel)
			ms.producerLock.Unlock()
			return nil
		}
		err := Retry(20, time.Millisecond*200, fn)
		if err != nil {
			errMsg := "Failed to create producer " + channel + ", error = " + err.Error()
			panic(errMsg)
		}
	}
}

func (ms *mqMsgStream) AsConsumer(channels []string, subName string) {
	for _, channel := range channels {
		if _, ok := ms.consumers[channel]; ok {
			continue
		}
		fn := func() error {
			receiveChannel := make(chan mqclient.ConsumerMessage, ms.bufSize)
			pc, err := ms.client.Subscribe(mqclient.ConsumerOptions{
				Topic:                       channel,
				SubscriptionName:            subName,
				Type:                        mqclient.KeyShared,
				SubscriptionInitialPosition: mqclient.SubscriptionPositionEarliest,
				MessageChannel:              receiveChannel,
			})
			if err != nil {
				return err
			}
			if pc == nil {
				return errors.New("Consumer is nil")
			}

			ms.consumers[channel] = pc
			ms.consumerChannels = append(ms.consumerChannels, channel)
			return nil
		}
		err := Retry(20, time.Millisecond*200, fn)
		if err != nil {
			errMsg := "Failed to create consumer " + channel + ", error = " + err.Error()
			panic(errMsg)
		}
	}
}

func (ms *mqMsgStream) SetRepackFunc(repackFunc RepackFunc) {
	ms.repackFunc = repackFunc
}

func (ms *mqMsgStream) Start() {
	for _, c := range ms.consumers {
		ms.wait.Add(1)
		go ms.receiveMsg(c)
	}
}

func (ms *mqMsgStream) Close() {
	ms.streamCancel()
	ms.wait.Wait()

	for _, producer := range ms.producers {
		if producer != nil {
			producer.Close()
		}
	}
	for _, consumer := range ms.consumers {
		if consumer != nil {
			consumer.Close()
		}
	}
	if ms.client != nil {
		ms.client.Close()
	}
}

func (ms *mqMsgStream) ComputeProduceChannelIndexes(tsMsgs []TsMsg) [][]int32 {
	if len(tsMsgs) <= 0 {
		return nil
	}
	reBucketValues := make([][]int32, len(tsMsgs))
	channelNum := uint32(len(ms.producerChannels))

	if channelNum == 0 {
		return nil
	}
	for idx, tsMsg := range tsMsgs {
		hashValues := tsMsg.HashKeys()
		bucketValues := make([]int32, len(hashValues))
		for index, hashValue := range hashValues {
			bucketValues[index] = int32(hashValue % channelNum)
		}
		reBucketValues[idx] = bucketValues
	}
	return reBucketValues
}

func (ms *mqMsgStream) GetProduceChannels() []string {
	return ms.producerChannels
}

func (ms *mqMsgStream) Produce(msgPack *MsgPack) error {
	if msgPack == nil || len(msgPack.Msgs) <= 0 {
		log.Debug("Warning: Receive empty msgPack")
		return nil
	}
	if len(ms.producers) <= 0 {
		return errors.New("nil producer in msg stream")
	}
	tsMsgs := msgPack.Msgs
	reBucketValues := ms.ComputeProduceChannelIndexes(msgPack.Msgs)
	var result map[int32]*MsgPack
	var err error
	if ms.repackFunc != nil {
		result, err = ms.repackFunc(tsMsgs, reBucketValues)
	} else {
		msgType := (tsMsgs[0]).Type()
		switch msgType {
		case commonpb.MsgType_Insert:
			result, err = InsertRepackFunc(tsMsgs, reBucketValues)
		case commonpb.MsgType_Delete:
			result, err = DeleteRepackFunc(tsMsgs, reBucketValues)
		default:
			result, err = DefaultRepackFunc(tsMsgs, reBucketValues)
		}
	}
	if err != nil {
		return err
	}
	for k, v := range result {
		channel := ms.producerChannels[k]
		for i := 0; i < len(v.Msgs); i++ {
			sp, spanCtx := MsgSpanFromCtx(v.Msgs[i].TraceCtx(), v.Msgs[i])

			mb, err := v.Msgs[i].Marshal(v.Msgs[i])
			if err != nil {
				return err
			}

			m, err := ConvertToByteArray(mb)
			if err != nil {
				return err
			}

			msg := &mqclient.ProducerMessage{Payload: m, Properties: map[string]string{}}

			trace.InjectContextToPulsarMsgProperties(sp.Context(), msg.Properties)

			if err := ms.producers[channel].Send(
				spanCtx,
				msg,
			); err != nil {
				trace.LogError(sp, err)
				sp.Finish()
				return err
			}
			sp.Finish()
		}
	}
	return nil
}

func (ms *mqMsgStream) Broadcast(msgPack *MsgPack) error {
	if msgPack == nil || len(msgPack.Msgs) <= 0 {
		log.Debug("Warning: Receive empty msgPack")
		return nil
	}
	for _, v := range msgPack.Msgs {
		sp, spanCtx := MsgSpanFromCtx(v.TraceCtx(), v)

		mb, err := v.Marshal(v)
		if err != nil {
			return err
		}

		m, err := ConvertToByteArray(mb)
		if err != nil {
			return err
		}

		msg := &mqclient.ProducerMessage{Payload: m, Properties: map[string]string{}}

		trace.InjectContextToPulsarMsgProperties(sp.Context(), msg.Properties)

		ms.producerLock.Lock()
		for _, producer := range ms.producers {
			if err := producer.Send(
				spanCtx,
				msg,
			); err != nil {
				trace.LogError(sp, err)
				sp.Finish()
				return err
			}
		}
		ms.producerLock.Unlock()
		sp.Finish()
	}
	return nil
}

func (ms *mqMsgStream) Consume() *MsgPack {
	for {
		select {
		case cm, ok := <-ms.receiveBuf:
			if !ok {
				log.Debug("buf chan closed")
				return nil
			}
			return cm
		case <-ms.ctx.Done():
			//log.Debug("context closed")
			return nil
		}
	}
}

func (ms *mqMsgStream) receiveMsg(consumer mqclient.Consumer) {
	defer ms.wait.Done()

	for {
		select {
		case <-ms.ctx.Done():
			return
		case msg, ok := <-consumer.Chan():
			if !ok {
				return
			}
			consumer.Ack(msg)
			headerMsg := commonpb.MsgHeader{}
			err := proto.Unmarshal(msg.Payload(), &headerMsg)
			if err != nil {
				log.Error("Failed to unmarshal message header", zap.Error(err))
				continue
			}
			tsMsg, err := ms.unmarshal.Unmarshal(msg.Payload(), headerMsg.Base.MsgType)
			if err != nil {
				log.Error("Failed to unmarshal tsMsg", zap.Error(err))
				continue
			}

			sp, ok := ExtractFromPulsarMsgProperties(tsMsg, msg.Properties())
			if ok {
				tsMsg.SetTraceCtx(opentracing.ContextWithSpan(context.Background(), sp))
			}

			tsMsg.SetPosition(&MsgPosition{
				ChannelName: filepath.Base(msg.Topic()),
				//FIXME
				MsgID: msg.ID().Serialize(),
			})

			msgPack := MsgPack{
				Msgs:           []TsMsg{tsMsg},
				StartPositions: []*internalpb.MsgPosition{tsMsg.Position()},
				EndPositions:   []*internalpb.MsgPosition{tsMsg.Position()},
			}
			ms.receiveBuf <- &msgPack

			sp.Finish()
		}
	}
}

func (ms *mqMsgStream) Chan() <-chan *MsgPack {
	return ms.receiveBuf
}

func (ms *mqMsgStream) Seek(msgPositions []*internalpb.MsgPosition) error {
	for _, mp := range msgPositions {
		consumer, ok := ms.consumers[mp.ChannelName]
		if !ok {
			return fmt.Errorf("channel %s not subscribed", mp.ChannelName)
		}
		messageID, err := ms.client.BytesToMsgID(mp.MsgID)
		if err != nil {
			return err
		}
		err = consumer.Seek(messageID)
		if err != nil {
			return err
		}
<<<<<<< HEAD
		msg, ok := <-consumer.Chan()
		if !ok {
			return errors.New("consumer closed")
		}
		consumer.Ack(msg)

		if !bytes.Equal(msg.ID().Serialize(), messageID.Serialize()) {
			err = fmt.Errorf("seek msg not correct")
			log.Error("msMsgStream seek", zap.Error(err))
		}

		return nil
=======
>>>>>>> ca0993c2
	}
	return nil
}

type MqTtMsgStream struct {
	mqMsgStream
	unsolvedBuf     map[mqclient.Consumer][]TsMsg
	msgPositions    map[mqclient.Consumer]*internalpb.MsgPosition
	unsolvedMutex   *sync.Mutex
	lastTimeStamp   Timestamp
	syncConsumer    chan int
	stopConsumeChan map[mqclient.Consumer]chan bool
}

func NewMqTtMsgStream(ctx context.Context,
	receiveBufSize int64,
	bufSize int64,
	client mqclient.Client,
	unmarshal UnmarshalDispatcher) (*MqTtMsgStream, error) {
	msgStream, err := NewMqMsgStream(ctx, receiveBufSize, bufSize, client, unmarshal)
	if err != nil {
		return nil, err
	}
	unsolvedBuf := make(map[mqclient.Consumer][]TsMsg)
	stopChannel := make(map[mqclient.Consumer]chan bool)
	msgPositions := make(map[mqclient.Consumer]*internalpb.MsgPosition)
	syncConsumer := make(chan int, 1)

	return &MqTtMsgStream{
		mqMsgStream:     *msgStream,
		unsolvedBuf:     unsolvedBuf,
		msgPositions:    msgPositions,
		unsolvedMutex:   &sync.Mutex{},
		syncConsumer:    syncConsumer,
		stopConsumeChan: stopChannel,
	}, nil
}

func (ms *MqTtMsgStream) addConsumer(consumer mqclient.Consumer, channel string) {
	if len(ms.consumers) == 0 {
		ms.syncConsumer <- 1
	}
	ms.consumers[channel] = consumer
	ms.unsolvedBuf[consumer] = make([]TsMsg, 0)
	ms.consumerChannels = append(ms.consumerChannels, channel)
	ms.msgPositions[consumer] = &internalpb.MsgPosition{
		ChannelName: channel,
		MsgID:       make([]byte, 0),
		Timestamp:   ms.lastTimeStamp,
	}
	stopConsumeChan := make(chan bool)
	ms.stopConsumeChan[consumer] = stopConsumeChan
}

func (ms *MqTtMsgStream) AsConsumer(channels []string,
	subName string) {
	for _, channel := range channels {
		if _, ok := ms.consumers[channel]; ok {
			continue
		}
		fn := func() error {
			receiveChannel := make(chan mqclient.ConsumerMessage, ms.bufSize)
			pc, err := ms.client.Subscribe(mqclient.ConsumerOptions{
				Topic:                       channel,
				SubscriptionName:            subName,
				Type:                        mqclient.KeyShared,
				SubscriptionInitialPosition: mqclient.SubscriptionPositionEarliest,
				MessageChannel:              receiveChannel,
			})
			if err != nil {
				return err
			}
			if pc == nil {
				return errors.New("Consumer is nil")
			}

			ms.consumerLock.Lock()
			ms.addConsumer(pc, channel)
			ms.consumerLock.Unlock()
			return nil
		}
		err := Retry(10, time.Millisecond*200, fn)
		if err != nil {
			errMsg := "Failed to create consumer " + channel + ", error = " + err.Error()
			panic(errMsg)
		}
	}
}

func (ms *MqTtMsgStream) Start() {
	if ms.consumers != nil {
		ms.wait.Add(1)
		go ms.bufMsgPackToChannel()
	}
}

func (ms *MqTtMsgStream) Close() {
	ms.streamCancel()
	close(ms.syncConsumer)
	ms.wait.Wait()

	for _, producer := range ms.producers {
		if producer != nil {
			producer.Close()
		}
	}
	for _, consumer := range ms.consumers {
		if consumer != nil {
			consumer.Close()
		}
	}
	if ms.client != nil {
		ms.client.Close()
	}
}

func (ms *MqTtMsgStream) bufMsgPackToChannel() {
	defer ms.wait.Done()
	isChannelReady := make(map[mqclient.Consumer]bool)
	eofMsgTimeStamp := make(map[mqclient.Consumer]Timestamp)

	if _, ok := <-ms.syncConsumer; !ok {
		log.Debug("consumer closed!")
		return
	}

	for {
		select {
		case <-ms.ctx.Done():
			return
		default:
			wg := sync.WaitGroup{}
			findMapMutex := sync.RWMutex{}
			ms.consumerLock.Lock()
			for _, consumer := range ms.consumers {
				if isChannelReady[consumer] {
					continue
				}
				wg.Add(1)
				go ms.findTimeTick(consumer, eofMsgTimeStamp, &wg, &findMapMutex)
			}
			wg.Wait()
			timeStamp, ok := checkTimeTickMsg(eofMsgTimeStamp, isChannelReady, &findMapMutex)
			if !ok || timeStamp <= ms.lastTimeStamp {
				//log.Printf("All timeTick's timestamps are inconsistent")
				ms.consumerLock.Unlock()
				continue
			}
			timeTickBuf := make([]TsMsg, 0)
			startMsgPosition := make([]*internalpb.MsgPosition, 0)
			endMsgPositions := make([]*internalpb.MsgPosition, 0)
			ms.unsolvedMutex.Lock()
			for consumer, msgs := range ms.unsolvedBuf {
				if len(msgs) == 0 {
					continue
				}
				tempBuffer := make([]TsMsg, 0)
				var timeTickMsg TsMsg
				for _, v := range msgs {
					if v.Type() == commonpb.MsgType_TimeTick {
						timeTickMsg = v
						continue
					}
					if v.EndTs() <= timeStamp {
						timeTickBuf = append(timeTickBuf, v)
					} else {
						tempBuffer = append(tempBuffer, v)
					}
				}
				ms.unsolvedBuf[consumer] = tempBuffer

				startMsgPosition = append(startMsgPosition, ms.msgPositions[consumer])
				var newPos *internalpb.MsgPosition
				if len(tempBuffer) > 0 {
					newPos = &internalpb.MsgPosition{
						ChannelName: tempBuffer[0].Position().ChannelName,
						MsgID:       tempBuffer[0].Position().MsgID,
						Timestamp:   timeStamp,
						MsgGroup:    consumer.Subscription(),
					}
					endMsgPositions = append(endMsgPositions, newPos)
				} else {
					newPos = &internalpb.MsgPosition{
						ChannelName: timeTickMsg.Position().ChannelName,
						MsgID:       timeTickMsg.Position().MsgID,
						Timestamp:   timeStamp,
						MsgGroup:    consumer.Subscription(),
					}
					endMsgPositions = append(endMsgPositions, newPos)
				}
				ms.msgPositions[consumer] = newPos
			}
			ms.unsolvedMutex.Unlock()
			ms.consumerLock.Unlock()

			msgPack := MsgPack{
				BeginTs:        ms.lastTimeStamp,
				EndTs:          timeStamp,
				Msgs:           timeTickBuf,
				StartPositions: startMsgPosition,
				EndPositions:   endMsgPositions,
			}

			ms.receiveBuf <- &msgPack
			ms.lastTimeStamp = timeStamp
		}
	}
}

func (ms *MqTtMsgStream) findTimeTick(consumer mqclient.Consumer,
	eofMsgMap map[mqclient.Consumer]Timestamp,
	wg *sync.WaitGroup,
	findMapMutex *sync.RWMutex) {
	defer wg.Done()
	for {
		select {
		case <-ms.ctx.Done():
			return
		case msg, ok := <-consumer.Chan():
			if !ok {
				log.Debug("consumer closed!")
				return
			}
			consumer.Ack(msg)

			headerMsg := commonpb.MsgHeader{}
			err := proto.Unmarshal(msg.Payload(), &headerMsg)
			if err != nil {
				log.Error("Failed to unmarshal message header", zap.Error(err))
				continue
			}
			tsMsg, err := ms.unmarshal.Unmarshal(msg.Payload(), headerMsg.Base.MsgType)
			if err != nil {
				log.Error("Failed to unmarshal tsMsg", zap.Error(err))
				continue
			}

			// set msg info to tsMsg
			tsMsg.SetPosition(&MsgPosition{
				ChannelName: filepath.Base(msg.Topic()),
				MsgID:       msg.ID().Serialize(),
			})

			sp, ok := ExtractFromPulsarMsgProperties(tsMsg, msg.Properties())
			if ok {
				tsMsg.SetTraceCtx(opentracing.ContextWithSpan(context.Background(), sp))
			}

			ms.unsolvedMutex.Lock()
			ms.unsolvedBuf[consumer] = append(ms.unsolvedBuf[consumer], tsMsg)
			ms.unsolvedMutex.Unlock()

			if headerMsg.Base.MsgType == commonpb.MsgType_TimeTick {
				findMapMutex.Lock()
				eofMsgMap[consumer] = tsMsg.(*TimeTickMsg).Base.Timestamp
				findMapMutex.Unlock()
				sp.Finish()
				return
			}
			sp.Finish()
		case <-ms.stopConsumeChan[consumer]:
			return
		}
	}
}

func checkTimeTickMsg(msg map[mqclient.Consumer]Timestamp,
	isChannelReady map[mqclient.Consumer]bool,
	mu *sync.RWMutex) (Timestamp, bool) {
	checkMap := make(map[Timestamp]int)
	var maxTime Timestamp = 0
	for _, v := range msg {
		checkMap[v]++
		if v > maxTime {
			maxTime = v
		}
	}
	if len(checkMap) <= 1 {
		for consumer := range msg {
			isChannelReady[consumer] = false
		}
		return maxTime, true
	}
	for consumer := range msg {
		mu.RLock()
		v := msg[consumer]
		mu.RUnlock()
		if v != maxTime {
			isChannelReady[consumer] = false
		} else {
			isChannelReady[consumer] = true
		}
	}

	return 0, false
}

// Seek to the specified position
func (ms *MqTtMsgStream) Seek(msgPositions []*internalpb.MsgPosition) error {
	var consumer mqclient.Consumer
	var mp *MsgPosition
	var err error
	fn := func() error {
		if _, ok := ms.consumers[mp.ChannelName]; ok {
			return fmt.Errorf("the channel should not been subscribed")
		}

		receiveChannel := make(chan mqclient.ConsumerMessage, ms.bufSize)
		consumer, err = ms.client.Subscribe(mqclient.ConsumerOptions{
			Topic:                       mp.ChannelName,
			SubscriptionName:            mp.MsgGroup,
			SubscriptionInitialPosition: mqclient.SubscriptionPositionEarliest,
			Type:                        mqclient.KeyShared,
			MessageChannel:              receiveChannel,
		})
		if err != nil {
			return err
		}
		if consumer == nil {
			return fmt.Errorf("consumer is nil")
		}

		seekMsgID, err := ms.client.BytesToMsgID(mp.MsgID)
		if err != nil {
			return err
		}
		err = consumer.Seek(seekMsgID)
		if err != nil {
			return err
		}

		return nil
	}

	ms.consumerLock.Lock()
	defer ms.consumerLock.Unlock()

	for idx := range msgPositions {
		mp = msgPositions[idx]
		if len(mp.MsgID) == 0 {
			return fmt.Errorf("when msgID's length equal to 0, please use AsConsumer interface")
		}

		if err = Retry(20, time.Millisecond*200, fn); err != nil {
			return fmt.Errorf("Failed to seek, error %s", err.Error())
		}
		ms.addConsumer(consumer, mp.ChannelName)

		//TODO: May cause problem
		//if len(consumer.Chan()) == 0 {
		//	return nil
		//}

		runLoop := true
		for runLoop {
			select {
			case <-ms.ctx.Done():
				return nil
			case msg, ok := <-consumer.Chan():
				if !ok {
					return fmt.Errorf("consumer closed")
				}
				consumer.Ack(msg)

				headerMsg := commonpb.MsgHeader{}
				err := proto.Unmarshal(msg.Payload(), &headerMsg)
				if err != nil {
					return fmt.Errorf("Failed to unmarshal message header, err %s", err.Error())
				}
				tsMsg, err := ms.unmarshal.Unmarshal(msg.Payload(), headerMsg.Base.MsgType)
				if err != nil {
					return fmt.Errorf("Failed to unmarshal tsMsg, err %s", err.Error())
				}
				if tsMsg.Type() == commonpb.MsgType_TimeTick && tsMsg.BeginTs() >= mp.Timestamp {
					runLoop = false
					break
				} else if tsMsg.BeginTs() > mp.Timestamp {
					tsMsg.SetPosition(&MsgPosition{
						ChannelName: filepath.Base(msg.Topic()),
						MsgID:       msg.ID().Serialize(),
					})
					ms.unsolvedBuf[consumer] = append(ms.unsolvedBuf[consumer], tsMsg)
				}
			}
		}
	}
	return nil
}

//TODO test InMemMsgStream
/*
type InMemMsgStream struct {
	buffer chan *MsgPack
}

func (ms *InMemMsgStream) Start() {}
func (ms *InMemMsgStream) Close() {}

func (ms *InMemMsgStream) ProduceOne(msg TsMsg) error {
	msgPack := MsgPack{}
	msgPack.BeginTs = msg.BeginTs()
	msgPack.EndTs = msg.EndTs()
	msgPack.Msgs = append(msgPack.Msgs, msg)
	buffer <- &msgPack
	return nil
}

func (ms *InMemMsgStream) Produce(msgPack *MsgPack) error {
	buffer <- msgPack
	return nil
}

func (ms *InMemMsgStream) Broadcast(msgPack *MsgPack) error {
	return ms.Produce(msgPack)
}

func (ms *InMemMsgStream) Consume() *MsgPack {
	select {
	case msgPack := <-ms.buffer:
		return msgPack
	}
}

func (ms *InMemMsgStream) Chan() <- chan *MsgPack {
	return buffer
}
*/<|MERGE_RESOLUTION|>--- conflicted
+++ resolved
@@ -373,7 +373,6 @@
 		if err != nil {
 			return err
 		}
-<<<<<<< HEAD
 		msg, ok := <-consumer.Chan()
 		if !ok {
 			return errors.New("consumer closed")
@@ -386,8 +385,6 @@
 		}
 
 		return nil
-=======
->>>>>>> ca0993c2
 	}
 	return nil
 }
