--- conflicted
+++ resolved
@@ -58,15 +58,7 @@
 	schema := &schemapb.CollectionSchema{}
 	task := &ImportTask{
 		req: &datapb.ImportRequest{
-<<<<<<< HEAD
-			Ts: 1000,
-			IDRange: &datapb.IDRange{
-				Begin: 0,
-				End:   count,
-			},
-=======
 			Ts:     1000,
->>>>>>> efdaed4a
 			Schema: schema,
 		},
 		allocator: allocator.NewLocalAllocator(0, count*2),
