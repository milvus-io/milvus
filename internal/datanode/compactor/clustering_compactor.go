// Licensed to the LF AI & Data foundation under one
// or more contributor license agreements. See the NOTICE file
// distributed with this work for additional information
// regarding copyright ownership. The ASF licenses this file
// to you under the Apache License, Version 2.0 (the
// "License"); you may not use this file except in compliance
// with the License. You may obtain a copy of the License at
//
//     http://www.apache.org/licenses/LICENSE-2.0
//
// Unless required by applicable law or agreed to in writing, software
// distributed under the License is distributed on an "AS IS" BASIS,
// WITHOUT WARRANTIES OR CONDITIONS OF ANY KIND, either express or implied.
// See the License for the specific language governing permissions and
// limitations under the License.

package compactor

import (
	"context"
	"fmt"
	sio "io"
	"math"
	"path"
	"sort"
	"strconv"
	"strings"
	"sync"
	"time"

	"github.com/cockroachdb/errors"
	"github.com/samber/lo"
	"go.opentelemetry.io/otel"
	"go.uber.org/atomic"
	"go.uber.org/zap"
	"google.golang.org/protobuf/proto"

	"github.com/milvus-io/milvus-proto/go-api/v2/schemapb"
	"github.com/milvus-io/milvus/internal/allocator"
	"github.com/milvus-io/milvus/internal/compaction"
	"github.com/milvus-io/milvus/internal/flushcommon/io"
	"github.com/milvus-io/milvus/internal/metastore/kv/binlog"
	"github.com/milvus-io/milvus/internal/storage"
	"github.com/milvus-io/milvus/pkg/v2/common"
	"github.com/milvus-io/milvus/pkg/v2/log"
	"github.com/milvus-io/milvus/pkg/v2/metrics"
	"github.com/milvus-io/milvus/pkg/v2/proto/clusteringpb"
	"github.com/milvus-io/milvus/pkg/v2/proto/datapb"
	"github.com/milvus-io/milvus/pkg/v2/util/conc"
	"github.com/milvus-io/milvus/pkg/v2/util/funcutil"
	"github.com/milvus-io/milvus/pkg/v2/util/hardware"
	"github.com/milvus-io/milvus/pkg/v2/util/merr"
	"github.com/milvus-io/milvus/pkg/v2/util/metautil"
	"github.com/milvus-io/milvus/pkg/v2/util/paramtable"
	"github.com/milvus-io/milvus/pkg/v2/util/timerecord"
	"github.com/milvus-io/milvus/pkg/v2/util/typeutil"
)

const (
	expectedBinlogSize = 16 * 1024 * 1024
)

var _ Compactor = (*clusteringCompactionTask)(nil)

type clusteringCompactionTask struct {
	binlogIO   io.BinlogIO
	logIDAlloc allocator.Interface
	segIDAlloc allocator.Interface

	ctx         context.Context
	cancel      context.CancelFunc
	done        chan struct{}
	tr          *timerecord.TimeRecorder
	mappingPool *conc.Pool[any]
	flushPool   *conc.Pool[any]

	plan *datapb.CompactionPlan

	// flush
	flushCount *atomic.Int64

	// metrics, don't use
	writtenRowNum *atomic.Int64

	// inner field
	collectionID          int64
	partitionID           int64
	currentTime           time.Time // for TTL
	isVectorClusteringKey bool
	clusteringKeyField    *schemapb.FieldSchema
	primaryKeyField       *schemapb.FieldSchema

	memoryLimit int64
	bufferSize  int64

	clusterBuffers []*ClusterBuffer
	// scalar
	keyToBufferFunc func(interface{}) *ClusterBuffer
	// vector
	segmentIDOffsetMapping map[int64]string
	offsetToBufferFunc     func(int64, []uint32) *ClusterBuffer
	// bm25
	bm25FieldIds []int64

	compactionParams compaction.Params
}

type ClusterBuffer struct {
	id                      int
	writer                  *MultiSegmentWriter
	clusteringKeyFieldStats *storage.FieldStats

	lock sync.RWMutex
}

func (b *ClusterBuffer) Write(v *storage.Value) error {
	b.lock.Lock()
	defer b.lock.Unlock()
	return b.writer.WriteValue(v)
}

func (b *ClusterBuffer) Flush() error {
	b.lock.Lock()
	defer b.lock.Unlock()
	return b.writer.Flush()
}

func (b *ClusterBuffer) FlushChunk() error {
	b.lock.Lock()
	defer b.lock.Unlock()
	return b.writer.FlushChunk()
}

func (b *ClusterBuffer) Close() error {
	b.lock.Lock()
	defer b.lock.Unlock()
	return b.writer.Close()
}

func (b *ClusterBuffer) GetCompactionSegments() []*datapb.CompactionSegment {
	b.lock.RLock()
	defer b.lock.RUnlock()
	return b.writer.GetCompactionSegments()
}

func (b *ClusterBuffer) GetBufferSize() uint64 {
	b.lock.RLock()
	defer b.lock.RUnlock()
	return b.writer.GetBufferUncompressed()
}

func newClusterBuffer(id int, writer *MultiSegmentWriter, clusteringKeyFieldStats *storage.FieldStats) *ClusterBuffer {
	return &ClusterBuffer{
		id:                      id,
		writer:                  writer,
		clusteringKeyFieldStats: clusteringKeyFieldStats,
		lock:                    sync.RWMutex{},
	}
}

func NewClusteringCompactionTask(
	ctx context.Context,
	binlogIO io.BinlogIO,
	plan *datapb.CompactionPlan,
	compactionParams compaction.Params,
) *clusteringCompactionTask {
	ctx, cancel := context.WithCancel(ctx)
	return &clusteringCompactionTask{
		ctx:              ctx,
		cancel:           cancel,
		binlogIO:         binlogIO,
		plan:             plan,
		tr:               timerecord.NewTimeRecorder("clustering_compaction"),
		done:             make(chan struct{}, 1),
		clusterBuffers:   make([]*ClusterBuffer, 0),
		flushCount:       atomic.NewInt64(0),
		writtenRowNum:    atomic.NewInt64(0),
		compactionParams: compactionParams,
	}
}

func (t *clusteringCompactionTask) Complete() {
	t.done <- struct{}{}
}

func (t *clusteringCompactionTask) Stop() {
	t.cancel()
	<-t.done
}

func (t *clusteringCompactionTask) GetPlanID() typeutil.UniqueID {
	return t.plan.GetPlanID()
}

func (t *clusteringCompactionTask) GetChannelName() string {
	return t.plan.GetChannel()
}

func (t *clusteringCompactionTask) GetCompactionType() datapb.CompactionType {
	return t.plan.GetType()
}

func (t *clusteringCompactionTask) GetCollection() int64 {
	return t.plan.GetSegmentBinlogs()[0].GetCollectionID()
}

func (t *clusteringCompactionTask) init() error {
	if t.plan.GetType() != datapb.CompactionType_ClusteringCompaction {
		return merr.WrapErrIllegalCompactionPlan("illegal compaction type")
	}

	if len(t.plan.GetSegmentBinlogs()) == 0 {
		return merr.WrapErrIllegalCompactionPlan("empty segment binlogs")
	}
	t.collectionID = t.GetCollection()
	t.partitionID = t.plan.GetSegmentBinlogs()[0].GetPartitionID()

	logIDAlloc := allocator.NewLocalAllocator(t.plan.GetPreAllocatedLogIDs().GetBegin(), t.plan.GetPreAllocatedLogIDs().GetEnd())
	segIDAlloc := allocator.NewLocalAllocator(t.plan.GetPreAllocatedSegmentIDs().GetBegin(), t.plan.GetPreAllocatedSegmentIDs().GetEnd())
	log.Info("segment ID range", zap.Int64("begin", t.plan.GetPreAllocatedSegmentIDs().GetBegin()), zap.Int64("end", t.plan.GetPreAllocatedSegmentIDs().GetEnd()))
	t.logIDAlloc = logIDAlloc
	t.segIDAlloc = segIDAlloc

	var pkField *schemapb.FieldSchema
	if t.plan.Schema == nil {
		return merr.WrapErrIllegalCompactionPlan("empty schema in compactionPlan")
	}
	for _, field := range t.plan.Schema.Fields {
		if field.GetIsPrimaryKey() && field.GetFieldID() >= 100 && typeutil.IsPrimaryFieldType(field.GetDataType()) {
			pkField = field
		}
		if field.GetFieldID() == t.plan.GetClusteringKeyField() {
			t.clusteringKeyField = field
		}
	}

	for _, function := range t.plan.Schema.Functions {
		if function.GetType() == schemapb.FunctionType_BM25 {
			t.bm25FieldIds = append(t.bm25FieldIds, function.GetOutputFieldIds()[0])
		}
	}

	t.primaryKeyField = pkField
	t.isVectorClusteringKey = typeutil.IsVectorType(t.clusteringKeyField.DataType)
	t.currentTime = time.Now()
	t.memoryLimit = t.getMemoryLimit()
	t.bufferSize = int64(t.compactionParams.BinLogMaxSize) // Use binlog max size as read and write buffer size
	workerPoolSize := t.getWorkerPoolSize()
	t.mappingPool = conc.NewPool[any](workerPoolSize)
	t.flushPool = conc.NewPool[any](workerPoolSize)
	log.Info("clustering compaction task initialed", zap.Int64("memory_buffer_size", t.memoryLimit), zap.Int("worker_pool_size", workerPoolSize))
	return nil
}

func (t *clusteringCompactionTask) Compact() (*datapb.CompactionPlanResult, error) {
	ctx, span := otel.Tracer(typeutil.DataNodeRole).Start(t.ctx, fmt.Sprintf("clusteringCompaction-%d", t.GetPlanID()))
	defer span.End()
	log := log.With(zap.Int64("planID", t.plan.GetPlanID()), zap.String("type", t.plan.GetType().String()))
	// 0, verify and init
	err := t.init()
	if err != nil {
		log.Error("compaction task init failed", zap.Error(err))
		return nil, err
	}

	if !funcutil.CheckCtxValid(ctx) {
		log.Warn("compact wrong, task context done or timeout")
		return nil, ctx.Err()
	}
	defer t.cleanUp(ctx)

	// 1, decompose binlogs as preparation for later mapping
	if err := binlog.DecompressCompactionBinlogsWithRootPath(t.compactionParams.StorageConfig.GetRootPath(), t.plan.SegmentBinlogs); err != nil {
		log.Warn("compact wrong, fail to decompress compaction binlogs", zap.Error(err))
		return nil, err
	}

	// 2, get analyze result
	if t.isVectorClusteringKey {
		if err := t.getVectorAnalyzeResult(ctx); err != nil {
			log.Error("failed in analyze vector", zap.Error(err))
			return nil, err
		}
	} else {
		if err := t.getScalarAnalyzeResult(ctx); err != nil {
			log.Error("failed in analyze scalar", zap.Error(err))
			return nil, err
		}
	}

	// 3, mapping
	log.Info("Clustering compaction start mapping", zap.Int("bufferNum", len(t.clusterBuffers)))
	uploadSegments, partitionStats, err := t.mapping(ctx)
	if err != nil {
		log.Error("failed in mapping", zap.Error(err))
		return nil, err
	}

	// 4, collect partition stats
	err = t.uploadPartitionStats(ctx, t.collectionID, t.partitionID, partitionStats)
	if err != nil {
		return nil, err
	}

	// 5, assemble CompactionPlanResult
	planResult := &datapb.CompactionPlanResult{
		State:    datapb.CompactionTaskState_completed,
		PlanID:   t.GetPlanID(),
		Segments: uploadSegments,
		Type:     t.plan.GetType(),
		Channel:  t.plan.GetChannel(),
	}

	metrics.DataNodeCompactionLatency.
		WithLabelValues(fmt.Sprint(paramtable.GetNodeID()), t.plan.GetType().String()).
		Observe(float64(t.tr.ElapseSpan().Milliseconds()))
	log.Info("Clustering compaction finished", zap.Duration("elapse", t.tr.ElapseSpan()), zap.Int64("flushTimes", t.flushCount.Load()))
	// clear the buffer cache
	t.keyToBufferFunc = nil

	return planResult, nil
}

func (t *clusteringCompactionTask) getScalarAnalyzeResult(ctx context.Context) error {
	ctx, span := otel.Tracer(typeutil.DataNodeRole).Start(ctx, fmt.Sprintf("getScalarAnalyzeResult-%d", t.GetPlanID()))
	defer span.End()
	analyzeDict, err := t.scalarAnalyze(ctx)
	if err != nil {
		return err
	}
	buckets, containsNull := t.splitClusterByScalarValue(analyzeDict)
	scalarToClusterBufferMap := make(map[interface{}]*ClusterBuffer, 0)
	for id, bucket := range buckets {
		fieldStats, err := storage.NewFieldStats(t.clusteringKeyField.FieldID, t.clusteringKeyField.DataType, 0)
		if err != nil {
			return err
		}
		for _, key := range bucket {
			fieldStats.UpdateMinMax(storage.NewScalarFieldValue(t.clusteringKeyField.DataType, key))
		}

		alloc := NewCompactionAllocator(t.segIDAlloc, t.logIDAlloc)
		writer, err := NewMultiSegmentWriter(ctx, t.binlogIO, alloc,
			t.plan.GetMaxSize(), t.plan.GetSchema(), t.compactionParams, t.plan.MaxSegmentRows,
			t.partitionID, t.collectionID, t.plan.Channel, 100,
			storage.WithBufferSize(t.bufferSize),
			storage.WithStorageConfig(t.compactionParams.StorageConfig))
		if err != nil {
			return err
		}

		buffer := newClusterBuffer(id, writer, fieldStats)
		t.clusterBuffers = append(t.clusterBuffers, buffer)
		for _, key := range bucket {
			scalarToClusterBufferMap[key] = buffer
		}
	}
	var nullBuffer *ClusterBuffer
	if containsNull {
		fieldStats, err := storage.NewFieldStats(t.clusteringKeyField.FieldID, t.clusteringKeyField.DataType, 0)
		if err != nil {
			return err
		}

		alloc := NewCompactionAllocator(t.segIDAlloc, t.logIDAlloc)
		writer, err := NewMultiSegmentWriter(ctx, t.binlogIO, alloc,
			t.plan.GetMaxSize(), t.plan.GetSchema(), t.compactionParams, t.plan.MaxSegmentRows,
			t.partitionID, t.collectionID, t.plan.Channel, 100,
			storage.WithBufferSize(t.bufferSize),
			storage.WithStorageConfig(t.compactionParams.StorageConfig))
		if err != nil {
			return err
		}

		nullBuffer = newClusterBuffer(len(buckets), writer, fieldStats)
		t.clusterBuffers = append(t.clusterBuffers, nullBuffer)
	}
	t.keyToBufferFunc = func(key interface{}) *ClusterBuffer {
		if key == nil {
			return nullBuffer
		}
		// todo: if keys are too many, the map will be quite large, we should mark the range of each buffer and select buffer by range
		return scalarToClusterBufferMap[key]
	}
	return nil
}

func splitCentroids(centroids []int, num int) ([][]int, map[int]int) {
	if num <= 0 {
		return nil, nil
	}

	result := make([][]int, num)
	resultIndex := make(map[int]int, len(centroids))
	listLen := len(centroids)

	for i := 0; i < listLen; i++ {
		group := i % num
		result[group] = append(result[group], centroids[i])
		resultIndex[i] = group
	}

	return result, resultIndex
}

func (t *clusteringCompactionTask) generatedVectorPlan(ctx context.Context, bufferNum int, centroids []*schemapb.VectorField) error {
	centroidsOffset := make([]int, len(centroids))
	for i := 0; i < len(centroids); i++ {
		centroidsOffset[i] = i
	}
	centroidGroups, groupIndex := splitCentroids(centroidsOffset, bufferNum)
	for id, group := range centroidGroups {
		fieldStats, err := storage.NewFieldStats(t.clusteringKeyField.FieldID, t.clusteringKeyField.DataType, 0)
		if err != nil {
			return err
		}

		centroidValues := make([]storage.VectorFieldValue, len(group))
		for i, offset := range group {
			centroidValues[i] = storage.NewVectorFieldValue(t.clusteringKeyField.DataType, centroids[offset])
		}

		fieldStats.SetVectorCentroids(centroidValues...)

		alloc := NewCompactionAllocator(t.segIDAlloc, t.logIDAlloc)
		writer, err := NewMultiSegmentWriter(ctx, t.binlogIO, alloc,
			t.plan.GetMaxSize(), t.plan.GetSchema(), t.compactionParams, t.plan.MaxSegmentRows,
			t.partitionID, t.collectionID, t.plan.Channel, 100,
			storage.WithBufferSize(t.bufferSize),
			storage.WithStorageConfig(t.compactionParams.StorageConfig))
		if err != nil {
			return err
		}

		buffer := newClusterBuffer(id, writer, fieldStats)
		t.clusterBuffers = append(t.clusterBuffers, buffer)
	}
	t.offsetToBufferFunc = func(offset int64, idMapping []uint32) *ClusterBuffer {
		centroidGroupOffset := groupIndex[int(idMapping[offset])]
		return t.clusterBuffers[centroidGroupOffset]
	}
	return nil
}

func (t *clusteringCompactionTask) switchPolicyForVectorPlan(ctx context.Context, centroids *clusteringpb.ClusteringCentroidsStats) error {
	bufferNum := len(centroids.GetCentroids())
	bufferNumByMemory := int(t.memoryLimit / expectedBinlogSize)
	if bufferNumByMemory < bufferNum {
		bufferNum = bufferNumByMemory
	}
	return t.generatedVectorPlan(ctx, bufferNum, centroids.GetCentroids())
}

func (t *clusteringCompactionTask) getVectorAnalyzeResult(ctx context.Context) error {
	ctx, span := otel.Tracer(typeutil.DataNodeRole).Start(ctx, fmt.Sprintf("getVectorAnalyzeResult-%d", t.GetPlanID()))
	defer span.End()
	log := log.Ctx(ctx)
	analyzeResultPath := t.plan.AnalyzeResultPath
	centroidFilePath := path.Join(analyzeResultPath, metautil.JoinIDPath(t.collectionID, t.partitionID, t.clusteringKeyField.FieldID), common.Centroids)
	offsetMappingFiles := make(map[int64]string, 0)
	for _, segmentID := range t.plan.AnalyzeSegmentIds {
		path := path.Join(analyzeResultPath, metautil.JoinIDPath(t.collectionID, t.partitionID, t.clusteringKeyField.FieldID, segmentID), common.OffsetMapping)
		offsetMappingFiles[segmentID] = path
		log.Debug("read segment offset mapping file", zap.Int64("segmentID", segmentID), zap.String("path", path))
	}
	t.segmentIDOffsetMapping = offsetMappingFiles
	centroidBytes, err := t.binlogIO.Download(ctx, []string{centroidFilePath})
	if err != nil {
		return err
	}
	centroids := &clusteringpb.ClusteringCentroidsStats{}
	err = proto.Unmarshal(centroidBytes[0], centroids)
	if err != nil {
		return err
	}
	log.Debug("read clustering centroids stats", zap.String("path", centroidFilePath),
		zap.Int("centroidNum", len(centroids.GetCentroids())),
		zap.Any("offsetMappingFiles", t.segmentIDOffsetMapping))

	return t.switchPolicyForVectorPlan(ctx, centroids)
}

// mapping read and split input segments into buffers
func (t *clusteringCompactionTask) mapping(ctx context.Context,
) ([]*datapb.CompactionSegment, *storage.PartitionStatsSnapshot, error) {
	ctx, span := otel.Tracer(typeutil.DataNodeRole).Start(ctx, fmt.Sprintf("mapping-%d", t.GetPlanID()))
	defer span.End()
	inputSegments := t.plan.GetSegmentBinlogs()
	mapStart := time.Now()
	log := log.Ctx(ctx)

	futures := make([]*conc.Future[any], 0, len(inputSegments))
	for _, segment := range inputSegments {
		segmentClone := &datapb.CompactionSegmentBinlogs{
			SegmentID: segment.SegmentID,
			// only FieldBinlogs and deltalogs needed
			Deltalogs:      segment.Deltalogs,
			FieldBinlogs:   segment.FieldBinlogs,
			StorageVersion: segment.StorageVersion,
		}
		future := t.mappingPool.Submit(func() (any, error) {
			err := t.mappingSegment(ctx, segmentClone)
			return struct{}{}, err
		})
		futures = append(futures, future)
	}
	if err := conc.AwaitAll(futures...); err != nil {
		return nil, nil, err
	}

	// force flush all buffers
	err := t.flushAll()
	if err != nil {
		return nil, nil, err
	}

	resultSegments := make([]*datapb.CompactionSegment, 0)
	resultPartitionStats := &storage.PartitionStatsSnapshot{
		SegmentStats: make(map[typeutil.UniqueID]storage.SegmentStats),
	}
	for _, buffer := range t.clusterBuffers {
		segments := buffer.GetCompactionSegments()
		log.Debug("compaction segments", zap.Any("segments", segments))
		resultSegments = append(resultSegments, segments...)

		for _, segment := range segments {
			segmentStats := storage.SegmentStats{
				FieldStats: []storage.FieldStats{buffer.clusteringKeyFieldStats.Clone()},
				NumRows:    int(segment.NumOfRows),
			}
			resultPartitionStats.SegmentStats[segment.SegmentID] = segmentStats
			log.Debug("compaction segment partitioning stats", zap.Int64("segmentID", segment.SegmentID), zap.Any("stats", segmentStats))
		}
	}

	log.Info("mapping end",
		zap.Int64("collectionID", t.GetCollection()),
		zap.Int64("partitionID", t.partitionID),
		zap.Int("segmentFrom", len(inputSegments)),
		zap.Int("segmentTo", len(resultSegments)),
		zap.Duration("elapse", time.Since(mapStart)))

	return resultSegments, resultPartitionStats, nil
}

func (t *clusteringCompactionTask) getBufferTotalUsedMemorySize() int64 {
	var totalBufferSize int64 = 0
	for _, buffer := range t.clusterBuffers {
		totalBufferSize = totalBufferSize + int64(buffer.GetBufferSize())
	}
	return totalBufferSize
}

// read insert log of one segment, mappingSegment into buckets according to clusteringKey. flush data to file when necessary
func (t *clusteringCompactionTask) mappingSegment(
	ctx context.Context,
	segment *datapb.CompactionSegmentBinlogs,
) error {
	ctx, span := otel.Tracer(typeutil.DataNodeRole).Start(ctx, fmt.Sprintf("mappingSegment-%d-%d", t.GetPlanID(), segment.GetSegmentID()))
	defer span.End()
	log := log.With(zap.Int64("planID", t.GetPlanID()),
		zap.Int64("collectionID", t.GetCollection()),
		zap.Int64("partitionID", t.partitionID),
		zap.Int64("segmentID", segment.GetSegmentID()))
	log.Info("mapping segment start")
	processStart := time.Now()
	var remained int64 = 0

	deltaPaths := make([]string, 0)
	for _, d := range segment.GetDeltalogs() {
		for _, l := range d.GetBinlogs() {
			deltaPaths = append(deltaPaths, l.GetLogPath())
		}
	}
	delta, err := compaction.ComposeDeleteFromDeltalogs(ctx, t.binlogIO, deltaPaths)
	if err != nil {
		return err
	}
	entityFilter := compaction.NewEntityFilter(delta, t.plan.GetCollectionTtl(), t.currentTime)

	mappingStats := &clusteringpb.ClusteringCentroidIdMappingStats{}
	if t.isVectorClusteringKey {
		offSetPath := t.segmentIDOffsetMapping[segment.SegmentID]
		offsetBytes, err := t.binlogIO.Download(ctx, []string{offSetPath})
		if err != nil {
			return err
		}
		err = proto.Unmarshal(offsetBytes[0], mappingStats)
		if err != nil {
			return err
		}
	}

	// Get the number of field binlog files from non-empty segment
	var binlogNum int
	for _, b := range segment.GetFieldBinlogs() {
		if b != nil {
			binlogNum = len(b.GetBinlogs())
			break
		}
	}
	// Unable to deal with all empty segments cases, so return error
	if binlogNum == 0 {
		log.Warn("compact wrong, all segments' binlogs are empty")
		return merr.WrapErrIllegalCompactionPlan()
	}

	rr, err := storage.NewBinlogRecordReader(ctx,
		segment.GetFieldBinlogs(),
		t.plan.Schema,
		storage.WithDownloader(func(ctx context.Context, paths []string) ([][]byte, error) {
			return t.binlogIO.Download(ctx, paths)
		}),
		storage.WithVersion(segment.StorageVersion),
		storage.WithBufferSize(t.bufferSize),
		storage.WithStorageConfig(t.compactionParams.StorageConfig),
	)
	if err != nil {
		log.Warn("new binlog record reader wrong", zap.Error(err))
		return err
	}
<<<<<<< HEAD

	allFields := typeutil.GetAllFieldSchemas(t.plan.Schema)
	reader := storage.NewDeserializeReader(rr, func(r storage.Record, v []*storage.Value) error {
		return storage.ValueDeserializer(r, v, allFields)
	})
	defer reader.Close()
=======
	defer rr.Close()
>>>>>>> 0e1f3671

	offset := int64(-1)
	for {
		r, err := rr.Next()
		if err != nil {
			if err == sio.EOF {
				break
			}
			log.Warn("compact wrong, failed to iter through data", zap.Error(err))
			return err
		}

		vs := make([]*storage.Value, r.Len())
		if err = storage.ValueDeserializer(r, vs, t.plan.Schema.Fields); err != nil {
			log.Warn("compact wrong, failed to deserialize data", zap.Error(err))
			return err
		}

		for _, v := range vs {
			offset++

			if entityFilter.Filtered((*v).PK.GetValue(), uint64((*v).Timestamp)) {
				continue
			}

			row, ok := (*v).Value.(map[typeutil.UniqueID]interface{})
			if !ok {
				log.Warn("convert interface to map wrong")
				return errors.New("unexpected error")
			}

			clusteringKey := row[t.clusteringKeyField.FieldID]
			var clusterBuffer *ClusterBuffer
			if t.isVectorClusteringKey {
				clusterBuffer = t.offsetToBufferFunc(offset, mappingStats.GetCentroidIdMapping())
			} else {
				clusterBuffer = t.keyToBufferFunc(clusteringKey)
			}
			if err := clusterBuffer.Write(v); err != nil {
				return err
			}
			t.writtenRowNum.Inc()
			remained++

			if (remained+1)%100 == 0 {
				currentBufferTotalMemorySize := t.getBufferTotalUsedMemorySize()
				if currentBufferTotalMemorySize > t.getMemoryBufferHighWatermark() {
					// reach flushBinlog trigger threshold
					log.Debug("largest buffer need to flush",
						zap.Int64("currentBufferTotalMemorySize", currentBufferTotalMemorySize))
					if err := t.flushLargestBuffers(ctx); err != nil {
						return err
					}
				}
			}
		}

		// all cluster buffers are flushed for a certain record, since the values read from the same record are references instead of copies
		for _, buffer := range t.clusterBuffers {
			buffer.Flush()
		}
	}

	missing := entityFilter.GetMissingDeleteCount()

	log.Info("mapping segment end",
		zap.Int64("remained_entities", remained),
		zap.Int("deleted_entities", entityFilter.GetDeletedCount()),
		zap.Int("expired_entities", entityFilter.GetExpiredCount()),
		zap.Int("deltalog deletes", entityFilter.GetDeltalogDeleteCount()),
		zap.Int("missing deletes", missing),
		zap.Int64("written_row_num", t.writtenRowNum.Load()),
		zap.Duration("elapse", time.Since(processStart)))

	metrics.DataNodeCompactionDeleteCount.WithLabelValues(fmt.Sprint(t.collectionID)).Add(float64(entityFilter.GetDeltalogDeleteCount()))
	metrics.DataNodeCompactionMissingDeleteCount.WithLabelValues(fmt.Sprint(t.collectionID)).Add(float64(missing))
	return nil
}

func (t *clusteringCompactionTask) getWorkerPoolSize() int {
	return int(math.Max(float64(paramtable.Get().DataNodeCfg.ClusteringCompactionWorkerPoolSize.GetAsInt()), 1.0))
}

// getMemoryLimit returns the maximum memory that a clustering compaction task is allowed to use
func (t *clusteringCompactionTask) getMemoryLimit() int64 {
	return int64(float64(hardware.GetMemoryCount()) * paramtable.Get().DataNodeCfg.ClusteringCompactionMemoryBufferRatio.GetAsFloat())
}

func (t *clusteringCompactionTask) getMemoryBufferLowWatermark() int64 {
	return int64(float64(t.memoryLimit) * 0.3)
}

func (t *clusteringCompactionTask) getMemoryBufferHighWatermark() int64 {
	return int64(float64(t.memoryLimit) * 0.7)
}

func (t *clusteringCompactionTask) flushLargestBuffers(ctx context.Context) error {
	currentMemorySize := t.getBufferTotalUsedMemorySize()
	if currentMemorySize <= t.getMemoryBufferLowWatermark() {
		log.Info("memory low water mark", zap.Int64("memoryBufferSize", currentMemorySize))
		return nil
	}
	_, span := otel.Tracer(typeutil.DataNodeRole).Start(ctx, "flushLargestBuffers")
	defer span.End()
	bufferIDs := make([]int, 0)
	bufferSizes := make([]int64, 0)
	for _, buffer := range t.clusterBuffers {
		bufferIDs = append(bufferIDs, buffer.id)
		bufferSizes = append(bufferSizes, int64(buffer.GetBufferSize()))
	}
	sort.Slice(bufferIDs, func(i, j int) bool {
		return bufferSizes[bufferIDs[i]] > bufferSizes[bufferIDs[j]]
	})
	log.Info("start flushLargestBuffers", zap.Ints("bufferIDs", bufferIDs), zap.Int64("currentMemorySize", currentMemorySize))

	futures := make([]*conc.Future[any], 0)
	for _, bufferId := range bufferIDs {
		buffer := t.clusterBuffers[bufferId]
		size := buffer.GetBufferSize()
		currentMemorySize -= int64(size)

		log.Info("currentMemorySize after flush buffer binlog",
			zap.Int64("currentMemorySize", currentMemorySize),
			zap.Int("bufferID", bufferId),
			zap.Uint64("WrittenUncompressed", size))

		future := t.flushPool.Submit(func() (any, error) {
			err := buffer.FlushChunk()
			if err != nil {
				return nil, err
			}
			return struct{}{}, nil
		})
		futures = append(futures, future)

		if currentMemorySize <= t.getMemoryBufferLowWatermark() {
			log.Info("reach memory low water mark", zap.Int64("memoryBufferSize", t.getBufferTotalUsedMemorySize()))
			break
		}
	}
	if err := conc.AwaitAll(futures...); err != nil {
		return err
	}

	log.Info("flushLargestBuffers end", zap.Int64("currentMemorySize", currentMemorySize))
	return nil
}

func (t *clusteringCompactionTask) flushAll() error {
	futures := make([]*conc.Future[any], 0)
	for _, buffer := range t.clusterBuffers {
		b := buffer // avoid closure mis-capture
		future := t.flushPool.Submit(func() (any, error) {
			err := b.Close()
			if err != nil {
				return nil, err
			}
			return struct{}{}, nil
		})
		futures = append(futures, future)
	}
	if err := conc.AwaitAll(futures...); err != nil {
		return err
	}
	return nil
}

func (t *clusteringCompactionTask) uploadPartitionStats(ctx context.Context, collectionID, partitionID typeutil.UniqueID, partitionStats *storage.PartitionStatsSnapshot) error {
	// use planID as partitionStats version
	version := t.plan.PlanID
	partitionStats.Version = version
	partitionStatsBytes, err := storage.SerializePartitionStatsSnapshot(partitionStats)
	if err != nil {
		return err
	}
	rootPath := strings.Split(t.plan.AnalyzeResultPath, common.AnalyzeStatsPath)[0]
	newStatsPath := path.Join(rootPath, common.PartitionStatsPath, metautil.JoinIDPath(collectionID, partitionID), t.plan.GetChannel(), strconv.FormatInt(version, 10))
	kv := map[string][]byte{
		newStatsPath: partitionStatsBytes,
	}
	err = t.binlogIO.Upload(ctx, kv)
	if err != nil {
		return err
	}
	log.Info("Finish upload PartitionStats file", zap.String("key", newStatsPath), zap.Int("length", len(partitionStatsBytes)))
	return nil
}

// cleanUp try best to clean all temp datas
func (t *clusteringCompactionTask) cleanUp(ctx context.Context) {
	if t.mappingPool != nil {
		t.mappingPool.Release()
	}
	if t.flushPool != nil {
		t.flushPool.Release()
	}
}

func (t *clusteringCompactionTask) scalarAnalyze(ctx context.Context) (map[interface{}]int64, error) {
	ctx, span := otel.Tracer(typeutil.DataNodeRole).Start(ctx, fmt.Sprintf("scalarAnalyze-%d", t.GetPlanID()))
	defer span.End()
	inputSegments := t.plan.GetSegmentBinlogs()
	futures := make([]*conc.Future[any], 0, len(inputSegments))
	analyzeStart := time.Now()
	var mutex sync.Mutex
	analyzeDict := make(map[interface{}]int64, 0)
	for _, segment := range inputSegments {
		segmentClone := proto.Clone(segment).(*datapb.CompactionSegmentBinlogs)
		future := t.mappingPool.Submit(func() (any, error) {
			analyzeResult, err := t.scalarAnalyzeSegment(ctx, segmentClone)
			mutex.Lock()
			defer mutex.Unlock()
			for key, v := range analyzeResult {
				if _, exist := analyzeDict[key]; exist {
					analyzeDict[key] = analyzeDict[key] + v
				} else {
					analyzeDict[key] = v
				}
			}
			return struct{}{}, err
		})
		futures = append(futures, future)
	}
	if err := conc.AwaitAll(futures...); err != nil {
		return nil, err
	}
	log.Info("analyze end",
		zap.Int64("collectionID", t.GetCollection()),
		zap.Int64("partitionID", t.partitionID),
		zap.Int("segments", len(inputSegments)),
		zap.Int("clustering num", len(analyzeDict)),
		zap.Duration("elapse", time.Since(analyzeStart)))
	return analyzeDict, nil
}

func (t *clusteringCompactionTask) scalarAnalyzeSegment(
	ctx context.Context,
	segment *datapb.CompactionSegmentBinlogs,
) (map[interface{}]int64, error) {
	ctx, span := otel.Tracer(typeutil.DataNodeRole).Start(ctx, fmt.Sprintf("scalarAnalyzeSegment-%d-%d", t.GetPlanID(), segment.GetSegmentID()))
	defer span.End()
	log := log.With(zap.Int64("planID", t.GetPlanID()), zap.Int64("segmentID", segment.GetSegmentID()))
	processStart := time.Now()

	// Get the number of field binlog files from non-empty segment
	var binlogNum int
	for _, b := range segment.GetFieldBinlogs() {
		if b != nil {
			binlogNum = len(b.GetBinlogs())
			break
		}
	}
	// Unable to deal with all empty segments cases, so return error
	if binlogNum == 0 {
		log.Warn("compact wrong, all segments' binlogs are empty")
		return nil, merr.WrapErrIllegalCompactionPlan("all segments' binlogs are empty")
	}
	log.Debug("binlogNum", zap.Int("binlogNum", binlogNum))

	expiredFilter := compaction.NewEntityFilter(nil, t.plan.GetCollectionTtl(), t.currentTime)
	binlogs := make([]*datapb.FieldBinlog, 0)

	requiredFields := typeutil.NewSet[int64]()
	requiredFields.Insert(0, 1, t.primaryKeyField.GetFieldID(), t.clusteringKeyField.GetFieldID())
	selectedFields := lo.Filter(t.plan.GetSchema().GetFields(), func(field *schemapb.FieldSchema, _ int) bool {
		return requiredFields.Contain(field.GetFieldID())
	})

	switch segment.GetStorageVersion() {
	case storage.StorageV1:
		for _, fieldBinlog := range segment.GetFieldBinlogs() {
			if requiredFields.Contain(fieldBinlog.GetFieldID()) {
				binlogs = append(binlogs, fieldBinlog)
			}
		}
	case storage.StorageV2:
		binlogs = segment.GetFieldBinlogs()
	default:
		log.Warn("unsupported storage version", zap.Int64("storage version", segment.GetStorageVersion()))
		return nil, fmt.Errorf("unsupported storage version %d", segment.GetStorageVersion())
	}
	rr, err := storage.NewBinlogRecordReader(ctx,
		binlogs,
		t.plan.GetSchema(),
		storage.WithDownloader(func(ctx context.Context, paths []string) ([][]byte, error) {
			return t.binlogIO.Download(ctx, paths)
		}),
		storage.WithVersion(segment.StorageVersion),
		storage.WithBufferSize(t.bufferSize),
		storage.WithStorageConfig(t.compactionParams.StorageConfig),
		storage.WithNeededFields(requiredFields),
	)
	if err != nil {
		log.Warn("new binlog record reader wrong", zap.Error(err))
		return make(map[interface{}]int64), err
	}

	pkIter := storage.NewDeserializeReader(rr, func(r storage.Record, v []*storage.Value) error {
		return storage.ValueDeserializer(r, v, selectedFields)
	})
	defer pkIter.Close()
	analyzeResult, remained, err := t.iterAndGetScalarAnalyzeResult(pkIter, expiredFilter)
	if err != nil {
		return nil, err
	}
	log.Info("analyze segment end",
		zap.Int64("remained entities", remained),
		zap.Int("expired entities", expiredFilter.GetExpiredCount()),
		zap.Duration("map elapse", time.Since(processStart)))
	return analyzeResult, nil
}

func (t *clusteringCompactionTask) iterAndGetScalarAnalyzeResult(pkIter *storage.DeserializeReaderImpl[*storage.Value], expiredFilter compaction.EntityFilter) (map[interface{}]int64, int64, error) {
	// initial timestampFrom, timestampTo = -1, -1 is an illegal value, only to mark initial state
	var (
		remained      int64                 = 0
		analyzeResult map[interface{}]int64 = make(map[interface{}]int64, 0)
	)
	for {
		v, err := pkIter.NextValue()
		if err != nil {
			if err == sio.EOF {
				pkIter.Close()
				break
			} else {
				log.Warn("compact wrong, failed to iter through data", zap.Error(err))
				return nil, 0, err
			}
		}

		// Filtering expired entity
		if expiredFilter.Filtered((*v).PK.GetValue(), uint64((*v).Timestamp)) {
			continue
		}

		// rowValue := vIter.GetData().(*iterators.InsertRow).GetValue()
		row, ok := (*v).Value.(map[typeutil.UniqueID]interface{})
		if !ok {
			return nil, 0, errors.New("unexpected error")
		}
		key := row[t.clusteringKeyField.GetFieldID()]
		if _, exist := analyzeResult[key]; exist {
			analyzeResult[key] = analyzeResult[key] + 1
		} else {
			analyzeResult[key] = 1
		}
		remained++
	}
	return analyzeResult, remained, nil
}

func (t *clusteringCompactionTask) generatedScalarPlan(maxRows, preferRows int64, keys []interface{}, dict map[interface{}]int64) [][]interface{} {
	buckets := make([][]interface{}, 0)
	currentBucket := make([]interface{}, 0)
	var currentBucketSize int64 = 0
	for _, key := range keys {
		// todo can optimize
		if dict[key] > preferRows {
			if len(currentBucket) != 0 {
				buckets = append(buckets, currentBucket)
				currentBucket = make([]interface{}, 0)
				currentBucketSize = 0
			}
			buckets = append(buckets, []interface{}{key})
		} else if currentBucketSize+dict[key] > maxRows {
			buckets = append(buckets, currentBucket)
			currentBucket = []interface{}{key}
			currentBucketSize = dict[key]
		} else if currentBucketSize+dict[key] > preferRows {
			currentBucket = append(currentBucket, key)
			buckets = append(buckets, currentBucket)
			currentBucket = make([]interface{}, 0)
			currentBucketSize = 0
		} else {
			currentBucket = append(currentBucket, key)
			currentBucketSize += dict[key]
		}
	}
	buckets = append(buckets, currentBucket)
	return buckets
}

func (t *clusteringCompactionTask) switchPolicyForScalarPlan(totalRows int64, keys []interface{}, dict map[interface{}]int64) [][]interface{} {
	bufferNumBySegmentMaxRows := totalRows / t.plan.MaxSegmentRows
	bufferNumByMemory := t.memoryLimit / expectedBinlogSize
	log.Info("switchPolicyForScalarPlan", zap.Int64("totalRows", totalRows),
		zap.Int64("bufferNumBySegmentMaxRows", bufferNumBySegmentMaxRows),
		zap.Int64("bufferNumByMemory", bufferNumByMemory))
	if bufferNumByMemory > bufferNumBySegmentMaxRows {
		return t.generatedScalarPlan(t.plan.GetMaxSegmentRows(), t.plan.GetPreferSegmentRows(), keys, dict)
	}

	maxRows := totalRows / bufferNumByMemory
	return t.generatedScalarPlan(maxRows, int64(float64(maxRows)*t.compactionParams.PreferSegmentSizeRatio), keys, dict)
}

func (t *clusteringCompactionTask) splitClusterByScalarValue(dict map[interface{}]int64) ([][]interface{}, bool) {
	totalRows := int64(0)
	keys := lo.MapToSlice(dict, func(k interface{}, v int64) interface{} {
		totalRows += v
		return k
	})

	notNullKeys := lo.Filter(keys, func(i interface{}, j int) bool {
		return i != nil
	})
	sort.Slice(notNullKeys, func(i, j int) bool {
		return storage.NewScalarFieldValue(t.clusteringKeyField.DataType, notNullKeys[i]).LE(storage.NewScalarFieldValue(t.clusteringKeyField.DataType, notNullKeys[j]))
	})

	return t.switchPolicyForScalarPlan(totalRows, notNullKeys, dict), len(keys) > len(notNullKeys)
}

func (t *clusteringCompactionTask) GetSlotUsage() int64 {
	return t.plan.GetSlotUsage()
}<|MERGE_RESOLUTION|>--- conflicted
+++ resolved
@@ -619,16 +619,7 @@
 		log.Warn("new binlog record reader wrong", zap.Error(err))
 		return err
 	}
-<<<<<<< HEAD
-
-	allFields := typeutil.GetAllFieldSchemas(t.plan.Schema)
-	reader := storage.NewDeserializeReader(rr, func(r storage.Record, v []*storage.Value) error {
-		return storage.ValueDeserializer(r, v, allFields)
-	})
-	defer reader.Close()
-=======
 	defer rr.Close()
->>>>>>> 0e1f3671
 
 	offset := int64(-1)
 	for {
