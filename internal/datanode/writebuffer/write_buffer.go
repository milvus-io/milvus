--- conflicted
+++ resolved
@@ -288,33 +288,6 @@
 
 	if checkpoint == nil {
 		// all buffer are empty
-<<<<<<< HEAD
-		log.RatedDebug(60, "checkpoint from latest consumed msg")
-		return wb.checkpoint
-	case bufferCandidate == nil && syncCandidate != nil:
-		checkpoint = syncCandidate
-		segmentID = syncSegmentID
-		cpSource = "syncManager"
-	case syncCandidate == nil && bufferCandidate != nil:
-		checkpoint = bufferCandidate.position
-		segmentID = bufferCandidate.segmentID
-		cpSource = "segmentBuffer"
-	case syncCandidate.GetTimestamp() >= bufferCandidate.position.GetTimestamp():
-		checkpoint = bufferCandidate.position
-		segmentID = bufferCandidate.segmentID
-		cpSource = "segmentBuffer"
-	case syncCandidate.GetTimestamp() < bufferCandidate.position.GetTimestamp():
-		checkpoint = syncCandidate
-		segmentID = syncSegmentID
-		cpSource = "syncManager"
-	}
-
-	log.RatedDebug(20, "checkpoint evaluated",
-		zap.String("cpSource", cpSource),
-		zap.Int64("segmentID", segmentID),
-		zap.Uint64("cpTimestamp", checkpoint.GetTimestamp()))
-	return checkpoint
-=======
 		log.RatedDebug(60, "checkpoint from latest consumed msg", zap.Uint64("cpTimestamp", wb.checkpoint.GetTimestamp()))
 		return wb.checkpoint
 	}
@@ -324,7 +297,6 @@
 		zap.Int64("segmentID", checkpoint.segmentID),
 		zap.Uint64("cpTimestamp", checkpoint.position.GetTimestamp()))
 	return checkpoint.position
->>>>>>> 07daa8f1
 }
 
 func (wb *writeBufferBase) triggerSync() (segmentIDs []int64) {
