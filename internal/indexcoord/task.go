// Licensed to the LF AI & Data foundation under one
// or more contributor license agreements. See the NOTICE file
// distributed with this work for additional information
// regarding copyright ownership. The ASF licenses this file
// to you under the Apache License, Version 2.0 (the
// "License"); you may not use this file except in compliance
// with the License. You may obtain a copy of the License at
//
//     http://www.apache.org/licenses/LICENSE-2.0
//
// Unless required by applicable law or agreed to in writing, software
// distributed under the License is distributed on an "AS IS" BASIS,
// WITHOUT WARRANTIES OR CONDITIONS OF ANY KIND, either express or implied.
// See the License for the specific language governing permissions and
// limitations under the License.

package indexcoord

import (
	"context"
	"errors"

	"github.com/milvus-io/milvus/internal/log"
	"go.uber.org/zap"

	"github.com/milvus-io/milvus/internal/allocator"
	"github.com/milvus-io/milvus/internal/proto/indexpb"
)

const (
	// IndexAddTaskName is the name of the operation to add index task.
	IndexAddTaskName = "IndexAddTask"
)

type task interface {
	Ctx() context.Context
	ID() UniqueID       // return ReqID
	SetID(uid UniqueID) // set ReqID
	Name() string       // set task name
	PreExecute(ctx context.Context) error
	Execute(ctx context.Context) error
	PostExecute(ctx context.Context) error
<<<<<<< HEAD
	WaitToFinish() error // waiting until task terminated
	Notify(err error)
=======
	WaitToFinish() error
	Notify(err error) // notify if task is terminated
>>>>>>> 074c36de
	OnEnqueue() error
}

// BaseTask is an basic instance of task.
type BaseTask struct {
	done  chan error
	ctx   context.Context
	id    UniqueID
	table *metaTable
}

// ID returns the id of index task.
func (bt *BaseTask) ID() UniqueID {
	return bt.id
}

func (bt *BaseTask) setID(id UniqueID) {
	bt.id = id
}

// WaitToFinish will wait for the task to complete, if the context is done,
// it means that the execution of the task has timed out.
func (bt *BaseTask) WaitToFinish() error {
	select {
	case <-bt.ctx.Done():
		return errors.New("Task wait to finished timeout")
	case err := <-bt.done:
		return err
	}
}

// Notify will notify WaitToFinish that the task is completed or failed.
func (bt *BaseTask) Notify(err error) {
	bt.done <- err
}

// IndexAddTask is used to record the information of the index tasks.
type IndexAddTask struct {
	BaseTask
	req          *indexpb.BuildIndexRequest
	indexBuildID UniqueID
	idAllocator  *allocator.GlobalIDAllocator
}

// Ctx returns the context of the index task.
func (it *IndexAddTask) Ctx() context.Context {
	return it.ctx
}

// ID returns the id of the index task.
func (it *IndexAddTask) ID() UniqueID {
	return it.id
}

// SetID sets the id for index tasks.
func (it *IndexAddTask) SetID(ID UniqueID) {
	it.BaseTask.setID(ID)
}

// Name returns the task name.
func (it *IndexAddTask) Name() string {
	return IndexAddTaskName
}

// OnEnqueue assigns the indexBuildID to index task.
func (it *IndexAddTask) OnEnqueue() error {
	var err error
	it.indexBuildID, err = it.idAllocator.AllocOne()
	if err != nil {
		return err
	}
	return nil
}

// PreExecute sets the indexBuildID to index task request.
func (it *IndexAddTask) PreExecute(ctx context.Context) error {
	log.Debug("IndexCoord IndexAddTask PreExecute", zap.Any("IndexBuildID", it.indexBuildID))
	it.req.IndexBuildID = it.indexBuildID
	return nil
}

// Execute adds the index task to meta table.
func (it *IndexAddTask) Execute(ctx context.Context) error {
	log.Debug("IndexCoord IndexAddTask Execute", zap.Any("IndexBuildID", it.indexBuildID))
	err := it.table.AddIndex(it.indexBuildID, it.req)
	if err != nil {
		return err
	}
	return nil
}

// PostExecute does nothing here.
func (it *IndexAddTask) PostExecute(ctx context.Context) error {
	log.Debug("IndexCoord IndexAddTask PostExecute", zap.Any("IndexBuildID", it.indexBuildID))
	return nil
}<|MERGE_RESOLUTION|>--- conflicted
+++ resolved
@@ -40,13 +40,8 @@
 	PreExecute(ctx context.Context) error
 	Execute(ctx context.Context) error
 	PostExecute(ctx context.Context) error
-<<<<<<< HEAD
 	WaitToFinish() error // waiting until task terminated
-	Notify(err error)
-=======
-	WaitToFinish() error
 	Notify(err error) // notify if task is terminated
->>>>>>> 074c36de
 	OnEnqueue() error
 }
 
