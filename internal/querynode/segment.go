// Copyright (C) 2019-2020 Zilliz. All rights reserved.
//
// Licensed under the Apache License, Version 2.0 (the "License"); you may not use this file except in compliance
// with the License. You may obtain a copy of the License at
//
// http://www.apache.org/licenses/LICENSE-2.0
//
// Unless required by applicable law or agreed to in writing, software distributed under the License
// is distributed on an "AS IS" BASIS, WITHOUT WARRANTIES OR CONDITIONS OF ANY KIND, either express
// or implied. See the License for the specific language governing permissions and limitations under the License.

package querynode

/*

#cgo CFLAGS: -I${SRCDIR}/../core/output/include

#cgo LDFLAGS: -L${SRCDIR}/../core/output/lib -lmilvus_segcore -Wl,-rpath=${SRCDIR}/../core/output/lib

#include "segcore/collection_c.h"
#include "segcore/plan_c.h"
#include "segcore/reduce_c.h"
*/
import "C"
import (
	"errors"
	"fmt"
	"github.com/milvus-io/milvus/internal/proto/planpb"
	"strconv"
	"sync"
	"unsafe"

	"github.com/stretchr/testify/assert"
	"go.uber.org/zap"

	"github.com/milvus-io/milvus/internal/log"
	"github.com/milvus-io/milvus/internal/proto/commonpb"
)

type segmentType int32

const (
	segmentTypeInvalid segmentType = iota
	segmentTypeGrowing
	segmentTypeSealed
	segmentTypeIndexing
)

type Segment struct {
	segmentPtr C.CSegmentInterface

	segmentID    UniqueID
	partitionID  UniqueID
	collectionID UniqueID
<<<<<<< HEAD

	onService bool

=======
	vChannelID   VChannel
>>>>>>> 5889e1f1
	lastMemSize  int64
	lastRowCount int64

	once        sync.Once // guards enableIndex
	enableIndex bool

	rmMutex          sync.Mutex // guards recentlyModified
	recentlyModified bool

	typeMu      sync.Mutex // guards builtIndex
	segmentType segmentType

	paramMutex sync.RWMutex // guards index
	indexInfos map[int64]*indexInfo
}

//-------------------------------------------------------------------------------------- common interfaces
func (s *Segment) ID() UniqueID {
	return s.segmentID
}

func (s *Segment) setEnableIndex(enable bool) {
	setOnce := func() {
		s.enableIndex = enable
	}

	s.once.Do(setOnce)
}

func (s *Segment) getEnableIndex() bool {
	return s.enableIndex
}

func (s *Segment) setRecentlyModified(modify bool) {
	s.rmMutex.Lock()
	defer s.rmMutex.Unlock()
	s.recentlyModified = modify
}

func (s *Segment) getRecentlyModified() bool {
	s.rmMutex.Lock()
	defer s.rmMutex.Unlock()
	return s.recentlyModified
}

func (s *Segment) setType(segType segmentType) {
	s.typeMu.Lock()
	defer s.typeMu.Unlock()
	s.segmentType = segType
}

func (s *Segment) getType() segmentType {
	s.typeMu.Lock()
	defer s.typeMu.Unlock()
	return s.segmentType
}

<<<<<<< HEAD
func (s *Segment) getOnService() bool {
	return s.onService
}

func (s *Segment) setOnService(onService bool) {
	s.onService = onService
}

func newSegment(collection *Collection, segmentID int64, partitionID UniqueID, collectionID UniqueID, segType segmentType, onService bool) *Segment {
=======
func newSegment(collection *Collection, segmentID int64, partitionID UniqueID, collectionID UniqueID, vChannelID VChannel, segType segmentType) *Segment {
>>>>>>> 5889e1f1
	/*
		CSegmentInterface
		NewSegment(CCollection collection, uint64_t segment_id, SegmentType seg_type);
	*/
	indexInfos := make(map[int64]*indexInfo)
	var segmentPtr C.CSegmentInterface
	switch segType {
	case segmentTypeInvalid:
		log.Error("illegal segment type when create segment")
		return nil
	case segmentTypeSealed:
		segmentPtr = C.NewSegment(collection.collectionPtr, C.ulong(segmentID), C.Sealed)
	case segmentTypeGrowing:
		segmentPtr = C.NewSegment(collection.collectionPtr, C.ulong(segmentID), C.Growing)
	default:
		log.Error("illegal segment type when create segment")
		return nil
	}

	log.Debug("create segment", zap.Int64("segmentID", segmentID))

	var newSegment = &Segment{
<<<<<<< HEAD
		segmentPtr:   segmentPtr,
		segmentType:  segType,
		segmentID:    segmentID,
		partitionID:  partitionID,
		collectionID: collectionID,
		onService:    onService,
		indexInfos:   indexInfos,
=======
		segmentPtr:       segmentPtr,
		segmentType:      segType,
		segmentID:        segmentID,
		partitionID:      partitionID,
		collectionID:     collectionID,
		vChannelID:       vChannelID,
		indexInfos:       indexInfos,
		enableLoadBinLog: false,
>>>>>>> 5889e1f1
	}

	return newSegment
}

func deleteSegment(segment *Segment) {
	/*
		void
		deleteSegment(CSegmentInterface segment);
	*/
	cPtr := segment.segmentPtr
	C.DeleteSegment(cPtr)
	segment.segmentPtr = nil

	log.Debug("delete segment", zap.Int64("segmentID", segment.ID()))

	segment = nil
}

func (s *Segment) getRowCount() int64 {
	/*
		long int
		getRowCount(CSegmentInterface c_segment);
	*/
	segmentPtrIsNil := s.segmentPtr == nil
	log.Debug("QueryNode::Segment::getRowCount", zap.Any("segmentPtrIsNil", segmentPtrIsNil))
	if s.segmentPtr == nil {
		return -1
	}
	var rowCount = C.GetRowCount(s.segmentPtr)
	log.Debug("QueryNode::Segment::getRowCount", zap.Any("rowCount", rowCount))
	return int64(rowCount)
}

func (s *Segment) getDeletedCount() int64 {
	/*
		long int
		getDeletedCount(CSegmentInterface c_segment);
	*/
	if s.segmentPtr == nil {
		return -1
	}
	var deletedCount = C.GetDeletedCount(s.segmentPtr)
	return int64(deletedCount)
}

func (s *Segment) getMemSize() int64 {
	/*
		long int
		GetMemoryUsageInBytes(CSegmentInterface c_segment);
	*/
	if s.segmentPtr == nil {
		return -1
	}
	var memoryUsageInBytes = C.GetMemoryUsageInBytes(s.segmentPtr)

	return int64(memoryUsageInBytes)
}

func (s *Segment) segmentSearch(plan *Plan,
	searchRequests []*searchRequest,
	timestamp []Timestamp) (*SearchResult, error) {
	/*
		CStatus
		Search(void* plan,
			void* placeholder_groups,
			uint64_t* timestamps,
			int num_groups,
			long int* result_ids,
			float* result_distances);
	*/
	if s.segmentPtr == nil {
		return nil, errors.New("null seg core pointer")
	}
	cPlaceholderGroups := make([]C.CPlaceholderGroup, 0)
	for _, pg := range searchRequests {
		cPlaceholderGroups = append(cPlaceholderGroups, (*pg).cPlaceholderGroup)
	}

	var searchResult SearchResult
	var cTimestamp = (*C.ulong)(&timestamp[0])
	var cPlaceHolder = (*C.CPlaceholderGroup)(&cPlaceholderGroups[0])
	var cNumGroups = C.int(len(searchRequests))

	log.Debug("do search on segment", zap.Int64("segmentID", s.segmentID), zap.Int32("segmentType", int32(s.segmentType)))
	var status = C.Search(s.segmentPtr, plan.cPlan, cPlaceHolder, cTimestamp, cNumGroups, &searchResult.cQueryResult)
	errorCode := status.error_code

	if errorCode != 0 {
		errorMsg := C.GoString(status.error_msg)
		defer C.free(unsafe.Pointer(status.error_msg))
		return nil, errors.New("Search failed, C runtime error detected, error code = " + strconv.Itoa(int(errorCode)) + ", error msg = " + errorMsg)
	}

	return &searchResult, nil
}

func (s *Segment) segmentGetEntityByIds(plan *RetrievePlan) (*planpb.RetrieveResults, error) {
	resProto := C.GetEntityByIds(s.segmentPtr, plan.RetrievePlanPtr, C.uint64_t(plan.Timestamp))
	result := new(planpb.RetrieveResults)
	err := HandleCProtoResult(&resProto, result)
	if err != nil {
		return nil, err
	}
	return result, nil
}

func (s *Segment) fillTargetEntry(plan *Plan,
	result *SearchResult) error {
	if s.segmentPtr == nil {
		return errors.New("null seg core pointer")
	}

	log.Debug("segment fill target entry, ", zap.Int64("segment ID = ", s.segmentID))
	var status = C.FillTargetEntry(s.segmentPtr, plan.cPlan, result.cQueryResult)
	errorCode := status.error_code

	if errorCode != 0 {
		errorMsg := C.GoString(status.error_msg)
		defer C.free(unsafe.Pointer(status.error_msg))
		return errors.New("FillTargetEntry failed, C runtime error detected, error code = " + strconv.Itoa(int(errorCode)) + ", error msg = " + errorMsg)
	}

	return nil
}

//-------------------------------------------------------------------------------------- index info interface
func (s *Segment) setIndexName(fieldID int64, name string) error {
	s.paramMutex.Lock()
	defer s.paramMutex.Unlock()
	if _, ok := s.indexInfos[fieldID]; !ok {
		return errors.New("index info hasn't been init")
	}
	s.indexInfos[fieldID].setIndexName(name)
	return nil
}

func (s *Segment) setIndexParam(fieldID int64, indexParams map[string]string) error {
	s.paramMutex.Lock()
	defer s.paramMutex.Unlock()
	if indexParams == nil {
		return errors.New("empty loadIndexMsg's indexParam")
	}
	if _, ok := s.indexInfos[fieldID]; !ok {
		return errors.New("index info hasn't been init")
	}
	s.indexInfos[fieldID].setIndexParams(indexParams)
	return nil
}

func (s *Segment) setIndexPaths(fieldID int64, indexPaths []string) error {
	s.paramMutex.Lock()
	defer s.paramMutex.Unlock()
	if _, ok := s.indexInfos[fieldID]; !ok {
		return errors.New("index info hasn't been init")
	}
	s.indexInfos[fieldID].setIndexPaths(indexPaths)
	return nil
}

func (s *Segment) setIndexID(fieldID int64, id UniqueID) error {
	s.paramMutex.Lock()
	defer s.paramMutex.Unlock()
	if _, ok := s.indexInfos[fieldID]; !ok {
		return errors.New("index info hasn't been init")
	}
	s.indexInfos[fieldID].setIndexID(id)
	return nil
}

func (s *Segment) setBuildID(fieldID int64, id UniqueID) error {
	s.paramMutex.Lock()
	defer s.paramMutex.Unlock()
	if _, ok := s.indexInfos[fieldID]; !ok {
		return errors.New("index info hasn't been init")
	}
	s.indexInfos[fieldID].setBuildID(id)
	return nil
}

func (s *Segment) getIndexName(fieldID int64) string {
	s.paramMutex.Lock()
	defer s.paramMutex.Unlock()
	if _, ok := s.indexInfos[fieldID]; !ok {
		return ""
	}
	return s.indexInfos[fieldID].getIndexName()
}

func (s *Segment) getIndexID(fieldID int64) UniqueID {
	s.paramMutex.Lock()
	defer s.paramMutex.Unlock()
	if _, ok := s.indexInfos[fieldID]; !ok {
		return -1
	}
	return s.indexInfos[fieldID].getIndexID()
}

func (s *Segment) getBuildID(fieldID int64) UniqueID {
	s.paramMutex.Lock()
	defer s.paramMutex.Unlock()
	if _, ok := s.indexInfos[fieldID]; !ok {
		return -1
	}
	return s.indexInfos[fieldID].getBuildID()
}

func (s *Segment) getIndexPaths(fieldID int64) []string {
	s.paramMutex.Lock()
	defer s.paramMutex.Unlock()
	if _, ok := s.indexInfos[fieldID]; !ok {
		return nil
	}
	return s.indexInfos[fieldID].getIndexPaths()
}

func (s *Segment) getIndexParams(fieldID int64) map[string]string {
	s.paramMutex.Lock()
	defer s.paramMutex.Unlock()
	if _, ok := s.indexInfos[fieldID]; !ok {
		return nil
	}
	return s.indexInfos[fieldID].getIndexParams()
}

func (s *Segment) matchIndexParam(fieldID int64, indexParams indexParam) bool {
	s.paramMutex.RLock()
	defer s.paramMutex.RUnlock()
	if _, ok := s.indexInfos[fieldID]; !ok {
		return false
	}
	fieldIndexParam := s.indexInfos[fieldID].getIndexParams()
	if fieldIndexParam == nil {
		return false
	}
	paramSize := len(s.indexInfos)
	matchCount := 0
	for k, v := range indexParams {
		value, ok := fieldIndexParam[k]
		if !ok {
			return false
		}
		if v != value {
			return false
		}
		matchCount++
	}
	return paramSize == matchCount
}

func (s *Segment) setIndexInfo(fieldID int64, info *indexInfo) error {
	s.paramMutex.RLock()
	defer s.paramMutex.RUnlock()
	if s.indexInfos == nil {
		return errors.New("indexInfos hasn't been init")
	}
	s.indexInfos[fieldID] = info
	return nil
}

func (s *Segment) checkIndexReady(fieldID int64) bool {
	s.paramMutex.RLock()
	defer s.paramMutex.RUnlock()
	if _, ok := s.indexInfos[fieldID]; !ok {
		return false
	}
	return s.indexInfos[fieldID].getReadyLoad()
}

//-------------------------------------------------------------------------------------- interfaces for growing segment
func (s *Segment) segmentPreInsert(numOfRecords int) (int64, error) {
	/*
		long int
		PreInsert(CSegmentInterface c_segment, long int size);
	*/
	if s.segmentType != segmentTypeGrowing {
		return 0, nil
	}
	var offset int64
	cOffset := (*C.long)(&offset)
	status := C.PreInsert(s.segmentPtr, C.long(int64(numOfRecords)), cOffset)

	errorCode := status.error_code

	if errorCode != 0 {
		errorMsg := C.GoString(status.error_msg)
		defer C.free(unsafe.Pointer(status.error_msg))
		return 0, errors.New("PreInsert failed, C runtime error detected, error code = " + strconv.Itoa(int(errorCode)) + ", error msg = " + errorMsg)
	}
	return offset, nil
}

func (s *Segment) segmentPreDelete(numOfRecords int) int64 {
	/*
		long int
		PreDelete(CSegmentInterface c_segment, long int size);
	*/
	var offset = C.PreDelete(s.segmentPtr, C.long(int64(numOfRecords)))

	return int64(offset)
}

func (s *Segment) segmentInsert(offset int64, entityIDs *[]UniqueID, timestamps *[]Timestamp, records *[]*commonpb.Blob) error {
	/*
		CStatus
		Insert(CSegmentInterface c_segment,
		           long int reserved_offset,
		           signed long int size,
		           const long* primary_keys,
		           const unsigned long* timestamps,
		           void* raw_data,
		           int sizeof_per_row,
		           signed long int count);
	*/
	if s.segmentType != segmentTypeGrowing {
		return nil
	}
	log.Debug("QueryNode::Segment::segmentInsert:", zap.Any("s.sgmentPtr", s.segmentPtr))

	if s.segmentPtr == nil {
		return errors.New("null seg core pointer")
	}
	// Blobs to one big blob
	var numOfRow = len(*entityIDs)
	var sizeofPerRow = len((*records)[0].Value)

	assert.Equal(nil, numOfRow, len(*records))

	var rawData = make([]byte, numOfRow*sizeofPerRow)
	var copyOffset = 0
	for i := 0; i < len(*records); i++ {
		copy(rawData[copyOffset:], (*records)[i].Value)
		copyOffset += sizeofPerRow
	}

	var cOffset = C.long(offset)
	var cNumOfRows = C.long(numOfRow)
	var cEntityIdsPtr = (*C.long)(&(*entityIDs)[0])
	var cTimestampsPtr = (*C.ulong)(&(*timestamps)[0])
	var cSizeofPerRow = C.int(sizeofPerRow)
	var cRawDataVoidPtr = unsafe.Pointer(&rawData[0])
	log.Debug("QueryNode::Segment::InsertBegin", zap.Any("cNumOfRows", cNumOfRows))
	var status = C.Insert(s.segmentPtr,
		cOffset,
		cNumOfRows,
		cEntityIdsPtr,
		cTimestampsPtr,
		cRawDataVoidPtr,
		cSizeofPerRow,
		cNumOfRows)

	errorCode := status.error_code
	log.Debug("QueryNode::Segment::InsertEnd", zap.Any("errorCode", errorCode))

	if errorCode != 0 {
		errorMsg := C.GoString(status.error_msg)
		defer C.free(unsafe.Pointer(status.error_msg))
		err := errors.New("Insert failed, C runtime error detected, error code = " + strconv.Itoa(int(errorCode)) + ", error msg = " + errorMsg)
		log.Debug("QueryNode::Segment::InsertEnd failed", zap.Error(err))
		return err
	}

	s.setRecentlyModified(true)
	return nil
}

func (s *Segment) segmentDelete(offset int64, entityIDs *[]UniqueID, timestamps *[]Timestamp) error {
	/*
		CStatus
		Delete(CSegmentInterface c_segment,
		           long int reserved_offset,
		           long size,
		           const long* primary_keys,
		           const unsigned long* timestamps);
	*/
	if s.segmentPtr == nil {
		return errors.New("null seg core pointer")
	}
	var cOffset = C.long(offset)
	var cSize = C.long(len(*entityIDs))
	var cEntityIdsPtr = (*C.long)(&(*entityIDs)[0])
	var cTimestampsPtr = (*C.ulong)(&(*timestamps)[0])

	var status = C.Delete(s.segmentPtr, cOffset, cSize, cEntityIdsPtr, cTimestampsPtr)

	errorCode := status.error_code

	if errorCode != 0 {
		errorMsg := C.GoString(status.error_msg)
		defer C.free(unsafe.Pointer(status.error_msg))
		return errors.New("Delete failed, C runtime error detected, error code = " + strconv.Itoa(int(errorCode)) + ", error msg = " + errorMsg)
	}

	return nil
}

//-------------------------------------------------------------------------------------- interfaces for sealed segment
func (s *Segment) segmentLoadFieldData(fieldID int64, rowCount int, data interface{}) error {
	/*
		CStatus
		LoadFieldData(CSegmentInterface c_segment, CLoadFieldDataInfo load_field_data_info);
	*/
	if s.segmentPtr == nil {
		return errors.New("null seg core pointer")
	}
	if s.segmentType != segmentTypeSealed {
		errMsg := fmt.Sprintln("segmentLoadFieldData failed, illegal segment type ", s.segmentType, "segmentID = ", s.ID())
		return errors.New(errMsg)
	}

	// data interface check
	var dataPointer unsafe.Pointer
	emptyErr := errors.New("null field data to be loaded")
	switch d := data.(type) {
	case []bool:
		if len(d) <= 0 {
			return emptyErr
		}
		dataPointer = unsafe.Pointer(&d[0])
	case []byte:
		if len(d) <= 0 {
			return emptyErr
		}
		dataPointer = unsafe.Pointer(&d[0])
	case []int8:
		if len(d) <= 0 {
			return emptyErr
		}
		dataPointer = unsafe.Pointer(&d[0])
	case []int16:
		if len(d) <= 0 {
			return emptyErr
		}
		dataPointer = unsafe.Pointer(&d[0])
	case []int32:
		if len(d) <= 0 {
			return emptyErr
		}
		dataPointer = unsafe.Pointer(&d[0])
	case []int64:
		if len(d) <= 0 {
			return emptyErr
		}
		dataPointer = unsafe.Pointer(&d[0])
	case []float32:
		if len(d) <= 0 {
			return emptyErr
		}
		dataPointer = unsafe.Pointer(&d[0])
	case []float64:
		if len(d) <= 0 {
			return emptyErr
		}
		dataPointer = unsafe.Pointer(&d[0])
	case []string:
		// TODO: support string type
		return errors.New("we cannot support string type now")
	default:
		return errors.New("illegal field data type")
	}

	/*
		typedef struct CLoadFieldDataInfo {
		    int64_t field_id;
		    void* blob;
		    int64_t row_count;
		} CLoadFieldDataInfo;
	*/
	loadInfo := C.CLoadFieldDataInfo{
		field_id:  C.int64_t(fieldID),
		blob:      dataPointer,
		row_count: C.int64_t(rowCount),
	}

	var status = C.LoadFieldData(s.segmentPtr, loadInfo)
	errorCode := status.error_code
	if errorCode != 0 {
		errorMsg := C.GoString(status.error_msg)
		defer C.free(unsafe.Pointer(status.error_msg))
		return errors.New("LoadFieldData failed, C runtime error detected, error code = " + strconv.Itoa(int(errorCode)) + ", error msg = " + errorMsg)
	}

	log.Debug("load field done",
		zap.Int64("fieldID", fieldID),
		zap.Int("row count", rowCount),
		zap.Int64("segmentID", s.ID()))

	return nil
}

func (s *Segment) dropFieldData(fieldID int64) error {
	/*
		CStatus
		DropFieldData(CSegmentInterface c_segment, int64_t field_id);
	*/
	if s.segmentPtr == nil {
		return errors.New("null seg core pointer")
	}
	if s.segmentType != segmentTypeIndexing {
		errMsg := fmt.Sprintln("dropFieldData failed, illegal segment type ", s.segmentType, "segmentID = ", s.ID())
		return errors.New(errMsg)
	}

	var status = C.DropFieldData(s.segmentPtr, C.long(fieldID))
	errorCode := status.error_code
	if errorCode != 0 {
		errorMsg := C.GoString(status.error_msg)
		defer C.free(unsafe.Pointer(status.error_msg))
		return errors.New("dropFieldData failed, C runtime error detected, error code = " + strconv.Itoa(int(errorCode)) + ", error msg = " + errorMsg)
	}

	log.Debug("dropFieldData done", zap.Int64("fieldID", fieldID), zap.Int64("segmentID", s.ID()))

	return nil
}

func (s *Segment) updateSegmentIndex(bytesIndex [][]byte, fieldID UniqueID) error {
	loadIndexInfo, err := newLoadIndexInfo()
	defer deleteLoadIndexInfo(loadIndexInfo)
	if err != nil {
		return err
	}
	err = loadIndexInfo.appendFieldInfo(fieldID)
	if err != nil {
		return err
	}
	indexParams := s.getIndexParams(fieldID)
	for k, v := range indexParams {
		err = loadIndexInfo.appendIndexParam(k, v)
		if err != nil {
			return err
		}
	}
	indexPaths := s.getIndexPaths(fieldID)
	err = loadIndexInfo.appendIndex(bytesIndex, indexPaths)
	if err != nil {
		return err
	}

	if s.segmentPtr == nil {
		return errors.New("null seg core pointer")
	}

	if s.segmentType != segmentTypeSealed {
		errMsg := fmt.Sprintln("updateSegmentIndex failed, illegal segment type ", s.segmentType, "segmentID = ", s.ID())
		return errors.New(errMsg)
	}

	status := C.UpdateSealedSegmentIndex(s.segmentPtr, loadIndexInfo.cLoadIndexInfo)
	errorCode := status.error_code
	if errorCode != 0 {
		errorMsg := C.GoString(status.error_msg)
		defer C.free(unsafe.Pointer(status.error_msg))
		return errors.New("updateSegmentIndex failed, C runtime error detected, error code = " + strconv.Itoa(int(errorCode)) + ", error msg = " + errorMsg)
	}

	s.setType(segmentTypeIndexing)
	log.Debug("updateSegmentIndex done", zap.Int64("segmentID", s.ID()))

	return nil
}

func (s *Segment) dropSegmentIndex(fieldID int64) error {
	/*
		CStatus
		DropSealedSegmentIndex(CSegmentInterface c_segment, int64_t field_id);
	*/
	if s.segmentPtr == nil {
		return errors.New("null seg core pointer")
	}
	if s.segmentType != segmentTypeIndexing {
		errMsg := fmt.Sprintln("dropFieldData failed, illegal segment type ", s.segmentType, "segmentID = ", s.ID())
		return errors.New(errMsg)
	}

	var status = C.DropSealedSegmentIndex(s.segmentPtr, C.long(fieldID))
	errorCode := status.error_code
	if errorCode != 0 {
		errorMsg := C.GoString(status.error_msg)
		defer C.free(unsafe.Pointer(status.error_msg))
		return errors.New("dropSegmentIndex failed, C runtime error detected, error code = " + strconv.Itoa(int(errorCode)) + ", error msg = " + errorMsg)
	}

	log.Debug("dropSegmentIndex done", zap.Int64("fieldID", fieldID), zap.Int64("segmentID", s.ID()))

	return nil
}<|MERGE_RESOLUTION|>--- conflicted
+++ resolved
@@ -52,13 +52,10 @@
 	segmentID    UniqueID
 	partitionID  UniqueID
 	collectionID UniqueID
-<<<<<<< HEAD
 
 	onService bool
 
-=======
 	vChannelID   VChannel
->>>>>>> 5889e1f1
 	lastMemSize  int64
 	lastRowCount int64
 
@@ -116,7 +113,6 @@
 	return s.segmentType
 }
 
-<<<<<<< HEAD
 func (s *Segment) getOnService() bool {
 	return s.onService
 }
@@ -125,10 +121,7 @@
 	s.onService = onService
 }
 
-func newSegment(collection *Collection, segmentID int64, partitionID UniqueID, collectionID UniqueID, segType segmentType, onService bool) *Segment {
-=======
-func newSegment(collection *Collection, segmentID int64, partitionID UniqueID, collectionID UniqueID, vChannelID VChannel, segType segmentType) *Segment {
->>>>>>> 5889e1f1
+func newSegment(collection *Collection, segmentID int64, partitionID UniqueID, collectionID UniqueID, vChannelID VChannel, segType segmentType, onService bool) *Segment {
 	/*
 		CSegmentInterface
 		NewSegment(CCollection collection, uint64_t segment_id, SegmentType seg_type);
@@ -151,24 +144,14 @@
 	log.Debug("create segment", zap.Int64("segmentID", segmentID))
 
 	var newSegment = &Segment{
-<<<<<<< HEAD
 		segmentPtr:   segmentPtr,
 		segmentType:  segType,
 		segmentID:    segmentID,
 		partitionID:  partitionID,
 		collectionID: collectionID,
+		vChannelID:       vChannelID,
 		onService:    onService,
 		indexInfos:   indexInfos,
-=======
-		segmentPtr:       segmentPtr,
-		segmentType:      segType,
-		segmentID:        segmentID,
-		partitionID:      partitionID,
-		collectionID:     collectionID,
-		vChannelID:       vChannelID,
-		indexInfos:       indexInfos,
-		enableLoadBinLog: false,
->>>>>>> 5889e1f1
 	}
 
 	return newSegment
