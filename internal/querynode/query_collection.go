// Copyright (C) 2019-2020 Zilliz. All rights reserved.
//
// Licensed under the Apache License, Version 2.0 (the "License"); you may not use this file except in compliance
// with the License. You may obtain a copy of the License at
//
// http://www.apache.org/licenses/LICENSE-2.0
//
// Unless required by applicable law or agreed to in writing, software distributed under the License
// is distributed on an "AS IS" BASIS, WITHOUT WARRANTIES OR CONDITIONS OF ANY KIND, either express
// or implied. See the License for the specific language governing permissions and limitations under the License.

package querynode

import (
	"context"
	"encoding/binary"
	"fmt"
	"math"
	"sync"
	"unsafe"

	oplog "github.com/opentracing/opentracing-go/log"
	"go.uber.org/zap"

	"github.com/golang/protobuf/proto"
	"github.com/milvus-io/milvus/internal/log"
	"github.com/milvus-io/milvus/internal/msgstream"
	"github.com/milvus-io/milvus/internal/proto/commonpb"
	"github.com/milvus-io/milvus/internal/proto/etcdpb"
	"github.com/milvus-io/milvus/internal/proto/internalpb"
	"github.com/milvus-io/milvus/internal/proto/milvuspb"
	"github.com/milvus-io/milvus/internal/proto/schemapb"
	"github.com/milvus-io/milvus/internal/proto/segcorepb"
	"github.com/milvus-io/milvus/internal/storage"
	"github.com/milvus-io/milvus/internal/util/timerecord"
	"github.com/milvus-io/milvus/internal/util/trace"
	"github.com/milvus-io/milvus/internal/util/tsoutil"
	"github.com/milvus-io/milvus/internal/util/typeutil"
)

type queryMsg interface {
	msgstream.TsMsg
	GuaranteeTs() Timestamp
	TravelTs() Timestamp
}

type queryCollection struct {
	releaseCtx context.Context
	cancel     context.CancelFunc

	collectionID UniqueID
	collection   *Collection
	historical   *historical
	streaming    *streaming

	unsolvedMsgMu sync.Mutex // guards unsolvedMsg
	unsolvedMsg   []queryMsg

	tSafeWatchersMu   sync.Mutex // guards tSafeWatchers
	tSafeWatchers     map[Channel]*tSafeWatcher
	watcherSharedChan chan struct{}

	serviceableTimeMutex sync.Mutex // guards serviceableTime
	serviceableTime      Timestamp

	queryMsgStream       msgstream.MsgStream
	queryResultMsgStream msgstream.MsgStream

	localChunkManager  storage.ChunkManager
	remoteChunkManager storage.ChunkManager
	vectorChunkManager storage.ChunkManager
	localCacheEnabled  bool
}

type ResultEntityIds []UniqueID

func newQueryCollection(releaseCtx context.Context,
	cancel context.CancelFunc,
	collectionID UniqueID,
	historical *historical,
	streaming *streaming,
	factory msgstream.Factory,
	localChunkManager storage.ChunkManager,
	remoteChunkManager storage.ChunkManager,
	localCacheEnabled bool,
) *queryCollection {

	unsolvedMsg := make([]queryMsg, 0)

	queryStream, _ := factory.NewQueryMsgStream(releaseCtx)
	queryResultStream, _ := factory.NewQueryMsgStream(releaseCtx)

	collection, _ := streaming.replica.getCollectionByID(collectionID)

	qc := &queryCollection{
		releaseCtx: releaseCtx,
		cancel:     cancel,

		collectionID: collectionID,
		collection:   collection,
		historical:   historical,
		streaming:    streaming,

		tSafeWatchers:     make(map[Channel]*tSafeWatcher),
		watcherSharedChan: make(chan struct{}, 1024),

		unsolvedMsg: unsolvedMsg,

		queryMsgStream:       queryStream,
		queryResultMsgStream: queryResultStream,

		localChunkManager:  localChunkManager,
		remoteChunkManager: remoteChunkManager,
		localCacheEnabled:  localCacheEnabled,
	}

	qc.register()
	return qc
}

func (q *queryCollection) start() {
	go q.queryMsgStream.Start()
	go q.queryResultMsgStream.Start()
	go q.consumeQuery()
	go q.doUnsolvedQueryMsg()
}

func (q *queryCollection) close() {
	if q.queryMsgStream != nil {
		q.queryMsgStream.Close()
	}
	if q.queryResultMsgStream != nil {
		q.queryResultMsgStream.Close()
	}
}

// register tSafe watcher if vChannels exists
func (q *queryCollection) register() {
	collection, err := q.streaming.replica.getCollectionByID(q.collectionID)
	if err != nil {
		return
	}

<<<<<<< HEAD
	q.watcherSharedChan = make(chan struct{}, 1024)
=======
>>>>>>> f3f40417
	log.Debug("register tSafe watcher and init watcher select case",
		zap.Any("collectionID", collection.ID()),
		zap.Any("dml channels", collection.getVChannels()),
	)
	for _, channel := range collection.getVChannels() {
		q.addTSafeWatcher(channel)
	}
}

func (q *queryCollection) addTSafeWatcher(vChannel Channel) {
	q.tSafeWatchersMu.Lock()
	defer q.tSafeWatchersMu.Unlock()
	if _, ok := q.tSafeWatchers[vChannel]; ok {
		log.Debug("tSafeWatcher of queryCollection has been exists",
			zap.Any("collectionID", q.collectionID),
			zap.Any("channel", vChannel),
		)
		return
	}
	q.tSafeWatchers[vChannel] = newTSafeWatcher()
	q.streaming.tSafeReplica.registerTSafeWatcher(vChannel, q.tSafeWatchers[vChannel])
	log.Debug("add tSafeWatcher to queryCollection",
		zap.Any("collectionID", q.collectionID),
		zap.Any("channel", vChannel),
	)
	go q.startWatcher(q.tSafeWatchers[vChannel].watcherChan())
}

// TODO: add stopWatcher(), add close() to tSafeWatcher
func (q *queryCollection) startWatcher(channel <-chan bool) {
	for {
		select {
		case <-q.releaseCtx.Done():
			return
		case <-channel:
			// TODO: check if channel is closed
			q.watcherSharedChan <- struct{}{}
		}
	}
}

func (q *queryCollection) addToUnsolvedMsg(msg queryMsg) {
	q.unsolvedMsgMu.Lock()
	defer q.unsolvedMsgMu.Unlock()
	q.unsolvedMsg = append(q.unsolvedMsg, msg)
}

func (q *queryCollection) popAllUnsolvedMsg() []queryMsg {
	q.unsolvedMsgMu.Lock()
	defer q.unsolvedMsgMu.Unlock()
	ret := make([]queryMsg, 0, len(q.unsolvedMsg))
	ret = append(ret, q.unsolvedMsg...)
	q.unsolvedMsg = q.unsolvedMsg[:0]
	return ret
}

func (q *queryCollection) waitNewTSafe() Timestamp {
	// block until any vChannel updating tSafe
	<-q.watcherSharedChan
	//log.Debug("wait new tSafe", zap.Any("collectionID", s.collectionID))
	t := Timestamp(math.MaxInt64)
	for channel := range q.tSafeWatchers {
		ts := q.streaming.tSafeReplica.getTSafe(channel)
		if ts <= t {
			t = ts
		}
	}
	return t
}

func (q *queryCollection) getServiceableTime() Timestamp {
	q.serviceableTimeMutex.Lock()
	defer q.serviceableTimeMutex.Unlock()
	return q.serviceableTime
}

func (q *queryCollection) setServiceableTime(t Timestamp) {
	q.serviceableTimeMutex.Lock()
	defer q.serviceableTimeMutex.Unlock()

	if t < q.serviceableTime {
		return
	}

	gracefulTimeInMilliSecond := Params.GracefulTime
	if gracefulTimeInMilliSecond > 0 {
		gracefulTime := tsoutil.ComposeTS(gracefulTimeInMilliSecond, 0)
		q.serviceableTime = t + gracefulTime
	} else {
		q.serviceableTime = t
	}
}

func (q *queryCollection) consumeQuery() {
	for {
		select {
		case <-q.releaseCtx.Done():
			log.Debug("stop queryCollection's receiveQueryMsg", zap.Int64("collectionID", q.collectionID))
			return
		default:
			msgPack := q.queryMsgStream.Consume()
			if msgPack == nil || len(msgPack.Msgs) <= 0 {
				//msgPackNil := msgPack == nil
				//msgPackEmpty := true
				//if msgPack != nil {
				//	msgPackEmpty = len(msgPack.Msgs) <= 0
				//}
				//log.Debug("consume query message failed", zap.Any("msgPack is Nil", msgPackNil),
				//	zap.Any("msgPackEmpty", msgPackEmpty))
				continue
			}
			for _, msg := range msgPack.Msgs {
				switch sm := msg.(type) {
				case *msgstream.SearchMsg:
					err := q.receiveQueryMsg(sm)
					if err != nil {
						log.Warn(err.Error())
					}
				case *msgstream.LoadBalanceSegmentsMsg:
					q.loadBalance(sm)
				case *msgstream.RetrieveMsg:
					err := q.receiveQueryMsg(sm)
					if err != nil {
						log.Warn(err.Error())
					}
				default:
					log.Warn("unsupported msg type in search channel", zap.Any("msg", sm))
				}
			}
		}
	}
}

func (q *queryCollection) loadBalance(msg *msgstream.LoadBalanceSegmentsMsg) {
	//TODO:: get loadBalance info from etcd
}

func (q *queryCollection) receiveQueryMsg(msg queryMsg) error {
	msgType := msg.Type()
	var collectionID UniqueID
	var msgTypeStr string

	switch msgType {
	case commonpb.MsgType_Retrieve:
		collectionID = msg.(*msgstream.RetrieveMsg).CollectionID
		msgTypeStr = "retrieve"
		//log.Debug("consume retrieve message",
		//	zap.Any("collectionID", collectionID),
		//	zap.Int64("msgID", msg.ID()),
		//)
	case commonpb.MsgType_Search:
		collectionID = msg.(*msgstream.SearchMsg).CollectionID
		msgTypeStr = "search"
		//log.Debug("consume search message",
		//	zap.Any("collectionID", collectionID),
		//	zap.Int64("msgID", msg.ID()),
		//)
	default:
		err := fmt.Errorf("receive invalid msgType = %d", msgType)
		return err
	}
	if collectionID != q.collectionID {
		//log.Warn("not target collection query request",
		//	zap.Any("collectionID", q.collectionID),
		//	zap.Int64("target collectionID", collectionID),
		//	zap.Int64("msgID", msg.ID()),
		//)
		//err := fmt.Errorf("not target collection query request, collectionID = %d, targetCollectionID = %d, msgID = %d", q.collectionID, collectionID, msg.ID())
		return nil
	}

	sp, ctx := trace.StartSpanFromContext(msg.TraceCtx())
	msg.SetTraceCtx(ctx)
	tr := timerecord.NewTimeRecorder(fmt.Sprintf("receiveQueryMsg %d", msg.ID()))

	// check if collection has been released
	collection, err := q.historical.replica.getCollectionByID(collectionID)
	if err != nil {
		publishErr := q.publishFailedQueryResult(msg, err.Error())
		if publishErr != nil {
			finalErr := fmt.Errorf("first err = %s, second err = %s", err, publishErr)
			return finalErr
		}
		log.Debug("do query failed in receiveQueryMsg, publish failed query result",
			zap.Int64("collectionID", collectionID),
			zap.Int64("msgID", msg.ID()),
			zap.String("msgType", msgTypeStr),
		)
		return err
	}
	guaranteeTs := msg.GuaranteeTs()
	if guaranteeTs >= collection.getReleaseTime() {
		err = fmt.Errorf("retrieve failed, collection has been released, msgID = %d, collectionID = %d", msg.ID(), collectionID)
		publishErr := q.publishFailedQueryResult(msg, err.Error())
		if publishErr != nil {
			finalErr := fmt.Errorf("first err = %s, second err = %s", err, publishErr)
			return finalErr
		}
		log.Debug("do query failed in receiveQueryMsg, publish failed query result",
			zap.Int64("collectionID", collectionID),
			zap.Int64("msgID", msg.ID()),
			zap.String("msgType", msgTypeStr),
		)
		return err
	}

	serviceTime := q.getServiceableTime()
	if guaranteeTs > serviceTime && len(collection.getVChannels()) > 0 {
		gt, _ := tsoutil.ParseTS(guaranteeTs)
		st, _ := tsoutil.ParseTS(serviceTime)
		log.Debug("query node::receiveQueryMsg: add to unsolvedMsg",
			zap.Any("collectionID", q.collectionID),
			zap.Any("sm.GuaranteeTimestamp", gt),
			zap.Any("serviceTime", st),
			zap.Any("delta seconds", (guaranteeTs-serviceTime)/(1000*1000*1000)),
			zap.Any("msgID", msg.ID()),
			zap.String("msgType", msgTypeStr),
		)
		q.addToUnsolvedMsg(msg)
		sp.LogFields(
			oplog.String("send to unsolved buffer", "send to unsolved buffer"),
			oplog.Object("guarantee ts", gt),
			oplog.Object("serviceTime", st),
			oplog.Float64("delta seconds", float64(guaranteeTs-serviceTime)/(1000.0*1000.0*1000.0)),
		)
		sp.Finish()
		return nil
	}
	tr.Record("get searchable time done")

	log.Debug("doing query in receiveQueryMsg...",
		zap.Int64("collectionID", collectionID),
		zap.Int64("msgID", msg.ID()),
		zap.String("msgType", msgTypeStr),
	)
	switch msgType {
	case commonpb.MsgType_Retrieve:
		err = q.retrieve(msg)
	case commonpb.MsgType_Search:
		err = q.search(msg)
	default:
		err = fmt.Errorf("receive invalid msgType = %d", msgType)
		return err
	}
	tr.Record("operation done")

	if err != nil {
		publishErr := q.publishFailedQueryResult(msg, err.Error())
		if publishErr != nil {
			finalErr := fmt.Errorf("first err = %s, second err = %s", err, publishErr)
			return finalErr
		}
		log.Debug("do query failed in receiveQueryMsg, publish failed query result",
			zap.Int64("collectionID", collectionID),
			zap.Int64("msgID", msg.ID()),
			zap.String("msgType", msgTypeStr),
		)
		return err
	}
	log.Debug("do query done in receiveQueryMsg",
		zap.Int64("collectionID", collectionID),
		zap.Int64("msgID", msg.ID()),
		zap.String("msgType", msgTypeStr),
	)
	tr.Elapse("all done")
	sp.Finish()
	return nil
}

func (q *queryCollection) doUnsolvedQueryMsg() {
	log.Debug("starting doUnsolvedMsg...", zap.Any("collectionID", q.collectionID))
	for {
		select {
		case <-q.releaseCtx.Done():
			log.Debug("stop Collection's doUnsolvedMsg", zap.Int64("collectionID", q.collectionID))
			return
		default:
			//time.Sleep(10 * time.Millisecond)
			serviceTime := q.waitNewTSafe()
			//st, _ := tsoutil.ParseTS(serviceTime)
			//log.Debug("get tSafe from flow graph",
			//	zap.Int64("collectionID", q.collectionID),
			//	zap.Any("tSafe", st))

			q.setServiceableTime(serviceTime)
			//log.Debug("query node::doUnsolvedMsg: setServiceableTime", zap.Any("serviceTime", st))

			unSolvedMsg := make([]queryMsg, 0)
			tempMsg := q.popAllUnsolvedMsg()

			for _, m := range tempMsg {
				guaranteeTs := m.GuaranteeTs()
				gt, _ := tsoutil.ParseTS(guaranteeTs)
				st, _ := tsoutil.ParseTS(serviceTime)
				log.Debug("get query message from unsolvedMsg",
					zap.Int64("collectionID", q.collectionID),
					zap.Int64("msgID", m.ID()),
					zap.Any("reqTime_p", gt),
					zap.Any("serviceTime_p", st),
					zap.Any("guaranteeTime_l", guaranteeTs),
					zap.Any("serviceTime_l", serviceTime),
				)
				if guaranteeTs <= serviceTime {
					unSolvedMsg = append(unSolvedMsg, m)
					continue
				}
				log.Debug("query node::doUnsolvedMsg: add to unsolvedMsg",
					zap.Any("collectionID", q.collectionID),
					zap.Any("sm.BeginTs", gt),
					zap.Any("serviceTime", st),
					zap.Any("delta seconds", (guaranteeTs-serviceTime)/(1000*1000*1000)),
					zap.Any("msgID", m.ID()),
				)
				q.addToUnsolvedMsg(m)
			}

			if len(unSolvedMsg) <= 0 {
				continue
			}
			for _, m := range unSolvedMsg {
				msgType := m.Type()
				var err error
				sp, ctx := trace.StartSpanFromContext(m.TraceCtx())
				m.SetTraceCtx(ctx)
				log.Debug("doing search in doUnsolvedMsg...",
					zap.Int64("collectionID", q.collectionID),
					zap.Int64("msgID", m.ID()),
				)
				switch msgType {
				case commonpb.MsgType_Retrieve:
					err = q.retrieve(m)
				case commonpb.MsgType_Search:
					err = q.search(m)
				default:
					err := fmt.Errorf("receive invalid msgType = %d", msgType)
					log.Warn(err.Error())
					return
				}

				if err != nil {
					log.Warn(err.Error())
					err = q.publishFailedQueryResult(m, err.Error())
					if err != nil {
						log.Warn(err.Error())
					} else {
						log.Debug("do query failed in doUnsolvedMsg, publish failed query result",
							zap.Int64("collectionID", q.collectionID),
							zap.Int64("msgID", m.ID()),
						)
					}
				}
				sp.Finish()
				log.Debug("do query done in doUnsolvedMsg",
					zap.Int64("collectionID", q.collectionID),
					zap.Int64("msgID", m.ID()),
				)
			}
			log.Debug("doUnsolvedMsg: do query done", zap.Int("num of query msg", len(unSolvedMsg)))
		}
	}
}

func translateHits(schema *typeutil.SchemaHelper, fieldIDs []int64, rawHits [][]byte) (*schemapb.SearchResultData, error) {
	log.Debug("translateHits:", zap.Any("lenOfFieldIDs", len(fieldIDs)), zap.Any("lenOfRawHits", len(rawHits)))
	if len(rawHits) == 0 {
		return nil, fmt.Errorf("empty results")
	}

	var hits []*milvuspb.Hits
	for _, rawHit := range rawHits {
		var hit milvuspb.Hits
		err := proto.Unmarshal(rawHit, &hit)
		if err != nil {
			return nil, err
		}
		hits = append(hits, &hit)
	}

	blobOffset := 0
	// skip id
	numQueries := len(rawHits)
	pbHits := &milvuspb.Hits{}
	err := proto.Unmarshal(rawHits[0], pbHits)
	if err != nil {
		return nil, err
	}
	topK := len(pbHits.IDs)

	blobOffset += 8
	var ids []int64
	var scores []float32
	for _, hit := range hits {
		ids = append(ids, hit.IDs...)
		scores = append(scores, hit.Scores...)
	}

	finalResult := &schemapb.SearchResultData{
		Ids: &schemapb.IDs{
			IdField: &schemapb.IDs_IntId{
				IntId: &schemapb.LongArray{
					Data: ids,
				},
			},
		},
		Scores:     scores,
		TopK:       int64(topK),
		NumQueries: int64(numQueries),
	}

	for _, fieldID := range fieldIDs {
		fieldMeta, err := schema.GetFieldFromID(fieldID)
		if err != nil {
			return nil, err
		}
		switch fieldMeta.DataType {
		case schemapb.DataType_Bool:
			blobLen := 1
			var colData []bool
			for _, hit := range hits {
				for _, row := range hit.RowData {
					dataBlob := row[blobOffset : blobOffset+blobLen]
					data := dataBlob[0]
					colData = append(colData, data != 0)
				}
			}
			newCol := &schemapb.FieldData{
				Field: &schemapb.FieldData_Scalars{
					Scalars: &schemapb.ScalarField{
						Data: &schemapb.ScalarField_BoolData{
							BoolData: &schemapb.BoolArray{
								Data: colData,
							},
						},
					},
				},
			}
			finalResult.FieldsData = append(finalResult.FieldsData, newCol)
			blobOffset += blobLen
		case schemapb.DataType_Int8:
			blobLen := 1
			var colData []int32
			for _, hit := range hits {
				for _, row := range hit.RowData {
					dataBlob := row[blobOffset : blobOffset+blobLen]
					data := int32(dataBlob[0])
					colData = append(colData, data)
				}
			}
			newCol := &schemapb.FieldData{
				Field: &schemapb.FieldData_Scalars{
					Scalars: &schemapb.ScalarField{
						Data: &schemapb.ScalarField_IntData{
							IntData: &schemapb.IntArray{
								Data: colData,
							},
						},
					},
				},
			}
			finalResult.FieldsData = append(finalResult.FieldsData, newCol)
			blobOffset += blobLen
		case schemapb.DataType_Int16:
			blobLen := 2
			var colData []int32
			for _, hit := range hits {
				for _, row := range hit.RowData {
					dataBlob := row[blobOffset : blobOffset+blobLen]
					data := int32(int16(binary.LittleEndian.Uint16(dataBlob)))
					colData = append(colData, data)
				}
			}
			newCol := &schemapb.FieldData{
				Field: &schemapb.FieldData_Scalars{
					Scalars: &schemapb.ScalarField{
						Data: &schemapb.ScalarField_IntData{
							IntData: &schemapb.IntArray{
								Data: colData,
							},
						},
					},
				},
			}
			finalResult.FieldsData = append(finalResult.FieldsData, newCol)
			blobOffset += blobLen
		case schemapb.DataType_Int32:
			blobLen := 4
			var colData []int32
			for _, hit := range hits {
				for _, row := range hit.RowData {
					dataBlob := row[blobOffset : blobOffset+blobLen]
					data := int32(binary.LittleEndian.Uint32(dataBlob))
					colData = append(colData, data)
				}
			}
			newCol := &schemapb.FieldData{
				Field: &schemapb.FieldData_Scalars{
					Scalars: &schemapb.ScalarField{
						Data: &schemapb.ScalarField_IntData{
							IntData: &schemapb.IntArray{
								Data: colData,
							},
						},
					},
				},
			}
			finalResult.FieldsData = append(finalResult.FieldsData, newCol)
			blobOffset += blobLen
		case schemapb.DataType_Int64:
			blobLen := 8
			var colData []int64
			for _, hit := range hits {
				for _, row := range hit.RowData {
					dataBlob := row[blobOffset : blobOffset+blobLen]
					data := int64(binary.LittleEndian.Uint64(dataBlob))
					colData = append(colData, data)
				}
			}
			newCol := &schemapb.FieldData{
				Field: &schemapb.FieldData_Scalars{
					Scalars: &schemapb.ScalarField{
						Data: &schemapb.ScalarField_LongData{
							LongData: &schemapb.LongArray{
								Data: colData,
							},
						},
					},
				},
			}
			finalResult.FieldsData = append(finalResult.FieldsData, newCol)
			blobOffset += blobLen
		case schemapb.DataType_Float:
			blobLen := 4
			var colData []float32
			for _, hit := range hits {
				for _, row := range hit.RowData {
					dataBlob := row[blobOffset : blobOffset+blobLen]
					data := math.Float32frombits(binary.LittleEndian.Uint32(dataBlob))
					colData = append(colData, data)
				}
			}
			newCol := &schemapb.FieldData{
				Field: &schemapb.FieldData_Scalars{
					Scalars: &schemapb.ScalarField{
						Data: &schemapb.ScalarField_FloatData{
							FloatData: &schemapb.FloatArray{
								Data: colData,
							},
						},
					},
				},
			}
			finalResult.FieldsData = append(finalResult.FieldsData, newCol)
			blobOffset += blobLen
		case schemapb.DataType_Double:
			blobLen := 8
			var colData []float64
			for _, hit := range hits {
				for _, row := range hit.RowData {
					dataBlob := row[blobOffset : blobOffset+blobLen]
					data := math.Float64frombits(binary.LittleEndian.Uint64(dataBlob))
					colData = append(colData, data)
				}
			}
			newCol := &schemapb.FieldData{
				Field: &schemapb.FieldData_Scalars{
					Scalars: &schemapb.ScalarField{
						Data: &schemapb.ScalarField_DoubleData{
							DoubleData: &schemapb.DoubleArray{
								Data: colData,
							},
						},
					},
				},
			}
			finalResult.FieldsData = append(finalResult.FieldsData, newCol)
			blobOffset += blobLen
		case schemapb.DataType_FloatVector:
			dim, err := schema.GetVectorDimFromID(fieldID)
			if err != nil {
				return nil, err
			}
			blobLen := dim * 4
			var colData []float32
			for _, hit := range hits {
				for _, row := range hit.RowData {
					dataBlob := row[blobOffset : blobOffset+blobLen]
					//ref https://github.com/golang/go/wiki/cgo#turning-c-arrays-into-go-slices
					/* #nosec G103 */
					ptr := unsafe.Pointer(&dataBlob[0])
					farray := (*[1 << 28]float32)(ptr)
					colData = append(colData, farray[:dim:dim]...)
				}
			}
			newCol := &schemapb.FieldData{
				Field: &schemapb.FieldData_Vectors{
					Vectors: &schemapb.VectorField{
						Dim: int64(dim),
						Data: &schemapb.VectorField_FloatVector{
							FloatVector: &schemapb.FloatArray{
								Data: colData,
							},
						},
					},
				},
			}
			finalResult.FieldsData = append(finalResult.FieldsData, newCol)
			blobOffset += blobLen
		case schemapb.DataType_BinaryVector:
			dim, err := schema.GetVectorDimFromID(fieldID)
			if err != nil {
				return nil, err
			}
			blobLen := dim / 8
			var colData []byte
			for _, hit := range hits {
				for _, row := range hit.RowData {
					dataBlob := row[blobOffset : blobOffset+blobLen]
					colData = append(colData, dataBlob...)
				}
			}
			newCol := &schemapb.FieldData{
				Field: &schemapb.FieldData_Vectors{
					Vectors: &schemapb.VectorField{
						Dim: int64(dim),
						Data: &schemapb.VectorField_BinaryVector{
							BinaryVector: colData,
						},
					},
				},
			}
			finalResult.FieldsData = append(finalResult.FieldsData, newCol)
			blobOffset += blobLen
		default:
			return nil, fmt.Errorf("unsupported data type %s", schemapb.DataType_name[int32(fieldMeta.DataType)])
		}
	}

	return finalResult, nil
}

// TODO:: cache map[dsl]plan
// TODO: reBatched search requests
func (q *queryCollection) search(msg queryMsg) error {
	searchMsg := msg.(*msgstream.SearchMsg)
	sp, ctx := trace.StartSpanFromContext(searchMsg.TraceCtx())
	defer sp.Finish()
	searchMsg.SetTraceCtx(ctx)
	searchTimestamp := searchMsg.BeginTs()
	travelTimestamp := searchMsg.TravelTimestamp

	schema, err := typeutil.CreateSchemaHelper(q.collection.schema)
	if err != nil {
		return err
	}

	var plan *SearchPlan
	if searchMsg.GetDslType() == commonpb.DslType_BoolExprV1 {
		expr := searchMsg.SerializedExprPlan
		plan, err = createSearchPlanByExpr(q.collection, expr)
		if err != nil {
			return err
		}
	} else {
		dsl := searchMsg.Dsl
		plan, err = createSearchPlan(q.collection, dsl)
		if err != nil {
			return err
		}
	}
	topK := plan.getTopK()
	if topK == 0 {
		return fmt.Errorf("limit must be greater than 0")
	}
	if topK >= 16385 {
		return fmt.Errorf("limit %d is too large", topK)
	}
	searchRequestBlob := searchMsg.PlaceholderGroup
	searchReq, err := parseSearchRequest(plan, searchRequestBlob)
	if err != nil {
		return err
	}
	queryNum := searchReq.getNumOfQuery()
	searchRequests := make([]*searchRequest, 0)
	searchRequests = append(searchRequests, searchReq)

	if searchMsg.GetDslType() == commonpb.DslType_BoolExprV1 {
		sp.LogFields(oplog.String("statistical time", "stats start"),
			oplog.Object("nq", queryNum),
			oplog.Object("expr", searchMsg.SerializedExprPlan))
	} else {
		sp.LogFields(oplog.String("statistical time", "stats start"),
			oplog.Object("nq", queryNum),
			oplog.Object("dsl", searchMsg.Dsl))
	}

	tr := timerecord.NewTimeRecorder(fmt.Sprintf("search %d(nq=%d, k=%d)", searchMsg.CollectionID, queryNum, topK))

	// get global sealed segments
	var globalSealedSegments []UniqueID
	if len(searchMsg.PartitionIDs) > 0 {
		globalSealedSegments = q.historical.getGlobalSegmentIDsByPartitionIds(searchMsg.PartitionIDs)
	} else {
		globalSealedSegments = q.historical.getGlobalSegmentIDsByCollectionID(q.collection.id)
	}

	searchResults := make([]*SearchResult, 0)

	// historical search
	hisSearchResults, sealedSegmentSearched, err1 := q.historical.search(searchRequests, q.collection.id, searchMsg.PartitionIDs, plan, travelTimestamp)
	if err1 != nil {
		log.Warn(err1.Error())
		return err1
	}
	searchResults = append(searchResults, hisSearchResults...)
	tr.Record("historical search done")

	// streaming search
	var err2 error
	for _, channel := range q.collection.getVChannels() {
		var strSearchResults []*SearchResult
		strSearchResults, err2 = q.streaming.search(searchRequests, q.collection.id, searchMsg.PartitionIDs, channel, plan, travelTimestamp)
		if err2 != nil {
			log.Warn(err2.Error())
			return err2
		}
		searchResults = append(searchResults, strSearchResults...)
	}
	tr.Record("streaming search done")

	sp.LogFields(oplog.String("statistical time", "segment search end"))
	if len(searchResults) <= 0 {
		for range searchRequests {
			resultChannelInt := 0
			searchResultMsg := &msgstream.SearchResultMsg{
				BaseMsg: msgstream.BaseMsg{Ctx: searchMsg.Ctx, HashValues: []uint32{uint32(resultChannelInt)}},
				SearchResults: internalpb.SearchResults{
					Base: &commonpb.MsgBase{
						MsgType:   commonpb.MsgType_SearchResult,
						MsgID:     searchMsg.Base.MsgID,
						Timestamp: searchTimestamp,
						SourceID:  searchMsg.Base.SourceID,
					},
					Status:                   &commonpb.Status{ErrorCode: commonpb.ErrorCode_Success},
					ResultChannelID:          searchMsg.ResultChannelID,
					MetricType:               plan.getMetricType(),
					NumQueries:               queryNum,
					TopK:                     topK,
					SlicedBlob:               nil,
					SlicedOffset:             1,
					SlicedNumCount:           1,
					SealedSegmentIDsSearched: sealedSegmentSearched,
					ChannelIDsSearched:       q.collection.getVChannels(),
					GlobalSealedSegmentIDs:   globalSealedSegments,
				},
			}
			log.Debug("QueryNode Empty SearchResultMsg",
				zap.Any("collectionID", q.collection.id),
				zap.Any("msgID", searchMsg.ID()),
				zap.Any("vChannels", q.collection.getVChannels()),
				zap.Any("sealedSegmentSearched", sealedSegmentSearched),
			)
			err = q.publishQueryResult(searchResultMsg, searchMsg.CollectionID)
			if err != nil {
				return err
			}
			tr.Record("publish empty search result done")
			tr.Elapse("all done")
			return nil
		}
	}

	numSegment := int64(len(searchResults))
	var marshaledHits *MarshaledHits = nil
	err = reduceSearchResultsAndFillData(plan, searchResults, numSegment)
	sp.LogFields(oplog.String("statistical time", "reduceSearchResults end"))
	if err != nil {
		return err
	}
	marshaledHits, err = reorganizeSearchResults(searchResults, numSegment)
	sp.LogFields(oplog.String("statistical time", "reorganizeSearchResults end"))
	if err != nil {
		return err
	}

	hitsBlob, err := marshaledHits.getHitsBlob()
	sp.LogFields(oplog.String("statistical time", "getHitsBlob end"))
	if err != nil {
		return err
	}
	tr.Record("reduce result done")

	var offset int64 = 0
	for index := range searchRequests {
		hitBlobSizePeerQuery, err := marshaledHits.hitBlobSizeInGroup(int64(index))
		if err != nil {
			return err
		}
		hits := make([][]byte, len(hitBlobSizePeerQuery))
		for i, len := range hitBlobSizePeerQuery {
			hits[i] = hitsBlob[offset : offset+len]
			//test code to checkout marshaled hits
			//marshaledHit := hitsBlob[offset:offset+len]
			//unMarshaledHit := milvuspb.Hits{}
			//err = proto.Unmarshal(marshaledHit, &unMarshaledHit)
			//if err != nil {
			//	return err
			//}
			//log.Debug("hits msg  = ", unMarshaledHit)
			offset += len
		}

		// TODO: remove inefficient code in cgo and use SearchResultData directly
		// TODO: Currently add a translate layer from hits to SearchResultData
		// TODO: hits marshal and unmarshal is likely bottleneck

		transformed, err := translateHits(schema, searchMsg.OutputFieldsId, hits)
		if err != nil {
			return err
		}
		byteBlobs, err := proto.Marshal(transformed)
		if err != nil {
			return err
		}

		resultChannelInt := 0
		searchResultMsg := &msgstream.SearchResultMsg{
			BaseMsg: msgstream.BaseMsg{Ctx: searchMsg.Ctx, HashValues: []uint32{uint32(resultChannelInt)}},
			SearchResults: internalpb.SearchResults{
				Base: &commonpb.MsgBase{
					MsgType:   commonpb.MsgType_SearchResult,
					MsgID:     searchMsg.Base.MsgID,
					Timestamp: searchTimestamp,
					SourceID:  searchMsg.Base.SourceID,
				},
				Status:                   &commonpb.Status{ErrorCode: commonpb.ErrorCode_Success},
				ResultChannelID:          searchMsg.ResultChannelID,
				MetricType:               plan.getMetricType(),
				NumQueries:               queryNum,
				TopK:                     topK,
				SlicedBlob:               byteBlobs,
				SlicedOffset:             1,
				SlicedNumCount:           1,
				SealedSegmentIDsSearched: sealedSegmentSearched,
				ChannelIDsSearched:       q.collection.getVChannels(),
				GlobalSealedSegmentIDs:   globalSealedSegments,
			},
		}
		log.Debug("QueryNode SearchResultMsg",
			zap.Any("collectionID", q.collection.id),
			zap.Any("msgID", searchMsg.ID()),
			zap.Any("vChannels", q.collection.getVChannels()),
			zap.Any("sealedSegmentSearched", sealedSegmentSearched),
		)

		// For debugging, please don't delete.
		//fmt.Println("==================== search result ======================")
		//for i := 0; i < len(hits); i++ {
		//	testHits := milvuspb.Hits{}
		//	err := proto.Unmarshal(hits[i], &testHits)
		//	if err != nil {
		//		panic(err)
		//	}
		//	fmt.Println(testHits.IDs)
		//	fmt.Println(testHits.Scores)
		//}
		err = q.publishQueryResult(searchResultMsg, searchMsg.CollectionID)
		if err != nil {
			return err
		}
		tr.Record("publish search result")
	}

	sp.LogFields(oplog.String("statistical time", "before free c++ memory"))
	deleteSearchResults(searchResults)
	deleteMarshaledHits(marshaledHits)
	sp.LogFields(oplog.String("statistical time", "stats done"))
	plan.delete()
	searchReq.delete()
	tr.Elapse("all done")
	return nil
}

func (q *queryCollection) retrieve(msg queryMsg) error {
	// TODO(yukun)
	// step 1: get retrieve object and defer destruction
	// step 2: for each segment, call retrieve to get ids proto buffer
	// step 3: merge all proto in go
	// step 4: publish results
	// retrieveProtoBlob, err := proto.Marshal(&retrieveMsg.RetrieveRequest)
	retrieveMsg := msg.(*msgstream.RetrieveMsg)
	sp, ctx := trace.StartSpanFromContext(retrieveMsg.TraceCtx())
	defer sp.Finish()
	retrieveMsg.SetTraceCtx(ctx)
	timestamp := retrieveMsg.RetrieveRequest.TravelTimestamp

	collectionID := retrieveMsg.CollectionID
	collection, err := q.streaming.replica.getCollectionByID(collectionID)
	if err != nil {
		return err
	}

	expr := retrieveMsg.SerializedExprPlan
	plan, err := createRetrievePlanByExpr(collection, expr, timestamp)
	if err != nil {
		return err
	}
	defer plan.delete()

	tr := timerecord.NewTimeRecorder(fmt.Sprintf("retrieve %d", retrieveMsg.CollectionID))

	var globalSealedSegments []UniqueID
	if len(retrieveMsg.PartitionIDs) > 0 {
		globalSealedSegments = q.historical.getGlobalSegmentIDsByPartitionIds(retrieveMsg.PartitionIDs)
	} else {
		globalSealedSegments = q.historical.getGlobalSegmentIDsByCollectionID(collectionID)
	}

	var mergeList []*segcorepb.RetrieveResults

	if q.vectorChunkManager == nil {
		if q.localChunkManager == nil {
			return fmt.Errorf("can not create vector chunk manager for local chunk manager is nil")
		}
		if q.remoteChunkManager == nil {
			return fmt.Errorf("can not create vector chunk manager for remote chunk manager is nil")
		}
		q.vectorChunkManager = storage.NewVectorChunkManager(q.localChunkManager, q.remoteChunkManager,
			&etcdpb.CollectionMeta{
				ID:     collection.id,
				Schema: collection.schema,
			}, q.localCacheEnabled)
	}
	// historical retrieve
	hisRetrieveResults, sealedSegmentRetrieved, err1 := q.historical.retrieve(collectionID, retrieveMsg.PartitionIDs, q.vectorChunkManager, plan)
	if err1 != nil {
		log.Warn(err1.Error())
		return err1
	}
	mergeList = append(mergeList, hisRetrieveResults...)
	tr.Record("historical retrieve done")

	// streaming retrieve
	strRetrieveResults, _, err2 := q.streaming.retrieve(collectionID, retrieveMsg.PartitionIDs, plan)
	if err2 != nil {
		log.Warn(err2.Error())
		return err2
	}
	mergeList = append(mergeList, strRetrieveResults...)
	tr.Record("streaming retrieve done")

	result, err := mergeRetrieveResults(mergeList)
	if err != nil {
		return err
	}
	tr.Record("merge result done")

	resultChannelInt := 0
	retrieveResultMsg := &msgstream.RetrieveResultMsg{
		BaseMsg: msgstream.BaseMsg{Ctx: retrieveMsg.Ctx, HashValues: []uint32{uint32(resultChannelInt)}},
		RetrieveResults: internalpb.RetrieveResults{
			Base: &commonpb.MsgBase{
				MsgType:  commonpb.MsgType_RetrieveResult,
				MsgID:    retrieveMsg.Base.MsgID,
				SourceID: retrieveMsg.Base.SourceID,
			},
			Status:                    &commonpb.Status{ErrorCode: commonpb.ErrorCode_Success},
			Ids:                       result.Ids,
			FieldsData:                result.FieldsData,
			ResultChannelID:           retrieveMsg.ResultChannelID,
			SealedSegmentIDsRetrieved: sealedSegmentRetrieved,
			ChannelIDsRetrieved:       collection.getVChannels(),
			GlobalSealedSegmentIDs:    globalSealedSegments,
		},
	}

	err = q.publishQueryResult(retrieveResultMsg, retrieveMsg.CollectionID)
	if err != nil {
		return err
	}
	log.Debug("QueryNode publish RetrieveResultMsg",
		zap.Any("vChannels", collection.getVChannels()),
		zap.Any("collectionID", collection.ID()),
		zap.Any("sealedSegmentRetrieved", sealedSegmentRetrieved),
	)
	tr.Elapse("all done")
	return nil
}

func getSegmentsByPKs(pks []int64, segments []*Segment) (map[int64][]int64, error) {
	if pks == nil {
		return nil, fmt.Errorf("pks is nil when getSegmentsByPKs")
	}
	if segments == nil {
		return nil, fmt.Errorf("segments is nil when getSegmentsByPKs")
	}
	results := make(map[int64][]int64)
	buf := make([]byte, 8)
	for _, segment := range segments {
		for _, pk := range pks {
			binary.BigEndian.PutUint64(buf, uint64(pk))
			exist := segment.pkFilter.Test(buf)
			if exist {
				results[segment.segmentID] = append(results[segment.segmentID], pk)
			}
		}
	}
	return results, nil
}

func mergeRetrieveResults(dataArr []*segcorepb.RetrieveResults) (*segcorepb.RetrieveResults, error) {
	var final *segcorepb.RetrieveResults
	for _, data := range dataArr {
		// skip empty result, it will break merge result
		if data == nil || len(data.Offset) == 0 {
			continue
		}

		if final == nil {
			final = proto.Clone(data).(*segcorepb.RetrieveResults)
			continue
		}

		proto.Merge(final.Ids, data.Ids)
		if len(final.FieldsData) != len(data.FieldsData) {
			return nil, fmt.Errorf("mismatch FieldData in RetrieveResults")
		}

		for i := range final.FieldsData {
			proto.Merge(final.FieldsData[i], data.FieldsData[i])
		}
	}

	// not found, return default values indicating not result found
	if final == nil {
		final = &segcorepb.RetrieveResults{
			Ids:        nil,
			FieldsData: []*schemapb.FieldData{},
		}
	}

	return final, nil
}

func (q *queryCollection) publishQueryResult(msg msgstream.TsMsg, collectionID UniqueID) error {
	span, ctx := trace.StartSpanFromContext(msg.TraceCtx())
	defer span.Finish()
	msg.SetTraceCtx(ctx)
	msgPack := msgstream.MsgPack{}
	msgPack.Msgs = append(msgPack.Msgs, msg)
	err := q.queryResultMsgStream.Produce(&msgPack)
	if err != nil {
		log.Error(err.Error())
	}

	return err
}

func (q *queryCollection) publishFailedQueryResult(msg msgstream.TsMsg, errMsg string) error {
	msgType := msg.Type()
	span, ctx := trace.StartSpanFromContext(msg.TraceCtx())
	defer span.Finish()
	msg.SetTraceCtx(ctx)
	msgPack := msgstream.MsgPack{}

	resultChannelInt := 0
	baseMsg := msgstream.BaseMsg{
		HashValues: []uint32{uint32(resultChannelInt)},
	}
	baseResult := &commonpb.MsgBase{
		MsgID:     msg.ID(),
		Timestamp: msg.BeginTs(),
		SourceID:  msg.SourceID(),
	}

	switch msgType {
	case commonpb.MsgType_Retrieve:
		retrieveMsg := msg.(*msgstream.RetrieveMsg)
		baseResult.MsgType = commonpb.MsgType_RetrieveResult
		retrieveResultMsg := &msgstream.RetrieveResultMsg{
			BaseMsg: baseMsg,
			RetrieveResults: internalpb.RetrieveResults{
				Base:            baseResult,
				Status:          &commonpb.Status{ErrorCode: commonpb.ErrorCode_UnexpectedError, Reason: errMsg},
				ResultChannelID: retrieveMsg.ResultChannelID,
				Ids:             nil,
				FieldsData:      nil,
			},
		}
		msgPack.Msgs = append(msgPack.Msgs, retrieveResultMsg)
	case commonpb.MsgType_Search:
		searchMsg := msg.(*msgstream.SearchMsg)
		baseResult.MsgType = commonpb.MsgType_SearchResult
		searchResultMsg := &msgstream.SearchResultMsg{
			BaseMsg: baseMsg,
			SearchResults: internalpb.SearchResults{
				Base:            baseResult,
				Status:          &commonpb.Status{ErrorCode: commonpb.ErrorCode_UnexpectedError, Reason: errMsg},
				ResultChannelID: searchMsg.ResultChannelID,
			},
		}
		msgPack.Msgs = append(msgPack.Msgs, searchResultMsg)
	default:
		return fmt.Errorf("publish invalid msgType %d", msgType)
	}

	err := q.queryResultMsgStream.Produce(&msgPack)
	if err != nil {
		return err
	}

	return nil
}<|MERGE_RESOLUTION|>--- conflicted
+++ resolved
@@ -141,10 +141,6 @@
 		return
 	}
 
-<<<<<<< HEAD
-	q.watcherSharedChan = make(chan struct{}, 1024)
-=======
->>>>>>> f3f40417
 	log.Debug("register tSafe watcher and init watcher select case",
 		zap.Any("collectionID", collection.ID()),
 		zap.Any("dml channels", collection.getVChannels()),
