--- conflicted
+++ resolved
@@ -62,17 +62,10 @@
 	retrieveService *retrieveService
 
 	// clients
-<<<<<<< HEAD
-	rootCoord  types.MasterService
 	queryCoord types.QueryCoord
-	indexCoord types.IndexService
-	dataCoord  types.DataService
-=======
 	rootCoord    types.RootCoord
-	queryService types.QueryService
 	indexCoord   types.IndexCoord
 	dataCoord    types.DataCoord
->>>>>>> b177f9e5
 
 	msFactory msgstream.Factory
 	scheduler *taskScheduler
@@ -196,7 +189,6 @@
 	//log.Debug("QueryNode Init ", zap.Int64("QueryNodeID", Params.QueryNodeID), zap.Any("searchChannelNames", Params.SearchChannelNames))
 
 	if node.rootCoord == nil {
-<<<<<<< HEAD
 		log.Error("null root coordinator detected")
 	}
 
@@ -206,17 +198,6 @@
 
 	if node.dataCoord == nil {
 		log.Error("null data coordinator detected")
-=======
-		log.Error("null rootCoord detected")
-	}
-
-	if node.indexCoord == nil {
-		log.Error("null indexCoord detected")
-	}
-
-	if node.dataCoord == nil {
-		log.Error("null data service detected")
->>>>>>> b177f9e5
 	}
 
 	return nil
@@ -280,19 +261,12 @@
 	node.stateCode.Store(code)
 }
 
-<<<<<<< HEAD
-func (node *QueryNode) SetRootCoord(rootCoord types.MasterService) error {
-	if rootCoord == nil {
-		return errors.New("null root coordinator interface")
-	}
-	node.rootCoord = rootCoord
-=======
+
 func (node *QueryNode) SetRootCoord(rc types.RootCoord) error {
 	if rc == nil {
-		return errors.New("null root coord interface")
+		return errors.New("null root coordinator interface")
 	}
 	node.rootCoord = rc
->>>>>>> b177f9e5
 	return nil
 }
 
@@ -304,25 +278,15 @@
 	return nil
 }
 
-<<<<<<< HEAD
-func (node *QueryNode) SetIndexCoord(index types.IndexService) error {
+func (node *QueryNode) SetIndexCoord(index types.IndexCoord) error {
 	if index == nil {
 		return errors.New("null index coordinator interface")
-=======
-func (node *QueryNode) SetIndexCoord(index types.IndexCoord) error {
-	if index == nil {
-		return errors.New("null indexCoord interface")
->>>>>>> b177f9e5
 	}
 	node.indexCoord = index
 	return nil
 }
 
-<<<<<<< HEAD
-func (node *QueryNode) SetDataCoord(data types.DataService) error {
-=======
 func (node *QueryNode) SetDataCoord(data types.DataCoord) error {
->>>>>>> b177f9e5
 	if data == nil {
 		return errors.New("null data coordinator interface")
 	}
