--- conflicted
+++ resolved
@@ -122,9 +122,13 @@
 	}
 
 	start := time.Now()
-<<<<<<< HEAD
 	err = retry.Handle(ctx, func() (bool, error) {
-		p.input, err = p.dispatcher.Register(ctx, p.vChannel, position, common.SubscriptionPositionUnknown)
+		p.input, err = p.dispatcher.Register(ctx, &msgdispatcher.StreamConfig{
+			VChannel:        p.vChannel,
+			Pos:             position,
+			SubPos:          common.SubscriptionPositionUnknown,
+			ReplicateConfig: p.replicateConfig,
+		})
 		if err != nil {
 			log.Warn("dispatcher register failed", zap.String("channel", position.ChannelName), zap.Error(err))
 			return errors.Is(err, msgdispatcher.ErrTooManyConsumers), err
@@ -132,14 +136,6 @@
 		return false, nil
 	}, retry.Sleep(paramtable.Get().MQCfg.RetrySleep.GetAsDuration(time.Second)), // 5 seconds
 		retry.MaxSleepTime(paramtable.Get().MQCfg.RetryTimeout.GetAsDuration(time.Second))) // 5 minutes
-=======
-	p.input, err = p.dispatcher.Register(ctx, &msgdispatcher.StreamConfig{
-		VChannel:        p.vChannel,
-		Pos:             position,
-		SubPos:          common.SubscriptionPositionUnknown,
-		ReplicateConfig: p.replicateConfig,
-	})
->>>>>>> 28fdbc4e
 	if err != nil {
 		log.Error("dispatcher register failed after retried", zap.String("channel", position.ChannelName), zap.Error(err))
 		return WrapErrRegDispather(err)
