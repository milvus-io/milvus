// Copyright (C) 2019-2020 Zilliz. All rights reserved.
//
// Licensed under the Apache License, Version 2.0 (the "License"); you may not use this file except in compliance
// with the License. You may obtain a copy of the License at
//
// http://www.apache.org/licenses/LICENSE-2.0
//
// Unless required by applicable law or agreed to in writing, software distributed under the License
// is distributed on an "AS IS" BASIS, WITHOUT WARRANTIES OR CONDITIONS OF ANY KIND, either express
// or implied. See the License for the specific language governing permissions and limitations under the License.

package typeutil

type Timestamp = uint64
type IntPrimaryKey = int64
type UniqueID = int64

const (
<<<<<<< HEAD
	RootCoordRole  = "RootCoord"
	ProxyNodeRole  = "ProxyNode"
	QueryCoordRole = "QueryCoord"
	QueryNodeRole  = "QueryNode"
	IndexCoordRole = "IndexCoord"
	IndexNodeRole  = "IndexNode"
	DataCoordRole  = "DataCoord"
	DataNodeRole   = "DataNode"
=======
	RootCoordRole    = "RootCoord"
	ProxyRole        = "Proxy"
	QueryServiceRole = "QueryService"
	QueryNodeRole    = "QueryNode"
	IndexCoordRole   = "IndexCoord"
	IndexNodeRole    = "IndexNode"
	DataCoordRole    = "DataCoord"
	DataNodeRole     = "DataNode"
>>>>>>> fd57554d
)<|MERGE_RESOLUTION|>--- conflicted
+++ resolved
@@ -16,23 +16,12 @@
 type UniqueID = int64
 
 const (
-<<<<<<< HEAD
 	RootCoordRole  = "RootCoord"
-	ProxyNodeRole  = "ProxyNode"
+	ProxyRole      = "Proxy"
 	QueryCoordRole = "QueryCoord"
 	QueryNodeRole  = "QueryNode"
 	IndexCoordRole = "IndexCoord"
 	IndexNodeRole  = "IndexNode"
 	DataCoordRole  = "DataCoord"
 	DataNodeRole   = "DataNode"
-=======
-	RootCoordRole    = "RootCoord"
-	ProxyRole        = "Proxy"
-	QueryServiceRole = "QueryService"
-	QueryNodeRole    = "QueryNode"
-	IndexCoordRole   = "IndexCoord"
-	IndexNodeRole    = "IndexNode"
-	DataCoordRole    = "DataCoord"
-	DataNodeRole     = "DataNode"
->>>>>>> fd57554d
 )