--- conflicted
+++ resolved
@@ -36,16 +36,10 @@
 	cancel  context.CancelFunc
 }
 
-<<<<<<< HEAD
 // NewSession is a helper to build Session object.
 // ServerID and LeaseID will be assigned after registeration.
 // etcdCli is initialized when NewSession
 func NewSession(ctx context.Context, etcdAddress []string, serverName, address string, exclusive bool) *Session {
-=======
-// NewSession is a helper to build Session object.LeaseID will be assigned after
-// registeration.
-func NewSession(ctx context.Context, etcdAddress []string) *Session {
->>>>>>> 457e964e
 	ctx, cancel := context.WithCancel(ctx)
 	session := &Session{
 		ctx:    ctx,
@@ -69,14 +63,10 @@
 
 // Init will initialize base struct in the SessionManager, including getServerID,
 // and process keepAliveResponse
-<<<<<<< HEAD
-func (s *Session) Init() <-chan bool {
-=======
-func (s *Session) Init(serverName, address string, exclusive bool) {
+func (s *Session) Init(serverName, address string, exclusive bool) <-chan bool {
 	s.ServerName = serverName
 	s.Address = address
 	s.Exclusive = exclusive
->>>>>>> 457e964e
 	s.checkIDExist()
 	serverID, err := s.getServerID()
 	if err != nil {
@@ -198,11 +188,7 @@
 		}
 		return nil
 	}
-<<<<<<< HEAD
-	err := retry.Retry(defaultRetryTimes, time.Millisecond*500, registerFn)
-=======
-	err := retry.Retry(DefaultRetryTimes, time.Millisecond*200, registerFn)
->>>>>>> 457e964e
+	err := retry.Retry(DefaultRetryTimes, time.Millisecond*500, registerFn)
 	if err != nil {
 		return ch, nil
 	}
