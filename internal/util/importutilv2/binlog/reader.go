// Licensed to the LF AI & Data foundation under one
// or more contributor license agreements. See the NOTICE file
// distributed with this work for additional information
// regarding copyright ownership. The ASF licenses this file
// to you under the Apache License, Version 2.0 (the
// "License"); you may not use this file except in compliance
// with the License. You may obtain a copy of the License at
//
//     http://www.apache.org/licenses/LICENSE-2.0
//
// Unless required by applicable law or agreed to in writing, software
// distributed under the License is distributed on an "AS IS" BASIS,
// WITHOUT WARRANTIES OR CONDITIONS OF ANY KIND, either express or implied.
// See the License for the specific language governing permissions and
// limitations under the License.

package binlog

import (
	"context"
	"fmt"
	"io"
	"math"

	"github.com/samber/lo"
	"go.uber.org/atomic"
	"go.uber.org/zap"

	"github.com/milvus-io/milvus-proto/go-api/v2/schemapb"
	"github.com/milvus-io/milvus/internal/storage"
	"github.com/milvus-io/milvus/pkg/v2/log"
	"github.com/milvus-io/milvus/pkg/v2/proto/indexpb"
	"github.com/milvus-io/milvus/pkg/v2/util/merr"
	"github.com/milvus-io/milvus/pkg/v2/util/typeutil"
)

type reader struct {
	ctx            context.Context
	cm             storage.ChunkManager
	schema         *schemapb.CollectionSchema
	storageVersion int64

	fileSize   *atomic.Int64
	bufferSize int
	deleteData map[any]typeutil.Timestamp // pk2ts
	insertLogs map[int64][]string         // fieldID (or fieldGroupID if storage v2) -> binlogs

	filters []Filter
	dr      storage.DeserializeReader[*storage.Value]
}

func NewReader(ctx context.Context,
	cm storage.ChunkManager,
	schema *schemapb.CollectionSchema,
	storageConfig *indexpb.StorageConfig,
	storageVersion int64,
	paths []string,
	tsStart,
	tsEnd uint64,
	bufferSize int,
) (*reader, error) {
	systemFieldsAbsent := true
	for _, field := range schema.Fields {
		if field.GetFieldID() < 100 {
			systemFieldsAbsent = false
			break
		}
	}
	if systemFieldsAbsent {
		schema = typeutil.AppendSystemFields(schema)
	}
	r := &reader{
		ctx:            ctx,
		cm:             cm,
		schema:         schema,
		storageVersion: storageVersion,
		fileSize:       atomic.NewInt64(0),
		bufferSize:     bufferSize,
	}
	err := r.init(paths, tsStart, tsEnd, storageConfig)
	if err != nil {
		return nil, err
	}
	return r, nil
}

func (r *reader) init(paths []string, tsStart, tsEnd uint64, storageConfig *indexpb.StorageConfig) error {
	if tsStart != 0 || tsEnd != math.MaxUint64 {
		r.filters = append(r.filters, FilterWithTimeRange(tsStart, tsEnd))
	}
	if len(paths) == 0 {
		return merr.WrapErrImportFailed("no insert binlogs to import")
	}
	// the "paths" has one or two paths, the first is the binlog path of a segment
	// the other is optional, is the delta path of a segment
	if len(paths) > 2 {
		return merr.WrapErrImportFailed(fmt.Sprintf("too many input paths for binlog import. "+
			"Valid paths length should be one or two, but got paths:%s", paths))
	}
	insertLogs, err := listInsertLogs(r.ctx, r.cm, paths[0])
	if err != nil {
		return err
	}

	validInsertLogs, cloneschema, err := verify(r.schema, r.storageVersion, insertLogs)
	if err != nil {
		return err
	}
	binlogs := createFieldBinlogList(validInsertLogs)
	r.insertLogs = validInsertLogs
	r.schema = cloneschema

	validIDs := lo.Keys(r.insertLogs)
	log.Info("create binlog reader for these fields", zap.Any("validIDs", validIDs))

	rr, err := storage.NewBinlogRecordReader(r.ctx, binlogs, r.schema,
		storage.WithVersion(r.storageVersion),
		storage.WithBufferSize(32*1024*1024),
		storage.WithDownloader(func(ctx context.Context, paths []string) ([][]byte, error) {
			return r.cm.MultiRead(ctx, paths)
		}),
		storage.WithStorageConfig(storageConfig),
	)
	if err != nil {
		return err
	}

	r.dr = storage.NewDeserializeReader(rr, func(record storage.Record, v []*storage.Value) error {
<<<<<<< HEAD
		return storage.ValueDeserializerWithSchema(record, v, r.schema)
=======
		return storage.ValueDeserializer(record, v, r.schema.Fields, true)
>>>>>>> b497d3d7
	})

	if len(paths) < 2 {
		return nil
	}
	deltaLogs, _, err := storage.ListAllChunkWithPrefix(context.Background(), r.cm, paths[1], true)
	if err != nil {
		return err
	}
	if len(deltaLogs) == 0 {
		return nil
	}
	r.deleteData, err = r.readDelete(deltaLogs, tsStart, tsEnd)
	if err != nil {
		return err
	}

	log.Ctx(context.TODO()).Info("read delete done",
		zap.String("collection", r.schema.GetName()),
		zap.Int("deleteRows", len(r.deleteData)),
	)

	deleteFilter, err := FilterWithDelete(r)
	if err != nil {
		return err
	}
	r.filters = append(r.filters, deleteFilter)
	return nil
}

func (r *reader) readDelete(deltaLogs []string, tsStart, tsEnd uint64) (map[any]typeutil.Timestamp, error) {
	deleteData := make(map[any]typeutil.Timestamp)
	for _, path := range deltaLogs {
		reader, err := newBinlogReader(r.ctx, r.cm, path)
		if err != nil {
			return nil, err
		}
		// no need to read nulls in DeleteEventType
		rowsSet, _, err := readData(reader, storage.DeleteEventType)
		if err != nil {
			reader.Close()
			return nil, err
		}
		for _, rows := range rowsSet {
			for _, row := range rows.([]string) {
				dl := &storage.DeleteLog{}
				err = dl.Parse(row)
				if err != nil {
					reader.Close()
					return nil, err
				}
				if dl.Ts >= tsStart && dl.Ts <= tsEnd {
					pk := dl.Pk.GetValue()
					if ts, ok := deleteData[pk]; !ok || ts < dl.Ts {
						deleteData[pk] = dl.Ts
					}
				}
			}
		}
		reader.Close()
	}
	return deleteData, nil
}

func (r *reader) Read() (*storage.InsertData, error) {
	insertData, err := storage.NewInsertDataWithFunctionOutputField(r.schema)
	if err != nil {
		return nil, err
	}
	rowNum := 0
	for {
		v, err := r.dr.NextValue()
		if err == io.EOF {
			if insertData.GetRowNum() == 0 {
				return nil, io.EOF
			}
			break
		}
		if err != nil {
			return nil, err
		}
		// convert record to fieldData
		for _, field := range r.schema.Fields {
			fieldData := insertData.Data[field.GetFieldID()]
			if fieldData == nil {
				fieldData, err = storage.NewFieldData(field.GetDataType(), field, 1024)
				if err != nil {
					return nil, err
				}
				insertData.Data[field.GetFieldID()] = fieldData
			}

			err := fieldData.AppendRow((*v).Value.(map[int64]any)[field.GetFieldID()])
			if err != nil {
				return nil, err
			}
			rowNum++
		}
		if rowNum%100 == 0 && // Prevent frequent memory check
			insertData.GetMemorySize() >= r.bufferSize {
			break
		}
	}
	insertData, err = r.filter(insertData)
	if err != nil {
		return nil, err
	}
	return insertData, nil
}

func (r *reader) filter(insertData *storage.InsertData) (*storage.InsertData, error) {
	if len(r.filters) == 0 {
		return insertData, nil
	}
	masks := make(map[int]struct{}, 0)
OUTER:
	for i := 0; i < insertData.GetRowNum(); i++ {
		row := insertData.GetRow(i)
		for _, f := range r.filters {
			if !f(row) {
				masks[i] = struct{}{}
				continue OUTER
			}
		}
	}
	if len(masks) == 0 { // no data will undergo filtration, return directly
		return insertData, nil
	}
	result, err := storage.NewInsertDataWithFunctionOutputField(r.schema)
	if err != nil {
		return nil, err
	}
	for i := 0; i < insertData.GetRowNum(); i++ {
		if _, ok := masks[i]; ok {
			continue
		}
		row := insertData.GetRow(i)
		err = result.Append(row)
		if err != nil {
			return nil, merr.WrapErrImportFailed(fmt.Sprintf("failed to append row, err=%s", err.Error()))
		}
	}
	return result, nil
}

func (r *reader) Size() (int64, error) {
	if size := r.fileSize.Load(); size != 0 {
		return size, nil
	}
	size, err := storage.GetFilesSize(r.ctx, lo.Flatten(lo.Values(r.insertLogs)), r.cm)
	if err != nil {
		return 0, err
	}
	r.fileSize.Store(size)
	return size, nil
}

func (r *reader) Close() {}<|MERGE_RESOLUTION|>--- conflicted
+++ resolved
@@ -126,11 +126,7 @@
 	}
 
 	r.dr = storage.NewDeserializeReader(rr, func(record storage.Record, v []*storage.Value) error {
-<<<<<<< HEAD
-		return storage.ValueDeserializerWithSchema(record, v, r.schema)
-=======
-		return storage.ValueDeserializer(record, v, r.schema.Fields, true)
->>>>>>> b497d3d7
+		return storage.ValueDeserializerWithSchema(record, v, r.schema, true)
 	})
 
 	if len(paths) < 2 {
