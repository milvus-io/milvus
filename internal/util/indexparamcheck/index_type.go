--- conflicted
+++ resolved
@@ -66,11 +66,8 @@
 		indexType == IndexBitmap ||
 		indexType == IndexHybrid ||
 		indexType == IndexTrie ||
-<<<<<<< HEAD
+		indexType == IndexNGRAM ||
 		indexType == IndexBTREE
-=======
-		indexType == IndexNGRAM
->>>>>>> dfc23351
 }
 
 func ValidateMmapIndexParams(indexType IndexType, indexParams map[string]string) error {
