--- conflicted
+++ resolved
@@ -438,12 +438,8 @@
 }
 
 func newBinlogWriter(collectionID, partitionID, segmentID UniqueID,
-<<<<<<< HEAD
-	field *schemapb.FieldSchema) *BinlogStreamWriter {
-=======
 	field *schemapb.FieldSchema,
 ) *BinlogStreamWriter {
->>>>>>> 3220abe2
 	return &BinlogStreamWriter{
 		collectionID: collectionID,
 		partitionID:  partitionID,
