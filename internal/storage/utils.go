--- conflicted
+++ resolved
@@ -544,7 +544,6 @@
 			log.Warn("insert msg missing field but nullable", zap.Int64("fieldID", field.GetFieldID()), zap.String("fieldName", field.GetName()))
 			return nil, nil
 		}
-
 		var fieldData FieldData
 		switch field.DataType {
 		case schemapb.DataType_FloatVector:
@@ -740,15 +739,6 @@
 				Dim:         vectorArray.GetDim(),
 			}
 
-		case schemapb.DataType_ArrayOfVector:
-			vectorArray := srcField.GetVectors().GetVectorArray()
-
-			fieldData = &VectorArrayFieldData{
-				ElementType: field.GetElementType(),
-				Data:        vectorArray.GetData(),
-				Dim:         vectorArray.GetDim(),
-			}
-
 		default:
 			return nil, merr.WrapErrServiceInternal("data type not handled", field.GetDataType().String())
 		}
@@ -762,11 +752,7 @@
 		}
 
 		fieldData, err := getFieldData(field)
-<<<<<<< HEAD
-		if err != nil {
-=======
 		if err != nil || fieldData == nil {
->>>>>>> 3220abe2
 			return nil, err
 		}
 
@@ -786,9 +772,6 @@
 		if err != nil {
 			return nil, err
 		}
-<<<<<<< HEAD
-		idata.Data[field.FieldID] = fieldData
-=======
 		if fieldData != nil {
 			idata.Data[field.FieldID] = fieldData
 		}
@@ -803,17 +786,6 @@
 			if fieldData != nil {
 				idata.Data[field.FieldID] = fieldData
 			}
-		}
->>>>>>> 3220abe2
-	}
-
-	for _, structField := range collSchema.GetStructArrayFields() {
-		for _, field := range structField.GetFields() {
-			fieldData, err := handleFieldData(field)
-			if err != nil {
-				return nil, err
-			}
-			idata.Data[field.FieldID] = fieldData
 		}
 	}
 
@@ -1426,17 +1398,10 @@
 							VectorArray: &schemapb.VectorArray{
 								Data:        rawData.Data,
 								ElementType: rawData.ElementType,
-<<<<<<< HEAD
-								Dim:         int64(rawData.Dim),
-							},
-						},
-						Dim: int64(rawData.Dim),
-=======
 								Dim:         rawData.Dim,
 							},
 						},
 						Dim: rawData.Dim,
->>>>>>> 3220abe2
 					},
 				},
 			}
