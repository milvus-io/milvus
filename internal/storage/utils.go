--- conflicted
+++ resolved
@@ -539,15 +539,7 @@
 		srcField, ok := srcFields[field.GetFieldID()]
 		if !ok && field.GetFieldID() >= common.StartOfUserFieldID {
 			err := fillMissingFields(collSchema, idata)
-			if err != nil {
-				return nil, err
-			}
-<<<<<<< HEAD
-			log.Warn("insert msg missing field but nullable", zap.Int64("fieldID", field.GetFieldID()), zap.String("fieldName", field.GetName()))
-			return nil, nil
-=======
-			continue
->>>>>>> 83f6811d
+			return nil, err
 		}
 		var fieldData FieldData
 		switch field.DataType {
