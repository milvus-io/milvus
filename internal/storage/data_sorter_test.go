--- conflicted
+++ resolved
@@ -144,11 +144,7 @@
 					DataType:     schemapb.DataType_SparseFloatVector,
 				},
 			},
-<<<<<<< HEAD
-			StructFields: []*schemapb.StructArrayFieldSchema{
-=======
 			StructArrayFields: []*schemapb.StructArrayFieldSchema{
->>>>>>> 3220abe2
 				{
 					FieldID: 113,
 					Name:    "field_struct",
