// Licensed to the LF AI & Data foundation under one
// or more contributor license agreements. See the NOTICE file
// distributed with this work for additional information
// regarding copyright ownership. The ASF licenses this file
// to you under the Apache License, Version 2.0 (the
// "License"); you may not use this file except in compliance
// with the License. You may obtain a copy of the License at
//
//     http://www.apache.org/licenses/LICENSE-2.0
//
// Unless required by applicable law or agreed to in writing, software
// distributed under the License is distributed on an "AS IS" BASIS,
// WITHOUT WARRANTIES OR CONDITIONS OF ANY KIND, either express or implied.
// See the License for the specific language governing permissions and
// limitations under the License.

package storage

import (
	"fmt"
	"io"
	"path"

	"github.com/apache/arrow/go/v17/arrow"
	"github.com/apache/arrow/go/v17/arrow/array"
	"github.com/cockroachdb/errors"
	"github.com/samber/lo"

	"github.com/milvus-io/milvus-proto/go-api/v2/schemapb"
	"github.com/milvus-io/milvus/internal/allocator"
	"github.com/milvus-io/milvus/internal/storagecommon"
	"github.com/milvus-io/milvus/internal/storagev2/packed"
	"github.com/milvus-io/milvus/pkg/v2/common"
	"github.com/milvus-io/milvus/pkg/v2/log"
	"github.com/milvus-io/milvus/pkg/v2/proto/datapb"
	"github.com/milvus-io/milvus/pkg/v2/proto/etcdpb"
	"github.com/milvus-io/milvus/pkg/v2/proto/indexpb"
	"github.com/milvus-io/milvus/pkg/v2/util/merr"
	"github.com/milvus-io/milvus/pkg/v2/util/metautil"
	"github.com/milvus-io/milvus/pkg/v2/util/paramtable"
	"github.com/milvus-io/milvus/pkg/v2/util/typeutil"
)

type packedRecordReader struct {
	paths  [][]string
	chunk  int
	reader *packed.PackedReader

	bufferSize    int64
	arrowSchema   *arrow.Schema
	field2Col     map[FieldID]int
	storageConfig *indexpb.StorageConfig
}

var _ RecordReader = (*packedRecordReader)(nil)

func (pr *packedRecordReader) iterateNextBatch() error {
	if pr.reader != nil {
		if err := pr.reader.Close(); err != nil {
			return err
		}
	}

	if pr.chunk >= len(pr.paths) {
		return io.EOF
	}

	reader, err := packed.NewPackedReader(pr.paths[pr.chunk], pr.arrowSchema, pr.bufferSize, pr.storageConfig)
	pr.chunk++
	if err != nil {
		return merr.WrapErrParameterInvalid("New binlog record packed reader error: %s", err.Error())
	}
	pr.reader = reader
	return nil
}

func (pr *packedRecordReader) Next() (Record, error) {
	if pr.reader == nil {
		if err := pr.iterateNextBatch(); err != nil {
			return nil, err
		}
	}

	for {
		rec, err := pr.reader.ReadNext()
		if err == io.EOF {
			if err := pr.iterateNextBatch(); err != nil {
				return nil, err
			}
			continue
		} else if err != nil {
			return nil, err
		}
		return NewSimpleArrowRecord(rec, pr.field2Col), nil
	}
}

func (pr *packedRecordReader) SetNeededFields(fields typeutil.Set[int64]) {
	// TODO, push down SetNeededFields to packedReader after implemented
	// no-op for now
}

func (pr *packedRecordReader) Close() error {
	if pr.reader != nil {
		return pr.reader.Close()
	}
	return nil
}

func newPackedRecordReader(paths [][]string, schema *schemapb.CollectionSchema, bufferSize int64, storageConfig *indexpb.StorageConfig,
) (*packedRecordReader, error) {
	arrowSchema, err := ConvertToArrowSchema(schema)
	if err != nil {
		return nil, merr.WrapErrParameterInvalid("convert collection schema [%s] to arrow schema error: %s", schema.Name, err.Error())
	}
	field2Col := make(map[FieldID]int)
	for i, field := range schema.Fields {
		field2Col[field.FieldID] = i
	}
	return &packedRecordReader{
		paths:         paths,
		bufferSize:    bufferSize,
		arrowSchema:   arrowSchema,
		field2Col:     field2Col,
		storageConfig: storageConfig,
	}, nil
}

func NewPackedDeserializeReader(paths [][]string, schema *schemapb.CollectionSchema,
	bufferSize int64, shouldCopy bool,
) (*DeserializeReaderImpl[*Value], error) {
	reader, err := newPackedRecordReader(paths, schema, bufferSize, nil)
	if err != nil {
		return nil, err
	}
	return NewDeserializeReader(reader, func(r Record, v []*Value) error {
<<<<<<< HEAD
		return ValueDeserializerWithSchema(r, v, schema)
=======
		return ValueDeserializer(r, v, schema.Fields, shouldCopy)
>>>>>>> b497d3d7
	}), nil
}

var _ RecordWriter = (*packedRecordWriter)(nil)

type packedRecordWriter struct {
	writer                  *packed.PackedWriter
	bufferSize              int64
	columnGroups            []storagecommon.ColumnGroup
	bucketName              string
	pathsMap                map[typeutil.UniqueID]string
	schema                  *schemapb.CollectionSchema
	arrowSchema             *arrow.Schema
	rowNum                  int64
	writtenUncompressed     uint64
	columnGroupUncompressed map[typeutil.UniqueID]uint64
	storageConfig           *indexpb.StorageConfig
}

func (pw *packedRecordWriter) Write(r Record) error {
	var rec arrow.Record
	sar, ok := r.(*simpleArrowRecord)
	if !ok {
		arrays := make([]arrow.Array, len(pw.schema.Fields))
		for i, field := range pw.schema.Fields {
			arrays[i] = r.Column(field.FieldID)
		}
		rec = array.NewRecord(pw.arrowSchema, arrays, int64(r.Len()))
	} else {
		rec = sar.r
	}
	pw.rowNum += int64(r.Len())
	for col, arr := range rec.Columns() {
		size := arr.Data().SizeInBytes()
		pw.writtenUncompressed += size
		for _, columnGroup := range pw.columnGroups {
			if lo.Contains(columnGroup.Columns, col) {
				pw.columnGroupUncompressed[columnGroup.GroupID] += size
				break
			}
		}
	}
	defer rec.Release()
	return pw.writer.WriteRecordBatch(rec)
}

func (pw *packedRecordWriter) GetWrittenUncompressed() uint64 {
	return pw.writtenUncompressed
}

func (pw *packedRecordWriter) GetColumnGroupWrittenUncompressed(columnGroup typeutil.UniqueID) uint64 {
	if size, ok := pw.columnGroupUncompressed[columnGroup]; ok {
		return size
	}
	return 0
}

func (pw *packedRecordWriter) GetWrittenPaths(columnGroup typeutil.UniqueID) string {
	if path, ok := pw.pathsMap[columnGroup]; ok {
		return path
	}
	return ""
}

func (pw *packedRecordWriter) GetWrittenRowNum() int64 {
	return pw.rowNum
}

func (pw *packedRecordWriter) Close() error {
	if pw.writer != nil {
		return pw.writer.Close()
	}
	return nil
}

func NewPackedRecordWriter(bucketName string, paths []string, schema *schemapb.CollectionSchema, bufferSize int64, multiPartUploadSize int64, columnGroups []storagecommon.ColumnGroup, storageConfig *indexpb.StorageConfig) (*packedRecordWriter, error) {
	arrowSchema, err := ConvertToArrowSchema(schema)
	if err != nil {
		return nil, merr.WrapErrServiceInternal(
			fmt.Sprintf("can not convert collection schema %s to arrow schema: %s", schema.Name, err.Error()))
	}
	// if storage config is not passed, use common config
	storageType := paramtable.Get().CommonCfg.StorageType.GetValue()
	if storageConfig != nil {
		storageType = storageConfig.GetStorageType()
	}
	// compose true path before create packed writer here
	// and returned writtenPaths shall remain untouched
	truePaths := lo.Map(paths, func(p string, _ int) string {
		if storageType == "local" {
			return p
		}
		return path.Join(bucketName, p)
	})
	writer, err := packed.NewPackedWriter(truePaths, arrowSchema, bufferSize, multiPartUploadSize, columnGroups, storageConfig)
	if err != nil {
		return nil, merr.WrapErrServiceInternal(
			fmt.Sprintf("can not new packed record writer %s", err.Error()))
	}
	columnGroupUncompressed := make(map[typeutil.UniqueID]uint64)
	pathsMap := make(map[typeutil.UniqueID]string)
	if len(paths) != len(columnGroups) {
		return nil, merr.WrapErrParameterInvalid(len(paths), len(columnGroups),
			"paths length is not equal to column groups length for packed record writer")
	}
	for i, columnGroup := range columnGroups {
		columnGroupUncompressed[columnGroup.GroupID] = 0
		pathsMap[columnGroup.GroupID] = paths[i]
	}
	return &packedRecordWriter{
		writer:                  writer,
		schema:                  schema,
		arrowSchema:             arrowSchema,
		bufferSize:              bufferSize,
		bucketName:              bucketName,
		pathsMap:                pathsMap,
		columnGroups:            columnGroups,
		columnGroupUncompressed: columnGroupUncompressed,
		storageConfig:           storageConfig,
	}, nil
}

func NewPackedSerializeWriter(bucketName string, paths []string, schema *schemapb.CollectionSchema, bufferSize int64,
	multiPartUploadSize int64, columnGroups []storagecommon.ColumnGroup, batchSize int,
) (*SerializeWriterImpl[*Value], error) {
	packedRecordWriter, err := NewPackedRecordWriter(bucketName, paths, schema, bufferSize, multiPartUploadSize, columnGroups, nil)
	if err != nil {
		return nil, merr.WrapErrServiceInternal(
			fmt.Sprintf("can not new packed record writer %s", err.Error()))
	}
	return NewSerializeRecordWriter(packedRecordWriter, func(v []*Value) (Record, error) {
		return ValueSerializer(v, schema)
	}, batchSize), nil
}

var _ BinlogRecordWriter = (*PackedBinlogRecordWriter)(nil)

type PackedBinlogRecordWriter struct {
	// attributes
	collectionID        UniqueID
	partitionID         UniqueID
	segmentID           UniqueID
	schema              *schemapb.CollectionSchema
	BlobsWriter         ChunkedBlobsWriter
	allocator           allocator.Interface
	maxRowNum           int64
	arrowSchema         *arrow.Schema
	bufferSize          int64
	multiPartUploadSize int64
	columnGroups        []storagecommon.ColumnGroup
	storageConfig       *indexpb.StorageConfig

	// writer and stats generated at runtime
	writer              *packedRecordWriter
	pkstats             *PrimaryKeyStats
	bm25Stats           map[int64]*BM25Stats
	tsFrom              typeutil.Timestamp
	tsTo                typeutil.Timestamp
	rowNum              int64
	writtenUncompressed uint64

	// results
	fieldBinlogs map[FieldID]*datapb.FieldBinlog
	statsLog     *datapb.FieldBinlog
	bm25StatsLog map[FieldID]*datapb.FieldBinlog
}

func (pw *PackedBinlogRecordWriter) Write(r Record) error {
	if err := pw.initWriters(r); err != nil {
		return err
	}

	tsArray := r.Column(common.TimeStampField).(*array.Int64)
	rows := r.Len()
	for i := 0; i < rows; i++ {
		ts := typeutil.Timestamp(tsArray.Value(i))
		if ts < pw.tsFrom {
			pw.tsFrom = ts
		}
		if ts > pw.tsTo {
			pw.tsTo = ts
		}

		switch schemapb.DataType(pw.pkstats.PkType) {
		case schemapb.DataType_Int64:
			pkArray := r.Column(pw.pkstats.FieldID).(*array.Int64)
			pk := &Int64PrimaryKey{
				Value: pkArray.Value(i),
			}
			pw.pkstats.Update(pk)
		case schemapb.DataType_VarChar:
			pkArray := r.Column(pw.pkstats.FieldID).(*array.String)
			pk := &VarCharPrimaryKey{
				Value: pkArray.Value(i),
			}
			pw.pkstats.Update(pk)
		default:
			panic("invalid data type")
		}

		for fieldID, stats := range pw.bm25Stats {
			field, ok := r.Column(fieldID).(*array.Binary)
			if !ok {
				return errors.New("bm25 field value not found")
			}
			stats.AppendBytes(field.Value(i))
		}
	}

	err := pw.writer.Write(r)
	if err != nil {
		return merr.WrapErrServiceInternal(fmt.Sprintf("write record batch error: %s", err.Error()))
	}
	return nil
}

func (pw *PackedBinlogRecordWriter) initWriters(r Record) error {
	if pw.writer == nil {
		if len(pw.columnGroups) == 0 {
			pw.columnGroups = storagecommon.SplitBySchema(pw.schema.Fields)
		}
		logIdStart, _, err := pw.allocator.Alloc(uint32(len(pw.columnGroups)))
		if err != nil {
			return err
		}
		paths := []string{}
		for _, columnGroup := range pw.columnGroups {
			path := metautil.BuildInsertLogPath(pw.storageConfig.GetRootPath(), pw.collectionID, pw.partitionID, pw.segmentID, columnGroup.GroupID, logIdStart)
			paths = append(paths, path)
			logIdStart++
		}
		pw.writer, err = NewPackedRecordWriter(pw.storageConfig.GetBucketName(), paths, pw.schema, pw.bufferSize, pw.multiPartUploadSize, pw.columnGroups, pw.storageConfig)
		if err != nil {
			return merr.WrapErrServiceInternal(fmt.Sprintf("can not new packed record writer %s", err.Error()))
		}
	}
	return nil
}

func (pw *PackedBinlogRecordWriter) GetWrittenUncompressed() uint64 {
	return pw.writtenUncompressed
}

func (pw *PackedBinlogRecordWriter) Close() error {
	pw.finalizeBinlogs()
	if err := pw.writeStats(); err != nil {
		return err
	}
	if err := pw.writeBm25Stats(); err != nil {
		return err
	}
	if pw.writer != nil {
		if err := pw.writer.Close(); err != nil {
			return err
		}
	}
	return nil
}

func (pw *PackedBinlogRecordWriter) finalizeBinlogs() {
	if pw.writer == nil {
		return
	}
	pw.rowNum = pw.writer.GetWrittenRowNum()
	pw.writtenUncompressed = pw.writer.GetWrittenUncompressed()
	if pw.fieldBinlogs == nil {
		pw.fieldBinlogs = make(map[FieldID]*datapb.FieldBinlog, len(pw.columnGroups))
	}
	for _, columnGroup := range pw.columnGroups {
		columnGroupID := columnGroup.GroupID
		if _, exists := pw.fieldBinlogs[columnGroupID]; !exists {
			pw.fieldBinlogs[columnGroupID] = &datapb.FieldBinlog{
				FieldID: columnGroupID,
			}
		}
		pw.fieldBinlogs[columnGroupID].Binlogs = append(pw.fieldBinlogs[columnGroupID].Binlogs, &datapb.Binlog{
			LogSize:       int64(pw.writer.GetColumnGroupWrittenUncompressed(columnGroupID)),
			MemorySize:    int64(pw.writer.GetColumnGroupWrittenUncompressed(columnGroupID)),
			LogPath:       pw.writer.GetWrittenPaths(columnGroupID),
			EntriesNum:    pw.writer.GetWrittenRowNum(),
			TimestampFrom: pw.tsFrom,
			TimestampTo:   pw.tsTo,
		})
	}
}

func (pw *PackedBinlogRecordWriter) writeStats() error {
	if pw.pkstats == nil {
		return nil
	}

	id, err := pw.allocator.AllocOne()
	if err != nil {
		return err
	}

	codec := NewInsertCodecWithSchema(&etcdpb.CollectionMeta{
		ID:     pw.collectionID,
		Schema: pw.schema,
	})
	sblob, err := codec.SerializePkStats(pw.pkstats, pw.rowNum)
	if err != nil {
		return err
	}

	sblob.Key = metautil.BuildStatsLogPath(pw.storageConfig.GetRootPath(),
		pw.collectionID, pw.partitionID, pw.segmentID, pw.pkstats.FieldID, id)

	if err := pw.BlobsWriter([]*Blob{sblob}); err != nil {
		return err
	}

	pw.statsLog = &datapb.FieldBinlog{
		FieldID: pw.pkstats.FieldID,
		Binlogs: []*datapb.Binlog{
			{
				LogSize:    int64(len(sblob.GetValue())),
				MemorySize: int64(len(sblob.GetValue())),
				LogPath:    sblob.Key,
				EntriesNum: pw.rowNum,
			},
		},
	}
	return nil
}

func (pw *PackedBinlogRecordWriter) writeBm25Stats() error {
	if len(pw.bm25Stats) == 0 {
		return nil
	}
	id, _, err := pw.allocator.Alloc(uint32(len(pw.bm25Stats)))
	if err != nil {
		return err
	}

	if pw.bm25StatsLog == nil {
		pw.bm25StatsLog = make(map[FieldID]*datapb.FieldBinlog)
	}
	for fid, stats := range pw.bm25Stats {
		bytes, err := stats.Serialize()
		if err != nil {
			return err
		}
		key := metautil.BuildBm25LogPath(pw.storageConfig.GetRootPath(),
			pw.collectionID, pw.partitionID, pw.segmentID, fid, id)
		blob := &Blob{
			Key:        key,
			Value:      bytes,
			RowNum:     stats.NumRow(),
			MemorySize: int64(len(bytes)),
		}
		if err := pw.BlobsWriter([]*Blob{blob}); err != nil {
			return err
		}

		fieldLog := &datapb.FieldBinlog{
			FieldID: fid,
			Binlogs: []*datapb.Binlog{
				{
					LogSize:    int64(len(blob.GetValue())),
					MemorySize: int64(len(blob.GetValue())),
					LogPath:    key,
					EntriesNum: pw.rowNum,
				},
			},
		}

		pw.bm25StatsLog[fid] = fieldLog
		id++
	}

	return nil
}

func (pw *PackedBinlogRecordWriter) GetLogs() (
	fieldBinlogs map[FieldID]*datapb.FieldBinlog,
	statsLog *datapb.FieldBinlog,
	bm25StatsLog map[FieldID]*datapb.FieldBinlog,
) {
	return pw.fieldBinlogs, pw.statsLog, pw.bm25StatsLog
}

func (pw *PackedBinlogRecordWriter) GetRowNum() int64 {
	return pw.rowNum
}

func (pw *PackedBinlogRecordWriter) FlushChunk() error {
	return nil // do nothing
}

func (pw *PackedBinlogRecordWriter) Schema() *schemapb.CollectionSchema {
	return pw.schema
}

func (pw *PackedBinlogRecordWriter) GetBufferUncompressed() uint64 {
	return uint64(pw.multiPartUploadSize)
}

func newPackedBinlogRecordWriter(collectionID, partitionID, segmentID UniqueID, schema *schemapb.CollectionSchema,
	blobsWriter ChunkedBlobsWriter, allocator allocator.Interface, maxRowNum int64, bufferSize, multiPartUploadSize int64, columnGroups []storagecommon.ColumnGroup,
	storageConfig *indexpb.StorageConfig,
) (*PackedBinlogRecordWriter, error) {
	arrowSchema, err := ConvertToArrowSchema(schema)
	if err != nil {
		return nil, merr.WrapErrParameterInvalid("convert collection schema [%s] to arrow schema error: %s", schema.Name, err.Error())
	}
	pkField, err := typeutil.GetPrimaryFieldSchema(schema)
	if err != nil {
		log.Warn("failed to get pk field from schema")
		return nil, err
	}
	stats, err := NewPrimaryKeyStats(pkField.GetFieldID(), int64(pkField.GetDataType()), maxRowNum)
	if err != nil {
		return nil, err
	}
	bm25FieldIDs := lo.FilterMap(schema.GetFunctions(), func(function *schemapb.FunctionSchema, _ int) (int64, bool) {
		if function.GetType() == schemapb.FunctionType_BM25 {
			return function.GetOutputFieldIds()[0], true
		}
		return 0, false
	})
	bm25Stats := make(map[int64]*BM25Stats, len(bm25FieldIDs))
	for _, fid := range bm25FieldIDs {
		bm25Stats[fid] = NewBM25Stats()
	}

	return &PackedBinlogRecordWriter{
		collectionID:        collectionID,
		partitionID:         partitionID,
		segmentID:           segmentID,
		schema:              schema,
		arrowSchema:         arrowSchema,
		BlobsWriter:         blobsWriter,
		allocator:           allocator,
		maxRowNum:           maxRowNum,
		bufferSize:          bufferSize,
		multiPartUploadSize: multiPartUploadSize,
		columnGroups:        columnGroups,
		pkstats:             stats,
		bm25Stats:           bm25Stats,
		storageConfig:       storageConfig,

		tsFrom: typeutil.MaxTimestamp,
		tsTo:   0,
	}, nil
}<|MERGE_RESOLUTION|>--- conflicted
+++ resolved
@@ -134,11 +134,7 @@
 		return nil, err
 	}
 	return NewDeserializeReader(reader, func(r Record, v []*Value) error {
-<<<<<<< HEAD
-		return ValueDeserializerWithSchema(r, v, schema)
-=======
-		return ValueDeserializer(r, v, schema.Fields, shouldCopy)
->>>>>>> b497d3d7
+		return ValueDeserializerWithSchema(r, v, schema, shouldCopy)
 	}), nil
 }
 
