// Licensed to the LF AI & Data foundation under one
// or more contributor license agreements. See the NOTICE file
// distributed with this work for additional information
// regarding copyright ownership. The ASF licenses this file
// to you under the Apache License, Version 2.0 (the
// "License"); you may not use this file except in compliance
// with the License. You may obtain a copy of the License at
//
//     http://www.apache.org/licenses/LICENSE-2.0
//
// Unless required by applicable law or agreed to in writing, software
// distributed under the License is distributed on an "AS IS" BASIS,
// WITHOUT WARRANTIES OR CONDITIONS OF ANY KIND, either express or implied.
// See the License for the specific language governing permissions and
// limitations under the License.

package storage

import (
	"encoding/binary"
	"fmt"

	"github.com/milvus-io/milvus-proto/go-api/v2/schemapb"
	"github.com/milvus-io/milvus/pkg/common"
	"github.com/milvus-io/milvus/pkg/util/merr"
)

// TODO: fill it
// info for each blob
type BlobInfo struct {
	Length int
}

// InsertData example row_schema: {float_field, int_field, float_vector_field, string_field}
// Data {<0, row_id>, <1, timestamp>, <100, float_field>, <101, int_field>, <102, float_vector_field>, <103, string_field>}
//
// system filed id:
// 0: unique row id
// 1: timestamp
// 100: first user field id
// 101: second user field id
// 102: ...
type InsertData struct {
	// TODO, data should be zero copy by passing data directly to event reader or change Data to map[FieldID]FieldDataArray
	Data  map[FieldID]FieldData // field id to field data
	Infos []BlobInfo
}

func NewInsertData(schema *schemapb.CollectionSchema) (*InsertData, error) {
	if schema == nil {
		return nil, fmt.Errorf("Nil input schema")
	}

	idata := &InsertData{
		Data: make(map[FieldID]FieldData),
	}

	for _, fSchema := range schema.Fields {
		fieldData, err := NewFieldData(fSchema.DataType, fSchema)
		if err != nil {
			return nil, err
		}
		idata.Data[fSchema.FieldID] = fieldData
	}
	return idata, nil
}

func (iData *InsertData) IsEmpty() bool {
	if iData == nil {
		return true
	}

	timeFieldData, ok := iData.Data[common.TimeStampField]
	return (!ok) || (timeFieldData.RowNum() <= 0)
}

func (i *InsertData) GetRowNum() int {
	if i == nil || i.Data == nil || len(i.Data) == 0 {
		return 0
	}
	var rowNum int
	for _, data := range i.Data {
		rowNum = data.RowNum()
		break
	}
	return rowNum
}

func (i *InsertData) GetMemorySize() int {
	var size int
	if i.Data == nil || len(i.Data) == 0 {
		return size
	}

	for _, data := range i.Data {
		size += data.GetMemorySize()
	}

	return size
}

func (i *InsertData) Append(row map[FieldID]interface{}) error {
	for fID, v := range row {
		field, ok := i.Data[fID]
		if !ok {
			return fmt.Errorf("Missing field when appending row, got %d", fID)
		}

		if err := field.AppendRow(v); err != nil {
			return err
		}
	}

	return nil
}

func (i *InsertData) GetRow(idx int) map[FieldID]interface{} {
	res := make(map[FieldID]interface{})
	for field, data := range i.Data {
		res[field] = data.GetRow(idx)
	}
	return res
}

// FieldData defines field data interface
type FieldData interface {
	GetMemorySize() int
	RowNum() int
	GetRow(i int) any
	GetRows() any
	AppendRow(row interface{}) error
<<<<<<< HEAD
	AppendRows(rows interface{}) error
=======
	GetDataType() schemapb.DataType
>>>>>>> 5f00bad4
}

func NewFieldData(dataType schemapb.DataType, fieldSchema *schemapb.FieldSchema) (FieldData, error) {
	typeParams := fieldSchema.GetTypeParams()
	switch dataType {
	case schemapb.DataType_Float16Vector:
		dim, err := GetDimFromParams(typeParams)
		if err != nil {
			return nil, err
		}
		return &Float16VectorFieldData{
			Data: make([]byte, 0),
			Dim:  dim,
		}, nil
	case schemapb.DataType_FloatVector:
		dim, err := GetDimFromParams(typeParams)
		if err != nil {
			return nil, err
		}
		return &FloatVectorFieldData{
			Data: make([]float32, 0),
			Dim:  dim,
		}, nil
	case schemapb.DataType_BinaryVector:
		dim, err := GetDimFromParams(typeParams)
		if err != nil {
			return nil, err
		}
		return &BinaryVectorFieldData{
			Data: make([]byte, 0),
			Dim:  dim,
		}, nil

	case schemapb.DataType_Bool:
		return &BoolFieldData{
			Data: make([]bool, 0),
		}, nil

	case schemapb.DataType_Int8:
		return &Int8FieldData{
			Data: make([]int8, 0),
		}, nil

	case schemapb.DataType_Int16:
		return &Int16FieldData{
			Data: make([]int16, 0),
		}, nil

	case schemapb.DataType_Int32:
		return &Int32FieldData{
			Data: make([]int32, 0),
		}, nil

	case schemapb.DataType_Int64:
		return &Int64FieldData{
			Data: make([]int64, 0),
		}, nil
	case schemapb.DataType_Float:
		return &FloatFieldData{
			Data: make([]float32, 0),
		}, nil

	case schemapb.DataType_Double:
		return &DoubleFieldData{
			Data: make([]float64, 0),
		}, nil
	case schemapb.DataType_JSON:
		return &JSONFieldData{
			Data: make([][]byte, 0),
		}, nil
	case schemapb.DataType_Array:
		return &ArrayFieldData{
			Data:        make([]*schemapb.ScalarField, 0),
			ElementType: fieldSchema.GetElementType(),
		}, nil
	case schemapb.DataType_String, schemapb.DataType_VarChar:
		return &StringFieldData{
			Data:     make([]string, 0),
			DataType: dataType,
		}, nil
	default:
		return nil, fmt.Errorf("Unexpected schema data type: %d", dataType)
	}
}

type BoolFieldData struct {
	Data []bool
}
type Int8FieldData struct {
	Data []int8
}
type Int16FieldData struct {
	Data []int16
}
type Int32FieldData struct {
	Data []int32
}
type Int64FieldData struct {
	Data []int64
}
type FloatFieldData struct {
	Data []float32
}
type DoubleFieldData struct {
	Data []float64
}
type StringFieldData struct {
	Data     []string
	DataType schemapb.DataType
}
type ArrayFieldData struct {
	ElementType schemapb.DataType
	Data        []*schemapb.ScalarField
}
type JSONFieldData struct {
	Data [][]byte
}
type BinaryVectorFieldData struct {
	Data []byte
	Dim  int
}
type FloatVectorFieldData struct {
	Data []float32
	Dim  int
}
type Float16VectorFieldData struct {
	Data []byte
	Dim  int
}

// RowNum implements FieldData.RowNum
func (data *BoolFieldData) RowNum() int          { return len(data.Data) }
func (data *Int8FieldData) RowNum() int          { return len(data.Data) }
func (data *Int16FieldData) RowNum() int         { return len(data.Data) }
func (data *Int32FieldData) RowNum() int         { return len(data.Data) }
func (data *Int64FieldData) RowNum() int         { return len(data.Data) }
func (data *FloatFieldData) RowNum() int         { return len(data.Data) }
func (data *DoubleFieldData) RowNum() int        { return len(data.Data) }
func (data *StringFieldData) RowNum() int        { return len(data.Data) }
func (data *ArrayFieldData) RowNum() int         { return len(data.Data) }
func (data *JSONFieldData) RowNum() int          { return len(data.Data) }
func (data *BinaryVectorFieldData) RowNum() int  { return len(data.Data) * 8 / data.Dim }
func (data *FloatVectorFieldData) RowNum() int   { return len(data.Data) / data.Dim }
func (data *Float16VectorFieldData) RowNum() int { return len(data.Data) / 2 / data.Dim }

// GetRow implements FieldData.GetRow
func (data *BoolFieldData) GetRow(i int) any   { return data.Data[i] }
func (data *Int8FieldData) GetRow(i int) any   { return data.Data[i] }
func (data *Int16FieldData) GetRow(i int) any  { return data.Data[i] }
func (data *Int32FieldData) GetRow(i int) any  { return data.Data[i] }
func (data *Int64FieldData) GetRow(i int) any  { return data.Data[i] }
func (data *FloatFieldData) GetRow(i int) any  { return data.Data[i] }
func (data *DoubleFieldData) GetRow(i int) any { return data.Data[i] }
func (data *StringFieldData) GetRow(i int) any { return data.Data[i] }
func (data *ArrayFieldData) GetRow(i int) any  { return data.Data[i] }
func (data *JSONFieldData) GetRow(i int) any   { return data.Data[i] }
func (data *BinaryVectorFieldData) GetRow(i int) interface{} {
	return data.Data[i*data.Dim/8 : (i+1)*data.Dim/8]
}

func (data *FloatVectorFieldData) GetRow(i int) interface{} {
	return data.Data[i*data.Dim : (i+1)*data.Dim]
}

func (data *Float16VectorFieldData) GetRow(i int) interface{} {
	return data.Data[i*data.Dim*2 : (i+1)*data.Dim*2]
}

func (data *BoolFieldData) GetRows() any          { return data.Data }
func (data *Int8FieldData) GetRows() any          { return data.Data }
func (data *Int16FieldData) GetRows() any         { return data.Data }
func (data *Int32FieldData) GetRows() any         { return data.Data }
func (data *Int64FieldData) GetRows() any         { return data.Data }
func (data *FloatFieldData) GetRows() any         { return data.Data }
func (data *DoubleFieldData) GetRows() any        { return data.Data }
func (data *StringFieldData) GetRows() any        { return data.Data }
func (data *ArrayFieldData) GetRows() any         { return data.Data }
func (data *JSONFieldData) GetRows() any          { return data.Data }
func (data *BinaryVectorFieldData) GetRows() any  { return data.Data }
func (data *FloatVectorFieldData) GetRows() any   { return data.Data }
func (data *Float16VectorFieldData) GetRows() any { return data.Data }

// AppendRow implements FieldData.AppendRow
func (data *BoolFieldData) AppendRow(row interface{}) error {
	v, ok := row.(bool)
	if !ok {
		return merr.WrapErrParameterInvalid("bool", row, "Wrong row type")
	}
	data.Data = append(data.Data, v)
	return nil
}

func (data *Int8FieldData) AppendRow(row interface{}) error {
	v, ok := row.(int8)
	if !ok {
		return merr.WrapErrParameterInvalid("int8", row, "Wrong row type")
	}
	data.Data = append(data.Data, v)
	return nil
}

func (data *Int16FieldData) AppendRow(row interface{}) error {
	v, ok := row.(int16)
	if !ok {
		return merr.WrapErrParameterInvalid("int16", row, "Wrong row type")
	}
	data.Data = append(data.Data, v)
	return nil
}

func (data *Int32FieldData) AppendRow(row interface{}) error {
	v, ok := row.(int32)
	if !ok {
		return merr.WrapErrParameterInvalid("int32", row, "Wrong row type")
	}
	data.Data = append(data.Data, v)
	return nil
}

func (data *Int64FieldData) AppendRow(row interface{}) error {
	v, ok := row.(int64)
	if !ok {
		return merr.WrapErrParameterInvalid("int64", row, "Wrong row type")
	}
	data.Data = append(data.Data, v)
	return nil
}

func (data *FloatFieldData) AppendRow(row interface{}) error {
	v, ok := row.(float32)
	if !ok {
		return merr.WrapErrParameterInvalid("float32", row, "Wrong row type")
	}
	data.Data = append(data.Data, v)
	return nil
}

func (data *DoubleFieldData) AppendRow(row interface{}) error {
	v, ok := row.(float64)
	if !ok {
		return merr.WrapErrParameterInvalid("float64", row, "Wrong row type")
	}
	data.Data = append(data.Data, v)
	return nil
}

func (data *StringFieldData) AppendRow(row interface{}) error {
	v, ok := row.(string)
	if !ok {
		return merr.WrapErrParameterInvalid("string", row, "Wrong row type")
	}
	data.Data = append(data.Data, v)
	return nil
}

func (data *ArrayFieldData) AppendRow(row interface{}) error {
	v, ok := row.(*schemapb.ScalarField)
	if !ok {
		return merr.WrapErrParameterInvalid("*schemapb.ScalarField", row, "Wrong row type")
	}
	data.Data = append(data.Data, v)
	return nil
}

func (data *JSONFieldData) AppendRow(row interface{}) error {
	v, ok := row.([]byte)
	if !ok {
		return merr.WrapErrParameterInvalid("[]byte", row, "Wrong row type")
	}
	data.Data = append(data.Data, v)
	return nil
}

func (data *BinaryVectorFieldData) AppendRow(row interface{}) error {
	v, ok := row.([]byte)
	if !ok || len(v) != data.Dim/8 {
		return merr.WrapErrParameterInvalid("[]byte", row, "Wrong row type")
	}
	data.Data = append(data.Data, v...)
	return nil
}

func (data *FloatVectorFieldData) AppendRow(row interface{}) error {
	v, ok := row.([]float32)
	if !ok || len(v) != data.Dim {
		return merr.WrapErrParameterInvalid("[]float32", row, "Wrong row type")
	}
	data.Data = append(data.Data, v...)
	return nil
}

func (data *Float16VectorFieldData) AppendRow(row interface{}) error {
	v, ok := row.([]byte)
	if !ok || len(v) != data.Dim*2 {
		return merr.WrapErrParameterInvalid("[]byte", row, "Wrong row type")
	}
	data.Data = append(data.Data, v...)
	return nil
}

func (data *BoolFieldData) AppendRows(rows interface{}) error {
	v, ok := rows.([]bool)
	if !ok {
		return merr.WrapErrParameterInvalid("[]bool", rows, "Wrong rows type")
	}
	data.Data = append(data.Data, v...)
	return nil
}

func (data *Int8FieldData) AppendRows(rows interface{}) error {
	v, ok := rows.([]int8)
	if !ok {
		return merr.WrapErrParameterInvalid("[]int8", rows, "Wrong rows type")
	}
	data.Data = append(data.Data, v...)
	return nil
}

func (data *Int16FieldData) AppendRows(rows interface{}) error {
	v, ok := rows.([]int16)
	if !ok {
		return merr.WrapErrParameterInvalid("[]int16", rows, "Wrong rows type")
	}
	data.Data = append(data.Data, v...)
	return nil
}

func (data *Int32FieldData) AppendRows(rows interface{}) error {
	v, ok := rows.([]int32)
	if !ok {
		return merr.WrapErrParameterInvalid("[]int32", rows, "Wrong rows type")
	}
	data.Data = append(data.Data, v...)
	return nil
}

func (data *Int64FieldData) AppendRows(rows interface{}) error {
	v, ok := rows.([]int64)
	if !ok {
		return merr.WrapErrParameterInvalid("[]int64", rows, "Wrong rows type")
	}
	data.Data = append(data.Data, v...)
	return nil
}

func (data *FloatFieldData) AppendRows(rows interface{}) error {
	v, ok := rows.([]float32)
	if !ok {
		return merr.WrapErrParameterInvalid("[]float32", rows, "Wrong rows type")
	}
	data.Data = append(data.Data, v...)
	return nil
}

func (data *DoubleFieldData) AppendRows(rows interface{}) error {
	v, ok := rows.([]float64)
	if !ok {
		return merr.WrapErrParameterInvalid("[]float64", rows, "Wrong rows type")
	}
	data.Data = append(data.Data, v...)
	return nil
}

func (data *StringFieldData) AppendRows(rows interface{}) error {
	v, ok := rows.([]string)
	if !ok {
		return merr.WrapErrParameterInvalid("[]string", rows, "Wrong rows type")
	}
	data.Data = append(data.Data, v...)
	return nil
}

func (data *ArrayFieldData) AppendRows(rows interface{}) error {
	v, ok := rows.([]*schemapb.ScalarField)
	if !ok {
		return merr.WrapErrParameterInvalid("[]*schemapb.ScalarField", rows, "Wrong rows type")
	}
	data.Data = append(data.Data, v...)
	return nil
}

func (data *JSONFieldData) AppendRows(rows interface{}) error {
	v, ok := rows.([][]byte)
	if !ok {
		return merr.WrapErrParameterInvalid("[][]byte", rows, "Wrong rows type")
	}
	data.Data = append(data.Data, v...)
	return nil
}

// AppendRows appends FLATTEN vectors to field data.
func (data *BinaryVectorFieldData) AppendRows(rows interface{}) error {
	v, ok := rows.([]byte)
	if !ok {
		return merr.WrapErrParameterInvalid("[]byte", rows, "Wrong rows type")
	}
	if len(v)%(data.Dim/8) != 0 {
		return merr.WrapErrParameterInvalid(data.Dim/8, len(v), "Wrong vector size")
	}
	data.Data = append(data.Data, v...)
	return nil
}

// AppendRows appends FLATTEN vectors to field data.
func (data *FloatVectorFieldData) AppendRows(rows interface{}) error {
	v, ok := rows.([]float32)
	if !ok || len(v)%(data.Dim) != 0 {
		return merr.WrapErrParameterInvalid("[]float32", rows, "Wrong rows type")
	}
	if len(v)%(data.Dim) != 0 {
		return merr.WrapErrParameterInvalid(data.Dim, len(v), "Wrong vector size")
	}
	data.Data = append(data.Data, v...)
	return nil
}

// AppendRows appends FLATTEN vectors to field data.
func (data *Float16VectorFieldData) AppendRows(rows interface{}) error {
	v, ok := rows.([]byte)
	if !ok || len(v)%(data.Dim*2) != 0 {
		return merr.WrapErrParameterInvalid("[]byte", rows, "Wrong rows type")
	}
	if len(v)%(data.Dim*2) != 0 {
		return merr.WrapErrParameterInvalid(data.Dim*2, len(v), "Wrong vector size")
	}
	data.Data = append(data.Data, v...)
	return nil
}

// GetMemorySize implements FieldData.GetMemorySize
func (data *BoolFieldData) GetMemorySize() int          { return binary.Size(data.Data) }
func (data *Int8FieldData) GetMemorySize() int          { return binary.Size(data.Data) }
func (data *Int16FieldData) GetMemorySize() int         { return binary.Size(data.Data) }
func (data *Int32FieldData) GetMemorySize() int         { return binary.Size(data.Data) }
func (data *Int64FieldData) GetMemorySize() int         { return binary.Size(data.Data) }
func (data *FloatFieldData) GetMemorySize() int         { return binary.Size(data.Data) }
func (data *DoubleFieldData) GetMemorySize() int        { return binary.Size(data.Data) }
func (data *BinaryVectorFieldData) GetMemorySize() int  { return binary.Size(data.Data) + 4 }
func (data *FloatVectorFieldData) GetMemorySize() int   { return binary.Size(data.Data) + 4 }
func (data *Float16VectorFieldData) GetMemorySize() int { return binary.Size(data.Data) + 4 }

// GetDataType implements FieldData.GetDataType
func (data *BoolFieldData) GetDataType() schemapb.DataType   { return schemapb.DataType_Bool }
func (data *Int8FieldData) GetDataType() schemapb.DataType   { return schemapb.DataType_Int8 }
func (data *Int16FieldData) GetDataType() schemapb.DataType  { return schemapb.DataType_Int16 }
func (data *Int32FieldData) GetDataType() schemapb.DataType  { return schemapb.DataType_Int32 }
func (data *Int64FieldData) GetDataType() schemapb.DataType  { return schemapb.DataType_Int64 }
func (data *FloatFieldData) GetDataType() schemapb.DataType  { return schemapb.DataType_Float }
func (data *DoubleFieldData) GetDataType() schemapb.DataType { return schemapb.DataType_Double }
func (data *StringFieldData) GetDataType() schemapb.DataType { return data.DataType }
func (data *ArrayFieldData) GetDataType() schemapb.DataType  { return schemapb.DataType_Array }
func (data *JSONFieldData) GetDataType() schemapb.DataType   { return schemapb.DataType_JSON }
func (data *BinaryVectorFieldData) GetDataType() schemapb.DataType {
	return schemapb.DataType_BinaryVector
}

func (data *FloatVectorFieldData) GetDataType() schemapb.DataType {
	return schemapb.DataType_FloatVector
}

func (data *Float16VectorFieldData) GetDataType() schemapb.DataType {
	return schemapb.DataType_Float16Vector
}

// why not binary.Size(data) directly? binary.Size(data) return -1
// binary.Size returns how many bytes Write would generate to encode the value v, which
// must be a fixed-size value or a slice of fixed-size values, or a pointer to such data.
// If v is neither of these, binary.Size returns -1.
func (data *StringFieldData) GetMemorySize() int {
	var size int
	for _, val := range data.Data {
		size += len(val) + 16
	}
	return size
}

func (data *ArrayFieldData) GetMemorySize() int {
	var size int
	for _, val := range data.Data {
		switch data.ElementType {
		case schemapb.DataType_Bool:
			size += binary.Size(val.GetBoolData().GetData())
		case schemapb.DataType_Int8:
			size += binary.Size(val.GetIntData().GetData()) / 4
		case schemapb.DataType_Int16:
			size += binary.Size(val.GetIntData().GetData()) / 2
		case schemapb.DataType_Int32:
			size += binary.Size(val.GetIntData().GetData())
		case schemapb.DataType_Int64:
			size += binary.Size(val.GetLongData().GetData())
		case schemapb.DataType_Float:
			size += binary.Size(val.GetFloatData().GetData())
		case schemapb.DataType_Double:
			size += binary.Size(val.GetDoubleData().GetData())
		case schemapb.DataType_String, schemapb.DataType_VarChar:
			size += (&StringFieldData{Data: val.GetStringData().GetData()}).GetMemorySize()
		}
	}
	return size
}

func (data *JSONFieldData) GetMemorySize() int {
	var size int
	for _, val := range data.Data {
		size += len(val) + 16
	}
	return size
}<|MERGE_RESOLUTION|>--- conflicted
+++ resolved
@@ -129,11 +129,8 @@
 	GetRow(i int) any
 	GetRows() any
 	AppendRow(row interface{}) error
-<<<<<<< HEAD
 	AppendRows(rows interface{}) error
-=======
 	GetDataType() schemapb.DataType
->>>>>>> 5f00bad4
 }
 
 func NewFieldData(dataType schemapb.DataType, fieldSchema *schemapb.FieldSchema) (FieldData, error) {
