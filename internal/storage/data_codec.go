--- conflicted
+++ resolved
@@ -879,130 +879,6 @@
 	return partitionID, segmentID, data, err
 }
 
-<<<<<<< HEAD
-type DeleteLog struct {
-	Pk     PrimaryKey `json:"pk"`
-	Ts     uint64     `json:"ts"`
-	PkType int64      `json:"pkType"`
-}
-
-func NewDeleteLog(pk PrimaryKey, ts Timestamp) *DeleteLog {
-	pkType := pk.Type()
-
-	return &DeleteLog{
-		Pk:     pk,
-		Ts:     ts,
-		PkType: int64(pkType),
-	}
-}
-
-func (dl *DeleteLog) UnmarshalJSON(data []byte) error {
-	var messageMap map[string]*json.RawMessage
-	err := json.Unmarshal(data, &messageMap)
-	if err != nil {
-		return err
-	}
-
-	err = json.Unmarshal(*messageMap["pkType"], &dl.PkType)
-	if err != nil {
-		return err
-	}
-
-	switch schemapb.DataType(dl.PkType) {
-	case schemapb.DataType_Int64:
-		dl.Pk = &Int64PrimaryKey{}
-	case schemapb.DataType_VarChar:
-		dl.Pk = &VarCharPrimaryKey{}
-	}
-
-	err = json.Unmarshal(*messageMap["pk"], dl.Pk)
-	if err != nil {
-		return err
-	}
-
-	err = json.Unmarshal(*messageMap["ts"], &dl.Ts)
-	if err != nil {
-		return err
-	}
-
-	return nil
-}
-
-// DeleteData saves each entity delete message represented as <primarykey,timestamp> map.
-// timestamp represents the time when this instance was deleted
-type DeleteData struct {
-	Pks        []PrimaryKey // primary keys
-	Tss        []Timestamp  // timestamps
-	Serialized []string
-	RowCount   int64
-	memSize    int64
-}
-
-func NewDeleteData(pks []PrimaryKey, tss []Timestamp) *DeleteData {
-	return &DeleteData{
-		Pks:        pks,
-		Tss:        tss,
-		RowCount:   int64(len(pks)),
-		Serialized: make([]string, 0),
-		memSize:    lo.SumBy(pks, func(pk PrimaryKey) int64 { return pk.Size() }) + int64(len(tss)*8),
-	}
-}
-
-func NewEmptyDeleteData() *DeleteData {
-	return &DeleteData{
-		Pks:        make([]PrimaryKey, 0),
-		Tss:        make([]Timestamp, 0),
-		RowCount:   0,
-		Serialized: make([]string, 0),
-		memSize:    0,
-	}
-}
-
-// Append append 1 pk&ts pair to DeleteData
-func (data *DeleteData) Append(pk PrimaryKey, ts Timestamp) {
-	data.Pks = append(data.Pks, pk)
-	data.Tss = append(data.Tss, ts)
-	data.RowCount++
-	data.memSize += pk.Size() + int64(8)
-}
-
-// Append append 1 pk&ts pair to DeleteData
-func (data *DeleteData) AppendBatch(pks []PrimaryKey, tss []Timestamp) {
-	data.Pks = append(data.Pks, pks...)
-	data.Tss = append(data.Tss, tss...)
-	data.RowCount += int64(len(pks))
-	data.memSize += lo.SumBy(pks, func(pk PrimaryKey) int64 { return pk.Size() }) + int64(len(tss)*8)
-}
-
-// Append append 1 pk&ts pair to DeleteData
-func (data *DeleteData) AppendWithSerialized(pk PrimaryKey, ts Timestamp, serialized string) {
-	data.Pks = append(data.Pks, pk)
-	data.Tss = append(data.Tss, ts)
-	data.Serialized = append(data.Serialized, serialized)
-	data.RowCount++
-	data.memSize += pk.Size() + int64(8) + int64(len(serialized))
-}
-
-func (data *DeleteData) Merge(other *DeleteData) {
-	data.Pks = append(data.Pks, other.Pks...)
-	data.Tss = append(data.Tss, other.Tss...)
-	data.Serialized = append(data.Serialized, other.Serialized...)
-	data.RowCount += other.RowCount
-	data.memSize += other.Size()
-
-	other.Pks = nil
-	other.Tss = nil
-	other.RowCount = 0
-	other.memSize = 0
-	other.Serialized = nil
-}
-
-func (data *DeleteData) Size() int64 {
-	return data.memSize
-}
-
-=======
->>>>>>> 9cb3658d
 // DeleteCodec serializes and deserializes the delete data
 type DeleteCodec struct{}
 
@@ -1161,7 +1037,6 @@
 	}
 	defer rr.Release()
 
-	var p fastjson.Parser
 	deleteLog := &DeleteLog{}
 	data = NewEmptyDeleteData()
 	for rr.Next() {
@@ -1170,36 +1045,9 @@
 		column := rec.Column(0)
 		for i := 0; i < column.Len(); i++ {
 			strVal := column.ValueStr(i)
-			v, err := p.Parse(strVal)
-			if err != nil {
-				// compatible with versions that only support int64 type primary keys
-				// compatible with fmt.Sprintf("%d,%d", pk, ts)
-				// compatible error info (unmarshal err invalid character ',' after top-level value)
-				splits := strings.Split(strVal, ",")
-				if len(splits) != 2 {
-					return InvalidUniqueID, InvalidUniqueID, nil, fmt.Errorf("the format of delta log is incorrect, %v can not be split", strVal)
-				}
-				pk, err := strconv.ParseInt(splits[0], 10, 64)
-				if err != nil {
-					return InvalidUniqueID, InvalidUniqueID, nil, err
-				}
-				deleteLog.Pk = &Int64PrimaryKey{
-					Value: pk,
-				}
-				deleteLog.PkType = int64(schemapb.DataType_Int64)
-				deleteLog.Ts, err = strconv.ParseUint(splits[1], 10, 64)
-				if err != nil {
-					return InvalidUniqueID, InvalidUniqueID, nil, err
-				}
-			} else {
-				deleteLog.Ts = v.GetUint64("ts")
-				deleteLog.PkType = v.GetInt64("pkType")
-				switch deleteLog.PkType {
-				case int64(schemapb.DataType_Int64):
-					deleteLog.Pk = &Int64PrimaryKey{Value: v.GetInt64("pk")}
-				case int64(schemapb.DataType_VarChar):
-					deleteLog.Pk = &VarCharPrimaryKey{Value: string(v.GetStringBytes("pk"))}
-				}
+
+			if err := deleteLog.Parse(strVal); err != nil {
+				return InvalidUniqueID, InvalidUniqueID, nil, err
 			}
 
 			if withSerialized {
@@ -1228,27 +1076,10 @@
 		if err != nil {
 			return InvalidUniqueID, InvalidUniqueID, nil, err
 		}
-<<<<<<< HEAD
 		data.Merge(partialRes)
 	}
 	return partitionID, segmentID, data, nil
 }
-=======
-		defer rr.Release()
-
-		deleteLog := &DeleteLog{}
-
-		for rr.Next() {
-			rec := rr.Record()
-			defer rec.Release()
-			column := rec.Column(0)
-			for i := 0; i < column.Len(); i++ {
-				strVal := column.ValueStr(i)
-
-				if err := deleteLog.Parse(strVal); err != nil {
-					return err
-				}
->>>>>>> 9cb3658d
 
 // Deserialize deserializes the deltalog blobs into DeleteData
 func (deleteCodec *DeleteCodec) Deserialize(blobs []*Blob) (partitionID UniqueID, segmentID UniqueID, data *DeleteData, err error) {
