--- conflicted
+++ resolved
@@ -218,11 +218,7 @@
 	defer builder.Release()
 
 	for _, chunk := range pack.insertData {
-<<<<<<< HEAD
-		if err := storage.BuildRecord(builder, chunk, bw.metaCache.Schema()); err != nil {
-=======
-		if err := storage.BuildRecord(builder, chunk, bw.schema.GetFields()); err != nil {
->>>>>>> 69872f45
+		if err := storage.BuildRecord(builder, chunk, bw.schema); err != nil {
 			return nil, err
 		}
 	}
