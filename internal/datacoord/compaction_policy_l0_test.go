--- conflicted
+++ resolved
@@ -193,32 +193,9 @@
 		meta.segments.SetSegment(id, segment)
 	}
 
-<<<<<<< HEAD
-	s.m = NewCompactionTriggerManager(s.mockAlloc, s.handler, s.mockPlanContext, meta)
-}
-
-func (s *CompactionViewManagerSuite) TestCheckLoop() {
-	s.Run("Test start and stop", func() {
-		s.m.Start()
-		s.m.Stop()
-	})
-
-	s.Run("Test not enable auto compaction", func() {
-		paramtable.Get().Save(Params.DataCoordCfg.EnableAutoCompaction.Key, "false")
-		defer paramtable.Get().Reset(Params.DataCoordCfg.EnableAutoCompaction.Key)
-
-		s.m.Start()
-		s.m.closeWg.Wait()
-	})
-
-	s.Run("Test not enable levelZero segment", func() {
-		paramtable.Get().Save(Params.DataCoordCfg.EnableLevelZeroSegment.Key, "false")
-		defer paramtable.Get().Reset(Params.DataCoordCfg.EnableLevelZeroSegment.Key)
-=======
 	views := &FullViews{
 		collections: make(map[int64][]*SegmentView),
 	}
->>>>>>> 467113de
 
 	s.l0_policy = newL0CompactionPolicy(meta, views)
 }
