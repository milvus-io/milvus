// Licensed to the LF AI & Data foundation under one
// or more contributor license agreements. See the NOTICE file
// distributed with this work for additional information
// regarding copyright ownership. The ASF licenses this file
// to you under the Apache License, Version 2.0 (the
// "License"); you may not use this file except in compliance
// with the License. You may obtain a copy of the License at
//
//     http://www.apache.org/licenses/LICENSE-2.0
//
// Unless required by applicable law or agreed to in writing, software
// distributed under the License is distributed on an "AS IS" BASIS,
// WITHOUT WARRANTIES OR CONDITIONS OF ANY KIND, either express or implied.
// See the License for the specific language governing permissions and
// limitations under the License.

package datacoord

import (
	"context"
	"sort"
	satomic "sync/atomic"
	"testing"
	"time"

	"github.com/cockroachdb/errors"
	"github.com/stretchr/testify/assert"
	"github.com/stretchr/testify/mock"
	"github.com/stretchr/testify/suite"
	"go.uber.org/atomic"
	"go.uber.org/zap"

	"github.com/milvus-io/milvus-proto/go-api/v2/commonpb"
	"github.com/milvus-io/milvus-proto/go-api/v2/msgpb"
	"github.com/milvus-io/milvus-proto/go-api/v2/schemapb"
	"github.com/milvus-io/milvus/internal/datacoord/allocator"
	"github.com/milvus-io/milvus/internal/metastore/mocks"
	"github.com/milvus-io/milvus/internal/metastore/model"
	"github.com/milvus-io/milvus/internal/proto/datapb"
	"github.com/milvus-io/milvus/pkg/common"
	"github.com/milvus-io/milvus/pkg/log"
	"github.com/milvus-io/milvus/pkg/util/lifetime"
	"github.com/milvus-io/milvus/pkg/util/paramtable"
	"github.com/milvus-io/milvus/pkg/util/tsoutil"
)

type spyCompactionHandler struct {
	t       *testing.T
	spyChan chan *datapb.CompactionPlan
	meta    *meta
}

func (h *spyCompactionHandler) getCompactionTasksNumBySignalID(signalID int64) int {
	return 0
}

func (h *spyCompactionHandler) getCompactionInfo(ctx context.Context, signalID int64) *compactionInfo {
	return nil
}

var _ compactionPlanContext = (*spyCompactionHandler)(nil)

func (h *spyCompactionHandler) removeTasksByChannel(channel string) {}

// enqueueCompaction start to execute plan and return immediately
func (h *spyCompactionHandler) enqueueCompaction(task *datapb.CompactionTask) error {
	t := newMixCompactionTask(task, nil, h.meta, nil)
	alloc := newMock0Allocator(h.t)
	t.allocator = alloc
	plan, err := t.BuildCompactionRequest()
	h.spyChan <- plan
	return err
}

// isFull return true if the task pool is full
func (h *spyCompactionHandler) isFull() bool {
	return false
}

func (h *spyCompactionHandler) start() {}

func (h *spyCompactionHandler) stop() {}

func newMockVersionManager() IndexEngineVersionManager {
	return &versionManagerImpl{}
}

var _ compactionPlanContext = (*spyCompactionHandler)(nil)

func Test_compactionTrigger_force_without_index(t *testing.T) {
	catalog := mocks.NewDataCoordCatalog(t)
	catalog.EXPECT().AlterSegments(mock.Anything, mock.Anything).Return(nil).Maybe()

	collectionID := int64(11)
	binlogs := []*datapb.FieldBinlog{
		{
			Binlogs: []*datapb.Binlog{
				{EntriesNum: 5, LogID: 1},
			},
		},
	}
	deltaLogs := []*datapb.FieldBinlog{
		{
			Binlogs: []*datapb.Binlog{
				{EntriesNum: 5, LogID: 1},
			},
		},
	}

	schema := &schemapb.CollectionSchema{
		Fields: []*schemapb.FieldSchema{
			{
				FieldID:  101,
				DataType: schemapb.DataType_FloatVector,
				TypeParams: []*commonpb.KeyValuePair{
					{
						Key:   common.DimKey,
						Value: "128",
					},
				},
			},
		},
	}

	segInfo := &datapb.SegmentInfo{
		ID:             1,
		CollectionID:   collectionID,
		PartitionID:    1,
		LastExpireTime: 100,
		NumOfRows:      100,
		MaxRowNum:      300,
		InsertChannel:  "ch1",
		State:          commonpb.SegmentState_Flushed,
		Binlogs:        binlogs,
		Deltalogs:      deltaLogs,
		IsSorted:       true,
	}
	m := &meta{
		catalog:    catalog,
		channelCPs: newChannelCps(),
		segments: &SegmentsInfo{
			segments: map[int64]*SegmentInfo{
				1: {
					SegmentInfo: segInfo,
				},
			},
			secondaryIndexes: segmentInfoIndexes{
				coll2Segments: map[UniqueID]map[UniqueID]*SegmentInfo{
					collectionID: {
						1: {
							SegmentInfo: segInfo,
						},
					},
				},
			},
		},
		indexMeta: &indexMeta{
			segmentIndexes: map[UniqueID]map[UniqueID]*model.SegmentIndex{},
			indexes:        map[UniqueID]map[UniqueID]*model.Index{},
		},
		collections: map[int64]*collectionInfo{
			collectionID: {
				ID:     collectionID,
				Schema: schema,
			},
		},
	}

	compactionHandler := &spyCompactionHandler{t: t, spyChan: make(chan *datapb.CompactionPlan, 1), meta: m}
	tr := &compactionTrigger{
		meta:              m,
		handler:           newMockHandlerWithMeta(m),
		allocator:         newMock0Allocator(t),
		signals:           nil,
		compactionHandler: compactionHandler,
		globalTrigger:     nil,
		closeCh:           lifetime.NewSafeChan(),
		testingOnly:       true,
	}

	_, err := tr.triggerManualCompaction(collectionID)
	assert.NoError(t, err)

	select {
	case val := <-compactionHandler.spyChan:
		assert.Equal(t, 1, len(val.SegmentBinlogs))
		return
	case <-time.After(3 * time.Second):
		assert.Fail(t, "failed to get plan")
		return
	}
}

func Test_compactionTrigger_force(t *testing.T) {
	paramtable.Init()
	type fields struct {
		meta              *meta
		allocator         allocator.Allocator
		signals           chan *compactionSignal
		compactionHandler compactionPlanContext
		globalTrigger     *time.Ticker
	}

	catalog := mocks.NewDataCoordCatalog(t)
	catalog.EXPECT().AlterSegments(mock.Anything, mock.Anything).Return(nil).Maybe()

	vecFieldID := int64(201)
	indexID := int64(1001)

	schema := &schemapb.CollectionSchema{
		Fields: []*schemapb.FieldSchema{
			{
				FieldID:  vecFieldID,
				DataType: schemapb.DataType_FloatVector,
				TypeParams: []*commonpb.KeyValuePair{
					{
						Key:   common.DimKey,
						Value: "128",
					},
				},
			},
		},
	}

	mock0Allocator := newMock0Allocator(t)

	seg1 := &SegmentInfo{
		SegmentInfo: &datapb.SegmentInfo{
			ID:             1,
			CollectionID:   2,
			PartitionID:    1,
			LastExpireTime: 100,
			NumOfRows:      100,
			MaxRowNum:      300,
			InsertChannel:  "ch1",
			State:          commonpb.SegmentState_Flushed,
			Binlogs: []*datapb.FieldBinlog{
				{
					Binlogs: []*datapb.Binlog{
						{EntriesNum: 5, LogID: 1},
					},
				},
			},
			Deltalogs: []*datapb.FieldBinlog{
				{
					Binlogs: []*datapb.Binlog{
						{EntriesNum: 5, LogID: 1},
					},
				},
			},
			IsSorted: true,
		},
	}

	seg2 := &SegmentInfo{
		SegmentInfo: &datapb.SegmentInfo{
			ID:             2,
			CollectionID:   2,
			PartitionID:    1,
			LastExpireTime: 100,
			NumOfRows:      100,
			MaxRowNum:      300,
			InsertChannel:  "ch1",
			State:          commonpb.SegmentState_Flushed,
			Binlogs: []*datapb.FieldBinlog{
				{
					Binlogs: []*datapb.Binlog{
						{EntriesNum: 5, LogID: 2},
					},
				},
			},
			Deltalogs: []*datapb.FieldBinlog{
				{
					Binlogs: []*datapb.Binlog{
						{EntriesNum: 5, LogID: 2},
					},
				},
			},
			IsSorted: true,
		},
	}

	seg3 := &SegmentInfo{
		SegmentInfo: &datapb.SegmentInfo{
			ID:             3,
			CollectionID:   1111,
			PartitionID:    1,
			LastExpireTime: 100,
			NumOfRows:      100,
			MaxRowNum:      300,
			InsertChannel:  "ch1",
			State:          commonpb.SegmentState_Flushed,
			IsSorted:       true,
		},
	}

	tests := []struct {
		name         string
		fields       fields
		collectionID UniqueID
		wantErr      bool
		wantSegIDs   []int64
		wantPlans    []*datapb.CompactionPlan
	}{
		{
			"test force compaction",
			fields{
				&meta{
					catalog:    catalog,
					channelCPs: newChannelCps(),
					segments: &SegmentsInfo{
						segments: map[int64]*SegmentInfo{
							1: seg1,
							2: seg2,
							3: seg3,
						},
						secondaryIndexes: segmentInfoIndexes{
							coll2Segments: map[UniqueID]map[UniqueID]*SegmentInfo{
								2: {
									seg1.GetID(): seg1,
									seg2.GetID(): seg2,
								},
								1111: {
									seg3.GetID(): seg3,
								},
							},
						},
					},
					indexMeta: &indexMeta{
						segmentIndexes: map[UniqueID]map[UniqueID]*model.SegmentIndex{
							1: {
								indexID: {
									SegmentID:      1,
									CollectionID:   2,
									PartitionID:    1,
									NumRows:        100,
									IndexID:        indexID,
									BuildID:        1,
									NodeID:         0,
									IndexVersion:   1,
									IndexState:     commonpb.IndexState_Finished,
									FailReason:     "",
									IsDeleted:      false,
									CreatedUTCTime: 0,
									IndexFileKeys:  nil,
									IndexSize:      0,
									WriteHandoff:   false,
								},
							},
							2: {
								indexID: {
									SegmentID:      2,
									CollectionID:   2,
									PartitionID:    1,
									NumRows:        100,
									IndexID:        indexID,
									BuildID:        2,
									NodeID:         0,
									IndexVersion:   1,
									IndexState:     commonpb.IndexState_Finished,
									FailReason:     "",
									IsDeleted:      false,
									CreatedUTCTime: 0,
									IndexFileKeys:  nil,
									IndexSize:      0,
									WriteHandoff:   false,
								},
							},
							3: {
								indexID: {
									SegmentID:      3,
									CollectionID:   1111,
									PartitionID:    1,
									NumRows:        100,
									IndexID:        indexID,
									BuildID:        3,
									NodeID:         0,
									IndexVersion:   1,
									IndexState:     commonpb.IndexState_Finished,
									FailReason:     "",
									IsDeleted:      false,
									CreatedUTCTime: 0,
									IndexFileKeys:  nil,
									IndexSize:      0,
									WriteHandoff:   false,
								},
							},
						},
						indexes: map[UniqueID]map[UniqueID]*model.Index{
							2: {
								indexID: {
									TenantID:     "",
									CollectionID: 2,
									FieldID:      vecFieldID,
									IndexID:      indexID,
									IndexName:    "_default_idx",
									IsDeleted:    false,
									CreateTime:   0,
									TypeParams:   nil,
									IndexParams: []*commonpb.KeyValuePair{
										{
											Key:   common.IndexTypeKey,
											Value: "HNSW",
										},
									},
									IsAutoIndex:     false,
									UserIndexParams: nil,
								},
							},
							1000: {
								indexID: {
									TenantID:     "",
									CollectionID: 1000,
									FieldID:      vecFieldID,
									IndexID:      indexID,
									IndexName:    "_default_idx",
									IsDeleted:    false,
									CreateTime:   0,
									TypeParams:   nil,
									IndexParams: []*commonpb.KeyValuePair{
										{
											Key:   common.IndexTypeKey,
											Value: "DISKANN",
										},
									},
									IsAutoIndex:     false,
									UserIndexParams: nil,
								},
							},
						},
					},
					collections: map[int64]*collectionInfo{
						2: {
							ID:     2,
							Schema: schema,
							Properties: map[string]string{
								common.CollectionTTLConfigKey: "0",
							},
						},
						1111: {
							ID: 1111,
							Schema: &schemapb.CollectionSchema{
								Fields: []*schemapb.FieldSchema{
									{
										FieldID:  vecFieldID,
										DataType: schemapb.DataType_FloatVector,
										TypeParams: []*commonpb.KeyValuePair{
											{
												Key:   common.DimKey,
												Value: "128",
											},
										},
									},
								},
							},
							Properties: map[string]string{
								common.CollectionTTLConfigKey: "error",
							},
						},
						1000: {
							ID: 1000,
							Schema: &schemapb.CollectionSchema{
								Fields: []*schemapb.FieldSchema{
									{
										FieldID:  vecFieldID,
										DataType: schemapb.DataType_FloatVector,
										TypeParams: []*commonpb.KeyValuePair{
											{
												Key:   common.DimKey,
												Value: "128",
											},
										},
									},
								},
							},
						},
						// error (has no vector field)
						2000: {
							ID: 2000,
							Schema: &schemapb.CollectionSchema{
								Fields: []*schemapb.FieldSchema{
									{
										FieldID:  vecFieldID,
										DataType: schemapb.DataType_Int16,
									},
								},
							},
						},
						// error (has no dim)
						3000: {
							ID: 3000,
							Schema: &schemapb.CollectionSchema{
								Fields: []*schemapb.FieldSchema{
									{
										FieldID:  vecFieldID,
										DataType: schemapb.DataType_FloatVector,
										TypeParams: []*commonpb.KeyValuePair{
											{},
										},
									},
								},
							},
						},
						// error (dim parse fail)
						4000: {
							ID: 4000,
							Schema: &schemapb.CollectionSchema{
								Fields: []*schemapb.FieldSchema{
									{
										FieldID:  vecFieldID,
										DataType: schemapb.DataType_FloatVector,
										TypeParams: []*commonpb.KeyValuePair{
											{
												Key:   common.DimKey,
												Value: "128error",
											},
										},
									},
								},
							},
						},
						10000: {
							ID: 10000,
							Schema: &schemapb.CollectionSchema{
								Fields: []*schemapb.FieldSchema{
									{
										FieldID:  vecFieldID,
										DataType: schemapb.DataType_FloatVector,
										TypeParams: []*commonpb.KeyValuePair{
											{
												Key:   common.DimKey,
												Value: "128",
											},
										},
									},
								},
							},
						},
					},
				},
				mock0Allocator,
				nil,
				&spyCompactionHandler{t: t, spyChan: make(chan *datapb.CompactionPlan, 1)},
				nil,
			},
			2,
			false,
			[]int64{
				1, 2,
			},
			[]*datapb.CompactionPlan{
				{
					PlanID: 100,
					SegmentBinlogs: []*datapb.CompactionSegmentBinlogs{
						{
							SegmentID: 1,
							FieldBinlogs: []*datapb.FieldBinlog{
								{
									Binlogs: []*datapb.Binlog{
										{EntriesNum: 5, LogID: 1},
									},
								},
							},
							Field2StatslogPaths: nil,
							Deltalogs: []*datapb.FieldBinlog{
								{
									Binlogs: []*datapb.Binlog{
										{EntriesNum: 5, LogID: 1},
									},
								},
							},
							InsertChannel: "ch1",
							CollectionID:  2,
							PartitionID:   1,
							IsSorted:      true,
						},
						{
							SegmentID: 2,
							FieldBinlogs: []*datapb.FieldBinlog{
								{
									Binlogs: []*datapb.Binlog{
										{EntriesNum: 5, LogID: 2},
									},
								},
							},
							Field2StatslogPaths: nil,
							Deltalogs: []*datapb.FieldBinlog{
								{
									Binlogs: []*datapb.Binlog{
										{EntriesNum: 5, LogID: 2},
									},
								},
							},
							InsertChannel: "ch1",
							CollectionID:  2,
							PartitionID:   1,
							IsSorted:      true,
						},
					},
					// StartTime:        0,
					BeginLogID:             100,
					TimeoutInSeconds:       Params.DataCoordCfg.CompactionTimeoutInSeconds.GetAsInt32(),
					Type:                   datapb.CompactionType_MixCompaction,
					Channel:                "ch1",
					TotalRows:              200,
					Schema:                 schema,
					PreAllocatedSegmentIDs: &datapb.IDRange{Begin: 101, End: 200},
					MaxSize:                1342177280,
					SlotUsage:              paramtable.Get().DataCoordCfg.MixCompactionSlotUsage.GetAsInt64(),
				},
			},
		},
	}
	for _, tt := range tests {
		tt.fields.compactionHandler.(*spyCompactionHandler).meta = tt.fields.meta
		t.Run(tt.name, func(t *testing.T) {
			tr := &compactionTrigger{
				meta:                         tt.fields.meta,
				handler:                      newMockHandlerWithMeta(tt.fields.meta),
				allocator:                    tt.fields.allocator,
				signals:                      tt.fields.signals,
				compactionHandler:            tt.fields.compactionHandler,
				globalTrigger:                tt.fields.globalTrigger,
				estimateDiskSegmentPolicy:    calBySchemaPolicyWithDiskIndex,
				estimateNonDiskSegmentPolicy: calBySchemaPolicy,
				closeCh:                      lifetime.NewSafeChan(),
				testingOnly:                  true,
			}
			_, err := tr.triggerManualCompaction(tt.collectionID)
			assert.Equal(t, tt.wantErr, err != nil)
			spy := (tt.fields.compactionHandler).(*spyCompactionHandler)
			select {
			case plan := <-spy.spyChan:
				plan.StartTime = 0
				sortPlanCompactionBinlogs(plan)
				assert.EqualValues(t, tt.wantPlans[0], plan)
				return
			case <-time.After(3 * time.Second):
				assert.Fail(t, "timeout")
				return
			}
		})

		t.Run(tt.name+" with DiskANN index", func(t *testing.T) {
			for _, segment := range tt.fields.meta.segments.GetSegments() {
				// Collection 1000 means it has DiskANN index
				delete(tt.fields.meta.segments.secondaryIndexes.coll2Segments[segment.GetCollectionID()], segment.GetID())
				segment.CollectionID = 1000
				_, ok := tt.fields.meta.segments.secondaryIndexes.coll2Segments[segment.GetCollectionID()]
				if !ok {
					tt.fields.meta.segments.secondaryIndexes.coll2Segments[segment.GetCollectionID()] = make(map[UniqueID]*SegmentInfo)
				}
				tt.fields.meta.segments.secondaryIndexes.coll2Segments[segment.GetCollectionID()][segment.GetID()] = segment
			}
			tr := &compactionTrigger{
				meta:                         tt.fields.meta,
				handler:                      newMockHandlerWithMeta(tt.fields.meta),
				allocator:                    tt.fields.allocator,
				signals:                      tt.fields.signals,
				compactionHandler:            tt.fields.compactionHandler,
				globalTrigger:                tt.fields.globalTrigger,
				estimateDiskSegmentPolicy:    calBySchemaPolicyWithDiskIndex,
				estimateNonDiskSegmentPolicy: calBySchemaPolicy,
				closeCh:                      lifetime.NewSafeChan(),
				testingOnly:                  true,
			}
			tt.collectionID = 1000
			_, err := tr.triggerManualCompaction(tt.collectionID)
			assert.Equal(t, tt.wantErr, err != nil)
			// expect max row num =  2048*1024*1024/(128*4) = 4194304
			// assert.EqualValues(t, 4194304, tt.fields.meta.segments.GetSegments()[0].MaxRowNum)
			spy := (tt.fields.compactionHandler).(*spyCompactionHandler)
			select {
			case plan := <-spy.spyChan:
				assert.NotNil(t, plan)
				return
			case <-time.After(3 * time.Second):
				assert.Fail(t, "timeout")
				return
			}
		})

		t.Run(tt.name+" with getCompact error", func(t *testing.T) {
			for _, segment := range tt.fields.meta.segments.GetSegments() {
				segment.CollectionID = 1111
			}
			tr := &compactionTrigger{
				meta:                         tt.fields.meta,
				handler:                      newMockHandlerWithMeta(tt.fields.meta),
				allocator:                    tt.fields.allocator,
				signals:                      tt.fields.signals,
				compactionHandler:            tt.fields.compactionHandler,
				globalTrigger:                tt.fields.globalTrigger,
				estimateDiskSegmentPolicy:    calBySchemaPolicyWithDiskIndex,
				estimateNonDiskSegmentPolicy: calBySchemaPolicy,
				closeCh:                      lifetime.NewSafeChan(),
				testingOnly:                  true,
			}

			{
				// test getCompactTime fail for handle global signal
				signal := &compactionSignal{
					id:           0,
					isForce:      true,
					isGlobal:     true,
					collectionID: 1111,
				}
				tr.handleGlobalSignal(signal)

				spy := (tt.fields.compactionHandler).(*spyCompactionHandler)
				hasPlan := true
				select {
				case <-spy.spyChan:
					hasPlan = true
				case <-time.After(2 * time.Second):
					hasPlan = false
				}
				assert.Equal(t, false, hasPlan)
			}

			{
				// test getCompactTime fail for handle signal
				signal := &compactionSignal{
					id:           0,
					isForce:      true,
					collectionID: 1111,
					segmentID:    3,
				}
				tr.handleSignal(signal)

				spy := (tt.fields.compactionHandler).(*spyCompactionHandler)
				hasPlan := true
				select {
				case <-spy.spyChan:
					hasPlan = true
				case <-time.After(2 * time.Second):
					hasPlan = false
				}
				assert.Equal(t, false, hasPlan)
			}
		})
	}
}

// test force compaction with too many Segment
func Test_compactionTrigger_force_maxSegmentLimit(t *testing.T) {
	type fields struct {
		meta              *meta
		allocator         allocator.Allocator
		signals           chan *compactionSignal
		compactionHandler compactionPlanContext
		globalTrigger     *time.Ticker
	}
	type args struct {
		collectionID int64
		compactTime  *compactTime
	}
	vecFieldID := int64(201)
	segmentInfos := &SegmentsInfo{
		segments: make(map[UniqueID]*SegmentInfo),
		secondaryIndexes: segmentInfoIndexes{
			coll2Segments: make(map[UniqueID]map[UniqueID]*SegmentInfo),
		},
	}

	indexMeta := newSegmentIndexMeta(nil)
	indexMeta.indexes = map[UniqueID]map[UniqueID]*model.Index{
		2: {
			indexID: {
				TenantID:     "",
				CollectionID: 2,
				FieldID:      vecFieldID,
				IndexID:      indexID,
				IndexName:    "_default_idx",
				IsDeleted:    false,
				CreateTime:   0,
				TypeParams:   nil,
				IndexParams: []*commonpb.KeyValuePair{
					{
						Key:   common.IndexTypeKey,
						Value: "HNSW",
					},
				},
				IsAutoIndex:     false,
				UserIndexParams: nil,
			},
		},
	}

<<<<<<< HEAD
	segmentInfos.secondaryIndexes.coll2Segments[2] = make(map[UniqueID]*SegmentInfo)
	for i := UniqueID(0); i < 50; i++ {
=======
	nSegments := 50
	for i := UniqueID(0); i < UniqueID(nSegments); i++ {
>>>>>>> b416ff8c
		info := &SegmentInfo{
			SegmentInfo: &datapb.SegmentInfo{
				ID:             i,
				CollectionID:   2,
				PartitionID:    1,
				LastExpireTime: 100,
				NumOfRows:      100,
				MaxRowNum:      300000,
				InsertChannel:  "ch1",
				State:          commonpb.SegmentState_Flushed,
				Binlogs: []*datapb.FieldBinlog{
					{
						Binlogs: []*datapb.Binlog{
							{EntriesNum: 5, LogPath: "log1"},
						},
					},
				},
				Deltalogs: []*datapb.FieldBinlog{
					{
						Binlogs: []*datapb.Binlog{
							{EntriesNum: 5, LogPath: "deltalog1"},
						},
					},
				},
				IsSorted: true,
			},
		}

		indexMeta.updateSegmentIndex(&model.SegmentIndex{
			SegmentID:    i,
			CollectionID: 2,
			PartitionID:  1,
			NumRows:      100,
			IndexID:      indexID,
			BuildID:      i,
			NodeID:       0,
			IndexVersion: 1,
			IndexState:   commonpb.IndexState_Finished,
		})

		segmentInfos.segments[i] = info
		segmentInfos.secondaryIndexes.coll2Segments[2][i] = info
	}

	mock0Allocator := newMockAllocator(t)

	tests := []struct {
		name      string
		fields    fields
		args      args
		wantErr   bool
		wantPlans []*datapb.CompactionPlan
	}{
		{
			"test many segments",
			fields{
				&meta{
					segments:   segmentInfos,
					channelCPs: newChannelCps(),
					collections: map[int64]*collectionInfo{
						2: {
							ID: 2,
							Schema: &schemapb.CollectionSchema{
								Fields: []*schemapb.FieldSchema{
									{
										FieldID:  vecFieldID,
										DataType: schemapb.DataType_FloatVector,
										TypeParams: []*commonpb.KeyValuePair{
											{
												Key:   common.DimKey,
												Value: "128",
											},
										},
									},
								},
							},
						},
					},
					indexMeta: indexMeta,
				},
				mock0Allocator,
				nil,
				&spyCompactionHandler{t: t, spyChan: make(chan *datapb.CompactionPlan, 2)},
				nil,
			},
			args{
				2,
				&compactTime{},
			},
			false,
			[]*datapb.CompactionPlan{
				{
					PlanID: 2,
					SegmentBinlogs: []*datapb.CompactionSegmentBinlogs{
						{
							SegmentID: 1,
							FieldBinlogs: []*datapb.FieldBinlog{
								{
									Binlogs: []*datapb.Binlog{
										{EntriesNum: 5, LogPath: "log1"},
									},
								},
							},
							Field2StatslogPaths: nil,
							Deltalogs: []*datapb.FieldBinlog{
								{
									Binlogs: []*datapb.Binlog{
										{EntriesNum: 5, LogPath: "deltalog1"},
									},
								},
							},
							IsSorted: true,
						},
						{
							SegmentID: 2,
							FieldBinlogs: []*datapb.FieldBinlog{
								{
									Binlogs: []*datapb.Binlog{
										{EntriesNum: 5, LogPath: "log2"},
									},
								},
							},
							Field2StatslogPaths: nil,
							Deltalogs: []*datapb.FieldBinlog{
								{
									Binlogs: []*datapb.Binlog{
										{EntriesNum: 5, LogPath: "deltalog2"},
									},
								},
							},
							IsSorted: true,
						},
					},
					BeginLogID:       100,
					StartTime:        3,
					TimeoutInSeconds: Params.DataCoordCfg.CompactionTimeoutInSeconds.GetAsInt32(),
					Type:             datapb.CompactionType_MixCompaction,
					Channel:          "ch1",
					MaxSize:          1342177280,
				},
			},
		},
	}
	for _, tt := range tests {
		(tt.fields.compactionHandler).(*spyCompactionHandler).meta = tt.fields.meta
		t.Run(tt.name, func(t *testing.T) {
			tr := &compactionTrigger{
				meta:                         tt.fields.meta,
				handler:                      newMockHandlerWithMeta(tt.fields.meta),
				allocator:                    tt.fields.allocator,
				signals:                      tt.fields.signals,
				compactionHandler:            tt.fields.compactionHandler,
				globalTrigger:                tt.fields.globalTrigger,
				estimateDiskSegmentPolicy:    calBySchemaPolicyWithDiskIndex,
				estimateNonDiskSegmentPolicy: calBySchemaPolicy,
				closeCh:                      lifetime.NewSafeChan(),
				testingOnly:                  true,
			}
			_, err := tr.triggerManualCompaction(tt.args.collectionID)
			assert.Equal(t, tt.wantErr, err != nil)
			spy := (tt.fields.compactionHandler).(*spyCompactionHandler)

			select {
			case plan := <-spy.spyChan:
				assert.NotEmpty(t, plan)
				assert.Equal(t, len(plan.SegmentBinlogs), nSegments)
			case <-time.After(2 * time.Second):
				assert.Fail(t, "timeout")
			}
		})
	}
}

func sortPlanCompactionBinlogs(plan *datapb.CompactionPlan) {
	sort.Slice(plan.SegmentBinlogs, func(i, j int) bool {
		return plan.SegmentBinlogs[i].SegmentID < plan.SegmentBinlogs[j].SegmentID
	})
}

// Test no compaction selection
func Test_compactionTrigger_noplan(t *testing.T) {
	type fields struct {
		meta              *meta
		allocator         allocator.Allocator
		signals           chan *compactionSignal
		compactionHandler compactionPlanContext
		globalTrigger     *time.Ticker
	}
	type args struct {
		collectionID int64
		compactTime  *compactTime
	}
	Params.Save(Params.DataCoordCfg.MinSegmentToMerge.Key, "4")
	defer Params.Save(Params.DataCoordCfg.MinSegmentToMerge.Key, Params.DataCoordCfg.MinSegmentToMerge.DefaultValue)
	vecFieldID := int64(201)
	mock0Allocator := newMockAllocator(t)
	im := newSegmentIndexMeta(nil)
	im.indexes[2] = make(map[UniqueID]*model.Index)

	tests := []struct {
		name      string
		fields    fields
		args      args
		wantErr   bool
		wantPlans []*datapb.CompactionPlan
	}{
		{
			"test no plan",
			fields{
				&meta{
					indexMeta: im,
					// 4 segment
					channelCPs: newChannelCps(),

					segments: &SegmentsInfo{
						segments: map[int64]*SegmentInfo{
							1: {
								SegmentInfo: &datapb.SegmentInfo{
									ID:             1,
									CollectionID:   2,
									PartitionID:    1,
									LastExpireTime: 100,
									NumOfRows:      200,
									MaxRowNum:      300,
									InsertChannel:  "ch1",
									State:          commonpb.SegmentState_Flushed,
									Binlogs: []*datapb.FieldBinlog{
										{
											Binlogs: []*datapb.Binlog{
												{EntriesNum: 5, LogPath: "log1", LogSize: 100, MemorySize: 100},
											},
										},
									},
								},
								lastFlushTime: time.Now(),
							},
							2: {
								SegmentInfo: &datapb.SegmentInfo{
									ID:             2,
									CollectionID:   2,
									PartitionID:    1,
									LastExpireTime: 100,
									NumOfRows:      200,
									MaxRowNum:      300,
									InsertChannel:  "ch1",
									State:          commonpb.SegmentState_Flushed,
									Binlogs: []*datapb.FieldBinlog{
										{
											Binlogs: []*datapb.Binlog{
												{EntriesNum: 5, LogPath: "log2", LogSize: Params.DataCoordCfg.SegmentMaxSize.GetAsInt64()*1024*1024 - 1, MemorySize: Params.DataCoordCfg.SegmentMaxSize.GetAsInt64()*1024*1024 - 1},
											},
										},
									},
									Deltalogs: []*datapb.FieldBinlog{
										{
											Binlogs: []*datapb.Binlog{
												{EntriesNum: 5, LogPath: "deltalog2"},
											},
										},
									},
								},
								lastFlushTime: time.Now(),
							},
						},
					},
					collections: map[int64]*collectionInfo{
						2: {
							ID: 2,
							Schema: &schemapb.CollectionSchema{
								Fields: []*schemapb.FieldSchema{
									{
										FieldID:  vecFieldID,
										DataType: schemapb.DataType_FloatVector,
										TypeParams: []*commonpb.KeyValuePair{
											{
												Key:   common.DimKey,
												Value: "128",
											},
										},
									},
								},
							},
						},
					},
				},
				mock0Allocator,
				make(chan *compactionSignal, 1),
				&spyCompactionHandler{t: t, spyChan: make(chan *datapb.CompactionPlan, 1)},
				nil,
			},
			args{
				2,
				&compactTime{},
			},
			false,
			nil,
		},
	}
	for _, tt := range tests {
		t.Run(tt.name, func(t *testing.T) {
			tr := &compactionTrigger{
				meta:                         tt.fields.meta,
				handler:                      newMockHandlerWithMeta(tt.fields.meta),
				allocator:                    tt.fields.allocator,
				signals:                      tt.fields.signals,
				compactionHandler:            tt.fields.compactionHandler,
				globalTrigger:                tt.fields.globalTrigger,
				estimateDiskSegmentPolicy:    calBySchemaPolicyWithDiskIndex,
				estimateNonDiskSegmentPolicy: calBySchemaPolicy,
				closeCh:                      lifetime.NewSafeChan(),
				testingOnly:                  true,
			}
			tr.start()
			defer tr.stop()
			err := tr.triggerCompaction()
			assert.Equal(t, tt.wantErr, err != nil)
			spy := (tt.fields.compactionHandler).(*spyCompactionHandler)
			select {
			case val := <-spy.spyChan:
				assert.Fail(t, "we expect no compaction generated", val)
				return
			case <-time.After(3 * time.Second):
				return
			}
		})
	}
}

func mockSegment(segID, rows, deleteRows, sizeInMB int64) *datapb.SegmentInfo {
	return &datapb.SegmentInfo{
		ID:             segID,
		CollectionID:   2,
		PartitionID:    1,
		LastExpireTime: 100,
		NumOfRows:      sizeInMB,
		MaxRowNum:      150,
		InsertChannel:  "ch1",
		State:          commonpb.SegmentState_Flushed,
		Binlogs: []*datapb.FieldBinlog{
			{
				Binlogs: []*datapb.Binlog{
					{EntriesNum: rows, LogPath: "log1", LogSize: 100 * 1024 * 1024, MemorySize: sizeInMB * 1024 * 1024},
				},
			},
		},
		Deltalogs: []*datapb.FieldBinlog{
			{
				Binlogs: []*datapb.Binlog{
					{EntriesNum: deleteRows, LogPath: "deltalog1"},
				},
			},
		},
		IsSorted: true,
	}
}

func mockSegmentsInfo(sizeInMB ...int64) *SegmentsInfo {
	segments := make(map[int64]*SegmentInfo, len(sizeInMB))
	for i, size := range sizeInMB {
		segId := int64(i + 1)
		segments[segId] = &SegmentInfo{
			SegmentInfo:   mockSegment(segId, size, 1, size),
			lastFlushTime: time.Now().Add(-100 * time.Minute),
		}
	}
	return &SegmentsInfo{
		segments: segments,
	}
}

// Test compaction with prioritized candi
func Test_compactionTrigger_PrioritizedCandi(t *testing.T) {
	type fields struct {
		meta              *meta
		allocator         allocator.Allocator
		signals           chan *compactionSignal
		compactionHandler compactionPlanContext
		globalTrigger     *time.Ticker
	}
	vecFieldID := int64(201)

	mock0Allocator := newMockAllocator(t)

	genSegIndex := func(segID, indexID UniqueID, numRows int64) map[UniqueID]*model.SegmentIndex {
		return map[UniqueID]*model.SegmentIndex{
			indexID: {
				SegmentID:    segID,
				CollectionID: 2,
				PartitionID:  1,
				NumRows:      numRows,
				IndexID:      indexID,
				BuildID:      segID,
				NodeID:       0,
				IndexVersion: 1,
				IndexState:   commonpb.IndexState_Finished,
			},
		}
	}
	tests := []struct {
		name      string
		fields    fields
		wantErr   bool
		wantPlans []*datapb.CompactionPlan
	}{
		{
			"test small segment",
			fields{
				&meta{
					// 8 small segments
					channelCPs: newChannelCps(),

					segments: mockSegmentsInfo(20, 20, 20, 20, 20, 20),
					indexMeta: &indexMeta{
						segmentIndexes: map[UniqueID]map[UniqueID]*model.SegmentIndex{
							1: genSegIndex(1, indexID, 20),
							2: genSegIndex(2, indexID, 20),
							3: genSegIndex(3, indexID, 20),
							4: genSegIndex(4, indexID, 20),
							5: genSegIndex(5, indexID, 20),
							6: genSegIndex(6, indexID, 20),
						},
						indexes: map[UniqueID]map[UniqueID]*model.Index{
							2: {
								indexID: {
									TenantID:     "",
									CollectionID: 2,
									FieldID:      vecFieldID,
									IndexID:      indexID,
									IndexName:    "_default_idx",
									IsDeleted:    false,
									CreateTime:   0,
									TypeParams:   nil,
									IndexParams: []*commonpb.KeyValuePair{
										{
											Key:   common.IndexTypeKey,
											Value: "HNSW",
										},
									},
									IsAutoIndex:     false,
									UserIndexParams: nil,
								},
							},
						},
					},
					collections: map[int64]*collectionInfo{
						2: {
							ID: 2,
							Schema: &schemapb.CollectionSchema{
								Fields: []*schemapb.FieldSchema{
									{
										FieldID:  vecFieldID,
										DataType: schemapb.DataType_FloatVector,
										TypeParams: []*commonpb.KeyValuePair{
											{
												Key:   common.DimKey,
												Value: "128",
											},
										},
									},
								},
							},
						},
					},
				},
				mock0Allocator,
				make(chan *compactionSignal, 1),
				&spyCompactionHandler{t: t, spyChan: make(chan *datapb.CompactionPlan, 1)},
				nil,
			},
			false,
			nil,
		},
	}
	for _, tt := range tests {
		(tt.fields.compactionHandler).(*spyCompactionHandler).meta = tt.fields.meta
		t.Run(tt.name, func(t *testing.T) {
			tt.fields.meta.channelCPs.checkpoints["ch1"] = &msgpb.MsgPosition{
				Timestamp: tsoutil.ComposeTSByTime(time.Now(), 0),
				MsgID:     []byte{1, 2, 3, 4},
			}
			tr := &compactionTrigger{
				meta:              tt.fields.meta,
				handler:           newMockHandlerWithMeta(tt.fields.meta),
				allocator:         tt.fields.allocator,
				signals:           tt.fields.signals,
				compactionHandler: tt.fields.compactionHandler,
				globalTrigger:     tt.fields.globalTrigger,
				closeCh:           lifetime.NewSafeChan(),
				testingOnly:       true,
			}
			tr.start()
			defer tr.stop()
			err := tr.triggerCompaction()
			assert.Equal(t, tt.wantErr, err != nil)
			spy := (tt.fields.compactionHandler).(*spyCompactionHandler)
			select {
			case val := <-spy.spyChan:
				// 6 segments in the final pick list
				assert.Equal(t, 6, len(val.SegmentBinlogs))
				return
			case <-time.After(3 * time.Second):
				assert.Fail(t, "failed to get plan")
				return
			}
		})
	}
}

// Test compaction with small candi
func Test_compactionTrigger_SmallCandi(t *testing.T) {
	type fields struct {
		meta              *meta
		allocator         allocator.Allocator
		signals           chan *compactionSignal
		compactionHandler compactionPlanContext
		globalTrigger     *time.Ticker
	}
	type args struct {
		collectionID int64
		compactTime  *compactTime
	}
	vecFieldID := int64(201)
	mock0Allocator := newMockAllocator(t)

	genSegIndex := func(segID, indexID UniqueID, numRows int64) map[UniqueID]*model.SegmentIndex {
		return map[UniqueID]*model.SegmentIndex{
			indexID: {
				SegmentID:    segID,
				CollectionID: 2,
				PartitionID:  1,
				NumRows:      numRows,
				IndexID:      indexID,
				BuildID:      segID,
				NodeID:       0,
				IndexVersion: 1,
				IndexState:   commonpb.IndexState_Finished,
			},
		}
	}
	tests := []struct {
		name      string
		fields    fields
		args      args
		wantErr   bool
		wantPlans []*datapb.CompactionPlan
	}{
		{
			"test small segment",
			fields{
				&meta{
					channelCPs: newChannelCps(),
					// 7 segments with 200MB each, the compaction is expected to be triggered
					//  as the first 5 being merged, and 1 plus being squeezed.
					segments: mockSegmentsInfo(200, 200, 200, 200, 200, 200, 200),
					indexMeta: &indexMeta{
						segmentIndexes: map[UniqueID]map[UniqueID]*model.SegmentIndex{
							1: genSegIndex(1, indexID, 20),
							2: genSegIndex(2, indexID, 20),
							3: genSegIndex(3, indexID, 20),
							4: genSegIndex(4, indexID, 20),
							5: genSegIndex(5, indexID, 20),
							6: genSegIndex(6, indexID, 20),
							7: genSegIndex(7, indexID, 20),
						},
						indexes: map[UniqueID]map[UniqueID]*model.Index{
							2: {
								indexID: {
									TenantID:     "",
									CollectionID: 2,
									FieldID:      vecFieldID,
									IndexID:      indexID,
									IndexName:    "_default_idx",
									IsDeleted:    false,
									CreateTime:   0,
									TypeParams:   nil,
									IndexParams: []*commonpb.KeyValuePair{
										{
											Key:   common.IndexTypeKey,
											Value: "HNSW",
										},
									},
									IsAutoIndex:     false,
									UserIndexParams: nil,
								},
							},
						},
					},
					collections: map[int64]*collectionInfo{
						2: {
							ID: 2,
							Schema: &schemapb.CollectionSchema{
								Fields: []*schemapb.FieldSchema{
									{
										FieldID:  vecFieldID,
										DataType: schemapb.DataType_FloatVector,
									},
								},
							},
						},
					},
				},
				mock0Allocator,
				make(chan *compactionSignal, 1),
				&spyCompactionHandler{t: t, spyChan: make(chan *datapb.CompactionPlan, 1)},
				nil,
			},
			args{
				2,
				&compactTime{},
			},
			false,
			nil,
		},
	}
	for _, tt := range tests {
		(tt.fields.compactionHandler).(*spyCompactionHandler).meta = tt.fields.meta
		t.Run(tt.name, func(t *testing.T) {
			tt.fields.meta.channelCPs.checkpoints["ch1"] = &msgpb.MsgPosition{
				Timestamp: tsoutil.ComposeTSByTime(time.Now(), 0),
				MsgID:     []byte{1, 2, 3, 4},
			}
			tr := &compactionTrigger{
				meta:                         tt.fields.meta,
				handler:                      newMockHandlerWithMeta(tt.fields.meta),
				allocator:                    tt.fields.allocator,
				signals:                      tt.fields.signals,
				compactionHandler:            tt.fields.compactionHandler,
				globalTrigger:                tt.fields.globalTrigger,
				indexEngineVersionManager:    newMockVersionManager(),
				estimateDiskSegmentPolicy:    calBySchemaPolicyWithDiskIndex,
				estimateNonDiskSegmentPolicy: calBySchemaPolicy,
				closeCh:                      lifetime.NewSafeChan(),
				testingOnly:                  true,
			}
			tr.start()
			defer tr.stop()
			err := tr.triggerCompaction()
			assert.Equal(t, tt.wantErr, err != nil)
			spy := (tt.fields.compactionHandler).(*spyCompactionHandler)
			select {
			case val := <-spy.spyChan:
				// 6 segments in the final pick list.
				// 5 generated by the origin plan, 1 was added as additional segment.
				assert.Equal(t, len(val.SegmentBinlogs), 6)
				return
			case <-time.After(3 * time.Second):
				assert.Fail(t, "failed to get plan")
				return
			}
		})
	}
}

func Test_compactionTrigger_SqueezeNonPlannedSegs(t *testing.T) {
	type fields struct {
		meta              *meta
		allocator         allocator.Allocator
		signals           chan *compactionSignal
		compactionHandler compactionPlanContext
		globalTrigger     *time.Ticker
	}
	type args struct {
		collectionID int64
		compactTime  *compactTime
	}
	vecFieldID := int64(201)

	genSegIndex := func(segID, indexID UniqueID, numRows int64) map[UniqueID]*model.SegmentIndex {
		return map[UniqueID]*model.SegmentIndex{
			indexID: {
				SegmentID:    segID,
				CollectionID: 2,
				PartitionID:  1,
				NumRows:      numRows,
				IndexID:      indexID,
				BuildID:      segID,
				NodeID:       0,
				IndexVersion: 1,
				IndexState:   commonpb.IndexState_Finished,
			},
		}
	}
	mock0Allocator := newMockAllocator(t)
	tests := []struct {
		name      string
		fields    fields
		args      args
		wantErr   bool
		wantPlans []*datapb.CompactionPlan
	}{
		{
			"test small segment",
			fields{
				&meta{
					channelCPs: newChannelCps(),

					segments: mockSegmentsInfo(600, 600, 600, 600, 260, 260),
					indexMeta: &indexMeta{
						segmentIndexes: map[UniqueID]map[UniqueID]*model.SegmentIndex{
							1: genSegIndex(1, indexID, 20),
							2: genSegIndex(2, indexID, 20),
							3: genSegIndex(3, indexID, 20),
							4: genSegIndex(4, indexID, 20),
							5: genSegIndex(5, indexID, 20),
							6: genSegIndex(6, indexID, 20),
						},
						indexes: map[UniqueID]map[UniqueID]*model.Index{
							2: {
								indexID: {
									TenantID:     "",
									CollectionID: 2,
									FieldID:      vecFieldID,
									IndexID:      indexID,
									IndexName:    "_default_idx",
									IsDeleted:    false,
									CreateTime:   0,
									TypeParams:   nil,
									IndexParams: []*commonpb.KeyValuePair{
										{
											Key:   common.IndexTypeKey,
											Value: "HNSW",
										},
									},
									IsAutoIndex:     false,
									UserIndexParams: nil,
								},
							},
						},
					},
					collections: map[int64]*collectionInfo{
						2: {
							ID: 2,
							Schema: &schemapb.CollectionSchema{
								Fields: []*schemapb.FieldSchema{
									{
										FieldID:  vecFieldID,
										DataType: schemapb.DataType_FloatVector,
									},
								},
							},
						},
					},
				},
				mock0Allocator,
				make(chan *compactionSignal, 1),
				&spyCompactionHandler{t: t, spyChan: make(chan *datapb.CompactionPlan, 1)},
				nil,
			},
			args{
				2,
				&compactTime{},
			},
			false,
			nil,
		},
	}
	for _, tt := range tests {
		(tt.fields.compactionHandler).(*spyCompactionHandler).meta = tt.fields.meta
		t.Run(tt.name, func(t *testing.T) {
			tt.fields.meta.channelCPs.checkpoints["ch1"] = &msgpb.MsgPosition{
				Timestamp: tsoutil.ComposeTSByTime(time.Now(), 0),
				MsgID:     []byte{1, 2, 3, 4},
			}
			tr := &compactionTrigger{
				meta:                         tt.fields.meta,
				handler:                      newMockHandlerWithMeta(tt.fields.meta),
				allocator:                    tt.fields.allocator,
				signals:                      tt.fields.signals,
				compactionHandler:            tt.fields.compactionHandler,
				globalTrigger:                tt.fields.globalTrigger,
				indexEngineVersionManager:    newMockVersionManager(),
				estimateDiskSegmentPolicy:    calBySchemaPolicyWithDiskIndex,
				estimateNonDiskSegmentPolicy: calBySchemaPolicy,
				closeCh:                      lifetime.NewSafeChan(),
				testingOnly:                  true,
			}
			tr.start()
			defer tr.stop()
			err := tr.triggerCompaction()
			assert.Equal(t, tt.wantErr, err != nil)
			spy := (tt.fields.compactionHandler).(*spyCompactionHandler)
			select {
			case val := <-spy.spyChan:
				// max size == 1000, expansion rate == 1.25.
				// segment 5 and 6 are squeezed into a non-planned segment. Total size: 600 + 260 + 260 == 1120,
				// which is greater than 1000 but smaller than 1000 * 1.25
				assert.Equal(t, len(val.SegmentBinlogs), 3)
				return
			case <-time.After(3 * time.Second):
				assert.Fail(t, "failed to get plan")
				return
			}
		})
	}
}

// Test segment compaction target size
func Test_compactionTrigger_noplan_random_size(t *testing.T) {
	type fields struct {
		meta              *meta
		allocator         allocator.Allocator
		signals           chan *compactionSignal
		compactionHandler compactionPlanContext
		globalTrigger     *time.Ticker
	}
	type args struct {
		collectionID int64
		compactTime  *compactTime
	}

	segmentInfos := &SegmentsInfo{
		segments: make(map[UniqueID]*SegmentInfo),
	}

	size := []int64{
		510, 500, 480, 300, 250, 200, 128, 128, 128, 127,
		40, 40, 40, 40, 40, 40, 40, 40, 40, 40,
		20, 20, 20, 20, 20, 20, 20, 20, 20, 20,
		10, 10, 10, 10, 10, 10, 10, 10, 10, 10,
		10, 10, 10, 10, 10, 10, 10, 10, 10, 10,
	}

	vecFieldID := int64(201)

	indexMeta := newSegmentIndexMeta(nil)
	indexMeta.indexes = map[UniqueID]map[UniqueID]*model.Index{
		2: {
			indexID: {
				TenantID:     "",
				CollectionID: 2,
				FieldID:      vecFieldID,
				IndexID:      indexID,
				IndexName:    "_default_idx",
				IsDeleted:    false,
				CreateTime:   0,
				TypeParams:   nil,
				IndexParams: []*commonpb.KeyValuePair{
					{
						Key:   common.IndexTypeKey,
						Value: "HNSW",
					},
				},
				IsAutoIndex:     false,
				UserIndexParams: nil,
			},
		},
	}

	for i := UniqueID(0); i < 50; i++ {
		info := &SegmentInfo{
			SegmentInfo: &datapb.SegmentInfo{
				ID:             i,
				CollectionID:   2,
				PartitionID:    1,
				LastExpireTime: 100,
				NumOfRows:      size[i],
				MaxRowNum:      512,
				InsertChannel:  "ch1",
				State:          commonpb.SegmentState_Flushed,
				Binlogs: []*datapb.FieldBinlog{
					{
						Binlogs: []*datapb.Binlog{
							{EntriesNum: 5, LogPath: "log1", LogSize: size[i] * 2 * 1024 * 1024, MemorySize: size[i] * 2 * 1024 * 1024},
						},
					},
				},
				IsSorted: true,
			},
			lastFlushTime: time.Now(),
		}

		indexMeta.updateSegmentIndex(&model.SegmentIndex{
			SegmentID:    i,
			CollectionID: 2,
			PartitionID:  1,
			NumRows:      100,
			IndexID:      indexID,
			BuildID:      i,
			NodeID:       0,
			IndexVersion: 1,
			IndexState:   commonpb.IndexState_Finished,
		})

		segmentInfos.segments[i] = info
	}

	mock0Allocator := newMockAllocator(t)

	tests := []struct {
		name      string
		fields    fields
		args      args
		wantErr   bool
		wantPlans []*datapb.CompactionPlan
	}{
		{
			"test rand size segment",
			fields{
				&meta{
					channelCPs: newChannelCps(),

					segments: segmentInfos,
					collections: map[int64]*collectionInfo{
						2: {
							ID: 2,
							Schema: &schemapb.CollectionSchema{
								Fields: []*schemapb.FieldSchema{
									{
										FieldID:  vecFieldID,
										DataType: schemapb.DataType_FloatVector,
										TypeParams: []*commonpb.KeyValuePair{
											{
												Key:   common.DimKey,
												Value: "128",
											},
										},
									},
								},
							},
						},
					},
					indexMeta: indexMeta,
				},
				mock0Allocator,
				make(chan *compactionSignal, 1),
				&spyCompactionHandler{t: t, spyChan: make(chan *datapb.CompactionPlan, 10)},
				nil,
			},
			args{
				2,
				&compactTime{},
			},
			false,
			nil,
		},
	}
	for _, tt := range tests {
		(tt.fields.compactionHandler).(*spyCompactionHandler).meta = tt.fields.meta
		t.Run(tt.name, func(t *testing.T) {
			tt.fields.meta.channelCPs.checkpoints["ch1"] = &msgpb.MsgPosition{
				Timestamp: tsoutil.ComposeTSByTime(time.Now(), 0),
				MsgID:     []byte{1, 2, 3, 4},
			}
			tr := &compactionTrigger{
				meta:                      tt.fields.meta,
				handler:                   newMockHandlerWithMeta(tt.fields.meta),
				allocator:                 tt.fields.allocator,
				signals:                   tt.fields.signals,
				compactionHandler:         tt.fields.compactionHandler,
				globalTrigger:             tt.fields.globalTrigger,
				indexEngineVersionManager: newMockVersionManager(),
				closeCh:                   lifetime.NewSafeChan(),
				testingOnly:               true,
			}
			tr.start()
			defer tr.stop()
			err := tr.triggerCompaction()
			assert.Equal(t, tt.wantErr, err != nil)
			spy := (tt.fields.compactionHandler).(*spyCompactionHandler)

			// should be split into two plans
			var plans []*datapb.CompactionPlan
			ticker := time.NewTicker(3 * time.Second)
			defer ticker.Stop()
		WAIT:
			for {
				select {
				case val := <-spy.spyChan:
					plans = append(plans, val)
				case <-ticker.C:
					break WAIT
				}
			}

			assert.Equal(t, 4, len(plans))
			// plan 1: 250 + 20 * 10 + 3 * 20
			// plan 2: 200 + 7 * 20 + 4 * 40
			// plan 3: 128 + 6 * 40 + 127
			// plan 4: 300 + 128 + 128  ( < 512 * 1.25)
			// assert.Equal(t, 24, len(plans[0].GetInputSegments()))
			// assert.Equal(t, 12, len(plans[1].GetInputSegments()))
			// assert.Equal(t, 8, len(plans[2].GetInputSegments()))
			// assert.Equal(t, 3, len(plans[3].GetInputSegments()))
		})
	}
}

// Test shouldDoSingleCompaction
func Test_compactionTrigger_shouldDoSingleCompaction(t *testing.T) {
	indexMeta := newSegmentIndexMeta(nil)
	mock0Allocator := newMockAllocator(t)
	trigger := newCompactionTrigger(&meta{
		indexMeta:  indexMeta,
		channelCPs: newChannelCps(),
	}, &compactionPlanHandler{}, mock0Allocator, newMockHandler(), newIndexEngineVersionManager())

	// Test too many deltalogs.
	var binlogs []*datapb.FieldBinlog
	for i := UniqueID(0); i < 1000; i++ {
		binlogs = append(binlogs, &datapb.FieldBinlog{
			Binlogs: []*datapb.Binlog{
				{EntriesNum: 5, LogPath: "log1", LogSize: 100, MemorySize: 100},
			},
		})
	}
	info := &SegmentInfo{
		SegmentInfo: &datapb.SegmentInfo{
			ID:             1,
			CollectionID:   2,
			PartitionID:    1,
			LastExpireTime: 100,
			NumOfRows:      100,
			MaxRowNum:      300,
			InsertChannel:  "ch1",
			State:          commonpb.SegmentState_Flushed,
			Deltalogs:      binlogs,
		},
	}

	couldDo := trigger.ShouldDoSingleCompaction(info, &compactTime{})
	assert.True(t, couldDo)

	// Test too many stats log
	info = &SegmentInfo{
		SegmentInfo: &datapb.SegmentInfo{
			ID:             1,
			CollectionID:   2,
			PartitionID:    1,
			LastExpireTime: 100,
			NumOfRows:      100,
			MaxRowNum:      300,
			InsertChannel:  "ch1",
			State:          commonpb.SegmentState_Flushed,
			Statslogs:      binlogs,
		},
	}

	couldDo = trigger.ShouldDoSingleCompaction(info, &compactTime{})
	assert.False(t, couldDo)

	// Test expire triggered  compaction
	var binlogs2 []*datapb.FieldBinlog
	for i := UniqueID(0); i < 100; i++ {
		binlogs2 = append(binlogs2, &datapb.FieldBinlog{
			Binlogs: []*datapb.Binlog{
				{EntriesNum: 5, LogPath: "log1", LogSize: 100000, TimestampFrom: 300, TimestampTo: 500, MemorySize: 100000},
			},
		})
	}

	for i := UniqueID(0); i < 100; i++ {
		binlogs2 = append(binlogs2, &datapb.FieldBinlog{
			Binlogs: []*datapb.Binlog{
				{EntriesNum: 5, LogPath: "log1", LogSize: 1000000, TimestampFrom: 300, TimestampTo: 1000, MemorySize: 1000000},
			},
		})
	}
	info2 := &SegmentInfo{
		SegmentInfo: &datapb.SegmentInfo{
			ID:             1,
			CollectionID:   2,
			PartitionID:    1,
			LastExpireTime: 600,
			NumOfRows:      10000,
			MaxRowNum:      300,
			InsertChannel:  "ch1",
			State:          commonpb.SegmentState_Flushed,
			Binlogs:        binlogs2,
		},
	}

	// expire time < Timestamp To
	couldDo = trigger.ShouldDoSingleCompaction(info2, &compactTime{expireTime: 300})
	assert.False(t, couldDo)

	// didn't reach single compaction size 10 * 1024 * 1024
	couldDo = trigger.ShouldDoSingleCompaction(info2, &compactTime{expireTime: 600})
	assert.False(t, couldDo)

	// expire time < Timestamp False
	couldDo = trigger.ShouldDoSingleCompaction(info2, &compactTime{expireTime: 1200})
	assert.True(t, couldDo)

	// Test Delete triggered compaction
	var binlogs3 []*datapb.FieldBinlog
	for i := UniqueID(0); i < 100; i++ {
		binlogs3 = append(binlogs2, &datapb.FieldBinlog{
			Binlogs: []*datapb.Binlog{
				{EntriesNum: 5, LogPath: "log1", LogSize: 100000, TimestampFrom: 300, TimestampTo: 500, MemorySize: 100000},
			},
		})
	}

	info3 := &SegmentInfo{
		SegmentInfo: &datapb.SegmentInfo{
			ID:             1,
			CollectionID:   2,
			PartitionID:    1,
			LastExpireTime: 700,
			NumOfRows:      100,
			MaxRowNum:      300,
			InsertChannel:  "ch1",
			State:          commonpb.SegmentState_Flushed,
			Binlogs:        binlogs3,
			Deltalogs: []*datapb.FieldBinlog{
				{
					Binlogs: []*datapb.Binlog{
						{EntriesNum: 200, LogPath: "deltalog1"},
					},
				},
			},
		},
	}

	// deltalog is large enough, should do compaction
	couldDo = trigger.ShouldDoSingleCompaction(info3, &compactTime{})
	assert.True(t, couldDo)

	mockVersionManager := NewMockVersionManager(t)
	mockVersionManager.On("GetCurrentIndexEngineVersion", mock.Anything).Return(int32(2), nil)
	trigger.indexEngineVersionManager = mockVersionManager
	info4 := &SegmentInfo{
		SegmentInfo: &datapb.SegmentInfo{
			ID:             1,
			CollectionID:   2,
			PartitionID:    1,
			LastExpireTime: 600,
			NumOfRows:      10000,
			MaxRowNum:      300,
			InsertChannel:  "ch1",
			State:          commonpb.SegmentState_Flushed,
			Binlogs:        binlogs2,
		},
	}

	info5 := &SegmentInfo{
		SegmentInfo: &datapb.SegmentInfo{
			ID:             1,
			CollectionID:   2,
			PartitionID:    1,
			LastExpireTime: 600,
			NumOfRows:      10000,
			MaxRowNum:      300,
			InsertChannel:  "ch1",
			State:          commonpb.SegmentState_Flushed,
			Binlogs:        binlogs2,
		},
	}

	info6 := &SegmentInfo{
		SegmentInfo: &datapb.SegmentInfo{
			ID:             1,
			CollectionID:   2,
			PartitionID:    1,
			LastExpireTime: 600,
			NumOfRows:      10000,
			MaxRowNum:      300,
			InsertChannel:  "ch1",
			State:          commonpb.SegmentState_Flushed,
			Binlogs:        binlogs2,
		},
	}

	indexMeta.updateSegmentIndex(&model.SegmentIndex{
		SegmentID:           1,
		IndexID:             101,
		CurrentIndexVersion: 1,
		IndexFileKeys:       []string{"index1"},
	})

	indexMeta.indexes = map[UniqueID]map[UniqueID]*model.Index{
		2: {
			101: {
				CollectionID: 2,
				IndexID:      101,
			},
		},
	}

	// expire time < Timestamp To, but index engine version is 2 which is larger than CurrentIndexVersion in segmentIndex
	Params.Save(Params.DataCoordCfg.AutoUpgradeSegmentIndex.Key, "true")
	defer Params.Save(Params.DataCoordCfg.AutoUpgradeSegmentIndex.Key, "false")
	couldDo = trigger.ShouldDoSingleCompaction(info4, &compactTime{expireTime: 300})
	assert.True(t, couldDo)

	indexMeta.updateSegmentIndex(&model.SegmentIndex{
		SegmentID:           1,
		IndexID:             101,
		CurrentIndexVersion: 2,
		IndexFileKeys:       []string{"index1"},
	})
	// expire time < Timestamp To, and index engine version is 2 which is equal CurrentIndexVersion in segmentIndex
	couldDo = trigger.ShouldDoSingleCompaction(info5, &compactTime{expireTime: 300})
	assert.False(t, couldDo)

	indexMeta.updateSegmentIndex(&model.SegmentIndex{
		SegmentID:           1,
		IndexID:             101,
		CurrentIndexVersion: 1,
		IndexFileKeys:       nil,
	})
	// expire time < Timestamp To, and index engine version is 2 which is larger than CurrentIndexVersion in segmentIndex but indexFileKeys is nil
	couldDo = trigger.ShouldDoSingleCompaction(info6, &compactTime{expireTime: 300})
	assert.False(t, couldDo)
}

func Test_compactionTrigger_new(t *testing.T) {
	type args struct {
		meta              *meta
		compactionHandler compactionPlanContext
		allocator         allocator.Allocator
	}
	tests := []struct {
		name string
		args args
	}{
		{
			"test new trigger",
			args{
				&meta{},
				&compactionPlanHandler{},
				allocator.NewMockAllocator(t),
			},
		},
	}
	for _, tt := range tests {
		t.Run(tt.name, func(t *testing.T) {
			got := newCompactionTrigger(tt.args.meta, tt.args.compactionHandler, tt.args.allocator, newMockHandler(), newMockVersionManager())
			assert.Equal(t, tt.args.meta, got.meta)
			assert.Equal(t, tt.args.compactionHandler, got.compactionHandler)
			assert.Equal(t, tt.args.allocator, got.allocator)
		})
	}
}

func Test_compactionTrigger_getCompactTime(t *testing.T) {
	coll := &collectionInfo{
		ID:         1,
		Schema:     newTestSchema(),
		Partitions: []UniqueID{1},
		Properties: map[string]string{
			common.CollectionTTLConfigKey: "10",
		},
	}
	now := tsoutil.GetCurrentTime()
	ct, err := getCompactTime(now, coll)
	assert.NoError(t, err)
	assert.NotNil(t, ct)
}

func Test_triggerSingleCompaction(t *testing.T) {
	originValue := Params.DataCoordCfg.EnableAutoCompaction.GetValue()
	Params.Save(Params.DataCoordCfg.EnableAutoCompaction.Key, "true")
	defer func() {
		Params.Save(Params.DataCoordCfg.EnableAutoCompaction.Key, originValue)
	}()
	m := &meta{
		channelCPs: newChannelCps(),
		segments:   NewSegmentsInfo(), collections: make(map[UniqueID]*collectionInfo),
	}
	got := newCompactionTrigger(m, &compactionPlanHandler{}, newMockAllocator(t),
		&ServerHandler{
			&Server{
				meta: m,
			},
		}, newMockVersionManager())
	got.signals = make(chan *compactionSignal, 1)
	{
		err := got.triggerSingleCompaction(1, 1, 1, "a", false)
		assert.NoError(t, err)
	}
	{
		err := got.triggerSingleCompaction(2, 2, 2, "b", false)
		assert.NoError(t, err)
	}
	var i satomic.Value
	i.Store(0)
	check := func() {
		for {
			select {
			case signal := <-got.signals:
				x := i.Load().(int)
				i.Store(x + 1)
				assert.EqualValues(t, 1, signal.collectionID)
			default:
				return
			}
		}
	}
	check()
	assert.Equal(t, 1, i.Load().(int))

	{
		err := got.triggerSingleCompaction(3, 3, 3, "c", true)
		assert.NoError(t, err)
	}
	var j satomic.Value
	j.Store(0)
	go func() {
		timeoutCtx, cancelFunc := context.WithTimeout(context.Background(), time.Second)
		defer cancelFunc()
		for {
			select {
			case signal := <-got.signals:
				x := j.Load().(int)
				j.Store(x + 1)
				if x == 0 {
					assert.EqualValues(t, 3, signal.collectionID)
				} else if x == 1 {
					assert.EqualValues(t, 4, signal.collectionID)
				}
			case <-timeoutCtx.Done():
				return
			}
		}
	}()
	{
		err := got.triggerSingleCompaction(4, 4, 4, "d", true)
		assert.NoError(t, err)
	}
	assert.Eventually(t, func() bool {
		return j.Load().(int) == 2
	}, 2*time.Second, 500*time.Millisecond)
}

type CompactionTriggerSuite struct {
	suite.Suite

	collectionID int64
	partitionID  int64
	channel      string

	indexID    int64
	vecFieldID int64

	meta              *meta
	tr                *compactionTrigger
	allocator         *allocator.MockAllocator
	handler           *NMockHandler
	compactionHandler *MockCompactionPlanContext
	versionManager    *MockVersionManager
}

func (s *CompactionTriggerSuite) SetupSuite() {
	paramtable.Init()
}

func (s *CompactionTriggerSuite) genSeg(segID, numRows int64) *datapb.SegmentInfo {
	return &datapb.SegmentInfo{
		ID:             segID,
		CollectionID:   s.collectionID,
		PartitionID:    s.partitionID,
		LastExpireTime: 100,
		NumOfRows:      numRows,
		MaxRowNum:      110,
		InsertChannel:  s.channel,
		State:          commonpb.SegmentState_Flushed,
		Binlogs: []*datapb.FieldBinlog{
			{
				Binlogs: []*datapb.Binlog{
					{EntriesNum: 5, LogPath: "log1", LogSize: 100, MemorySize: 100},
				},
			},
		},
		IsSorted: true,
	}
}

func (s *CompactionTriggerSuite) genSegIndex(segID, indexID UniqueID, numRows int64) map[UniqueID]*model.SegmentIndex {
	return map[UniqueID]*model.SegmentIndex{
		indexID: {
			SegmentID:    segID,
			CollectionID: s.collectionID,
			PartitionID:  s.partitionID,
			NumRows:      numRows,
			IndexID:      indexID,
			BuildID:      segID,
			NodeID:       0,
			IndexVersion: 1,
			IndexState:   commonpb.IndexState_Finished,
		},
	}
}

func (s *CompactionTriggerSuite) SetupTest() {
	s.collectionID = 100
	s.partitionID = 200
	s.indexID = 300
	s.vecFieldID = 400
	s.channel = "dml_0_100v0"
	catalog := mocks.NewDataCoordCatalog(s.T())
	catalog.EXPECT().SaveChannelCheckpoint(mock.Anything, s.channel, mock.Anything).Return(nil)

	seg1 := &SegmentInfo{
		SegmentInfo:   s.genSeg(1, 60),
		lastFlushTime: time.Now().Add(-100 * time.Minute),
	}
	seg2 := &SegmentInfo{
		SegmentInfo:   s.genSeg(2, 60),
		lastFlushTime: time.Now(),
	}
	seg3 := &SegmentInfo{
		SegmentInfo:   s.genSeg(3, 60),
		lastFlushTime: time.Now(),
	}
	seg4 := &SegmentInfo{
		SegmentInfo:   s.genSeg(4, 60),
		lastFlushTime: time.Now(),
	}
	seg5 := &SegmentInfo{
		SegmentInfo:   s.genSeg(5, 60),
		lastFlushTime: time.Now(),
	}
	seg6 := &SegmentInfo{
		SegmentInfo:   s.genSeg(6, 60),
		lastFlushTime: time.Now(),
	}

	s.meta = &meta{
		channelCPs: newChannelCps(),
		catalog:    catalog,
		segments: &SegmentsInfo{
			segments: map[int64]*SegmentInfo{
				1: seg1,
				2: seg2,
				3: seg3,
				4: seg4,
				5: seg5,
				6: seg6,
			},
			secondaryIndexes: segmentInfoIndexes{
				coll2Segments: map[UniqueID]map[UniqueID]*SegmentInfo{
					s.collectionID: {
						1: seg1,
						2: seg2,
						3: seg3,
						4: seg4,
						5: seg5,
						6: seg6,
					},
				},
				channel2Segments: map[string]map[UniqueID]*SegmentInfo{
					s.channel: {
						1: seg1,
						2: seg2,
						3: seg3,
						4: seg4,
						5: seg5,
						6: seg6,
					},
				},
			},
		},
		indexMeta: &indexMeta{
			segmentIndexes: map[UniqueID]map[UniqueID]*model.SegmentIndex{
				1: s.genSegIndex(1, indexID, 60),
				2: s.genSegIndex(2, indexID, 60),
				3: s.genSegIndex(3, indexID, 60),
				4: s.genSegIndex(4, indexID, 60),
				5: s.genSegIndex(5, indexID, 26),
				6: s.genSegIndex(6, indexID, 26),
			},
			indexes: map[UniqueID]map[UniqueID]*model.Index{
				s.collectionID: {
					s.indexID: {
						TenantID:     "",
						CollectionID: s.collectionID,
						FieldID:      s.vecFieldID,
						IndexID:      s.indexID,
						IndexName:    "_default_idx",
						IsDeleted:    false,
						CreateTime:   0,
						TypeParams:   nil,
						IndexParams: []*commonpb.KeyValuePair{
							{
								Key:   common.IndexTypeKey,
								Value: "HNSW",
							},
						},
						IsAutoIndex:     false,
						UserIndexParams: nil,
					},
				},
			},
		},
		collections: map[int64]*collectionInfo{
			s.collectionID: {
				ID: s.collectionID,
				Schema: &schemapb.CollectionSchema{
					Fields: []*schemapb.FieldSchema{
						{
							FieldID:  s.vecFieldID,
							DataType: schemapb.DataType_FloatVector,
						},
					},
				},
			},
		},
	}
	s.meta.UpdateChannelCheckpoint(context.TODO(), s.channel, &msgpb.MsgPosition{
		ChannelName: s.channel,
		Timestamp:   tsoutil.ComposeTSByTime(time.Now(), 0),
		MsgID:       []byte{1, 2, 3, 4},
	})
	s.allocator = allocator.NewMockAllocator(s.T())
	s.compactionHandler = NewMockCompactionPlanContext(s.T())
	s.handler = NewNMockHandler(s.T())
	s.versionManager = NewMockVersionManager(s.T())
	s.tr = newCompactionTrigger(
		s.meta,
		s.compactionHandler,
		s.allocator,
		s.handler,
		s.versionManager,
	)
	s.tr.testingOnly = true
}

func (s *CompactionTriggerSuite) TestHandleSignal() {
	s.Run("getCompaction_failed", func() {
		defer s.SetupTest()
		tr := s.tr
		s.compactionHandler.EXPECT().isFull().Return(false)
		// s.allocator.EXPECT().AllocTimestamp(mock.Anything).Return(10000, nil)
		s.handler.EXPECT().GetCollection(mock.Anything, int64(100)).Return(nil, errors.New("mocked"))
		tr.handleSignal(&compactionSignal{
			segmentID:    1,
			collectionID: s.collectionID,
			partitionID:  s.partitionID,
			channel:      s.channel,
			isForce:      false,
		})

		// suite shall check compactionHandler.enqueueCompaction never called
	})

	s.Run("collectionAutoCompactionConfigError", func() {
		defer s.SetupTest()
		tr := s.tr
		s.compactionHandler.EXPECT().isFull().Return(false)
		// s.allocator.EXPECT().AllocTimestamp(mock.Anything).Return(10000, nil)
		s.handler.EXPECT().GetCollection(mock.Anything, int64(100)).Return(&collectionInfo{
			Properties: map[string]string{
				common.CollectionAutoCompactionKey: "bad_value",
			},
			Schema: &schemapb.CollectionSchema{
				Fields: []*schemapb.FieldSchema{
					{
						FieldID:  s.vecFieldID,
						DataType: schemapb.DataType_FloatVector,
					},
				},
			},
		}, nil)
		tr.handleSignal(&compactionSignal{
			segmentID:    1,
			collectionID: s.collectionID,
			partitionID:  s.partitionID,
			channel:      s.channel,
			isForce:      false,
		})

		// suite shall check compactionHandler.enqueueCompaction never called
	})

	s.Run("collectionAutoCompactionDisabled", func() {
		defer s.SetupTest()
		tr := s.tr
		s.compactionHandler.EXPECT().isFull().Return(false)
		// s.allocator.EXPECT().AllocTimestamp(mock.Anything).Return(10000, nil)
		s.handler.EXPECT().GetCollection(mock.Anything, int64(100)).Return(&collectionInfo{
			Properties: map[string]string{
				common.CollectionAutoCompactionKey: "false",
			},
			ID: s.collectionID,
			Schema: &schemapb.CollectionSchema{
				Fields: []*schemapb.FieldSchema{
					{
						FieldID:  s.vecFieldID,
						DataType: schemapb.DataType_FloatVector,
					},
				},
			},
		}, nil)
		tr.handleSignal(&compactionSignal{
			segmentID:    1,
			collectionID: s.collectionID,
			partitionID:  s.partitionID,
			channel:      s.channel,
			isForce:      false,
		})

		// suite shall check compactionHandler.enqueueCompaction never called
	})

	s.Run("collectionAutoCompactionDisabled_force", func() {
		defer s.SetupTest()
		tr := s.tr
		s.compactionHandler.EXPECT().isFull().Return(false)
		// s.allocator.EXPECT().AllocTimestamp(mock.Anything).Return(10000, nil)
		// s.allocator.EXPECT().AllocID(mock.Anything).Return(20000, nil)
		start := int64(20000)
		s.allocator.EXPECT().AllocN(mock.Anything).RunAndReturn(func(i int64) (int64, int64, error) {
			return start, start + i, nil
		})
		s.allocator.EXPECT().AllocTimestamp(mock.Anything).Return(10000, nil)
		s.handler.EXPECT().GetCollection(mock.Anything, int64(100)).Return(&collectionInfo{
			Properties: map[string]string{
				common.CollectionAutoCompactionKey: "false",
			},
			Schema: &schemapb.CollectionSchema{
				Fields: []*schemapb.FieldSchema{
					{
						FieldID:  s.vecFieldID,
						DataType: schemapb.DataType_FloatVector,
					},
				},
			},
		}, nil)
		s.compactionHandler.EXPECT().enqueueCompaction(mock.Anything).Return(nil)
		tr.handleSignal(&compactionSignal{
			segmentID:    1,
			collectionID: s.collectionID,
			partitionID:  s.partitionID,
			channel:      s.channel,
			isForce:      true,
		})
	})
}

func (s *CompactionTriggerSuite) TestHandleGlobalSignal() {
	schema := &schemapb.CollectionSchema{
		Fields: []*schemapb.FieldSchema{
			{
				FieldID:  common.StartOfUserFieldID,
				DataType: schemapb.DataType_FloatVector,
				TypeParams: []*commonpb.KeyValuePair{
					{
						Key:   common.DimKey,
						Value: "128",
					},
				},
			},
			{
				FieldID:  common.StartOfUserFieldID + 1,
				DataType: schemapb.DataType_FloatVector,
				TypeParams: []*commonpb.KeyValuePair{
					{
						Key:   common.DimKey,
						Value: "128",
					},
				},
			},
		},
	}
	s.Run("getCompaction_failed", func() {
		defer s.SetupTest()
		tr := s.tr
		s.compactionHandler.EXPECT().isFull().Return(false)
		// s.allocator.EXPECT().AllocTimestamp(mock.Anything).Return(10000, nil)
		s.handler.EXPECT().GetCollection(mock.Anything, int64(100)).Return(nil, errors.New("mocked"))
		tr.handleGlobalSignal(&compactionSignal{
			segmentID:    1,
			collectionID: s.collectionID,
			partitionID:  s.partitionID,
			channel:      s.channel,
			isForce:      false,
		})

		// suite shall check compactionHandler.enqueueCompaction never called
	})

	s.Run("collectionAutoCompactionConfigError", func() {
		defer s.SetupTest()
		tr := s.tr
		s.compactionHandler.EXPECT().isFull().Return(false)
		s.allocator.EXPECT().AllocTimestamp(mock.Anything).Return(10000, nil)
		s.handler.EXPECT().GetCollection(mock.Anything, int64(100)).Return(&collectionInfo{
			Schema: schema,
			Properties: map[string]string{
				common.CollectionAutoCompactionKey: "bad_value",
			},
		}, nil)
		tr.handleGlobalSignal(&compactionSignal{
			segmentID:    1,
			collectionID: s.collectionID,
			partitionID:  s.partitionID,
			channel:      s.channel,
			isForce:      false,
		})

		// suite shall check compactionHandler.enqueueCompaction never called
	})

	s.Run("collectionAutoCompactionDisabled", func() {
		defer s.SetupTest()
		tr := s.tr
		s.compactionHandler.EXPECT().isFull().Return(false)
		// s.allocator.EXPECT().AllocTimestamp(mock.Anything).Return(10000, nil)
		s.handler.EXPECT().GetCollection(mock.Anything, int64(100)).Return(&collectionInfo{
			Schema: schema,
			Properties: map[string]string{
				common.CollectionAutoCompactionKey: "false",
			},
		}, nil)
		tr.handleGlobalSignal(&compactionSignal{
			segmentID:    1,
			collectionID: s.collectionID,
			partitionID:  s.partitionID,
			channel:      s.channel,
			isForce:      false,
		})

		// suite shall check compactionHandler.enqueueCompaction never called
	})

	s.Run("collectionAutoCompactionDisabled_force", func() {
		defer s.SetupTest()
		tr := s.tr
		// s.compactionHandler.EXPECT().isFull().Return(false)
		// s.allocator.EXPECT().AllocTimestamp(mock.Anything).Return(10000, nil)
		// s.allocator.EXPECT().AllocID(mock.Anything).Return(20000, nil).Maybe()
		start := int64(20000)
		s.allocator.EXPECT().AllocN(mock.Anything).RunAndReturn(func(i int64) (int64, int64, error) {
			return start, start + i, nil
		}).Maybe()
		s.allocator.EXPECT().AllocTimestamp(mock.Anything).Return(10000, nil)
		s.handler.EXPECT().GetCollection(mock.Anything, int64(100)).Return(&collectionInfo{
			Schema: schema,
			Properties: map[string]string{
				common.CollectionAutoCompactionKey: "false",
			},
		}, nil)
		// s.compactionHandler.EXPECT().enqueueCompaction(mock.Anything).Return(nil)
		tr.handleGlobalSignal(&compactionSignal{
			segmentID:    1,
			collectionID: s.collectionID,
			partitionID:  s.partitionID,
			channel:      s.channel,
			isForce:      true,
		})
	})
}

func (s *CompactionTriggerSuite) TestSqueezeSmallSegments() {
	expectedSize := int64(70000)
	smallsegments := []*SegmentInfo{
		{SegmentInfo: &datapb.SegmentInfo{ID: 3}, size: *atomic.NewInt64(69999)},
		{SegmentInfo: &datapb.SegmentInfo{ID: 1}, size: *atomic.NewInt64(100)},
	}

	largeSegment := &SegmentInfo{SegmentInfo: &datapb.SegmentInfo{ID: 2}, size: *atomic.NewInt64(expectedSize)}
	buckets := [][]*SegmentInfo{{largeSegment}}
	s.Require().Equal(1, len(buckets))
	s.Require().Equal(1, len(buckets[0]))

	remaining := s.tr.squeezeSmallSegmentsToBuckets(smallsegments, buckets, expectedSize)
	s.Equal(1, len(remaining))
	s.EqualValues(3, remaining[0].ID)

	s.Equal(1, len(buckets))
	s.Equal(2, len(buckets[0]))
	log.Info("buckets", zap.Any("buckets", buckets))
}

//func Test_compactionTrigger_clustering(t *testing.T) {
//	paramtable.Init()
//	catalog := mocks.NewDataCoordCatalog(t)
//	catalog.EXPECT().AlterSegments(mock.Anything, mock.Anything).Return(nil).Maybe()
//	vecFieldID := int64(201)
//	meta := &meta{
//		catalog: catalog,
//		collections: map[int64]*collectionInfo{
//			1: {
//				ID: 1,
//				Schema: &schemapb.CollectionSchema{
//					Fields: []*schemapb.FieldSchema{
//						{
//							FieldID:  vecFieldID,
//							DataType: schemapb.DataType_FloatVector,
//							TypeParams: []*commonpb.KeyValuePair{
//								{
//									Key:   common.DimKey,
//									Value: "128",
//								},
//							},
//						},
//					},
//				},
//			},
//		},
//	}
//
//	paramtable.Get().Save(paramtable.Get().DataCoordCfg.ClusteringCompactionEnable.Key, "false")
//	allocator := &MockAllocator0{}
//	tr := &compactionTrigger{
//		handler:                      newMockHandlerWithMeta(meta),
//		allocator:                    allocator,
//		estimateDiskSegmentPolicy:    calBySchemaPolicyWithDiskIndex,
//		estimateNonDiskSegmentPolicy: calBySchemaPolicy,
//		testingOnly:                  true,
//	}
//	_, err := tr.triggerManualCompaction(1, true)
//	assert.Error(t, err)
//	assert.True(t, errors.Is(err, merr.ErrClusteringCompactionClusterNotSupport))
//	paramtable.Get().Save(paramtable.Get().DataCoordCfg.ClusteringCompactionEnable.Key, "true")
//	_, err2 := tr.triggerManualCompaction(1, true)
//	assert.Error(t, err2)
//	assert.True(t, errors.Is(err2, merr.ErrClusteringCompactionCollectionNotSupport))
//}

func TestCompactionTriggerSuite(t *testing.T) {
	suite.Run(t, new(CompactionTriggerSuite))
}<|MERGE_RESOLUTION|>--- conflicted
+++ resolved
@@ -787,13 +787,9 @@
 		},
 	}
 
-<<<<<<< HEAD
 	segmentInfos.secondaryIndexes.coll2Segments[2] = make(map[UniqueID]*SegmentInfo)
-	for i := UniqueID(0); i < 50; i++ {
-=======
 	nSegments := 50
 	for i := UniqueID(0); i < UniqueID(nSegments); i++ {
->>>>>>> b416ff8c
 		info := &SegmentInfo{
 			SegmentInfo: &datapb.SegmentInfo{
 				ID:             i,
