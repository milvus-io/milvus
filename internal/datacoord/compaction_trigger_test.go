--- conflicted
+++ resolved
@@ -2510,34 +2510,10 @@
 			isForce:      true,
 		})
 
-<<<<<<< HEAD
 		s.allocator.EXPECT().allocTimestamp(mock.Anything).Return(10000, nil).Times(1)
 		s.allocator.EXPECT().allocID(mock.Anything).Return(20000, nil).Times(1)
 		s.compactionHandler.EXPECT().execCompactionPlan(mock.Anything, mock.Anything).Return(nil).Times(1)
 		s.tr.handleGlobalSignal(&compactionSignal{
-=======
-	s.Run("collectionAutoCompactionDisabled_force", func() {
-		defer s.SetupTest()
-		tr := s.tr
-		s.compactionHandler.EXPECT().isFull().Return(false)
-		s.allocator.EXPECT().allocTimestamp(mock.Anything).Return(10000, nil)
-		s.allocator.EXPECT().allocID(mock.Anything).Return(20000, nil)
-		s.handler.EXPECT().GetCollection(mock.Anything, int64(100)).Return(&collectionInfo{
-			Properties: map[string]string{
-				common.CollectionAutoCompactionKey: "false",
-			},
-			Schema: &schemapb.CollectionSchema{
-				Fields: []*schemapb.FieldSchema{
-					{
-						FieldID:  s.vecFieldID,
-						DataType: schemapb.DataType_FloatVector,
-					},
-				},
-			},
-		}, nil)
-		s.compactionHandler.EXPECT().execCompactionPlan(mock.Anything, mock.Anything).Return()
-		tr.handleSignal(&compactionSignal{
->>>>>>> 970bf18a
 			segmentID:    1,
 			collectionID: s.collectionID,
 			partitionID:  s.partitionID,
@@ -2653,28 +2629,10 @@
 		})
 		s.NoError(err)
 	})
-<<<<<<< HEAD
 	s.Run("getCompaction_failed", func() {
 		s.handler.EXPECT().GetCollection(mock.Anything, s.collectionID).Return(nil, errors.New("mocked"))
 		s.allocator.EXPECT().allocTimestamp(mock.Anything).Return(10000, nil).Once()
 		s.tr.handleGlobalSignal(&compactionSignal{
-=======
-
-	s.Run("collectionAutoCompactionDisabled_force", func() {
-		defer s.SetupTest()
-		tr := s.tr
-		s.compactionHandler.EXPECT().isFull().Return(false)
-		s.allocator.EXPECT().allocTimestamp(mock.Anything).Return(10000, nil)
-		s.allocator.EXPECT().allocID(mock.Anything).Return(20000, nil)
-		s.handler.EXPECT().GetCollection(mock.Anything, int64(100)).Return(&collectionInfo{
-			Schema: schema,
-			Properties: map[string]string{
-				common.CollectionAutoCompactionKey: "false",
-			},
-		}, nil)
-		s.compactionHandler.EXPECT().execCompactionPlan(mock.Anything, mock.Anything).Return()
-		tr.handleGlobalSignal(&compactionSignal{
->>>>>>> 970bf18a
 			segmentID:    1,
 			collectionID: s.collectionID,
 			partitionID:  s.partitionID,
