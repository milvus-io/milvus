--- conflicted
+++ resolved
@@ -58,15 +58,15 @@
 	}
 }
 
-<<<<<<< HEAD
 func UpdateRequestedDiskSize(requestSize int64) UpdateJobAction {
 	return func(job ImportJob) {
 		job.(*importJob).ImportJob.RequestedDiskSize = requestSize
-=======
+	}
+}
+
 func UpdateJobCompleteTime(completeTime string) UpdateJobAction {
 	return func(job ImportJob) {
 		job.(*importJob).ImportJob.CompleteTime = completeTime
->>>>>>> 7fc3094a
 	}
 }
 
@@ -81,11 +81,8 @@
 	GetCleanupTs() uint64
 	GetState() internalpb.ImportJobState
 	GetReason() string
-<<<<<<< HEAD
 	GetRequestedDiskSize() int64
-=======
 	GetCompleteTime() string
->>>>>>> 7fc3094a
 	GetFiles() []*internalpb.ImportFile
 	GetOptions() []*commonpb.KeyValuePair
 	Clone() ImportJob
