// Licensed to the LF AI & Data foundation under one
// or more contributor license agreements. See the NOTICE file
// distributed with this work for additional information
// regarding copyright ownership. The ASF licenses this file
// to you under the Apache License, Version 2.0 (the
// "License"); you may not use this file except in compliance
// with the License. You may obtain a copy of the License at
//
//     http://www.apache.org/licenses/LICENSE-2.0
//
// Unless required by applicable law or agreed to in writing, software
// distributed under the License is distributed on an "AS IS" BASIS,
// WITHOUT WARRANTIES OR CONDITIONS OF ANY KIND, either express or implied.
// See the License for the specific language governing permissions and
// limitations under the License.

package datacoord

import (
	"context"
	"fmt"
	"sort"
	"sync"
	"time"

	"github.com/samber/lo"
	"go.uber.org/zap"

	"github.com/milvus-io/milvus-proto/go-api/v2/commonpb"
	"github.com/milvus-io/milvus-proto/go-api/v2/msgpb"
	"github.com/milvus-io/milvus-proto/go-api/v2/schemapb"
	"github.com/milvus-io/milvus/internal/metastore/model"
	"github.com/milvus-io/milvus/internal/proto/datapb"
	"github.com/milvus-io/milvus/pkg/log"
	"github.com/milvus-io/milvus/pkg/util/indexparamcheck"
	"github.com/milvus-io/milvus/pkg/util/lock"
	"github.com/milvus-io/milvus/pkg/util/logutil"
	"github.com/milvus-io/milvus/pkg/util/merr"
	"github.com/milvus-io/milvus/pkg/util/paramtable"
	"github.com/milvus-io/milvus/pkg/util/tsoutil"
	"github.com/milvus-io/milvus/pkg/util/typeutil"
)

type compactTime struct {
	expireTime    Timestamp
	collectionTTL time.Duration
}

type trigger interface {
	start()
	stop()

	// triggerSingleCompaction triggers a compaction on given (collection, partition, channel, segment),
	// used when a segment gets flushed
	triggerSingleCompaction(collectionID, partitionID, segmentID int64, channel string, blockToSendSignal bool) error

	// forceTriggerCompaction forces to trigger a compaction, used by ManualCompaction, highest priority
	forceTriggerCompaction(collectionID int64) (UniqueID, error)
}

type compactionSignal struct {
	id           UniqueID
	isForce      bool
	isGlobal     bool
	collectionID UniqueID
	partitionID  UniqueID
	channel      string
	segmentID    UniqueID
	pos          *msgpb.MsgPosition
}

var _ trigger = (*compactionTrigger)(nil)

type compactionTrigger struct {
	handler           Handler
	meta              *meta
	allocator         allocator
	signals           chan *compactionSignal
	compactionHandler compactionPlanContext
	globalTrigger     *time.Ticker
	forceMu           lock.Mutex
	quit              chan struct{}
	wg                sync.WaitGroup

	indexEngineVersionManager IndexEngineVersionManager

	estimateNonDiskSegmentPolicy calUpperLimitPolicy
	estimateDiskSegmentPolicy    calUpperLimitPolicy
	// A sloopy hack, so we can test with different segment row count without worrying that
	// they are re-calculated in every compaction.
	testingOnly bool
}

func newCompactionTrigger(
	meta *meta,
	compactionHandler compactionPlanContext,
	allocator allocator,
	handler Handler,
	indexVersionManager IndexEngineVersionManager,
) *compactionTrigger {
	return &compactionTrigger{
		meta:                         meta,
		allocator:                    allocator,
		signals:                      make(chan *compactionSignal, 100),
		compactionHandler:            compactionHandler,
		indexEngineVersionManager:    indexVersionManager,
		estimateDiskSegmentPolicy:    calBySchemaPolicyWithDiskIndex,
		estimateNonDiskSegmentPolicy: calBySchemaPolicy,
		handler:                      handler,
	}
}

func (t *compactionTrigger) start() {
	t.quit = make(chan struct{})
	t.globalTrigger = time.NewTicker(Params.DataCoordCfg.GlobalCompactionInterval.GetAsDuration(time.Second))
	t.wg.Add(2)
	go func() {
		defer logutil.LogPanic()
		defer t.wg.Done()

		for {
			select {
			case <-t.quit:
				log.Info("compaction trigger quit")
				return
			case signal := <-t.signals:
				// When compaction is disabled, there should be no signals to handle.
				switch {
				case signal.isGlobal:
					// ManualCompaction also use use handleGlobalSignal
					// so throw err here
					err := t.handleGlobalSignal(signal)
					if err != nil {
						log.Warn("unable to handleGlobalSignal", zap.Error(err))
					}
				default:
					// no need to handle err in handleSignal
					t.handleSignal(signal)
					// shouldn't reset, otherwise a frequent flushed collection will affect other collections
					// t.globalTrigger.Reset(Params.DataCoordCfg.GlobalCompactionInterval)
				}
			}
		}
	}()

	go t.startGlobalCompactionLoop()
}

func (t *compactionTrigger) startGlobalCompactionLoop() {
	defer logutil.LogPanic()
	defer t.wg.Done()

	log.Info("start global compaction loop")
	for {
		select {
		case <-t.quit:
			t.globalTrigger.Stop()
			log.Info("global compaction loop exit")
			return
		case <-t.globalTrigger.C:
			if autoCompactionEnabled() {
				err := t.triggerCompaction()
				if err != nil {
					log.Warn("unable to trigger global compaction", zap.Error(err))
				}
			}
		}
	}
}

func (t *compactionTrigger) stop() {
	close(t.quit)
	t.wg.Wait()
}

func (t *compactionTrigger) allocTs() (Timestamp, error) {
	cctx, cancel := context.WithTimeout(context.Background(), 5*time.Second)
	defer cancel()

	ts, err := t.allocator.allocTimestamp(cctx)
	if err != nil {
		return 0, err
	}

	return ts, nil
}

func (t *compactionTrigger) getCollection(collectionID UniqueID) (*collectionInfo, error) {
	ctx, cancel := context.WithTimeout(context.Background(), time.Second)
	defer cancel()
	coll, err := t.handler.GetCollection(ctx, collectionID)
	if err != nil {
		return nil, fmt.Errorf("collection ID %d not found, err: %w", collectionID, err)
	}
	return coll, nil
}

func (t *compactionTrigger) isCollectionAutoCompactionEnabled(coll *collectionInfo) bool {
	enabled, err := getCollectionAutoCompactionEnabled(coll.Properties)
	if err != nil {
		log.Warn("collection properties auto compaction not valid, returning false", zap.Error(err))
		return false
	}
	return enabled
}

func (t *compactionTrigger) isChannelCheckpointHealthy(vchanName string) bool {
	if paramtable.Get().DataCoordCfg.ChannelCheckpointMaxLag.GetAsInt64() <= 0 {
		return true
	}
	checkpoint := t.meta.GetChannelCheckpoint(vchanName)
	if checkpoint == nil {
		log.Warn("channel checkpoint not found", zap.String("channel", vchanName))
		return false
	}

	cpTime := tsoutil.PhysicalTime(checkpoint.GetTimestamp())
	return time.Since(cpTime) < paramtable.Get().DataCoordCfg.ChannelCheckpointMaxLag.GetAsDuration(time.Second)
}

func (t *compactionTrigger) getCompactTime(ts Timestamp, coll *collectionInfo) (*compactTime, error) {
	collectionTTL, err := getCollectionTTL(coll.Properties)
	if err != nil {
		return nil, err
	}

	pts, _ := tsoutil.ParseTS(ts)

	if collectionTTL > 0 {
		ttexpired := pts.Add(-collectionTTL)
		ttexpiredLogic := tsoutil.ComposeTS(ttexpired.UnixNano()/int64(time.Millisecond), 0)
		return &compactTime{ttexpiredLogic, collectionTTL}, nil
	}

	// no expiration time
	return &compactTime{0, 0}, nil
}

// triggerCompaction is an internal global compaction trigger
func (t *compactionTrigger) triggerCompaction() error {
	id, err := t.allocSignalID()
	if err != nil {
		return err
	}
	signal := &compactionSignal{
		id:       id,
		isForce:  false,
		isGlobal: true,
	}
	t.signals <- signal
	return nil
}

// triggerSingleCompaction triger a compaction bundled with collection-partition-channel-segment
func (t *compactionTrigger) triggerSingleCompaction(collectionID, partitionID, segmentID int64, channel string, blockToSendSignal bool) error {
	// If AutoCompaction disabled, no task would be generated
	if !autoCompactionEnabled() {
		return nil
	}

	id, err := t.allocSignalID()
	if err != nil {
		return err
	}
	signal := &compactionSignal{
		id:           id,
		isForce:      false,
		isGlobal:     false,
		collectionID: collectionID,
		partitionID:  partitionID,
		segmentID:    segmentID,
		channel:      channel,
	}
	if blockToSendSignal {
		t.signals <- signal
		return nil
	}
	select {
	case t.signals <- signal:
	default:
		log.Info("no space to send compaction signal", zap.Int64("collectionID", collectionID), zap.Int64("segmentID", segmentID), zap.String("channel", channel))
	}

	return nil
}

// forceTriggerCompaction force to start a compaction
// invoked by user `ManualCompaction` operation
func (t *compactionTrigger) forceTriggerCompaction(collectionID int64) (UniqueID, error) {
	if !compactionEnabled() {
		return -1, merr.WrapErrServiceUnavailable("compaction disabled")
	}

	id, err := t.allocSignalID()
	if err != nil {
		return -1, err
	}
	signal := &compactionSignal{
		id:           id,
		isForce:      true,
		isGlobal:     true,
		collectionID: collectionID,
	}

	err = t.handleGlobalSignal(signal)
	if err != nil {
		log.Warn("unable to handleGlobalSignal", zap.Error(err))
		return -1, err
	}

	return id, nil
}

func (t *compactionTrigger) allocSignalID() (UniqueID, error) {
	ctx, cancel := context.WithTimeout(context.Background(), 5*time.Second)
	defer cancel()
	return t.allocator.allocID(ctx)
}

func (t *compactionTrigger) getExpectedSegmentSize(collMeta *collectionInfo) int64 {
	indexInfos := t.meta.indexMeta.GetIndexesForCollection(collMeta.ID, "")

	vectorFields := typeutil.GetVectorFieldSchemas(collMeta.Schema)
	fieldIndexTypes := lo.SliceToMap(indexInfos, func(t *model.Index) (int64, indexparamcheck.IndexType) {
		return t.FieldID, GetIndexType(t.IndexParams)
	})
	vectorFieldsWithDiskIndex := lo.Filter(vectorFields, func(field *schemapb.FieldSchema, _ int) bool {
		if indexType, ok := fieldIndexTypes[field.FieldID]; ok {
			return indexparamcheck.IsDiskIndex(indexType)
		}
		return false
	})

	allDiskIndex := len(vectorFields) == len(vectorFieldsWithDiskIndex)
	if allDiskIndex {
		// Only if all vector fields index type are DiskANN, recalc segment max size here.
		return Params.DataCoordCfg.DiskSegmentMaxSize.GetAsInt64() * 1024 * 1024
	}
	// If some vector fields index type are not DiskANN, recalc segment max size using default policy.
	return Params.DataCoordCfg.SegmentMaxSize.GetAsInt64() * 1024 * 1024
}

func (t *compactionTrigger) SelectIndexedSegments(coll *collectionInfo, segments []*SegmentInfo) []*SegmentInfo {
	// Get all vector fields from collection schema
	vecFields := lo.FilterMap(coll.Schema.GetFields(), func(f *schemapb.FieldSchema, _ int) (int64, bool) {
		if typeutil.IsVectorType(f.GetDataType()) {
			return f.GetFieldID(), true
		}
		return 0, false
	})
	segmentIDs := lo.Map(segments, func(info *SegmentInfo, _ int) int64 {
		return info.GetID()
	})

	// get indexed segments that finished index on all vector field
	indexed := t.meta.indexMeta.GetIndexedSegments(coll.ID, segmentIDs, vecFields)
	if len(indexed) == 0 {
		return nil
	}

	indexedSet := typeutil.NewUniqueSet(indexed...)
	return lo.Filter(segments, func(segInfo *SegmentInfo, _ int) bool {
		return indexedSet.Contain(segInfo.GetID())
	})
}

func (t *compactionTrigger) handleGlobalSignal(signal *compactionSignal) error {
	t.forceMu.Lock()
	defer t.forceMu.Unlock()
	start := time.Now()

	log := log.With(zap.Int64("compactionID", signal.id),
		zap.Int64("signal.collectionID", signal.collectionID),
		zap.Int64("signal.partitionID", signal.partitionID),
		zap.Int64("signal.segmentID", signal.segmentID),
		zap.Bool("signal.force", signal.isForce),
	)

	m := t.meta.GetSegmentsChanPart(func(segment *SegmentInfo) bool {
		return (signal.collectionID == 0 || segment.CollectionID == signal.collectionID) &&
			isSegmentHealthy(segment) &&
			isFlush(segment) &&
			!segment.isCompacting && // not compacting now
			!segment.GetIsImporting() && // not importing now
			segment.GetLevel() != datapb.SegmentLevel_L0 // ignore level zero segments
	}) // m is list of chanPartSegments, which is channel-partition organized segments
	if len(m) == 0 {
		log.Info("the length of SegmentsChanPart is 0, skip to handle compaction")
		return nil
	}

	channelCheckpointOK := make(map[string]bool)
	isChannelCPOK := func(channelName string) bool {
		cached, ok := channelCheckpointOK[channelName]
		if ok {
			return cached
		}

		isHealthy := t.isChannelCheckpointHealthy(channelName)
		return isHealthy
	}

	collCache := make(map[int64]*collectionInfo)
	getColl := func(collectionID int64) (*collectionInfo, error) {
		if cached, ok := collCache[collectionID]; ok {
			return cached, nil
		}

		coll, err := t.getCollection(collectionID)
		if err != nil {
			return nil, err
		}

		collCache[collectionID] = coll
		return coll, nil
	}

	ts, err := t.allocTs()
	if err != nil {
		log.Warn("allocate ts failed, skip to handle compaction")
		return err
	}

	for _, group := range m {
		log := log.With(
			zap.Int64("collectionID", group.collectionID),
			zap.Int64("partitionID", group.partitionID),
			zap.String("channel", group.channelName),
		)

		coll, err := getColl(group.collectionID)
		if err != nil {
			log.Warn("failed to get collection info, skip handling compaction", zap.Error(err))
			continue
		}

		ct, err := t.getCompactTime(ts, coll)
		if err != nil {
			log.Warn("get compact time failed, skip to handle compaction", zap.Error(err))
			continue
		}

		if !signal.isForce {
			if !t.isCollectionAutoCompactionEnabled(coll) {
				log.RatedInfo(20, "collection auto compaction disabled")
				continue
			}

			if t.compactionHandler.isFull() {
				log.Warn("compaction plan skipped due to handler full")
				continue
			}

			if !isChannelCPOK(group.channelName) {
				continue
			}
		}

		if paramtable.Get().DataCoordCfg.IndexBasedCompaction.GetAsBool() {
			group.segments = t.SelectIndexedSegments(coll, group.segments)
		}

		if len(group.segments) == 0 {
			continue
		}

		expectedSize := t.getExpectedSegmentSize(coll)
		plans := t.generatePlans(group.segments, signal.isForce, ct, expectedSize)
		for _, plan := range plans {
			log := log.With(zap.Int64s("segmentIDs", fetchSegIDs(plan.GetSegmentBinlogs())))
			if !signal.isForce && t.compactionHandler.isFull() {
				log.Warn("compaction plan skipped due to handler full")
				break
			}
<<<<<<< HEAD

			if err := t.submitPlan(signal, plan); err != nil {
				log.Warn("failed to submit compaction plan", zap.Int64("planID", plan.GetPlanID()), zap.Error(err))
				continue
			}

=======
			start := time.Now()
			if err := fillOriginPlan(coll.Schema, t.allocator, plan); err != nil {
				log.Warn("failed to fill plan",
					zap.Int64("collectionID", signal.collectionID),
					zap.Int64s("segmentIDs", segIDs),
					zap.Error(err))
				continue
			}
			t.compactionHandler.execCompactionPlan(signal, plan)
>>>>>>> 970bf18a
			log.Info("time cost of generating global compaction",
				zap.Int64("planID", plan.GetPlanID()),
				zap.Duration("time cost", time.Since(start)),
			)
		}
	}
	return nil
}

// handleSignal processes segment flush caused partition-chan level compaction signal
// non-force signal handler, ignore isForce in signal
func (t *compactionTrigger) handleSignal(signal *compactionSignal) {
	t.forceMu.Lock()
	defer t.forceMu.Unlock()

	start := time.Now()
	segment := t.meta.GetHealthySegment(signal.segmentID)
	if segment == nil {
		log.Warn("segment in compaction signal not found in meta", zap.Int64("segmentID", signal.segmentID))
		return
	}

	log := log.With(
		zap.Int64("collectionID", segment.GetCollectionID()),
		zap.Int64("partitionID", segment.GetPartitionID()),
		zap.String("channel", segment.GetInsertChannel()),
	)

	coll, err := t.getCollection(segment.GetCollectionID())
	if err != nil {
		log.Warn("failed to get collection schema", zap.Error(err))
		return
	}

	// 1. check can do compaction
	if !t.ifChannelCanDoCompaction(signal.channel, coll) {
		return
	}

	// 2. get grouped segments
	segments := t.meta.SelectSegments(
		WithCollection(segment.GetCollectionID()),
		WithChannel(segment.GetInsertChannel()),
		SegmentFilterFunc(func(segInfo *SegmentInfo) bool {
			return isSegmentHealthy(segInfo) &&
				// choose the segments from the same collection, channel, partition
				segInfo.GetPartitionID() == segment.GetPartitionID() &&

				// choose flushed/flushing segments,
				// ignore compacting, importing, and, Level Zero segments ,
				isFlush(segInfo) &&
				!segInfo.isCompacting &&
				!segInfo.GetIsImporting() &&
				segInfo.GetLevel() != datapb.SegmentLevel_L0
		}))
	if Params.DataCoordCfg.IndexBasedCompaction.GetAsBool() {
		segments = t.SelectIndexedSegments(coll, segments)
	}

	if len(segments) == 0 {
		return
	}

	ts, err := t.allocTs()
	if err != nil {
		log.Warn("allocate ts failed, skip to handle compaction", zap.Error(err))
		return
	}

	ct, err := t.getCompactTime(ts, coll)
	if err != nil {
		log.Warn("get compact time failed, skip to handle compaction", zap.Error(err))
		return
	}

	// 3. generate and submit plans
	expectedSize := t.getExpectedSegmentSize(coll)
	plans := t.generatePlans(segments, false, ct, expectedSize)
	for _, plan := range plans {
		if t.compactionHandler.isFull() {
			log.Warn("compaction plan skipped due to handler full", zap.Int64("planID", plan.PlanID))
			break
		}
<<<<<<< HEAD

		segmentIDs := fetchSegIDs(plan.GetSegmentBinlogs())

		if err := t.submitPlan(signal, plan); err != nil {
			log.Warn("failed to submit compaction plan",
				zap.Int64("planID", plan.GetPlanID()),
				zap.Int64s("segmentIDs", segmentIDs),
				zap.Error(err),
			)
			continue
		}

=======
		start := time.Now()
		if err := fillOriginPlan(coll.Schema, t.allocator, plan); err != nil {
			log.Warn("failed to fill plan", zap.Error(err))
			continue
		}
		t.compactionHandler.execCompactionPlan(signal, plan)
>>>>>>> 970bf18a
		log.Info("time cost of generating compaction",
			zap.Int64("planID", plan.PlanID),
			zap.Int64("time cost", time.Since(start).Milliseconds()),
			zap.Int64s("segmentIDs", fetchSegIDs(plan.GetSegmentBinlogs())))
	}
}

func (t *compactionTrigger) submitPlan(signal *compactionSignal, plan *datapb.CompactionPlan) error {
	if err := fillOriginPlan(t.allocator, plan); err != nil {
		return err
	}

	if err := t.compactionHandler.execCompactionPlan(signal, plan); err != nil {
		return err
	}

	return nil
}

func (t *compactionTrigger) ifChannelCanDoCompaction(channel string, coll *collectionInfo) bool {
	if !t.isCollectionAutoCompactionEnabled(coll) {
		log.RatedInfo(20, "collection auto compaction disabled",
			zap.Int64("collectionID", coll.ID),
		)
		return false
	}

	if t.compactionHandler.isFull() {
		log.Warn("compaction plan skipped due to handler full")
		return false
	}

	if !t.isChannelCheckpointHealthy(channel) {
		log.Warn("compaction plan skipped due to channel checkpoint lag", zap.String("channel", channel))
		return false
	}

	return true
}

func (t *compactionTrigger) generatePlans(segments []*SegmentInfo, force bool, compactTime *compactTime, expectedSize int64) []*datapb.CompactionPlan {
	if len(segments) == 0 {
		log.Warn("the number of candidate segments is 0, skip to generate compaction plan")
		return []*datapb.CompactionPlan{}
	}
	// find segments need internal compaction
	// TODO add low priority candidates, for example if the segment is smaller than full 0.9 * max segment size but larger than small segment boundary, we only execute compaction when there are no compaction running actively
	var prioritizedCandidates []*SegmentInfo
	var smallCandidates []*SegmentInfo
	var nonPlannedSegments []*SegmentInfo

	// TODO, currently we lack of the measurement of data distribution, there should be another compaction help on redistributing segment based on scalar/vector field distribution
	for _, segment := range segments {
		segment := segment.ShadowClone()
		// TODO should we trigger compaction periodically even if the segment has no obvious reason to be compacted?
		if force || t.ShouldDoSingleCompaction(segment, compactTime) {
			prioritizedCandidates = append(prioritizedCandidates, segment)
		} else if t.isSmallSegment(segment, expectedSize) {
			smallCandidates = append(smallCandidates, segment)
		} else {
			nonPlannedSegments = append(nonPlannedSegments, segment)
		}
	}

	buckets := [][]*SegmentInfo{}
	// sort segment from large to small
	sort.Slice(prioritizedCandidates, func(i, j int) bool {
		if prioritizedCandidates[i].getSegmentSize() != prioritizedCandidates[j].getSegmentSize() {
			return prioritizedCandidates[i].getSegmentSize() > prioritizedCandidates[j].getSegmentSize()
		}
		return prioritizedCandidates[i].GetID() < prioritizedCandidates[j].GetID()
	})

	sort.Slice(smallCandidates, func(i, j int) bool {
		if smallCandidates[i].getSegmentSize() != smallCandidates[j].getSegmentSize() {
			return smallCandidates[i].getSegmentSize() > smallCandidates[j].getSegmentSize()
		}
		return smallCandidates[i].GetID() < smallCandidates[j].GetID()
	})

	// Sort non-planned from small to large.
	sort.Slice(nonPlannedSegments, func(i, j int) bool {
		if nonPlannedSegments[i].getSegmentSize() != nonPlannedSegments[j].getSegmentSize() {
			return nonPlannedSegments[i].getSegmentSize() < nonPlannedSegments[j].getSegmentSize()
		}
		return nonPlannedSegments[i].GetID() > nonPlannedSegments[j].GetID()
	})

	// greedy pick from large segment to small, the goal is to fill each segment to reach 512M
	// we must ensure all prioritized candidates is in a plan
	// TODO the compaction selection policy should consider if compaction workload is high
	for len(prioritizedCandidates) > 0 {
		var bucket []*SegmentInfo
		// pop out the first element
		segment := prioritizedCandidates[0]
		bucket = append(bucket, segment)
		prioritizedCandidates = prioritizedCandidates[1:]

		// only do single file compaction if segment is already large enough
		if segment.getSegmentSize() < expectedSize {
			var result []*SegmentInfo
			free := expectedSize - segment.getSegmentSize()
			maxNum := Params.DataCoordCfg.MaxSegmentToMerge.GetAsInt() - 1
			prioritizedCandidates, result, free = greedySelect(prioritizedCandidates, free, maxNum)
			bucket = append(bucket, result...)
			maxNum -= len(result)
			if maxNum > 0 {
				smallCandidates, result, _ = greedySelect(smallCandidates, free, maxNum)
				bucket = append(bucket, result...)
			}
		}
		// since this is priority compaction, we will execute even if there is only segment
		log.Info("pick priority candidate for compaction",
			zap.Int64("prioritized segmentID", segment.GetID()),
			zap.Int64s("picked segmentIDs", lo.Map(bucket, func(s *SegmentInfo, _ int) int64 { return s.GetID() })),
			zap.Int64("target size", lo.SumBy(bucket, func(s *SegmentInfo) int64 { return s.getSegmentSize() })),
			zap.Int64("target count", lo.SumBy(bucket, func(s *SegmentInfo) int64 { return s.GetNumOfRows() })),
		)
		buckets = append(buckets, bucket)
	}

	var remainingSmallSegs []*SegmentInfo
	// check if there are small candidates left can be merged into large segments
	for len(smallCandidates) > 0 {
		var bucket []*SegmentInfo
		// pop out the first element
		segment := smallCandidates[0]
		bucket = append(bucket, segment)
		smallCandidates = smallCandidates[1:]

		var result []*SegmentInfo
		free := expectedSize - segment.getSegmentSize()
		// for small segment merge, we pick one largest segment and merge as much as small segment together with it
		// Why reverse?	 try to merge as many segments as expected.
		// for instance, if a 255M and 255M is the largest small candidates, they will never be merged because of the MinSegmentToMerge limit.
		smallCandidates, result, _ = reverseGreedySelect(smallCandidates, free, Params.DataCoordCfg.MaxSegmentToMerge.GetAsInt()-1)
		bucket = append(bucket, result...)

		// only merge if candidate number is large than MinSegmentToMerge or if target size is large enough
		targetSize := lo.SumBy(bucket, func(s *SegmentInfo) int64 { return s.getSegmentSize() })
		if len(bucket) >= Params.DataCoordCfg.MinSegmentToMerge.GetAsInt() ||
			len(bucket) > 1 && t.isCompactableSegment(targetSize, expectedSize) {
			buckets = append(buckets, bucket)
		} else {
			remainingSmallSegs = append(remainingSmallSegs, bucket...)
		}
	}

	remainingSmallSegs = t.squeezeSmallSegmentsToBuckets(remainingSmallSegs, buckets, expectedSize)

	// If there are still remaining small segments, try adding them to non-planned segments.
	for _, npSeg := range nonPlannedSegments {
		bucket := []*SegmentInfo{npSeg}
		targetSize := npSeg.getSegmentSize()
		for i := len(remainingSmallSegs) - 1; i >= 0; i-- {
			// Note: could also simply use MaxRowNum as limit.
			if targetSize+remainingSmallSegs[i].getSegmentSize() <=
				int64(Params.DataCoordCfg.SegmentExpansionRate.GetAsFloat()*float64(expectedSize)) {
				bucket = append(bucket, remainingSmallSegs[i])
				targetSize += remainingSmallSegs[i].getSegmentSize()
				remainingSmallSegs = append(remainingSmallSegs[:i], remainingSmallSegs[i+1:]...)
			}
		}
		if len(bucket) > 1 {
			buckets = append(buckets, bucket)
		}
	}

	plans := make([]*datapb.CompactionPlan, len(buckets))
	for i, b := range buckets {
		plans[i] = segmentsToPlan(b, compactTime)
	}
	return plans
}

func segmentsToPlan(segments []*SegmentInfo, compactTime *compactTime) *datapb.CompactionPlan {
	plan := &datapb.CompactionPlan{
		Type:          datapb.CompactionType_MixCompaction,
		Channel:       segments[0].GetInsertChannel(),
		CollectionTtl: compactTime.collectionTTL.Nanoseconds(),
	}

	var size int64
	for _, s := range segments {
		segmentBinlogs := &datapb.CompactionSegmentBinlogs{
			SegmentID:           s.GetID(),
			FieldBinlogs:        s.GetBinlogs(),
			Field2StatslogPaths: s.GetStatslogs(),
			Deltalogs:           s.GetDeltalogs(),
			CollectionID:        s.GetCollectionID(),
			PartitionID:         s.GetPartitionID(),
		}
		plan.TotalRows += s.GetNumOfRows()
		size += s.getSegmentSize()
		plan.SegmentBinlogs = append(plan.SegmentBinlogs, segmentBinlogs)
	}

	log.Info("generate a plan for priority candidates", zap.Any("plan", plan),
		zap.Int("len(segments)", len(plan.GetSegmentBinlogs())),
		zap.Int64("target segment row", plan.TotalRows), zap.Int64("target segment size", size))
	return plan
}

func greedySelect(candidates []*SegmentInfo, free int64, maxSegment int) ([]*SegmentInfo, []*SegmentInfo, int64) {
	var result []*SegmentInfo

	for i := 0; i < len(candidates); {
		candidate := candidates[i]
		if len(result) < maxSegment && candidate.getSegmentSize() < free {
			result = append(result, candidate)
			free -= candidate.getSegmentSize()
			candidates = append(candidates[:i], candidates[i+1:]...)
		} else {
			i++
		}
	}

	return candidates, result, free
}

func reverseGreedySelect(candidates []*SegmentInfo, free int64, maxSegment int) ([]*SegmentInfo, []*SegmentInfo, int64) {
	var result []*SegmentInfo

	for i := len(candidates) - 1; i >= 0; i-- {
		candidate := candidates[i]
		if (len(result) < maxSegment) && (candidate.getSegmentSize() < free) {
			result = append(result, candidate)
			free -= candidate.getSegmentSize()
			candidates = append(candidates[:i], candidates[i+1:]...)
		}
	}
	return candidates, result, free
}

func (t *compactionTrigger) getCandidateSegments(channel string, partitionID UniqueID) []*SegmentInfo {
	segments := t.meta.GetSegmentsByChannel(channel)
	if Params.DataCoordCfg.IndexBasedCompaction.GetAsBool() {
		segments = FilterInIndexedSegments(t.handler, t.meta, segments...)
	}

	var res []*SegmentInfo
	for _, s := range segments {
		if !isSegmentHealthy(s) ||
			!isFlush(s) ||
			s.GetInsertChannel() != channel ||
			s.GetPartitionID() != partitionID ||
			s.isCompacting ||
			s.GetIsImporting() ||
			s.GetLevel() == datapb.SegmentLevel_L0 {
			continue
		}
		res = append(res, s)
	}

	return res
}

func (t *compactionTrigger) isSmallSegment(segment *SegmentInfo, expectedSize int64) bool {
	return segment.getSegmentSize() < int64(float64(expectedSize)*Params.DataCoordCfg.SegmentSmallProportion.GetAsFloat())
}

func (t *compactionTrigger) isCompactableSegment(targetSize, expectedSize int64) bool {
	smallProportion := Params.DataCoordCfg.SegmentSmallProportion.GetAsFloat()
	compactableProportion := Params.DataCoordCfg.SegmentCompactableProportion.GetAsFloat()

	// avoid invalid single segment compaction
	if compactableProportion < smallProportion {
		compactableProportion = smallProportion
	}

	return targetSize > int64(float64(expectedSize)*compactableProportion)
}

func isExpandableSmallSegment(segment *SegmentInfo, expectedSize int64) bool {
	return segment.getSegmentSize() < int64(float64(expectedSize)*(Params.DataCoordCfg.SegmentExpansionRate.GetAsFloat()-1))
}

func (t *compactionTrigger) ShouldDoSingleCompaction(segment *SegmentInfo, compactTime *compactTime) bool {
	// no longer restricted binlog numbers because this is now related to field numbers

	binlogCount := GetBinlogCount(segment.GetBinlogs())
	deltaLogCount := GetBinlogCount(segment.GetDeltalogs())
	if deltaLogCount > Params.DataCoordCfg.SingleCompactionDeltalogMaxNum.GetAsInt() {
		log.Info("total delta number is too much, trigger compaction", zap.Int64("segmentID", segment.ID), zap.Int("Bin logs", binlogCount), zap.Int("Delta logs", deltaLogCount))
		return true
	}

	// if expire time is enabled, put segment into compaction candidate
	totalExpiredSize := int64(0)
	totalExpiredRows := 0
	for _, binlogs := range segment.GetBinlogs() {
		for _, l := range binlogs.GetBinlogs() {
			// TODO, we should probably estimate expired log entries by total rows in binlog and the ralationship of timeTo, timeFrom and expire time
			if l.TimestampTo < compactTime.expireTime {
				log.RatedDebug(10, "mark binlog as expired",
					zap.Int64("segmentID", segment.ID),
					zap.Int64("binlogID", l.GetLogID()),
					zap.Uint64("binlogTimestampTo", l.TimestampTo),
					zap.Uint64("compactExpireTime", compactTime.expireTime))
				totalExpiredRows += int(l.GetEntriesNum())
				totalExpiredSize += l.GetMemorySize()
			}
		}
	}

	if float64(totalExpiredRows)/float64(segment.GetNumOfRows()) >= Params.DataCoordCfg.SingleCompactionRatioThreshold.GetAsFloat() ||
		totalExpiredSize > Params.DataCoordCfg.SingleCompactionExpiredLogMaxSize.GetAsInt64() {
		log.Info("total expired entities is too much, trigger compaction", zap.Int64("segmentID", segment.ID),
			zap.Int("expiredRows", totalExpiredRows), zap.Int64("expiredLogSize", totalExpiredSize),
			zap.Bool("createdByCompaction", segment.CreatedByCompaction), zap.Int64s("compactionFrom", segment.CompactionFrom))
		return true
	}

	totalDeletedRows := 0
	totalDeleteLogSize := int64(0)
	for _, deltaLogs := range segment.GetDeltalogs() {
		for _, l := range deltaLogs.GetBinlogs() {
			totalDeletedRows += int(l.GetEntriesNum())
			totalDeleteLogSize += l.GetMemorySize()
		}
	}

	// currently delta log size and delete ratio policy is applied
	if float64(totalDeletedRows)/float64(segment.GetNumOfRows()) >= Params.DataCoordCfg.SingleCompactionRatioThreshold.GetAsFloat() || totalDeleteLogSize > Params.DataCoordCfg.SingleCompactionDeltaLogMaxSize.GetAsInt64() {
		log.Info("total delete entities is too much, trigger compaction",
			zap.Int64("segmentID", segment.ID),
			zap.Int64("numRows", segment.GetNumOfRows()),
			zap.Int("deleted rows", totalDeletedRows),
			zap.Int64("delete log size", totalDeleteLogSize))
		return true
	}

	if Params.DataCoordCfg.AutoUpgradeSegmentIndex.GetAsBool() {
		// index version of segment lower than current version and IndexFileKeys should have value, trigger compaction
		indexIDToSegIdxes := t.meta.indexMeta.GetSegmentIndexes(segment.CollectionID, segment.ID)
		for _, index := range indexIDToSegIdxes {
			if index.CurrentIndexVersion < t.indexEngineVersionManager.GetCurrentIndexEngineVersion() &&
				len(index.IndexFileKeys) > 0 {
				log.Info("index version is too old, trigger compaction",
					zap.Int64("segmentID", segment.ID),
					zap.Int64("indexID", index.IndexID),
					zap.Strings("indexFileKeys", index.IndexFileKeys),
					zap.Int32("currentIndexVersion", index.CurrentIndexVersion),
					zap.Int32("currentEngineVersion", t.indexEngineVersionManager.GetCurrentIndexEngineVersion()))
				return true
			}
		}
	}

	return false
}

func isFlush(segment *SegmentInfo) bool {
	return segment.GetState() == commonpb.SegmentState_Flushed || segment.GetState() == commonpb.SegmentState_Flushing
}

func fetchSegIDs(segBinLogs []*datapb.CompactionSegmentBinlogs) []int64 {
	var segIDs []int64
	for _, segBinLog := range segBinLogs {
		segIDs = append(segIDs, segBinLog.GetSegmentID())
	}
	return segIDs
}

// buckets will be updated inplace
func (t *compactionTrigger) squeezeSmallSegmentsToBuckets(small []*SegmentInfo, buckets [][]*SegmentInfo, expectedSize int64) (remaining []*SegmentInfo) {
	for i := len(small) - 1; i >= 0; i-- {
		s := small[i]
		if !isExpandableSmallSegment(s, expectedSize) {
			continue
		}
		// Try squeeze this segment into existing plans. This could cause segment size to exceed maxSize.
		for bidx, b := range buckets {
			totalSize := lo.SumBy(b, func(s *SegmentInfo) int64 { return s.getSegmentSize() })
			if totalSize+s.getSegmentSize() > int64(Params.DataCoordCfg.SegmentExpansionRate.GetAsFloat()*float64(expectedSize)) {
				continue
			}
			buckets[bidx] = append(buckets[bidx], s)

			small = append(small[:i], small[i+1:]...)
			break
		}
	}

	return small
}

func compactionEnabled() bool {
	return paramtable.Get().DataCoordCfg.EnableCompaction.GetAsBool()
}

func autoCompactionEnabled() bool {
	return compactionEnabled() && paramtable.Get().DataCoordCfg.EnableAutoCompaction.GetAsBool()
}<|MERGE_RESOLUTION|>--- conflicted
+++ resolved
@@ -472,24 +472,12 @@
 				log.Warn("compaction plan skipped due to handler full")
 				break
 			}
-<<<<<<< HEAD
-
-			if err := t.submitPlan(signal, plan); err != nil {
+
+			if err := t.submitPlan(coll.Schema, signal, plan); err != nil {
 				log.Warn("failed to submit compaction plan", zap.Int64("planID", plan.GetPlanID()), zap.Error(err))
 				continue
 			}
 
-=======
-			start := time.Now()
-			if err := fillOriginPlan(coll.Schema, t.allocator, plan); err != nil {
-				log.Warn("failed to fill plan",
-					zap.Int64("collectionID", signal.collectionID),
-					zap.Int64s("segmentIDs", segIDs),
-					zap.Error(err))
-				continue
-			}
-			t.compactionHandler.execCompactionPlan(signal, plan)
->>>>>>> 970bf18a
 			log.Info("time cost of generating global compaction",
 				zap.Int64("planID", plan.GetPlanID()),
 				zap.Duration("time cost", time.Since(start)),
@@ -573,11 +561,9 @@
 			log.Warn("compaction plan skipped due to handler full", zap.Int64("planID", plan.PlanID))
 			break
 		}
-<<<<<<< HEAD
 
 		segmentIDs := fetchSegIDs(plan.GetSegmentBinlogs())
-
-		if err := t.submitPlan(signal, plan); err != nil {
+		if err := t.submitPlan(coll.Schema, signal, plan); err != nil {
 			log.Warn("failed to submit compaction plan",
 				zap.Int64("planID", plan.GetPlanID()),
 				zap.Int64s("segmentIDs", segmentIDs),
@@ -586,14 +572,6 @@
 			continue
 		}
 
-=======
-		start := time.Now()
-		if err := fillOriginPlan(coll.Schema, t.allocator, plan); err != nil {
-			log.Warn("failed to fill plan", zap.Error(err))
-			continue
-		}
-		t.compactionHandler.execCompactionPlan(signal, plan)
->>>>>>> 970bf18a
 		log.Info("time cost of generating compaction",
 			zap.Int64("planID", plan.PlanID),
 			zap.Int64("time cost", time.Since(start).Milliseconds()),
@@ -601,15 +579,12 @@
 	}
 }
 
-func (t *compactionTrigger) submitPlan(signal *compactionSignal, plan *datapb.CompactionPlan) error {
-	if err := fillOriginPlan(t.allocator, plan); err != nil {
+func (t *compactionTrigger) submitPlan(schema *schemapb.CollectionSchema, signal *compactionSignal, plan *datapb.CompactionPlan) error {
+	if err := fillOriginPlan(schema, t.allocator, plan); err != nil {
 		return err
 	}
 
-	if err := t.compactionHandler.execCompactionPlan(signal, plan); err != nil {
-		return err
-	}
-
+	t.compactionHandler.execCompactionPlan(signal, plan)
 	return nil
 }
 
