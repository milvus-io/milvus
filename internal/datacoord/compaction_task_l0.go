// Licensed to the LF AI & Data foundation under one
// or more contributor license agreements. See the NOTICE file
// distributed with this work for additional information
// regarding copyright ownership. The ASF licenses this file
// to you under the Apache License, Version 2.0 (the
// "License"); you may not use this file except in compliance
// with the License. You may obtain a copy of the License at
//
//     http://www.apache.org/licenses/LICENSE-2.0
//
// Unless required by applicable law or agreed to in writing, software
// distributed under the License is distributed on an "AS IS" BASIS,
// WITHOUT WARRANTIES OR CONDITIONS OF ANY KIND, either express or implied.
// See the License for the specific language governing permissions and
// limitations under the License.

package datacoord

import (
	"context"
	"fmt"
	"time"

	"github.com/cockroachdb/errors"
	"github.com/samber/lo"
	"go.opentelemetry.io/otel/trace"
	"go.uber.org/zap"

	"github.com/milvus-io/milvus-proto/go-api/v2/commonpb"
	"github.com/milvus-io/milvus/internal/proto/datapb"
	"github.com/milvus-io/milvus/pkg/common"
	"github.com/milvus-io/milvus/pkg/log"
	"github.com/milvus-io/milvus/pkg/util/merr"
)

var _ CompactionTask = (*l0CompactionTask)(nil)

type l0CompactionTask struct {
	*datapb.CompactionTask
	plan   *datapb.CompactionPlan
	result *datapb.CompactionPlanResult

	span      trace.Span
	allocator allocator
	sessions  SessionManager
	meta      CompactionMeta
}

// Note: return True means exit this state machine.
// ONLY return True for processCompleted or processFailed
func (t *l0CompactionTask) Process() bool {
	switch t.GetState() {
	case datapb.CompactionTaskState_pipelining:
		return t.processPipelining()
	case datapb.CompactionTaskState_executing:
		return t.processExecuting()
	case datapb.CompactionTaskState_timeout:
		return t.processTimeout()
	case datapb.CompactionTaskState_meta_saved:
		return t.processMetaSaved()
	case datapb.CompactionTaskState_completed:
		return t.processCompleted()
	case datapb.CompactionTaskState_failed:
		return t.processFailed()
	}
	return true
}

func (t *l0CompactionTask) processPipelining() bool {
	if t.NeedReAssignNodeID() {
		return false
	}

	log := log.With(zap.Int64("triggerID", t.GetTriggerID()), zap.Int64("nodeID", t.GetNodeID()))
	var err error
	t.plan, err = t.BuildCompactionRequest()
	if err != nil {
		log.Warn("l0CompactionTask failed to build compaction request", zap.Error(err))
		err = t.updateAndSaveTaskMeta(setState(datapb.CompactionTaskState_failed), setFailReason(err.Error()))
		if err != nil {
			log.Warn("l0CompactionTask failed to updateAndSaveTaskMeta", zap.Error(err))
			return false
		}

		return t.processFailed()
	}

	err = t.sessions.Compaction(context.TODO(), t.GetNodeID(), t.GetPlan())
	if err != nil {
		log.Warn("l0CompactionTask failed to notify compaction tasks to DataNode", zap.Int64("planID", t.GetPlanID()), zap.Error(err))
		t.updateAndSaveTaskMeta(setState(datapb.CompactionTaskState_pipelining), setNodeID(NullNodeID))
		return false
	}

	t.updateAndSaveTaskMeta(setState(datapb.CompactionTaskState_executing))
	return false
}

func (t *l0CompactionTask) processExecuting() bool {
	log := log.With(zap.Int64("planID", t.GetPlanID()), zap.Int64("nodeID", t.GetNodeID()))
	result, err := t.sessions.GetCompactionPlanResult(t.GetNodeID(), t.GetPlanID())
	if err != nil || result == nil {
		if errors.Is(err, merr.ErrNodeNotFound) {
			t.updateAndSaveTaskMeta(setState(datapb.CompactionTaskState_pipelining), setNodeID(NullNodeID))
		}
		log.Warn("l0CompactionTask failed to get compaction result", zap.Error(err))
		return false
	}
	switch result.GetState() {
	case datapb.CompactionTaskState_executing:
		// will L0Compaction be timeouted?
		if t.checkTimeout() {
			err := t.updateAndSaveTaskMeta(setState(datapb.CompactionTaskState_timeout))
			if err != nil {
				log.Warn("l0CompactionTask failed to set task timeout state", zap.Error(err))
				return false
			}
			return t.processTimeout()
		}
	case datapb.CompactionTaskState_completed:
		t.result = result
		if err := t.saveSegmentMeta(); err != nil {
			log.Warn("l0CompactionTask failed to save segment meta", zap.Error(err))
			return false
		}

		if err := t.updateAndSaveTaskMeta(setState(datapb.CompactionTaskState_meta_saved)); err != nil {
			log.Warn("l0CompactionTask failed to save task meta_saved state", zap.Error(err))
			return false
		}
		return t.processMetaSaved()
	case datapb.CompactionTaskState_failed:
		if err := t.updateAndSaveTaskMeta(setState(datapb.CompactionTaskState_failed)); err != nil {
			log.Warn("l0CompactionTask failed to set task failed state", zap.Error(err))
			return false
		}
		return t.processFailed()
	}
	return false
}

func (t *l0CompactionTask) processMetaSaved() bool {
	err := t.updateAndSaveTaskMeta(setState(datapb.CompactionTaskState_completed))
	if err != nil {
		log.Warn("l0CompactionTask unable to processMetaSaved", zap.Int64("planID", t.GetPlanID()), zap.Error(err))
		return false
	}
	return t.processCompleted()
}

func (t *l0CompactionTask) processCompleted() bool {
	if t.hasAssignedWorker() {
		err := t.sessions.DropCompactionPlan(t.GetNodeID(), &datapb.DropCompactionPlanRequest{
			PlanID: t.GetPlanID(),
		})
		if err != nil {
			log.Warn("l0CompactionTask unable to drop compaction plan", zap.Int64("planID", t.GetPlanID()), zap.Error(err))
		}
	}

	t.resetSegmentCompacting()
	UpdateCompactionSegmentSizeMetrics(t.result.GetSegments())
	log.Info("l0CompactionTask processCompleted done", zap.Int64("planID", t.GetPlanID()))
	return true
}

func (t *l0CompactionTask) processTimeout() bool {
	t.resetSegmentCompacting()
	return true
}

func (t *l0CompactionTask) processFailed() bool {
	if t.hasAssignedWorker() {
		err := t.sessions.DropCompactionPlan(t.GetNodeID(), &datapb.DropCompactionPlanRequest{
			PlanID: t.GetPlanID(),
		})
		if err != nil {
			log.Warn("l0CompactionTask processFailed unable to drop compaction plan", zap.Int64("planID", t.GetPlanID()), zap.Error(err))
		}
	}

	t.resetSegmentCompacting()
	log.Info("l0CompactionTask processFailed done", zap.Int64("taskID", t.GetTriggerID()), zap.Int64("planID", t.GetPlanID()))
	return true
}

func (t *l0CompactionTask) GetSpan() trace.Span {
	return t.span
}

func (t *l0CompactionTask) GetResult() *datapb.CompactionPlanResult {
	return t.result
}

func (t *l0CompactionTask) SetTask(task *datapb.CompactionTask) {
	t.CompactionTask = task
}

func (t *l0CompactionTask) SetSpan(span trace.Span) {
	t.span = span
}

func (t *l0CompactionTask) EndSpan() {
	if t.span != nil {
		t.span.End()
	}
}

func (t *l0CompactionTask) SetPlan(plan *datapb.CompactionPlan) {
	t.plan = plan
}

func (t *l0CompactionTask) GetPlan() *datapb.CompactionPlan {
	return t.plan
}

<<<<<<< HEAD
func (t *l0CompactionTask) SetStartTime(startTime int64) {
	t.StartTime = startTime
}

func (t *l0CompactionTask) GetLabel() string {
	return fmt.Sprintf("%d-%s", t.PartitionID, t.GetChannel())
}

=======
>>>>>>> d8668fe4
func (t *l0CompactionTask) NeedReAssignNodeID() bool {
	return t.GetState() == datapb.CompactionTaskState_pipelining && (!t.hasAssignedWorker())
}

func (t *l0CompactionTask) SetResult(result *datapb.CompactionPlanResult) {
	t.result = result
}

func (t *l0CompactionTask) CleanLogPath() {
	if t.plan == nil {
		return
	}
	if t.plan.GetSegmentBinlogs() != nil {
		for _, binlogs := range t.plan.GetSegmentBinlogs() {
			binlogs.FieldBinlogs = nil
			binlogs.Field2StatslogPaths = nil
			binlogs.Deltalogs = nil
		}
	}
	if t.result.GetSegments() != nil {
		for _, segment := range t.result.GetSegments() {
			segment.InsertLogs = nil
			segment.Deltalogs = nil
			segment.Field2StatslogPaths = nil
		}
	}
}

func (t *l0CompactionTask) ShadowClone(opts ...compactionTaskOpt) *datapb.CompactionTask {
	taskClone := &datapb.CompactionTask{
		PlanID:           t.GetPlanID(),
		TriggerID:        t.GetTriggerID(),
		State:            t.GetState(),
		StartTime:        t.GetStartTime(),
		EndTime:          t.GetEndTime(),
		TimeoutInSeconds: t.GetTimeoutInSeconds(),
		Type:             t.GetType(),
		CollectionTtl:    t.CollectionTtl,
		CollectionID:     t.GetCollectionID(),
		PartitionID:      t.GetPartitionID(),
		Channel:          t.GetChannel(),
		InputSegments:    t.GetInputSegments(),
		ResultSegments:   t.GetResultSegments(),
		TotalRows:        t.TotalRows,
		Schema:           t.Schema,
		NodeID:           t.GetNodeID(),
		FailReason:       t.GetFailReason(),
		RetryTimes:       t.GetRetryTimes(),
		Pos:              t.GetPos(),
	}
	for _, opt := range opts {
		opt(taskClone)
	}
	return taskClone
}

func (t *l0CompactionTask) BuildCompactionRequest() (*datapb.CompactionPlan, error) {
	beginLogID, _, err := t.allocator.allocN(1)
	if err != nil {
		return nil, err
	}
	plan := &datapb.CompactionPlan{
		PlanID:           t.GetPlanID(),
		StartTime:        t.GetStartTime(),
		TimeoutInSeconds: t.GetTimeoutInSeconds(),
		Type:             t.GetType(),
		Channel:          t.GetChannel(),
		CollectionTtl:    t.GetCollectionTtl(),
		TotalRows:        t.GetTotalRows(),
		Schema:           t.GetSchema(),
		BeginLogID:       beginLogID,
		SlotUsage:        Params.DataCoordCfg.L0DeleteCompactionSlotUsage.GetAsInt64(),
	}

	log := log.With(zap.Int64("taskID", t.GetTriggerID()), zap.Int64("planID", plan.GetPlanID()))
	for _, segID := range t.GetInputSegments() {
		segInfo := t.meta.GetHealthySegment(segID)
		if segInfo == nil {
			return nil, merr.WrapErrSegmentNotFound(segID)
		}
		plan.SegmentBinlogs = append(plan.SegmentBinlogs, &datapb.CompactionSegmentBinlogs{
			SegmentID:     segID,
			CollectionID:  segInfo.GetCollectionID(),
			PartitionID:   segInfo.GetPartitionID(),
			Level:         segInfo.GetLevel(),
			InsertChannel: segInfo.GetInsertChannel(),
			Deltalogs:     segInfo.GetDeltalogs(),
		})
	}

	// Select sealed L1 segments for LevelZero compaction that meets the condition:
	// dmlPos < triggerInfo.pos
	sealedSegments := t.meta.SelectSegments(WithCollection(t.GetCollectionID()), SegmentFilterFunc(func(info *SegmentInfo) bool {
		return (t.GetPartitionID() == common.AllPartitionsID || info.GetPartitionID() == t.GetPartitionID()) &&
			info.GetInsertChannel() == plan.GetChannel() &&
			isFlushState(info.GetState()) &&
			!info.GetIsImporting() &&
			info.GetLevel() != datapb.SegmentLevel_L0 &&
			info.GetStartPosition().GetTimestamp() < t.GetPos().GetTimestamp()
	}))

	if len(sealedSegments) == 0 {
		// TO-DO fast finish l0 segment, just drop l0 segment
		log.Info("l0Compaction available non-L0 Segments is empty ")
		return nil, errors.Errorf("Selected zero L1/L2 segments for the position=%v", t.GetPos())
	}

	for _, segInfo := range sealedSegments {
		// TODO should allow parallel executing of l0 compaction
		if segInfo.isCompacting {
			log.Warn("l0CompactionTask candidate segment is compacting", zap.Int64("segmentID", segInfo.GetID()))
			return nil, merr.WrapErrCompactionPlanConflict(fmt.Sprintf("segment %d is compacting", segInfo.GetID()))
		}
	}

	sealedSegBinlogs := lo.Map(sealedSegments, func(info *SegmentInfo, _ int) *datapb.CompactionSegmentBinlogs {
		return &datapb.CompactionSegmentBinlogs{
			SegmentID:           info.GetID(),
			Field2StatslogPaths: info.GetStatslogs(),
			InsertChannel:       info.GetInsertChannel(),
			Level:               info.GetLevel(),
			CollectionID:        info.GetCollectionID(),
			PartitionID:         info.GetPartitionID(),
		}
	})

	plan.SegmentBinlogs = append(plan.SegmentBinlogs, sealedSegBinlogs...)
	log.Info("l0CompactionTask refreshed level zero compaction plan",
		zap.Any("target position", t.GetPos()),
		zap.Any("target segments count", len(sealedSegBinlogs)))
	return plan, nil
}

func (t *l0CompactionTask) resetSegmentCompacting() {
	t.meta.SetSegmentsCompacting(t.GetInputSegments(), false)
}

func (t *l0CompactionTask) hasAssignedWorker() bool {
	return t.GetNodeID() != 0 && t.GetNodeID() != NullNodeID
}

func (t *l0CompactionTask) checkTimeout() bool {
	if t.GetTimeoutInSeconds() > 0 {
		start := time.Unix(t.GetStartTime(), 0)
		diff := time.Since(start).Seconds()
		if diff > float64(t.GetTimeoutInSeconds()) {
			log.Warn("compaction timeout",
				zap.Int64("taskID", t.GetTriggerID()),
				zap.Int64("planID", t.GetPlanID()),
				zap.Int64("nodeID", t.GetNodeID()),
				zap.Int32("timeout in seconds", t.GetTimeoutInSeconds()),
				zap.Time("startTime", start),
			)
			return true
		}
	}
	return false
}

func (t *l0CompactionTask) SetNodeID(id UniqueID) error {
	return t.updateAndSaveTaskMeta(setNodeID(id))
}

func (t *l0CompactionTask) SaveTaskMeta() error {
	return t.saveTaskMeta(t.CompactionTask)
}

func (t *l0CompactionTask) updateAndSaveTaskMeta(opts ...compactionTaskOpt) error {
	task := t.ShadowClone(opts...)
	err := t.saveTaskMeta(task)
	if err != nil {
		return err
	}
	t.CompactionTask = task
	return nil
}

func (t *l0CompactionTask) saveTaskMeta(task *datapb.CompactionTask) error {
	return t.meta.SaveCompactionTask(task)
}

func (t *l0CompactionTask) saveSegmentMeta() error {
	result := t.result
	var operators []UpdateOperator
	for _, seg := range result.GetSegments() {
		operators = append(operators, AddBinlogsOperator(seg.GetSegmentID(), nil, nil, seg.GetDeltalogs()))
	}

	for _, segID := range t.InputSegments {
		operators = append(operators, UpdateStatusOperator(segID, commonpb.SegmentState_Dropped), UpdateCompactedOperator(segID))
	}

	log.Info("meta update: update segments info for level zero compaction",
		zap.Int64("planID", t.GetPlanID()),
	)

	return t.meta.UpdateSegmentsInfo(operators...)
}<|MERGE_RESOLUTION|>--- conflicted
+++ resolved
@@ -184,16 +184,20 @@
 	return true
 }
 
+func (t *l0CompactionTask) GetResult() *datapb.CompactionPlanResult {
+	return t.result
+}
+
+func (t *l0CompactionTask) SetResult(result *datapb.CompactionPlanResult) {
+	t.result = result
+}
+
+func (t *l0CompactionTask) SetTask(task *datapb.CompactionTask) {
+	t.CompactionTask = task
+}
+
 func (t *l0CompactionTask) GetSpan() trace.Span {
 	return t.span
-}
-
-func (t *l0CompactionTask) GetResult() *datapb.CompactionPlanResult {
-	return t.result
-}
-
-func (t *l0CompactionTask) SetTask(task *datapb.CompactionTask) {
-	t.CompactionTask = task
 }
 
 func (t *l0CompactionTask) SetSpan(span trace.Span) {
@@ -214,7 +218,6 @@
 	return t.plan
 }
 
-<<<<<<< HEAD
 func (t *l0CompactionTask) SetStartTime(startTime int64) {
 	t.StartTime = startTime
 }
@@ -223,14 +226,8 @@
 	return fmt.Sprintf("%d-%s", t.PartitionID, t.GetChannel())
 }
 
-=======
->>>>>>> d8668fe4
 func (t *l0CompactionTask) NeedReAssignNodeID() bool {
 	return t.GetState() == datapb.CompactionTaskState_pipelining && (!t.hasAssignedWorker())
-}
-
-func (t *l0CompactionTask) SetResult(result *datapb.CompactionPlanResult) {
-	t.result = result
 }
 
 func (t *l0CompactionTask) CleanLogPath() {
