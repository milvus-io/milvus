--- conflicted
+++ resolved
@@ -330,7 +330,6 @@
 }
 
 func (t *l0CompactionTask) processFailed() bool {
-<<<<<<< HEAD
 	if t.GetNodeID() != 0 && t.GetNodeID() != NullNodeID {
 		err := t.sessions.DropCompactionPlan(t.GetNodeID(), &datapb.DropCompactionPlanRequest{
 			PlanID: t.GetPlanID(),
@@ -342,16 +341,6 @@
 
 	t.resetSegmentCompacting()
 	log.Info("l0CompactionTask processFailed done", zap.Int64("taskID", t.GetTriggerID()), zap.Int64("planID", t.GetPlanID()))
-=======
-	if err := t.sessions.DropCompactionPlan(t.GetNodeID(), &datapb.DropCompactionPlanRequest{
-		PlanID: t.GetPlanID(),
-	}); err != nil {
-		log.Warn("l0CompactionTask processFailed unable to drop compaction plan", zap.Int64("planID", t.GetPlanID()), zap.Error(err))
-	}
-
-	t.resetSegmentCompacting()
-	log.Info("l0CompactionTask processFailed done", zap.Int64("planID", t.GetPlanID()))
->>>>>>> d7a3697f
 	return true
 }
 
