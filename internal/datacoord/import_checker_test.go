--- conflicted
+++ resolved
@@ -304,22 +304,7 @@
 
 func (s *ImportCheckerSuite) TestCheckFailure() {
 	catalog := s.imeta.(*importMeta).catalog.(*mocks.DataCoordCatalog)
-<<<<<<< HEAD
-	catalog.EXPECT().SavePreImportTask(mock.Anything).Return(nil)
-
-	pit1 := &preImportTask{
-		PreImportTask: &datapb.PreImportTask{
-			JobID:  s.jobID,
-			TaskID: 1,
-			State:  datapb.ImportTaskStateV2_Pending,
-		},
-		tr: timerecord.NewTimeRecorder("import task"),
-	}
-	err := s.imeta.AddTask(pit1)
-	s.NoError(err)
-=======
-	catalog.EXPECT().SaveImportTask(mock.Anything).Return(nil)
->>>>>>> 3a80d1f6
+	catalog.EXPECT().SaveImportTask(mock.Anything).Return(nil)
 
 	it := &importTask{
 		ImportTaskV2: &datapb.ImportTaskV2{
@@ -328,6 +313,7 @@
 			State:      datapb.ImportTaskStateV2_Pending,
 			SegmentIDs: []int64{2},
 		},
+		tr: timerecord.NewTimeRecorder("import task"),
 	}
 	err := s.imeta.AddTask(it)
 	s.NoError(err)
