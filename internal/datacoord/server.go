// Licensed to the LF AI & Data foundation under one
// or more contributor license agreements. See the NOTICE file
// distributed with this work for additional information
// regarding copyright ownership. The ASF licenses this file
// to you under the Apache License, Version 2.0 (the
// "License"); you may not use this file except in compliance
// with the License. You may obtain a copy of the License at
//
//     http://www.apache.org/licenses/LICENSE-2.0
//
// Unless required by applicable law or agreed to in writing, software
// distributed under the License is distributed on an "AS IS" BASIS,
// WITHOUT WARRANTIES OR CONDITIONS OF ANY KIND, either express or implied.
// See the License for the specific language governing permissions and
// limitations under the License.

package datacoord

import (
	"context"
	"fmt"
	"math/rand"
	"os"
	"sync"
	"sync/atomic"
	"syscall"
	"time"

	"github.com/blang/semver/v4"
	"github.com/cockroachdb/errors"
	"github.com/samber/lo"
	"github.com/tidwall/gjson"
	"github.com/tikv/client-go/v2/txnkv"
	clientv3 "go.etcd.io/etcd/client/v3"
	"go.uber.org/zap"

	"github.com/milvus-io/milvus-proto/go-api/v2/commonpb"
	"github.com/milvus-io/milvus-proto/go-api/v2/milvuspb"
	globalIDAllocator "github.com/milvus-io/milvus/internal/allocator"
	"github.com/milvus-io/milvus/internal/coordinator/coordclient"
	"github.com/milvus-io/milvus/internal/datacoord/allocator"
	"github.com/milvus-io/milvus/internal/datacoord/broker"
	"github.com/milvus-io/milvus/internal/datacoord/session"
	datanodeclient "github.com/milvus-io/milvus/internal/distributed/datanode/client"
	indexnodeclient "github.com/milvus-io/milvus/internal/distributed/indexnode/client"
	etcdkv "github.com/milvus-io/milvus/internal/kv/etcd"
	"github.com/milvus-io/milvus/internal/kv/tikv"
	"github.com/milvus-io/milvus/internal/metastore/kv/datacoord"
	"github.com/milvus-io/milvus/internal/proto/datapb"
	"github.com/milvus-io/milvus/internal/storage"
	"github.com/milvus-io/milvus/internal/types"
	"github.com/milvus-io/milvus/internal/util/dependency"
	"github.com/milvus-io/milvus/internal/util/sessionutil"
	"github.com/milvus-io/milvus/internal/util/streamingutil"
	"github.com/milvus-io/milvus/pkg/kv"
	"github.com/milvus-io/milvus/pkg/log"
	"github.com/milvus-io/milvus/pkg/metrics"
	"github.com/milvus-io/milvus/pkg/util"
	"github.com/milvus-io/milvus/pkg/util/expr"
	"github.com/milvus-io/milvus/pkg/util/logutil"
	"github.com/milvus-io/milvus/pkg/util/merr"
	"github.com/milvus-io/milvus/pkg/util/metricsinfo"
	"github.com/milvus-io/milvus/pkg/util/paramtable"
	"github.com/milvus-io/milvus/pkg/util/retry"
	"github.com/milvus-io/milvus/pkg/util/typeutil"
)

const (
	connMetaMaxRetryTime = 100
	allPartitionID       = 0 // partitionID means no filtering
)

var (
	// TODO: sunby put to config
	enableTtChecker           = true
	ttCheckerName             = "dataTtChecker"
	ttMaxInterval             = 2 * time.Minute
	ttCheckerWarnMsg          = fmt.Sprintf("Datacoord haven't received tt for %f minutes", ttMaxInterval.Minutes())
	segmentTimedFlushDuration = 10.0
)

type (
	// UniqueID shortcut for typeutil.UniqueID
	UniqueID = typeutil.UniqueID
	// Timestamp shortcurt for typeutil.Timestamp
	Timestamp = typeutil.Timestamp
)

type rootCoordCreatorFunc func(ctx context.Context) (types.RootCoordClient, error)

// makes sure Server implements `DataCoord`
var _ types.DataCoord = (*Server)(nil)

var Params = paramtable.Get()

// Server implements `types.DataCoord`
// handles Data Coordinator related jobs
type Server struct {
	ctx              context.Context
	serverLoopCtx    context.Context
	serverLoopCancel context.CancelFunc
	serverLoopWg     sync.WaitGroup
	quitCh           chan struct{}
	stateCode        atomic.Value

	etcdCli        *clientv3.Client
	tikvCli        *txnkv.Client
	address        string
	watchClient    kv.WatchKV
	kv             kv.MetaKv
	metaRootPath   string
	meta           *meta
	segmentManager Manager
	allocator      allocator.Allocator
	// self host id allocator, to avoid get unique id from rootcoord
	idAllocator      *globalIDAllocator.GlobalIDAllocator
	cluster          Cluster
	sessionManager   session.DataNodeManager
	channelManager   ChannelManager
	rootCoordClient  types.RootCoordClient
	garbageCollector *garbageCollector
	gcOpt            GcOption
	handler          Handler
	importMeta       ImportMeta
	importScheduler  ImportScheduler
	importChecker    ImportChecker

	compactionTrigger        trigger
	compactionHandler        compactionPlanContext
	compactionTriggerManager TriggerManager

	syncSegmentsScheduler *SyncSegmentsScheduler
	metricsCacheManager   *metricsinfo.MetricsCacheManager

	flushCh         chan UniqueID
	notifyIndexChan chan UniqueID
	factory         dependency.Factory

	session   sessionutil.SessionInterface
	icSession *sessionutil.Session
	dnEventCh <-chan *sessionutil.SessionEvent
	inEventCh <-chan *sessionutil.SessionEvent
	// qcEventCh <-chan *sessionutil.SessionEvent
	qnEventCh <-chan *sessionutil.SessionEvent

	enableActiveStandBy bool
	activateFunc        func() error

	dataNodeCreator        session.DataNodeCreatorFunc
	indexNodeCreator       session.IndexNodeCreatorFunc
	rootCoordClientCreator rootCoordCreatorFunc
	// indexCoord             types.IndexCoord

	// segReferManager  *SegmentReferenceManager
	indexNodeManager          *session.IndexNodeManager
	indexEngineVersionManager IndexEngineVersionManager

	taskScheduler *taskScheduler
	jobManager    StatsJobManager

	// manage ways that data coord access other coord
	broker broker.Broker

	metricsRequest *metricsinfo.MetricsRequest
}

type CollectionNameInfo struct {
	CollectionName string
	DBName         string
}

// Option utility function signature to set DataCoord server attributes
type Option func(svr *Server)

// WithRootCoordCreator returns an `Option` setting RootCoord creator with provided parameter
func WithRootCoordCreator(creator rootCoordCreatorFunc) Option {
	return func(svr *Server) {
		svr.rootCoordClientCreator = creator
	}
}

// WithCluster returns an `Option` setting Cluster with provided parameter
func WithCluster(cluster Cluster) Option {
	return func(svr *Server) {
		svr.cluster = cluster
	}
}

// WithDataNodeCreator returns an `Option` setting DataNode create function
func WithDataNodeCreator(creator session.DataNodeCreatorFunc) Option {
	return func(svr *Server) {
		svr.dataNodeCreator = creator
	}
}

// WithSegmentManager returns an Option to set SegmentManager
func WithSegmentManager(manager Manager) Option {
	return func(svr *Server) {
		svr.segmentManager = manager
	}
}

// CreateServer creates a `Server` instance
func CreateServer(ctx context.Context, factory dependency.Factory, opts ...Option) *Server {
	rand.Seed(time.Now().UnixNano())
	s := &Server{
		ctx:                    ctx,
		quitCh:                 make(chan struct{}),
		factory:                factory,
		flushCh:                make(chan UniqueID, 1024),
		notifyIndexChan:        make(chan UniqueID, 1024),
		dataNodeCreator:        defaultDataNodeCreatorFunc,
		indexNodeCreator:       defaultIndexNodeCreatorFunc,
		rootCoordClientCreator: defaultRootCoordCreatorFunc,
		metricsCacheManager:    metricsinfo.NewMetricsCacheManager(),
		enableActiveStandBy:    Params.DataCoordCfg.EnableActiveStandby.GetAsBool(),
		metricsRequest:         metricsinfo.NewMetricsRequest(),
	}

	for _, opt := range opts {
		opt(s)
	}
	expr.Register("datacoord", s)
	return s
}

func defaultDataNodeCreatorFunc(ctx context.Context, addr string, nodeID int64) (types.DataNodeClient, error) {
	return datanodeclient.NewClient(ctx, addr, nodeID)
}

func defaultIndexNodeCreatorFunc(ctx context.Context, addr string, nodeID int64) (types.IndexNodeClient, error) {
	return indexnodeclient.NewClient(ctx, addr, nodeID, Params.DataCoordCfg.WithCredential.GetAsBool())
}

func defaultRootCoordCreatorFunc(ctx context.Context) (types.RootCoordClient, error) {
	return coordclient.GetRootCoordClient(ctx), nil
}

// QuitSignal returns signal when server quits
func (s *Server) QuitSignal() <-chan struct{} {
	return s.quitCh
}

// Register registers data service at etcd
func (s *Server) Register() error {
	log := log.Ctx(s.ctx)
	// first register indexCoord
	s.icSession.Register()
	s.session.Register()
	afterRegister := func() {
		metrics.NumNodes.WithLabelValues(fmt.Sprint(paramtable.GetNodeID()), typeutil.DataCoordRole).Inc()
		log.Info("DataCoord Register Finished")

		s.session.LivenessCheck(s.ctx, func() {
			logutil.Logger(s.ctx).Error("disconnected from etcd and exited", zap.Int64("serverID", s.session.GetServerID()))
			os.Exit(1)
		})
	}
	if s.enableActiveStandBy {
		go func() {
			err := s.session.ProcessActiveStandBy(s.activateFunc)
			if err != nil {
				log.Error("failed to activate standby datacoord server", zap.Error(err))
				panic(err)
			}

			err = s.icSession.ForceActiveStandby(nil)
			if err != nil {
				log.Error("failed to force activate standby indexcoord server", zap.Error(err))
				panic(err)
			}
			afterRegister()
		}()
	} else {
		afterRegister()
	}

	return nil
}

func (s *Server) initSession() error {
	s.icSession = sessionutil.NewSession(s.ctx)
	if s.icSession == nil {
		return errors.New("failed to initialize IndexCoord session")
	}
	s.icSession.Init(typeutil.IndexCoordRole, s.address, true, true)
	s.icSession.SetEnableActiveStandBy(s.enableActiveStandBy)

	s.session = sessionutil.NewSession(s.ctx)
	if s.session == nil {
		return errors.New("failed to initialize session")
	}
	s.session.Init(typeutil.DataCoordRole, s.address, true, true)
	s.session.SetEnableActiveStandBy(s.enableActiveStandBy)
	return nil
}

// Init change server state to Initializing
func (s *Server) Init() error {
	log := log.Ctx(s.ctx)
	var err error
	s.registerMetricsRequest()
	s.factory.Init(Params)
	if err = s.initSession(); err != nil {
		return err
	}
	if err := s.initKV(); err != nil {
		return err
	}
	if s.enableActiveStandBy {
		s.activateFunc = func() error {
			log.Info("DataCoord switch from standby to active, activating")
			if err := s.initDataCoord(); err != nil {
				log.Error("DataCoord init failed", zap.Error(err))
				return err
			}
			s.startDataCoord()
			log.Info("DataCoord startup success")
			return nil
		}
		s.UpdateStateCode(commonpb.StateCode_StandBy)
		log.Info("DataCoord enter standby mode successfully")
		return nil
	}

	s.UpdateStateCode(commonpb.StateCode_Initializing)
	return s.initDataCoord()
}

<<<<<<< HEAD
func (s *Server) RegisterStreamingCoordGRPCService(server *grpc.Server) {
	s.streamingCoord.RegisterGRPCService(server)
}

// UpdateStateCode updates the status of the coord, including healthy, unhealthy
func (s *Server) UpdateStateCode(code commonpb.StateCode) {
	s.stateCode.Store(code)
	log.Info("update datacoord state", zap.String("state", code.String()))
}

=======
>>>>>>> aceb9729
func (s *Server) initDataCoord() error {
	log := log.Ctx(s.ctx)
	var err error
	if err = s.initRootCoordClient(); err != nil {
		return err
	}
	log.Info("init rootcoord client done")

	s.broker = broker.NewCoordinatorBroker(s.rootCoordClient)
	s.allocator = allocator.NewRootCoordAllocator(s.rootCoordClient)

	storageCli, err := s.newChunkManagerFactory()
	if err != nil {
		return err
	}
	log.Info("init chunk manager factory done")

	if err = s.initMeta(storageCli); err != nil {
		return err
	}

	// init id allocator after init meta
	s.idAllocator = globalIDAllocator.NewGlobalIDAllocator("idTimestamp", s.kv)
	err = s.idAllocator.Initialize()
	if err != nil {
		log.Error("data coordinator id allocator initialize failed", zap.Error(err))
		return err
	}

	s.handler = newServerHandler(s)

	// check whether old node exist, if yes suspend auto balance until all old nodes down
	s.updateBalanceConfigLoop(s.ctx)

	if err = s.initCluster(); err != nil {
		return err
	}
	log.Info("init datanode cluster done")

	s.initIndexNodeManager()

	if err = s.initServiceDiscovery(); err != nil {
		return err
	}
	log.Info("init service discovery done")

	s.initTaskScheduler(storageCli)
	log.Info("init task scheduler done")

	s.initJobManager()
	log.Info("init statsJobManager done")

	s.initCompaction()
	log.Info("init compaction done")

	if err = s.initSegmentManager(); err != nil {
		return err
	}
	log.Info("init segment manager done")

	s.initGarbageCollection(storageCli)

	s.importMeta, err = NewImportMeta(s.ctx, s.meta.catalog)
	if err != nil {
		return err
	}
	s.importScheduler = NewImportScheduler(s.meta, s.cluster, s.allocator, s.importMeta)
	s.importChecker = NewImportChecker(s.meta, s.broker, s.cluster, s.allocator, s.importMeta, s.jobManager)

	s.syncSegmentsScheduler = newSyncSegmentsScheduler(s.meta, s.channelManager, s.sessionManager)

	s.serverLoopCtx, s.serverLoopCancel = context.WithCancel(s.ctx)

	log.Info("init datacoord done", zap.Int64("nodeID", paramtable.GetNodeID()), zap.String("Address", s.address))
	return nil
}

// Start initialize `Server` members and start loops, follow steps are taken:
//  1. initialize message factory parameters
//  2. initialize root coord client, meta, datanode cluster, segment info channel,
//     allocator, segment manager
//  3. start service discovery and server loops, which includes message stream handler (segment statistics,datanode tt)
//     datanodes etcd watch, etcd alive check and flush completed status check
//  4. set server state to Healthy
func (s *Server) Start() error {
	log := log.Ctx(s.ctx)
	if !s.enableActiveStandBy {
		s.startDataCoord()
		log.Info("DataCoord startup successfully")
	}

	return nil
}

func (s *Server) startDataCoord() {
	s.startTaskScheduler()
	s.startServerLoop()

	// http.Register(&http.Handler{
	// 	Path: "/datacoord/garbage_collection/pause",
	// 	HandlerFunc: func(w http.ResponseWriter, req *http.Request) {
	// 		pauseSeconds := req.URL.Query().Get("pause_seconds")
	// 		seconds, err := strconv.ParseInt(pauseSeconds, 10, 64)
	// 		if err != nil {
	// 			w.WriteHeader(400)
	// 			w.Write([]byte(fmt.Sprintf(`{"msg": "invalid pause seconds(%v)"}`, pauseSeconds)))
	// 			return
	// 		}

	// 		err = s.garbageCollector.Pause(req.Context(), time.Duration(seconds)*time.Second)
	// 		if err != nil {
	// 			w.WriteHeader(500)
	// 			w.Write([]byte(fmt.Sprintf(`{"msg": "failed to pause garbage collection, %s"}`, err.Error())))
	// 			return
	// 		}
	// 		w.WriteHeader(200)
	// 		w.Write([]byte(`{"msg": "OK"}`))
	// 		return
	// 	},
	// })
	// http.Register(&http.Handler{
	// 	Path: "/datacoord/garbage_collection/resume",
	// 	HandlerFunc: func(w http.ResponseWriter, req *http.Request) {
	// 		err := s.garbageCollector.Resume(req.Context())
	// 		if err != nil {
	// 			w.WriteHeader(500)
	// 			w.Write([]byte(fmt.Sprintf(`{"msg": "failed to pause garbage collection, %s"}`, err.Error())))
	// 			return
	// 		}
	// 		w.WriteHeader(200)
	// 		w.Write([]byte(`{"msg": "OK"}`))
	// 		return
	// 	},
	// })

	s.afterStart()
	s.UpdateStateCode(commonpb.StateCode_Healthy)
	sessionutil.SaveServerInfo(typeutil.DataCoordRole, s.session.GetServerID())
}

func (s *Server) GetServerID() int64 {
	if s.session != nil {
		return s.session.GetServerID()
	}
	return paramtable.GetNodeID()
}

func (s *Server) afterStart() {}

func (s *Server) initCluster() error {
	if s.cluster != nil {
		return nil
	}

	s.sessionManager = session.NewDataNodeManagerImpl(session.WithDataNodeCreator(s.dataNodeCreator))

	var err error
	channelManagerOpts := []ChannelmanagerOpt{withCheckerV2()}
	if streamingutil.IsStreamingServiceEnabled() {
		channelManagerOpts = append(channelManagerOpts, withEmptyPolicyFactory())
	}
	s.channelManager, err = NewChannelManager(s.watchClient, s.handler, s.sessionManager, s.idAllocator, channelManagerOpts...)
	if err != nil {
		return err
	}
	s.cluster = NewClusterImpl(s.sessionManager, s.channelManager)
	return nil
}

func (s *Server) SetAddress(address string) {
	s.address = address
}

// SetEtcdClient sets etcd client for datacoord.
func (s *Server) SetEtcdClient(client *clientv3.Client) {
	s.etcdCli = client
}

func (s *Server) SetTiKVClient(client *txnkv.Client) {
	s.tikvCli = client
}

func (s *Server) SetRootCoordClient(rootCoord types.RootCoordClient) {
	s.rootCoordClient = rootCoord
}

func (s *Server) SetDataNodeCreator(f func(context.Context, string, int64) (types.DataNodeClient, error)) {
	s.dataNodeCreator = f
}

func (s *Server) SetIndexNodeCreator(f func(context.Context, string, int64) (types.IndexNodeClient, error)) {
	s.indexNodeCreator = f
}

func (s *Server) newChunkManagerFactory() (storage.ChunkManager, error) {
	chunkManagerFactory := storage.NewChunkManagerFactoryWithParam(Params)
	cli, err := chunkManagerFactory.NewPersistentStorageChunkManager(s.ctx)
	if err != nil {
		log.Error("chunk manager init failed", zap.Error(err))
		return nil, err
	}
	return cli, err
}

func (s *Server) initGarbageCollection(cli storage.ChunkManager) {
	s.garbageCollector = newGarbageCollector(s.meta, s.handler, GcOption{
		cli:              cli,
		broker:           s.broker,
		enabled:          Params.DataCoordCfg.EnableGarbageCollection.GetAsBool(),
		checkInterval:    Params.DataCoordCfg.GCInterval.GetAsDuration(time.Second),
		scanInterval:     Params.DataCoordCfg.GCScanIntervalInHour.GetAsDuration(time.Hour),
		missingTolerance: Params.DataCoordCfg.GCMissingTolerance.GetAsDuration(time.Second),
		dropTolerance:    Params.DataCoordCfg.GCDropTolerance.GetAsDuration(time.Second),
	})
}

func (s *Server) initServiceDiscovery() error {
	log := log.Ctx(s.ctx)
	r := semver.MustParseRange(">=2.2.3")
	sessions, rev, err := s.session.GetSessionsWithVersionRange(typeutil.DataNodeRole, r)
	if err != nil {
		log.Warn("DataCoord failed to init service discovery", zap.Error(err))
		return err
	}
	log.Info("DataCoord success to get DataNode sessions", zap.Any("sessions", sessions))

	datanodes := make([]*session.NodeInfo, 0, len(sessions))
	legacyVersion, err := semver.Parse(paramtable.Get().DataCoordCfg.LegacyVersionWithoutRPCWatch.GetValue())
	if err != nil {
		log.Warn("DataCoord failed to init service discovery", zap.Error(err))
	}

	for _, s := range sessions {
		info := &session.NodeInfo{
			NodeID:  s.ServerID,
			Address: s.Address,
		}

		if s.Version.LTE(legacyVersion) {
			info.IsLegacy = true
		}

		datanodes = append(datanodes, info)
	}

	log.Info("DataCoord Cluster Manager start up")
	if err := s.cluster.Startup(s.ctx, datanodes); err != nil {
		log.Warn("DataCoord Cluster Manager failed to start up", zap.Error(err))
		return err
	}
	log.Info("DataCoord Cluster Manager start up successfully")

	// TODO implement rewatch logic
	s.dnEventCh = s.session.WatchServicesWithVersionRange(typeutil.DataNodeRole, r, rev+1, nil)

	inSessions, inRevision, err := s.session.GetSessions(typeutil.IndexNodeRole)
	if err != nil {
		log.Warn("DataCoord get QueryCoord session failed", zap.Error(err))
		return err
	}
	if Params.DataCoordCfg.BindIndexNodeMode.GetAsBool() {
		if err = s.indexNodeManager.AddNode(Params.DataCoordCfg.IndexNodeID.GetAsInt64(), Params.DataCoordCfg.IndexNodeAddress.GetValue()); err != nil {
			log.Error("add indexNode fail", zap.Int64("ServerID", Params.DataCoordCfg.IndexNodeID.GetAsInt64()),
				zap.String("address", Params.DataCoordCfg.IndexNodeAddress.GetValue()), zap.Error(err))
			return err
		}
		log.Info("add indexNode success", zap.String("IndexNode address", Params.DataCoordCfg.IndexNodeAddress.GetValue()),
			zap.Int64("nodeID", Params.DataCoordCfg.IndexNodeID.GetAsInt64()))
	} else {
		for _, session := range inSessions {
			if err := s.indexNodeManager.AddNode(session.ServerID, session.Address); err != nil {
				return err
			}
		}
	}
	s.inEventCh = s.session.WatchServices(typeutil.IndexNodeRole, inRevision+1, nil)

	s.indexEngineVersionManager = newIndexEngineVersionManager()
	qnSessions, qnRevision, err := s.session.GetSessions(typeutil.QueryNodeRole)
	if err != nil {
		log.Warn("DataCoord get QueryNode sessions failed", zap.Error(err))
		return err
	}
	s.indexEngineVersionManager.Startup(qnSessions)
	s.qnEventCh = s.session.WatchServicesWithVersionRange(typeutil.QueryNodeRole, r, qnRevision+1, nil)

	return nil
}

func (s *Server) initSegmentManager() error {
	if s.segmentManager == nil {
		manager, err := newSegmentManager(s.meta, s.allocator)
		if err != nil {
			return err
		}
		s.segmentManager = manager
	}
	return nil
}

func (s *Server) initKV() error {
	if s.kv != nil {
		return nil
	}
	s.watchClient = etcdkv.NewEtcdKV(s.etcdCli, Params.EtcdCfg.MetaRootPath.GetValue(),
		etcdkv.WithRequestTimeout(paramtable.Get().ServiceParam.EtcdCfg.RequestTimeout.GetAsDuration(time.Millisecond)))
	metaType := Params.MetaStoreCfg.MetaStoreType.GetValue()
	log.Info("data coordinator connecting to metadata store", zap.String("metaType", metaType))
	if metaType == util.MetaStoreTypeTiKV {
		s.metaRootPath = Params.TiKVCfg.MetaRootPath.GetValue()
		s.kv = tikv.NewTiKV(s.tikvCli, s.metaRootPath,
			tikv.WithRequestTimeout(paramtable.Get().ServiceParam.TiKVCfg.RequestTimeout.GetAsDuration(time.Millisecond)))
	} else if metaType == util.MetaStoreTypeEtcd {
		s.metaRootPath = Params.EtcdCfg.MetaRootPath.GetValue()
		s.kv = etcdkv.NewEtcdKV(s.etcdCli, s.metaRootPath,
			etcdkv.WithRequestTimeout(paramtable.Get().ServiceParam.EtcdCfg.RequestTimeout.GetAsDuration(time.Millisecond)))
	} else {
		return retry.Unrecoverable(fmt.Errorf("not supported meta store: %s", metaType))
	}
	log.Info("data coordinator successfully connected to metadata store", zap.String("metaType", metaType))
	return nil
}

func (s *Server) initMeta(chunkManager storage.ChunkManager) error {
	if s.meta != nil {
		return nil
	}
	reloadEtcdFn := func() error {
		var err error
		catalog := datacoord.NewCatalog(s.kv, chunkManager.RootPath(), s.metaRootPath)
		s.meta, err = newMeta(s.ctx, catalog, chunkManager)
		if err != nil {
			return err
		}

		// Load collection information asynchronously
		// HINT: please make sure this is the last step in the `reloadEtcdFn` function !!!
		go func() {
			_ = retry.Do(s.ctx, func() error {
				return s.meta.reloadCollectionsFromRootcoord(s.ctx, s.broker)
			}, retry.Sleep(time.Second), retry.Attempts(connMetaMaxRetryTime))
		}()
		return nil
	}
	return retry.Do(s.ctx, reloadEtcdFn, retry.Attempts(connMetaMaxRetryTime))
}

func (s *Server) initTaskScheduler(manager storage.ChunkManager) {
	if s.taskScheduler == nil {
		s.taskScheduler = newTaskScheduler(s.ctx, s.meta, s.indexNodeManager, manager, s.indexEngineVersionManager, s.handler, s.allocator)
	}
}

func (s *Server) initJobManager() {
	if s.jobManager == nil {
		s.jobManager = newJobManager(s.ctx, s.meta, s.taskScheduler, s.allocator)
	}
}

func (s *Server) initIndexNodeManager() {
	if s.indexNodeManager == nil {
		s.indexNodeManager = session.NewNodeManager(s.ctx, s.indexNodeCreator)
	}
}

func (s *Server) initCompaction() {
	s.compactionHandler = newCompactionPlanHandler(s.cluster, s.sessionManager, s.meta, s.allocator, s.taskScheduler, s.handler)
	s.compactionTriggerManager = NewCompactionTriggerManager(s.allocator, s.handler, s.compactionHandler, s.meta)
	s.compactionTrigger = newCompactionTrigger(s.meta, s.compactionHandler, s.allocator, s.handler, s.indexEngineVersionManager)
}

func (s *Server) stopCompaction() {
	if s.compactionTrigger != nil {
		s.compactionTrigger.stop()
	}
	if s.compactionTriggerManager != nil {
		s.compactionTriggerManager.Stop()
	}

	if s.compactionHandler != nil {
		s.compactionHandler.stop()
	}
}

func (s *Server) startCompaction() {
	if s.compactionHandler != nil {
		s.compactionHandler.start()
	}

	if s.compactionTrigger != nil {
		s.compactionTrigger.start()
	}

	if s.compactionTriggerManager != nil {
		s.compactionTriggerManager.Start()
	}
}

func (s *Server) startServerLoop() {
	if Params.DataCoordCfg.EnableCompaction.GetAsBool() {
		s.startCompaction()
	}

	s.serverLoopWg.Add(2)
	s.startWatchService(s.serverLoopCtx)
	s.startFlushLoop(s.serverLoopCtx)
	go s.importScheduler.Start()
	go s.importChecker.Start()
	s.garbageCollector.start()

	if !(streamingutil.IsStreamingServiceEnabled() || paramtable.Get().DataNodeCfg.SkipBFStatsLoad.GetAsBool()) {
		s.syncSegmentsScheduler.Start()
	}
}

func (s *Server) startTaskScheduler() {
	s.taskScheduler.Start()
	s.jobManager.Start()

	s.startIndexService(s.serverLoopCtx)
}

func (s *Server) updateSegmentStatistics(ctx context.Context, stats []*commonpb.SegmentStats) {
	log := log.Ctx(ctx)
	for _, stat := range stats {
		segment := s.meta.GetSegment(ctx, stat.GetSegmentID())
		if segment == nil {
			log.Warn("skip updating row number for not exist segment",
				zap.Int64("segmentID", stat.GetSegmentID()),
				zap.Int64("new value", stat.GetNumRows()))
			continue
		}

		if isFlushState(segment.GetState()) {
			log.Warn("skip updating row number for flushed segment",
				zap.Int64("segmentID", stat.GetSegmentID()),
				zap.Int64("new value", stat.GetNumRows()))
			continue
		}

		// Log if # of rows is updated.
		if segment.currRows < stat.GetNumRows() {
			log.Debug("Updating segment number of rows",
				zap.Int64("segmentID", stat.GetSegmentID()),
				zap.Int64("old value", s.meta.GetSegment(ctx, stat.GetSegmentID()).GetNumOfRows()),
				zap.Int64("new value", stat.GetNumRows()),
			)
			s.meta.SetCurrentRows(stat.GetSegmentID(), stat.GetNumRows())
		}
	}
}

func (s *Server) getFlushableSegmentsInfo(ctx context.Context, flushableIDs []int64) []*SegmentInfo {
	log := log.Ctx(ctx)
	res := make([]*SegmentInfo, 0, len(flushableIDs))
	for _, id := range flushableIDs {
		sinfo := s.meta.GetHealthySegment(ctx, id)
		if sinfo == nil {
			log.Error("get segment from meta error", zap.Int64("id", id))
			continue
		}
		res = append(res, sinfo)
	}
	return res
}

func (s *Server) setLastFlushTime(segments []*SegmentInfo) {
	for _, sinfo := range segments {
		s.meta.SetLastFlushTime(sinfo.GetID(), time.Now())
	}
}

// start a goroutine wto watch services
func (s *Server) startWatchService(ctx context.Context) {
	go s.watchService(ctx)
}

func (s *Server) stopServiceWatch() {
	// ErrCompacted is handled inside SessionWatcher, which means there is some other error occurred, closing server.
	log.Ctx(s.ctx).Error("watch service channel closed", zap.Int64("serverID", paramtable.GetNodeID()))
	go s.Stop()
	if s.session.IsTriggerKill() {
		if p, err := os.FindProcess(os.Getpid()); err == nil {
			p.Signal(syscall.SIGINT)
		}
	}
}

// watchService watches services.
func (s *Server) watchService(ctx context.Context) {
	log := log.Ctx(ctx)
	defer logutil.LogPanic()
	defer s.serverLoopWg.Done()
	for {
		select {
		case <-ctx.Done():
			log.Info("watch service shutdown")
			return
		case event, ok := <-s.dnEventCh:
			if !ok {
				s.stopServiceWatch()
				return
			}
			if err := s.handleSessionEvent(ctx, typeutil.DataNodeRole, event); err != nil {
				go func() {
					if err := s.Stop(); err != nil {
						log.Warn("DataCoord server stop error", zap.Error(err))
					}
				}()
				return
			}
		case event, ok := <-s.inEventCh:
			if !ok {
				s.stopServiceWatch()
				return
			}
			if err := s.handleSessionEvent(ctx, typeutil.IndexNodeRole, event); err != nil {
				go func() {
					if err := s.Stop(); err != nil {
						log.Warn("DataCoord server stop error", zap.Error(err))
					}
				}()
				return
			}
		case event, ok := <-s.qnEventCh:
			if !ok {
				s.stopServiceWatch()
				return
			}
			if err := s.handleSessionEvent(ctx, typeutil.QueryNodeRole, event); err != nil {
				go func() {
					if err := s.Stop(); err != nil {
						log.Warn("DataCoord server stop error", zap.Error(err))
					}
				}()
				return
			}
		}
	}
}

// handles session events - DataNodes Add/Del
func (s *Server) handleSessionEvent(ctx context.Context, role string, event *sessionutil.SessionEvent) error {
	if event == nil {
		return nil
	}
	log := log.Ctx(ctx)
	switch role {
	case typeutil.DataNodeRole:
		info := &datapb.DataNodeInfo{
			Address:  event.Session.Address,
			Version:  event.Session.ServerID,
			Channels: []*datapb.ChannelStatus{},
		}
		node := &session.NodeInfo{
			NodeID:  event.Session.ServerID,
			Address: event.Session.Address,
		}
		switch event.EventType {
		case sessionutil.SessionAddEvent:
			log.Info("received datanode register",
				zap.String("address", info.Address),
				zap.Int64("serverID", info.Version))
			if err := s.cluster.Register(node); err != nil {
				log.Warn("failed to register node", zap.Int64("id", node.NodeID), zap.String("address", node.Address), zap.Error(err))
				return err
			}
			s.metricsCacheManager.InvalidateSystemInfoMetrics()
		case sessionutil.SessionDelEvent:
			log.Info("received datanode unregister",
				zap.String("address", info.Address),
				zap.Int64("serverID", info.Version))
			if err := s.cluster.UnRegister(node); err != nil {
				log.Warn("failed to deregister node", zap.Int64("id", node.NodeID), zap.String("address", node.Address), zap.Error(err))
				return err
			}
			s.metricsCacheManager.InvalidateSystemInfoMetrics()
		default:
			log.Warn("receive unknown service event type",
				zap.Any("type", event.EventType))
		}
	case typeutil.IndexNodeRole:
		if Params.DataCoordCfg.BindIndexNodeMode.GetAsBool() {
			log.Info("receive indexnode session event, but adding indexnode by bind mode, skip it",
				zap.String("address", event.Session.Address),
				zap.Int64("serverID", event.Session.ServerID),
				zap.String("event type", event.EventType.String()))
			return nil
		}
		switch event.EventType {
		case sessionutil.SessionAddEvent:
			log.Info("received indexnode register",
				zap.String("address", event.Session.Address),
				zap.Int64("serverID", event.Session.ServerID))
			return s.indexNodeManager.AddNode(event.Session.ServerID, event.Session.Address)
		case sessionutil.SessionDelEvent:
			log.Info("received indexnode unregister",
				zap.String("address", event.Session.Address),
				zap.Int64("serverID", event.Session.ServerID))
			s.indexNodeManager.RemoveNode(event.Session.ServerID)
		case sessionutil.SessionUpdateEvent:
			serverID := event.Session.ServerID
			log.Info("received indexnode SessionUpdateEvent", zap.Int64("serverID", serverID))
			s.indexNodeManager.StoppingNode(serverID)
		default:
			log.Warn("receive unknown service event type",
				zap.Any("type", event.EventType))
		}
	case typeutil.QueryNodeRole:
		switch event.EventType {
		case sessionutil.SessionAddEvent:
			log.Info("received querynode register",
				zap.String("address", event.Session.Address),
				zap.Int64("serverID", event.Session.ServerID))
			s.indexEngineVersionManager.AddNode(event.Session)
		case sessionutil.SessionDelEvent:
			log.Info("received querynode unregister",
				zap.String("address", event.Session.Address),
				zap.Int64("serverID", event.Session.ServerID))
			s.indexEngineVersionManager.RemoveNode(event.Session)
		case sessionutil.SessionUpdateEvent:
			serverID := event.Session.ServerID
			log.Info("received querynode SessionUpdateEvent", zap.Int64("serverID", serverID))
			s.indexEngineVersionManager.Update(event.Session)
		default:
			log.Warn("receive unknown service event type",
				zap.Any("type", event.EventType))
		}
	}

	return nil
}

// startFlushLoop starts a goroutine to handle post func process
// which is to notify `RootCoord` that this segment is flushed
func (s *Server) startFlushLoop(ctx context.Context) {
	go func() {
		defer logutil.LogPanic()
		defer s.serverLoopWg.Done()
		ctx2, cancel := context.WithCancel(ctx)
		defer cancel()
		// send `Flushing` segments
		go s.handleFlushingSegments(ctx2)
		for {
			select {
			case <-ctx.Done():
				log.Ctx(s.ctx).Info("flush loop shutdown")
				return
			case segmentID := <-s.flushCh:
				// Ignore return error
				log.Ctx(ctx).Info("flush successfully", zap.Any("segmentID", segmentID))
				err := s.postFlush(ctx, segmentID)
				if err != nil {
					log.Warn("failed to do post flush", zap.Int64("segmentID", segmentID), zap.Error(err))
				}
			}
		}
	}()
}

// post function after flush is done
// 1. check segment id is valid
// 2. notify RootCoord segment is flushed
// 3. change segment state to `Flushed` in meta
func (s *Server) postFlush(ctx context.Context, segmentID UniqueID) error {
	log := log.Ctx(ctx)
	segment := s.meta.GetHealthySegment(ctx, segmentID)
	if segment == nil {
		return merr.WrapErrSegmentNotFound(segmentID, "segment not found, might be a faked segment, ignore post flush")
	}
	// set segment to SegmentState_Flushed
	var operators []UpdateOperator
	operators = append(operators, SetSegmentIsInvisible(segmentID, true))
	operators = append(operators, UpdateStatusOperator(segmentID, commonpb.SegmentState_Flushed))
	err := s.meta.UpdateSegmentsInfo(ctx, operators...)
	if err != nil {
		log.Warn("flush segment complete failed", zap.Error(err))
		return err
	}
	select {
	case getStatsTaskChSingleton() <- segmentID:
	default:
	}

	insertFileNum := 0
	for _, fieldBinlog := range segment.GetBinlogs() {
		insertFileNum += len(fieldBinlog.GetBinlogs())
	}
	metrics.FlushedSegmentFileNum.WithLabelValues(metrics.InsertFileLabel).Observe(float64(insertFileNum))

	statFileNum := 0
	for _, fieldBinlog := range segment.GetStatslogs() {
		statFileNum += len(fieldBinlog.GetBinlogs())
	}
	metrics.FlushedSegmentFileNum.WithLabelValues(metrics.StatFileLabel).Observe(float64(statFileNum))

	deleteFileNum := 0
	for _, filedBinlog := range segment.GetDeltalogs() {
		deleteFileNum += len(filedBinlog.GetBinlogs())
	}
	metrics.FlushedSegmentFileNum.WithLabelValues(metrics.DeleteFileLabel).Observe(float64(deleteFileNum))

	log.Info("flush segment complete", zap.Int64("id", segmentID))
	return nil
}

// recovery logic, fetch all Segment in `Flushing` state and do Flush notification logic
func (s *Server) handleFlushingSegments(ctx context.Context) {
	segments := s.meta.GetFlushingSegments()
	for _, segment := range segments {
		select {
		case <-ctx.Done():
			return
		case s.flushCh <- segment.ID:
		}
	}
}

func (s *Server) initRootCoordClient() error {
	var err error
	if s.rootCoordClient == nil {
		if s.rootCoordClient, err = s.rootCoordClientCreator(s.ctx); err != nil {
			return err
		}
	}
	return nil
}

// Stop do the Server finalize processes
// it checks the server status is healthy, if not, just quit
// if Server is healthy, set server state to stopped, release etcd session,
//
//	stop message stream client and stop server loops
func (s *Server) Stop() error {
	log := log.Ctx(s.ctx)
	if !s.stateCode.CompareAndSwap(commonpb.StateCode_Healthy, commonpb.StateCode_Abnormal) {
		return nil
	}
	log.Info("datacoord server shutdown")
	s.garbageCollector.close()
	log.Info("datacoord garbage collector stopped")

	s.stopServerLoop()

	s.importScheduler.Close()
	s.importChecker.Close()
	s.syncSegmentsScheduler.Stop()

	s.stopCompaction()
	log.Info("datacoord compaction stopped")

	s.jobManager.Stop()
	log.Info("datacoord statsJobManager stopped")

	s.taskScheduler.Stop()
	log.Info("datacoord index builder stopped")

	s.cluster.Close()
	log.Info("datacoord cluster stopped")

	if s.session != nil {
		s.session.Stop()
	}

	if s.icSession != nil {
		s.icSession.Stop()
	}

	s.stopServerLoop()
	log.Info("datacoord serverloop stopped")
	log.Warn("datacoord stop successful")
	return nil
}

// CleanMeta only for test
func (s *Server) CleanMeta() error {
	log.Ctx(s.ctx).Debug("clean meta", zap.Any("kv", s.kv))
	err := s.kv.RemoveWithPrefix(s.ctx, "")
	err2 := s.watchClient.RemoveWithPrefix(s.ctx, "")
	if err2 != nil {
		if err != nil {
			err = fmt.Errorf("Failed to CleanMeta[metadata cleanup error: %w][watchdata cleanup error: %v]", err, err2)
		} else {
			err = err2
		}
	}
	return err
}

func (s *Server) stopServerLoop() {
	s.serverLoopCancel()
	s.serverLoopWg.Wait()
}

func (s *Server) registerMetricsRequest() {
	s.metricsRequest.RegisterMetricsRequest(metricsinfo.SystemInfoMetrics,
		func(ctx context.Context, req *milvuspb.GetMetricsRequest, jsonReq gjson.Result) (string, error) {
			return s.getSystemInfoMetrics(ctx, req)
		})

	s.metricsRequest.RegisterMetricsRequest(metricsinfo.DistKey,
		func(ctx context.Context, req *milvuspb.GetMetricsRequest, jsonReq gjson.Result) (string, error) {
			return s.getDistJSON(ctx, req), nil
		})

	s.metricsRequest.RegisterMetricsRequest(metricsinfo.ImportTaskKey,
		func(ctx context.Context, req *milvuspb.GetMetricsRequest, jsonReq gjson.Result) (string, error) {
			return s.importMeta.TaskStatsJSON(ctx), nil
		})

	s.metricsRequest.RegisterMetricsRequest(metricsinfo.CompactionTaskKey,
		func(ctx context.Context, req *milvuspb.GetMetricsRequest, jsonReq gjson.Result) (string, error) {
			return s.meta.compactionTaskMeta.TaskStatsJSON(), nil
		})

	s.metricsRequest.RegisterMetricsRequest(metricsinfo.BuildIndexTaskKey,
		func(ctx context.Context, req *milvuspb.GetMetricsRequest, jsonReq gjson.Result) (string, error) {
			return s.meta.indexMeta.TaskStatsJSON(), nil
		})

	s.metricsRequest.RegisterMetricsRequest(metricsinfo.SyncTaskKey,
		func(ctx context.Context, req *milvuspb.GetMetricsRequest, jsonReq gjson.Result) (string, error) {
			return s.getSyncTaskJSON(ctx, req)
		})

	s.metricsRequest.RegisterMetricsRequest(metricsinfo.SegmentKey,
		func(ctx context.Context, req *milvuspb.GetMetricsRequest, jsonReq gjson.Result) (string, error) {
			return s.getSegmentsJSON(ctx, req, jsonReq)
		})

	s.metricsRequest.RegisterMetricsRequest(metricsinfo.ChannelKey,
		func(ctx context.Context, req *milvuspb.GetMetricsRequest, jsonReq gjson.Result) (string, error) {
			return s.getChannelsJSON(ctx, req)
		})

	s.metricsRequest.RegisterMetricsRequest(metricsinfo.IndexKey,
		func(ctx context.Context, req *milvuspb.GetMetricsRequest, jsonReq gjson.Result) (string, error) {
			v := jsonReq.Get(metricsinfo.MetricRequestParamCollectionIDKey)
			collectionID := int64(0)
			if v.Exists() {
				collectionID = v.Int()
			}
			return s.meta.indexMeta.GetIndexJSON(collectionID), nil
		})
	log.Ctx(s.ctx).Info("register metrics actions finished")
}

// loadCollectionFromRootCoord communicates with RootCoord and asks for collection information.
// collection information will be added to server meta info.
func (s *Server) loadCollectionFromRootCoord(ctx context.Context, collectionID int64) error {
	has, err := s.broker.HasCollection(ctx, collectionID)
	if err != nil {
		return err
	}
	if !has {
		return merr.WrapErrCollectionNotFound(collectionID)
	}

	resp, err := s.broker.DescribeCollectionInternal(ctx, collectionID)
	if err != nil {
		return err
	}
	partitionIDs, err := s.broker.ShowPartitionsInternal(ctx, collectionID)
	if err != nil {
		return err
	}

	properties := make(map[string]string)
	for _, pair := range resp.Properties {
		properties[pair.GetKey()] = pair.GetValue()
	}

	collInfo := &collectionInfo{
		ID:             resp.CollectionID,
		Schema:         resp.Schema,
		Partitions:     partitionIDs,
		StartPositions: resp.GetStartPositions(),
		Properties:     properties,
		CreatedAt:      resp.GetCreatedTimestamp(),
		DatabaseName:   resp.GetDbName(),
		DatabaseID:     resp.GetDbId(),
		VChannelNames:  resp.GetVirtualChannelNames(),
	}
	s.meta.AddCollection(collInfo)
	return nil
}

func (s *Server) updateBalanceConfigLoop(ctx context.Context) {
	success := s.updateBalanceConfig()
	if success {
		return
	}

	s.serverLoopWg.Add(1)
	go func() {
		defer s.serverLoopWg.Done()
		ticker := time.NewTicker(Params.DataCoordCfg.CheckAutoBalanceConfigInterval.GetAsDuration(time.Second))
		defer ticker.Stop()
		for {
			select {
			case <-ctx.Done():
				log.Ctx(ctx).Info("update balance config loop exit!")
				return

			case <-ticker.C:
				success := s.updateBalanceConfig()
				if success {
					return
				}
			}
		}
	}()
}

func (s *Server) updateBalanceConfig() bool {
	log := log.Ctx(s.ctx)
	r := semver.MustParseRange("<2.3.0")
	sessions, _, err := s.session.GetSessionsWithVersionRange(typeutil.DataNodeRole, r)
	if err != nil {
		log.Warn("check data node version occur error on etcd", zap.Error(err))
		return false
	}

	if len(sessions) == 0 {
		// only balance channel when all data node's version > 2.3.0
		Params.Reset(Params.DataCoordCfg.AutoBalance.Key)
		log.Info("all old data node down, enable auto balance!")
		return true
	}

	Params.Save(Params.DataCoordCfg.AutoBalance.Key, "false")
	log.RatedDebug(10, "old data node exist", zap.Strings("sessions", lo.Keys(sessions)))
	return false
}<|MERGE_RESOLUTION|>--- conflicted
+++ resolved
@@ -327,19 +327,12 @@
 	return s.initDataCoord()
 }
 
-<<<<<<< HEAD
-func (s *Server) RegisterStreamingCoordGRPCService(server *grpc.Server) {
-	s.streamingCoord.RegisterGRPCService(server)
-}
-
 // UpdateStateCode updates the status of the coord, including healthy, unhealthy
 func (s *Server) UpdateStateCode(code commonpb.StateCode) {
 	s.stateCode.Store(code)
 	log.Info("update datacoord state", zap.String("state", code.String()))
 }
 
-=======
->>>>>>> aceb9729
 func (s *Server) initDataCoord() error {
 	log := log.Ctx(s.ctx)
 	var err error
