--- conflicted
+++ resolved
@@ -374,17 +374,9 @@
 	}
 	log.Info("init service discovery done")
 
-<<<<<<< HEAD
+	s.initTaskScheduler(storageCli)
 	s.initCompaction()
 	log.Info("init compaction done")
-=======
-	s.initTaskScheduler(storageCli)
-	if Params.DataCoordCfg.EnableCompaction.GetAsBool() {
-		s.createCompactionHandler()
-		s.createCompactionTrigger()
-		log.Info("init compaction scheduler done")
-	}
->>>>>>> 3efb78e1
 
 	if err = s.initSegmentManager(); err != nil {
 		return err
@@ -425,15 +417,6 @@
 }
 
 func (s *Server) startDataCoord() {
-<<<<<<< HEAD
-=======
-	s.taskScheduler.Start()
-	if Params.DataCoordCfg.EnableCompaction.GetAsBool() {
-		s.compactionHandler.start()
-		s.compactionTrigger.start()
-		s.compactionTriggerManager.Start()
-	}
->>>>>>> 3efb78e1
 	s.startServerLoop()
 
 	// http.Register(&http.Handler{
@@ -535,27 +518,6 @@
 	s.indexNodeCreator = f
 }
 
-<<<<<<< HEAD
-=======
-func (s *Server) createCompactionHandler() {
-	s.compactionHandler = newCompactionPlanHandler(s.cluster, s.sessionManager, s.channelManager, s.meta, s.allocator, s.taskScheduler, s.handler)
-	s.compactionTriggerManager = NewCompactionTriggerManager(s.allocator, s.handler, s.compactionHandler, s.meta)
-}
-
-func (s *Server) stopCompactionHandler() {
-	s.compactionHandler.stop()
-	s.compactionTriggerManager.Close()
-}
-
-func (s *Server) createCompactionTrigger() {
-	s.compactionTrigger = newCompactionTrigger(s.meta, s.compactionHandler, s.allocator, s.handler, s.indexEngineVersionManager)
-}
-
-func (s *Server) stopCompactionTrigger() {
-	s.compactionTrigger.stop()
-}
-
->>>>>>> 3efb78e1
 func (s *Server) newChunkManagerFactory() (storage.ChunkManager, error) {
 	chunkManagerFactory := storage.NewChunkManagerFactoryWithParam(Params)
 	cli, err := chunkManagerFactory.NewPersistentStorageChunkManager(s.ctx)
@@ -715,41 +677,25 @@
 }
 
 func (s *Server) initCompaction() {
-	s.compactionHandler = newCompactionPlanHandler(s.cluster, s.sessionManager, s.channelManager, s.meta, s.allocator)
+	s.compactionHandler = newCompactionPlanHandler(s.cluster, s.sessionManager, s.channelManager, s.meta, s.allocator, s.taskScheduler, s.handler)
+	s.compactionTriggerManager = NewCompactionTriggerManager(s.allocator, s.handler, s.compactionHandler, s.meta)
 	s.compactionTrigger = newCompactionTrigger(s.meta, s.compactionHandler, s.allocator, s.handler, s.indexEngineVersionManager)
-	triggerv2 := NewCompactionTriggerManager(s.allocator, s.handler, s.compactionHandler)
-	s.compactionViewManager = NewCompactionViewManager(s.meta, triggerv2, s.allocator)
 }
 
 func (s *Server) stopCompaction() {
-	if s.compactionTrigger != nil {
-		s.compactionTrigger.stop()
-	}
-
-	if s.compactionHandler != nil {
-		s.compactionHandler.stop()
-	}
-
-	if s.compactionViewManager != nil {
-		s.compactionViewManager.Close()
-	}
+	s.compactionHandler.stop()
+	s.compactionTrigger.stop()
+	s.compactionTriggerManager.Close()
 }
 
 func (s *Server) startCompaction() {
-	if s.compactionHandler != nil {
-		s.compactionHandler.start()
-	}
-
-	if s.compactionTrigger != nil {
-		s.compactionTrigger.start()
-	}
-
-	if s.compactionViewManager != nil {
-		s.compactionViewManager.Start()
-	}
+	s.compactionHandler.start()
+	s.compactionTrigger.start()
+	s.compactionTriggerManager.Start()
 }
 
 func (s *Server) startServerLoop() {
+	s.taskScheduler.Start()
 	if Params.DataCoordCfg.EnableCompaction.GetAsBool() {
 		s.startCompaction()
 	}
