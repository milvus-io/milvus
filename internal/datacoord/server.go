// Licensed to the LF AI & Data foundation under one
// or more contributor license agreements. See the NOTICE file
// distributed with this work for additional information
// regarding copyright ownership. The ASF licenses this file
// to you under the Apache License, Version 2.0 (the
// "License"); you may not use this file except in compliance
// with the License. You may obtain a copy of the License at
//
//     http://www.apache.org/licenses/LICENSE-2.0
//
// Unless required by applicable law or agreed to in writing, software
// distributed under the License is distributed on an "AS IS" BASIS,
// WITHOUT WARRANTIES OR CONDITIONS OF ANY KIND, either express or implied.
// See the License for the specific language governing permissions and
// limitations under the License.

package datacoord

import (
	"context"
	"fmt"
	"math/rand"
	"os"
	"sync"
	"sync/atomic"
	"syscall"
	"time"

	"github.com/blang/semver/v4"
	"github.com/cockroachdb/errors"
	"github.com/samber/lo"
	"github.com/tikv/client-go/v2/txnkv"
	clientv3 "go.etcd.io/etcd/client/v3"
	"go.uber.org/zap"

	"github.com/milvus-io/milvus-proto/go-api/v2/commonpb"
	"github.com/milvus-io/milvus/internal/datacoord/broker"
	datanodeclient "github.com/milvus-io/milvus/internal/distributed/datanode/client"
	indexnodeclient "github.com/milvus-io/milvus/internal/distributed/indexnode/client"
	rootcoordclient "github.com/milvus-io/milvus/internal/distributed/rootcoord/client"
	etcdkv "github.com/milvus-io/milvus/internal/kv/etcd"
	"github.com/milvus-io/milvus/internal/kv/tikv"
	"github.com/milvus-io/milvus/internal/metastore/kv/datacoord"
	"github.com/milvus-io/milvus/internal/proto/datapb"
	"github.com/milvus-io/milvus/internal/storage"
	"github.com/milvus-io/milvus/internal/types"
	"github.com/milvus-io/milvus/internal/util/dependency"
	"github.com/milvus-io/milvus/internal/util/sessionutil"
	"github.com/milvus-io/milvus/pkg/kv"
	"github.com/milvus-io/milvus/pkg/log"
	"github.com/milvus-io/milvus/pkg/metrics"
	"github.com/milvus-io/milvus/pkg/util"
	"github.com/milvus-io/milvus/pkg/util/expr"
	"github.com/milvus-io/milvus/pkg/util/logutil"
	"github.com/milvus-io/milvus/pkg/util/merr"
	"github.com/milvus-io/milvus/pkg/util/metricsinfo"
	"github.com/milvus-io/milvus/pkg/util/paramtable"
	"github.com/milvus-io/milvus/pkg/util/retry"
	"github.com/milvus-io/milvus/pkg/util/typeutil"
)

const (
	connMetaMaxRetryTime = 100
	allPartitionID       = 0 // partitionID means no filtering
)

var (
	// TODO: sunby put to config
	enableTtChecker           = true
	ttCheckerName             = "dataTtChecker"
	ttMaxInterval             = 2 * time.Minute
	ttCheckerWarnMsg          = fmt.Sprintf("Datacoord haven't received tt for %f minutes", ttMaxInterval.Minutes())
	segmentTimedFlushDuration = 10.0
)

type (
	// UniqueID shortcut for typeutil.UniqueID
	UniqueID = typeutil.UniqueID
	// Timestamp shortcurt for typeutil.Timestamp
	Timestamp = typeutil.Timestamp
)

type dataNodeCreatorFunc func(ctx context.Context, addr string, nodeID int64) (types.DataNodeClient, error)

type indexNodeCreatorFunc func(ctx context.Context, addr string, nodeID int64) (types.IndexNodeClient, error)

type rootCoordCreatorFunc func(ctx context.Context) (types.RootCoordClient, error)

// makes sure Server implements `DataCoord`
var _ types.DataCoord = (*Server)(nil)

var Params = paramtable.Get()

// Server implements `types.DataCoord`
// handles Data Coordinator related jobs
type Server struct {
	ctx              context.Context
	serverLoopCtx    context.Context
	serverLoopCancel context.CancelFunc
	serverLoopWg     sync.WaitGroup
	quitCh           chan struct{}
	stateCode        atomic.Value

	etcdCli          *clientv3.Client
	tikvCli          *txnkv.Client
	address          string
	watchClient      kv.WatchKV
	kv               kv.MetaKv
	meta             *meta
	segmentManager   Manager
	allocator        allocator
	cluster          Cluster
	sessionManager   SessionManager
	channelManager   ChannelManager
	rootCoordClient  types.RootCoordClient
	garbageCollector *garbageCollector
	gcOpt            GcOption
	handler          Handler
	importMeta       ImportMeta
	importScheduler  ImportScheduler
	importChecker    ImportChecker

	compactionTrigger        trigger
	compactionHandler        compactionPlanContext
	compactionTriggerManager TriggerManager

	syncSegmentsScheduler *SyncSegmentsScheduler
	metricsCacheManager   *metricsinfo.MetricsCacheManager

	flushCh         chan UniqueID
	buildIndexCh    chan UniqueID
	notifyIndexChan chan UniqueID
	factory         dependency.Factory

	session   sessionutil.SessionInterface
	icSession *sessionutil.Session
	dnEventCh <-chan *sessionutil.SessionEvent
	inEventCh <-chan *sessionutil.SessionEvent
	// qcEventCh <-chan *sessionutil.SessionEvent
	qnEventCh <-chan *sessionutil.SessionEvent

	enableActiveStandBy bool
	activateFunc        func() error

	dataNodeCreator        dataNodeCreatorFunc
	indexNodeCreator       indexNodeCreatorFunc
	rootCoordClientCreator rootCoordCreatorFunc
	// indexCoord             types.IndexCoord

	// segReferManager  *SegmentReferenceManager
	indexNodeManager          *IndexNodeManager
	indexEngineVersionManager IndexEngineVersionManager

	taskScheduler *taskScheduler

	// manage ways that data coord access other coord
	broker broker.Broker
}

type CollectionNameInfo struct {
	CollectionName string
	DBName         string
}

// Option utility function signature to set DataCoord server attributes
type Option func(svr *Server)

// WithRootCoordCreator returns an `Option` setting RootCoord creator with provided parameter
func WithRootCoordCreator(creator rootCoordCreatorFunc) Option {
	return func(svr *Server) {
		svr.rootCoordClientCreator = creator
	}
}

// WithCluster returns an `Option` setting Cluster with provided parameter
func WithCluster(cluster Cluster) Option {
	return func(svr *Server) {
		svr.cluster = cluster
	}
}

// WithDataNodeCreator returns an `Option` setting DataNode create function
func WithDataNodeCreator(creator dataNodeCreatorFunc) Option {
	return func(svr *Server) {
		svr.dataNodeCreator = creator
	}
}

// WithSegmentManager returns an Option to set SegmentManager
func WithSegmentManager(manager Manager) Option {
	return func(svr *Server) {
		svr.segmentManager = manager
	}
}

// CreateServer creates a `Server` instance
func CreateServer(ctx context.Context, factory dependency.Factory, opts ...Option) *Server {
	rand.Seed(time.Now().UnixNano())
	s := &Server{
		ctx:                    ctx,
		quitCh:                 make(chan struct{}),
		factory:                factory,
		flushCh:                make(chan UniqueID, 1024),
		buildIndexCh:           make(chan UniqueID, 1024),
		notifyIndexChan:        make(chan UniqueID),
		dataNodeCreator:        defaultDataNodeCreatorFunc,
		indexNodeCreator:       defaultIndexNodeCreatorFunc,
		rootCoordClientCreator: defaultRootCoordCreatorFunc,
		metricsCacheManager:    metricsinfo.NewMetricsCacheManager(),
		enableActiveStandBy:    Params.DataCoordCfg.EnableActiveStandby.GetAsBool(),
	}

	for _, opt := range opts {
		opt(s)
	}
	expr.Register("datacoord", s)
	return s
}

func defaultDataNodeCreatorFunc(ctx context.Context, addr string, nodeID int64) (types.DataNodeClient, error) {
	return datanodeclient.NewClient(ctx, addr, nodeID)
}

func defaultIndexNodeCreatorFunc(ctx context.Context, addr string, nodeID int64) (types.IndexNodeClient, error) {
	return indexnodeclient.NewClient(ctx, addr, nodeID, Params.DataCoordCfg.WithCredential.GetAsBool())
}

func defaultRootCoordCreatorFunc(ctx context.Context) (types.RootCoordClient, error) {
	return rootcoordclient.NewClient(ctx)
}

// QuitSignal returns signal when server quits
func (s *Server) QuitSignal() <-chan struct{} {
	return s.quitCh
}

// Register registers data service at etcd
func (s *Server) Register() error {
	// first register indexCoord
	s.icSession.Register()
	s.session.Register()
	afterRegister := func() {
		metrics.NumNodes.WithLabelValues(fmt.Sprint(paramtable.GetNodeID()), typeutil.DataCoordRole).Inc()
		log.Info("DataCoord Register Finished")

		s.session.LivenessCheck(s.ctx, func() {
			logutil.Logger(s.ctx).Error("disconnected from etcd and exited", zap.Int64("serverID", s.session.GetServerID()))
			os.Exit(1)
		})
	}
	if s.enableActiveStandBy {
		go func() {
			err := s.session.ProcessActiveStandBy(s.activateFunc)
			if err != nil {
				log.Error("failed to activate standby datacoord server", zap.Error(err))
				panic(err)
			}

			err = s.icSession.ForceActiveStandby(nil)
			if err != nil {
				log.Error("failed to force activate standby indexcoord server", zap.Error(err))
				panic(err)
			}
			afterRegister()
		}()
	} else {
		afterRegister()
	}

	return nil
}

func (s *Server) initSession() error {
	s.icSession = sessionutil.NewSession(s.ctx)
	if s.icSession == nil {
		return errors.New("failed to initialize IndexCoord session")
	}
	s.icSession.Init(typeutil.IndexCoordRole, s.address, true, true)
	s.icSession.SetEnableActiveStandBy(s.enableActiveStandBy)

	s.session = sessionutil.NewSession(s.ctx)
	if s.session == nil {
		return errors.New("failed to initialize session")
	}
	s.session.Init(typeutil.DataCoordRole, s.address, true, true)
	s.session.SetEnableActiveStandBy(s.enableActiveStandBy)
	return nil
}

// Init change server state to Initializing
func (s *Server) Init() error {
	var err error
	s.factory.Init(Params)
	if err = s.initSession(); err != nil {
		return err
	}
	if s.enableActiveStandBy {
		s.activateFunc = func() error {
			log.Info("DataCoord switch from standby to active, activating")
			if err := s.initDataCoord(); err != nil {
				log.Error("DataCoord init failed", zap.Error(err))
				return err
			}
			s.startDataCoord()
			log.Info("DataCoord startup success")
			return nil
		}
		s.stateCode.Store(commonpb.StateCode_StandBy)
		log.Info("DataCoord enter standby mode successfully")
		return nil
	}

	return s.initDataCoord()
}

func (s *Server) initDataCoord() error {
	s.stateCode.Store(commonpb.StateCode_Initializing)
	var err error
	if err = s.initRootCoordClient(); err != nil {
		return err
	}
	log.Info("init rootcoord client done")

	s.broker = broker.NewCoordinatorBroker(s.rootCoordClient)
	s.allocator = newRootCoordAllocator(s.rootCoordClient)

	storageCli, err := s.newChunkManagerFactory()
	if err != nil {
		return err
	}
	log.Info("init chunk manager factory done")

	if err = s.initMeta(storageCli); err != nil {
		return err
	}

	s.handler = newServerHandler(s)

	// check whether old node exist, if yes suspend auto balance until all old nodes down
	s.updateBalanceConfigLoop(s.ctx)

	if err = s.initCluster(); err != nil {
		return err
	}
	log.Info("init datanode cluster done")

	s.initIndexNodeManager()

	if err = s.initServiceDiscovery(); err != nil {
		return err
	}
	log.Info("init service discovery done")

	s.initTaskScheduler(storageCli)
	log.Info("init task scheduler done")

	s.initCompaction()
	log.Info("init compaction done")

	if err = s.initSegmentManager(); err != nil {
		return err
	}
	log.Info("init segment manager done")

	s.initGarbageCollection(storageCli)

	s.importMeta, err = NewImportMeta(s.meta.catalog)
	if err != nil {
		return err
	}
	s.importScheduler = NewImportScheduler(s.meta, s.cluster, s.allocator, s.importMeta, s.buildIndexCh)
	s.importChecker = NewImportChecker(s.meta, s.broker, s.cluster, s.allocator, s.segmentManager, s.importMeta)

	s.syncSegmentsScheduler = newSyncSegmentsScheduler(s.meta, s.channelManager, s.sessionManager)

	s.serverLoopCtx, s.serverLoopCancel = context.WithCancel(s.ctx)

	log.Info("init datacoord done", zap.Int64("nodeID", paramtable.GetNodeID()), zap.String("Address", s.address))
	return nil
}

// Start initialize `Server` members and start loops, follow steps are taken:
//  1. initialize message factory parameters
//  2. initialize root coord client, meta, datanode cluster, segment info channel,
//     allocator, segment manager
//  3. start service discovery and server loops, which includes message stream handler (segment statistics,datanode tt)
//     datanodes etcd watch, etcd alive check and flush completed status check
//  4. set server state to Healthy
func (s *Server) Start() error {
	if !s.enableActiveStandBy {
		s.startDataCoord()
		log.Info("DataCoord startup successfully")
	}

	return nil
}

func (s *Server) startDataCoord() {
	s.taskScheduler.Start()
	s.startServerLoop()

	// http.Register(&http.Handler{
	// 	Path: "/datacoord/garbage_collection/pause",
	// 	HandlerFunc: func(w http.ResponseWriter, req *http.Request) {
	// 		pauseSeconds := req.URL.Query().Get("pause_seconds")
	// 		seconds, err := strconv.ParseInt(pauseSeconds, 10, 64)
	// 		if err != nil {
	// 			w.WriteHeader(400)
	// 			w.Write([]byte(fmt.Sprintf(`{"msg": "invalid pause seconds(%v)"}`, pauseSeconds)))
	// 			return
	// 		}

	// 		err = s.garbageCollector.Pause(req.Context(), time.Duration(seconds)*time.Second)
	// 		if err != nil {
	// 			w.WriteHeader(500)
	// 			w.Write([]byte(fmt.Sprintf(`{"msg": "failed to pause garbage collection, %s"}`, err.Error())))
	// 			return
	// 		}
	// 		w.WriteHeader(200)
	// 		w.Write([]byte(`{"msg": "OK"}`))
	// 		return
	// 	},
	// })
	// http.Register(&http.Handler{
	// 	Path: "/datacoord/garbage_collection/resume",
	// 	HandlerFunc: func(w http.ResponseWriter, req *http.Request) {
	// 		err := s.garbageCollector.Resume(req.Context())
	// 		if err != nil {
	// 			w.WriteHeader(500)
	// 			w.Write([]byte(fmt.Sprintf(`{"msg": "failed to pause garbage collection, %s"}`, err.Error())))
	// 			return
	// 		}
	// 		w.WriteHeader(200)
	// 		w.Write([]byte(`{"msg": "OK"}`))
	// 		return
	// 	},
	// })

	s.afterStart()
	s.stateCode.Store(commonpb.StateCode_Healthy)
	sessionutil.SaveServerInfo(typeutil.DataCoordRole, s.session.GetServerID())
}

func (s *Server) GetServerID() int64 {
	if s.session != nil {
		return s.session.GetServerID()
	}
	return paramtable.GetNodeID()
}

func (s *Server) afterStart() {}

func (s *Server) initCluster() error {
	if s.cluster != nil {
		return nil
	}

	s.sessionManager = NewSessionManagerImpl(withSessionCreator(s.dataNodeCreator))

	var err error
	s.channelManager, err = NewChannelManagerV2(s.watchClient, s.handler, s.sessionManager, s.allocator, withCheckerV2())
	if err != nil {
		return err
	}
	s.cluster = NewClusterImpl(s.sessionManager, s.channelManager)
	return nil
}

func (s *Server) SetAddress(address string) {
	s.address = address
}

// SetEtcdClient sets etcd client for datacoord.
func (s *Server) SetEtcdClient(client *clientv3.Client) {
	s.etcdCli = client
}

func (s *Server) SetTiKVClient(client *txnkv.Client) {
	s.tikvCli = client
}

func (s *Server) SetRootCoordClient(rootCoord types.RootCoordClient) {
	s.rootCoordClient = rootCoord
}

func (s *Server) SetDataNodeCreator(f func(context.Context, string, int64) (types.DataNodeClient, error)) {
	s.dataNodeCreator = f
}

func (s *Server) SetIndexNodeCreator(f func(context.Context, string, int64) (types.IndexNodeClient, error)) {
	s.indexNodeCreator = f
}

func (s *Server) newChunkManagerFactory() (storage.ChunkManager, error) {
	chunkManagerFactory := storage.NewChunkManagerFactoryWithParam(Params)
	cli, err := chunkManagerFactory.NewPersistentStorageChunkManager(s.ctx)
	if err != nil {
		log.Error("chunk manager init failed", zap.Error(err))
		return nil, err
	}
	return cli, err
}

func (s *Server) initGarbageCollection(cli storage.ChunkManager) {
	s.garbageCollector = newGarbageCollector(s.meta, s.handler, GcOption{
		cli:              cli,
		enabled:          Params.DataCoordCfg.EnableGarbageCollection.GetAsBool(),
		checkInterval:    Params.DataCoordCfg.GCInterval.GetAsDuration(time.Second),
		scanInterval:     Params.DataCoordCfg.GCScanIntervalInHour.GetAsDuration(time.Hour),
		missingTolerance: Params.DataCoordCfg.GCMissingTolerance.GetAsDuration(time.Second),
		dropTolerance:    Params.DataCoordCfg.GCDropTolerance.GetAsDuration(time.Second),
	})
}

func (s *Server) initServiceDiscovery() error {
	r := semver.MustParseRange(">=2.2.3")
	sessions, rev, err := s.session.GetSessionsWithVersionRange(typeutil.DataNodeRole, r)
	if err != nil {
		log.Warn("DataCoord failed to init service discovery", zap.Error(err))
		return err
	}
	log.Info("DataCoord success to get DataNode sessions", zap.Any("sessions", sessions))

	datanodes := make([]*NodeInfo, 0, len(sessions))
	legacyVersion, err := semver.Parse(paramtable.Get().DataCoordCfg.LegacyVersionWithoutRPCWatch.GetValue())
	if err != nil {
		log.Warn("DataCoord failed to init service discovery", zap.Error(err))
	}

	for _, session := range sessions {
		info := &NodeInfo{
			NodeID:  session.ServerID,
			Address: session.Address,
		}

		if session.Version.LTE(legacyVersion) {
			info.IsLegacy = true
		}

		datanodes = append(datanodes, info)
	}

	log.Info("DataCoord Cluster Manager start up")
	if err := s.cluster.Startup(s.ctx, datanodes); err != nil {
		log.Warn("DataCoord Cluster Manager failed to start up", zap.Error(err))
		return err
	}
	log.Info("DataCoord Cluster Manager start up successfully")

	// TODO implement rewatch logic
	s.dnEventCh = s.session.WatchServicesWithVersionRange(typeutil.DataNodeRole, r, rev+1, nil)

	inSessions, inRevision, err := s.session.GetSessions(typeutil.IndexNodeRole)
	if err != nil {
		log.Warn("DataCoord get QueryCoord session failed", zap.Error(err))
		return err
	}
	if Params.DataCoordCfg.BindIndexNodeMode.GetAsBool() {
		if err = s.indexNodeManager.AddNode(Params.DataCoordCfg.IndexNodeID.GetAsInt64(), Params.DataCoordCfg.IndexNodeAddress.GetValue()); err != nil {
			log.Error("add indexNode fail", zap.Int64("ServerID", Params.DataCoordCfg.IndexNodeID.GetAsInt64()),
				zap.String("address", Params.DataCoordCfg.IndexNodeAddress.GetValue()), zap.Error(err))
			return err
		}
		log.Info("add indexNode success", zap.String("IndexNode address", Params.DataCoordCfg.IndexNodeAddress.GetValue()),
			zap.Int64("nodeID", Params.DataCoordCfg.IndexNodeID.GetAsInt64()))
	} else {
		for _, session := range inSessions {
			if err := s.indexNodeManager.AddNode(session.ServerID, session.Address); err != nil {
				return err
			}
		}
	}
	s.inEventCh = s.session.WatchServices(typeutil.IndexNodeRole, inRevision+1, nil)

	s.indexEngineVersionManager = newIndexEngineVersionManager()
	qnSessions, qnRevision, err := s.session.GetSessions(typeutil.QueryNodeRole)
	if err != nil {
		log.Warn("DataCoord get QueryNode sessions failed", zap.Error(err))
		return err
	}
	s.indexEngineVersionManager.Startup(qnSessions)
	s.qnEventCh = s.session.WatchServicesWithVersionRange(typeutil.QueryNodeRole, r, qnRevision+1, nil)

	return nil
}

func (s *Server) initSegmentManager() error {
	if s.segmentManager == nil {
		manager, err := newSegmentManager(s.meta, s.allocator)
		if err != nil {
			return err
		}
		s.segmentManager = manager
	}
	return nil
}

func (s *Server) initMeta(chunkManager storage.ChunkManager) error {
	if s.meta != nil {
		return nil
	}
	s.watchClient = etcdkv.NewEtcdKV(s.etcdCli, Params.EtcdCfg.MetaRootPath.GetValue(),
		etcdkv.WithRequestTimeout(paramtable.Get().ServiceParam.EtcdCfg.RequestTimeout.GetAsDuration(time.Millisecond)))
	metaType := Params.MetaStoreCfg.MetaStoreType.GetValue()
	log.Info("data coordinator connecting to metadata store", zap.String("metaType", metaType))
	metaRootPath := ""
	if metaType == util.MetaStoreTypeTiKV {
		metaRootPath = Params.TiKVCfg.MetaRootPath.GetValue()
		s.kv = tikv.NewTiKV(s.tikvCli, metaRootPath,
			tikv.WithRequestTimeout(paramtable.Get().ServiceParam.TiKVCfg.RequestTimeout.GetAsDuration(time.Millisecond)))
	} else if metaType == util.MetaStoreTypeEtcd {
		metaRootPath = Params.EtcdCfg.MetaRootPath.GetValue()
		s.kv = etcdkv.NewEtcdKV(s.etcdCli, metaRootPath,
			etcdkv.WithRequestTimeout(paramtable.Get().ServiceParam.EtcdCfg.RequestTimeout.GetAsDuration(time.Millisecond)))
	} else {
		return retry.Unrecoverable(fmt.Errorf("not supported meta store: %s", metaType))
	}
	log.Info("data coordinator successfully connected to metadata store", zap.String("metaType", metaType))

	reloadEtcdFn := func() error {
		var err error
		catalog := datacoord.NewCatalog(s.kv, chunkManager.RootPath(), metaRootPath)
		s.meta, err = newMeta(s.ctx, catalog, chunkManager)
		if err != nil {
			return err
		}

		// Load collection information asynchronously
		// HINT: please make sure this is the last step in the `reloadEtcdFn` function !!!
		go func() {
			_ = retry.Do(s.ctx, func() error {
				return s.meta.reloadCollectionsFromRootcoord(s.ctx, s.broker)
			}, retry.Sleep(time.Second), retry.Attempts(connMetaMaxRetryTime))
		}()
		return nil
	}
	return retry.Do(s.ctx, reloadEtcdFn, retry.Attempts(connMetaMaxRetryTime))
}

func (s *Server) initTaskScheduler(manager storage.ChunkManager) {
	if s.taskScheduler == nil {
		s.taskScheduler = newTaskScheduler(s.ctx, s.meta, s.indexNodeManager, manager, s.indexEngineVersionManager, s.handler)
	}
}

func (s *Server) initIndexNodeManager() {
	if s.indexNodeManager == nil {
		s.indexNodeManager = NewNodeManager(s.ctx, s.indexNodeCreator)
	}
}

func (s *Server) initCompaction() {
	s.compactionHandler = newCompactionPlanHandler(s.cluster, s.sessionManager, s.channelManager, s.meta, s.allocator, s.taskScheduler, s.handler)
	s.compactionTriggerManager = NewCompactionTriggerManager(s.allocator, s.handler, s.compactionHandler, s.meta)
	s.compactionTrigger = newCompactionTrigger(s.meta, s.compactionHandler, s.allocator, s.handler, s.indexEngineVersionManager)
}

func (s *Server) stopCompaction() {
	if s.compactionTrigger != nil {
		s.compactionTrigger.stop()
	}
	if s.compactionTriggerManager != nil {
		s.compactionTriggerManager.Stop()
	}

	if s.compactionHandler != nil {
		s.compactionHandler.stop()
	}
}

func (s *Server) startCompaction() {
	if s.compactionHandler != nil {
		s.compactionHandler.start()
	}

	if s.compactionTrigger != nil {
		s.compactionTrigger.start()
	}

	if s.compactionTriggerManager != nil {
		s.compactionTriggerManager.Start()
	}
}

func (s *Server) startServerLoop() {
<<<<<<< HEAD
	if Params.DataCoordCfg.EnableCompaction.GetAsBool() {
		s.startCompaction()
	}

	if !Params.DataNodeCfg.DataNodeTimeTickByRPC.GetAsBool() {
		s.serverLoopWg.Add(1)
		s.startDataNodeTtLoop(s.serverLoopCtx)
	}

=======
>>>>>>> 467113de
	s.serverLoopWg.Add(2)
	s.startWatchService(s.serverLoopCtx)
	s.startFlushLoop(s.serverLoopCtx)
	s.startIndexService(s.serverLoopCtx)
	go s.importScheduler.Start()
	go s.importChecker.Start()
	s.garbageCollector.start()
	s.syncSegmentsScheduler.Start()
}

func (s *Server) updateSegmentStatistics(stats []*commonpb.SegmentStats) {
	for _, stat := range stats {
		segment := s.meta.GetSegment(stat.GetSegmentID())
		if segment == nil {
			log.Warn("skip updating row number for not exist segment",
				zap.Int64("segmentID", stat.GetSegmentID()),
				zap.Int64("new value", stat.GetNumRows()))
			continue
		}

		if isFlushState(segment.GetState()) {
			log.Warn("skip updating row number for flushed segment",
				zap.Int64("segmentID", stat.GetSegmentID()),
				zap.Int64("new value", stat.GetNumRows()))
			continue
		}

		// Log if # of rows is updated.
		if segment.currRows < stat.GetNumRows() {
			log.Debug("Updating segment number of rows",
				zap.Int64("segmentID", stat.GetSegmentID()),
				zap.Int64("old value", s.meta.GetSegment(stat.GetSegmentID()).GetNumOfRows()),
				zap.Int64("new value", stat.GetNumRows()),
			)
			s.meta.SetCurrentRows(stat.GetSegmentID(), stat.GetNumRows())
		}
	}
}

func (s *Server) getFlushableSegmentsInfo(flushableIDs []int64) []*SegmentInfo {
	res := make([]*SegmentInfo, 0, len(flushableIDs))
	for _, id := range flushableIDs {
		sinfo := s.meta.GetHealthySegment(id)
		if sinfo == nil {
			log.Error("get segment from meta error", zap.Int64("id", id))
			continue
		}
		res = append(res, sinfo)
	}
	return res
}

func (s *Server) setLastFlushTime(segments []*SegmentInfo) {
	for _, sinfo := range segments {
		s.meta.SetLastFlushTime(sinfo.GetID(), time.Now())
	}
}

// start a goroutine wto watch services
func (s *Server) startWatchService(ctx context.Context) {
	go s.watchService(ctx)
}

func (s *Server) stopServiceWatch() {
	// ErrCompacted is handled inside SessionWatcher, which means there is some other error occurred, closing server.
	logutil.Logger(s.ctx).Error("watch service channel closed", zap.Int64("serverID", paramtable.GetNodeID()))
	go s.Stop()
	if s.session.IsTriggerKill() {
		if p, err := os.FindProcess(os.Getpid()); err == nil {
			p.Signal(syscall.SIGINT)
		}
	}
}

// watchService watches services.
func (s *Server) watchService(ctx context.Context) {
	defer logutil.LogPanic()
	defer s.serverLoopWg.Done()
	for {
		select {
		case <-ctx.Done():
			log.Info("watch service shutdown")
			return
		case event, ok := <-s.dnEventCh:
			if !ok {
				s.stopServiceWatch()
				return
			}
			if err := s.handleSessionEvent(ctx, typeutil.DataNodeRole, event); err != nil {
				go func() {
					if err := s.Stop(); err != nil {
						log.Warn("DataCoord server stop error", zap.Error(err))
					}
				}()
				return
			}
		case event, ok := <-s.inEventCh:
			if !ok {
				s.stopServiceWatch()
				return
			}
			if err := s.handleSessionEvent(ctx, typeutil.IndexNodeRole, event); err != nil {
				go func() {
					if err := s.Stop(); err != nil {
						log.Warn("DataCoord server stop error", zap.Error(err))
					}
				}()
				return
			}
		case event, ok := <-s.qnEventCh:
			if !ok {
				s.stopServiceWatch()
				return
			}
			if err := s.handleSessionEvent(ctx, typeutil.QueryNodeRole, event); err != nil {
				go func() {
					if err := s.Stop(); err != nil {
						log.Warn("DataCoord server stop error", zap.Error(err))
					}
				}()
				return
			}
		}
	}
}

// handles session events - DataNodes Add/Del
func (s *Server) handleSessionEvent(ctx context.Context, role string, event *sessionutil.SessionEvent) error {
	if event == nil {
		return nil
	}
	log := log.Ctx(ctx)
	switch role {
	case typeutil.DataNodeRole:
		info := &datapb.DataNodeInfo{
			Address:  event.Session.Address,
			Version:  event.Session.ServerID,
			Channels: []*datapb.ChannelStatus{},
		}
		node := &NodeInfo{
			NodeID:  event.Session.ServerID,
			Address: event.Session.Address,
		}
		switch event.EventType {
		case sessionutil.SessionAddEvent:
			log.Info("received datanode register",
				zap.String("address", info.Address),
				zap.Int64("serverID", info.Version))
			if err := s.cluster.Register(node); err != nil {
				log.Warn("failed to register node", zap.Int64("id", node.NodeID), zap.String("address", node.Address), zap.Error(err))
				return err
			}
			s.metricsCacheManager.InvalidateSystemInfoMetrics()
		case sessionutil.SessionDelEvent:
			log.Info("received datanode unregister",
				zap.String("address", info.Address),
				zap.Int64("serverID", info.Version))
			if err := s.cluster.UnRegister(node); err != nil {
				log.Warn("failed to deregister node", zap.Int64("id", node.NodeID), zap.String("address", node.Address), zap.Error(err))
				return err
			}
			s.metricsCacheManager.InvalidateSystemInfoMetrics()
		default:
			log.Warn("receive unknown service event type",
				zap.Any("type", event.EventType))
		}
	case typeutil.IndexNodeRole:
		if Params.DataCoordCfg.BindIndexNodeMode.GetAsBool() {
			log.Info("receive indexnode session event, but adding indexnode by bind mode, skip it",
				zap.String("address", event.Session.Address),
				zap.Int64("serverID", event.Session.ServerID),
				zap.String("event type", event.EventType.String()))
			return nil
		}
		switch event.EventType {
		case sessionutil.SessionAddEvent:
			log.Info("received indexnode register",
				zap.String("address", event.Session.Address),
				zap.Int64("serverID", event.Session.ServerID))
			return s.indexNodeManager.AddNode(event.Session.ServerID, event.Session.Address)
		case sessionutil.SessionDelEvent:
			log.Info("received indexnode unregister",
				zap.String("address", event.Session.Address),
				zap.Int64("serverID", event.Session.ServerID))
			s.indexNodeManager.RemoveNode(event.Session.ServerID)
		case sessionutil.SessionUpdateEvent:
			serverID := event.Session.ServerID
			log.Info("received indexnode SessionUpdateEvent", zap.Int64("serverID", serverID))
			s.indexNodeManager.StoppingNode(serverID)
		default:
			log.Warn("receive unknown service event type",
				zap.Any("type", event.EventType))
		}
	case typeutil.QueryNodeRole:
		switch event.EventType {
		case sessionutil.SessionAddEvent:
			log.Info("received querynode register",
				zap.String("address", event.Session.Address),
				zap.Int64("serverID", event.Session.ServerID))
			s.indexEngineVersionManager.AddNode(event.Session)
		case sessionutil.SessionDelEvent:
			log.Info("received querynode unregister",
				zap.String("address", event.Session.Address),
				zap.Int64("serverID", event.Session.ServerID))
			s.indexEngineVersionManager.RemoveNode(event.Session)
		case sessionutil.SessionUpdateEvent:
			serverID := event.Session.ServerID
			log.Info("received querynode SessionUpdateEvent", zap.Int64("serverID", serverID))
			s.indexEngineVersionManager.Update(event.Session)
		default:
			log.Warn("receive unknown service event type",
				zap.Any("type", event.EventType))
		}
	}

	return nil
}

// startFlushLoop starts a goroutine to handle post func process
// which is to notify `RootCoord` that this segment is flushed
func (s *Server) startFlushLoop(ctx context.Context) {
	go func() {
		defer logutil.LogPanic()
		defer s.serverLoopWg.Done()
		ctx2, cancel := context.WithCancel(ctx)
		defer cancel()
		// send `Flushing` segments
		go s.handleFlushingSegments(ctx2)
		for {
			select {
			case <-ctx.Done():
				logutil.Logger(s.ctx).Info("flush loop shutdown")
				return
			case segmentID := <-s.flushCh:
				// Ignore return error
				log.Info("flush successfully", zap.Any("segmentID", segmentID))
				err := s.postFlush(ctx, segmentID)
				if err != nil {
					log.Warn("failed to do post flush", zap.Int64("segmentID", segmentID), zap.Error(err))
				}
			}
		}
	}()
}

// post function after flush is done
// 1. check segment id is valid
// 2. notify RootCoord segment is flushed
// 3. change segment state to `Flushed` in meta
func (s *Server) postFlush(ctx context.Context, segmentID UniqueID) error {
	log := log.Ctx(ctx)
	segment := s.meta.GetHealthySegment(segmentID)
	if segment == nil {
		return merr.WrapErrSegmentNotFound(segmentID, "segment not found, might be a faked segment, ignore post flush")
	}
	// set segment to SegmentState_Flushed
	if err := s.meta.SetState(segmentID, commonpb.SegmentState_Flushed); err != nil {
		log.Error("flush segment complete failed", zap.Error(err))
		return err
	}
	select {
	case s.buildIndexCh <- segmentID:
	default:
	}

	insertFileNum := 0
	for _, fieldBinlog := range segment.GetBinlogs() {
		insertFileNum += len(fieldBinlog.GetBinlogs())
	}
	metrics.FlushedSegmentFileNum.WithLabelValues(metrics.InsertFileLabel).Observe(float64(insertFileNum))

	statFileNum := 0
	for _, fieldBinlog := range segment.GetStatslogs() {
		statFileNum += len(fieldBinlog.GetBinlogs())
	}
	metrics.FlushedSegmentFileNum.WithLabelValues(metrics.StatFileLabel).Observe(float64(statFileNum))

	deleteFileNum := 0
	for _, filedBinlog := range segment.GetDeltalogs() {
		deleteFileNum += len(filedBinlog.GetBinlogs())
	}
	metrics.FlushedSegmentFileNum.WithLabelValues(metrics.DeleteFileLabel).Observe(float64(deleteFileNum))

	log.Info("flush segment complete", zap.Int64("id", segmentID))
	return nil
}

// recovery logic, fetch all Segment in `Flushing` state and do Flush notification logic
func (s *Server) handleFlushingSegments(ctx context.Context) {
	segments := s.meta.GetFlushingSegments()
	for _, segment := range segments {
		select {
		case <-ctx.Done():
			return
		case s.flushCh <- segment.ID:
		}
	}
}

func (s *Server) initRootCoordClient() error {
	var err error
	if s.rootCoordClient == nil {
		if s.rootCoordClient, err = s.rootCoordClientCreator(s.ctx); err != nil {
			return err
		}
	}
	return nil
}

// Stop do the Server finalize processes
// it checks the server status is healthy, if not, just quit
// if Server is healthy, set server state to stopped, release etcd session,
//
//	stop message stream client and stop server loops
func (s *Server) Stop() error {
	if !s.stateCode.CompareAndSwap(commonpb.StateCode_Healthy, commonpb.StateCode_Abnormal) {
		return nil
	}
	logutil.Logger(s.ctx).Info("datacoord server shutdown")
	s.garbageCollector.close()
	logutil.Logger(s.ctx).Info("datacoord garbage collector stopped")

	s.stopServerLoop()

	s.importScheduler.Close()
	s.importChecker.Close()
	s.syncSegmentsScheduler.Stop()

	s.stopCompaction()
	logutil.Logger(s.ctx).Info("datacoord compaction stopped")

	s.taskScheduler.Stop()
	logutil.Logger(s.ctx).Info("datacoord index builder stopped")

	s.cluster.Close()
	logutil.Logger(s.ctx).Info("datacoord cluster stopped")

	if s.session != nil {
		s.session.Stop()
	}

	if s.icSession != nil {
		s.icSession.Stop()
	}

	s.stopServerLoop()
	logutil.Logger(s.ctx).Info("datacoord serverloop stopped")
	logutil.Logger(s.ctx).Warn("datacoord stop successful")

	return nil
}

// CleanMeta only for test
func (s *Server) CleanMeta() error {
	log.Debug("clean meta", zap.Any("kv", s.kv))
	err := s.kv.RemoveWithPrefix("")
	err2 := s.watchClient.RemoveWithPrefix("")
	if err2 != nil {
		if err != nil {
			err = fmt.Errorf("Failed to CleanMeta[metadata cleanup error: %w][watchdata cleanup error: %v]", err, err2)
		} else {
			err = err2
		}
	}
	return err
}

func (s *Server) stopServerLoop() {
	s.serverLoopCancel()
	s.serverLoopWg.Wait()
}

// func (s *Server) validateAllocRequest(collID UniqueID, partID UniqueID, channelName string) error {
//	if !s.meta.HasCollection(collID) {
//		return fmt.Errorf("can not find collection %d", collID)
//	}
//	if !s.meta.HasPartition(collID, partID) {
//		return fmt.Errorf("can not find partition %d", partID)
//	}
//	for _, name := range s.insertChannels {
//		if name == channelName {
//			return nil
//		}
//	}
//	return fmt.Errorf("can not find channel %s", channelName)
// }

// loadCollectionFromRootCoord communicates with RootCoord and asks for collection information.
// collection information will be added to server meta info.
func (s *Server) loadCollectionFromRootCoord(ctx context.Context, collectionID int64) error {
	resp, err := s.broker.DescribeCollectionInternal(ctx, collectionID)
	if err != nil {
		return err
	}
	partitionIDs, err := s.broker.ShowPartitionsInternal(ctx, collectionID)
	if err != nil {
		return err
	}

	properties := make(map[string]string)
	for _, pair := range resp.Properties {
		properties[pair.GetKey()] = pair.GetValue()
	}

	collInfo := &collectionInfo{
		ID:             resp.CollectionID,
		Schema:         resp.Schema,
		Partitions:     partitionIDs,
		StartPositions: resp.GetStartPositions(),
		Properties:     properties,
		CreatedAt:      resp.GetCreatedTimestamp(),
		DatabaseName:   resp.GetDbName(),
		DatabaseID:     resp.GetDbId(),
		VChannelNames:  resp.GetVirtualChannelNames(),
	}
	s.meta.AddCollection(collInfo)
	return nil
}

func (s *Server) updateBalanceConfigLoop(ctx context.Context) {
	success := s.updateBalanceConfig()
	if success {
		return
	}

	s.serverLoopWg.Add(1)
	go func() {
		defer s.serverLoopWg.Done()
		ticker := time.NewTicker(Params.DataCoordCfg.CheckAutoBalanceConfigInterval.GetAsDuration(time.Second))
		defer ticker.Stop()
		for {
			select {
			case <-ctx.Done():
				log.Info("update balance config loop exit!")
				return

			case <-ticker.C:
				success := s.updateBalanceConfig()
				if success {
					return
				}
			}
		}
	}()
}

func (s *Server) updateBalanceConfig() bool {
	r := semver.MustParseRange("<2.3.0")
	sessions, _, err := s.session.GetSessionsWithVersionRange(typeutil.DataNodeRole, r)
	if err != nil {
		log.Warn("check data node version occur error on etcd", zap.Error(err))
		return false
	}

	if len(sessions) == 0 {
		// only balance channel when all data node's version > 2.3.0
		Params.Reset(Params.DataCoordCfg.AutoBalance.Key)
		log.Info("all old data node down, enable auto balance!")
		return true
	}

	Params.Save(Params.DataCoordCfg.AutoBalance.Key, "false")
	log.RatedDebug(10, "old data node exist", zap.Strings("sessions", lo.Keys(sessions)))
	return false
}<|MERGE_RESOLUTION|>--- conflicted
+++ resolved
@@ -683,18 +683,10 @@
 }
 
 func (s *Server) startServerLoop() {
-<<<<<<< HEAD
 	if Params.DataCoordCfg.EnableCompaction.GetAsBool() {
 		s.startCompaction()
 	}
 
-	if !Params.DataNodeCfg.DataNodeTimeTickByRPC.GetAsBool() {
-		s.serverLoopWg.Add(1)
-		s.startDataNodeTtLoop(s.serverLoopCtx)
-	}
-
-=======
->>>>>>> 467113de
 	s.serverLoopWg.Add(2)
 	s.startWatchService(s.serverLoopCtx)
 	s.startFlushLoop(s.serverLoopCtx)
