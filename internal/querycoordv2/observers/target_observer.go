--- conflicted
+++ resolved
@@ -181,18 +181,8 @@
 
 		case <-ticker.C:
 			ob.clean()
-<<<<<<< HEAD
 			versionUpdatedCollections := ob.GetVersionUpdatedCollections()
 			ob.loadedDispatcher.AddTask(versionUpdatedCollections...)
-=======
-			loaded := lo.FilterMap(ob.meta.GetAllCollections(ctx), func(collection *meta.Collection, _ int) (int64, bool) {
-				if collection.GetStatus() == querypb.LoadStatus_Loaded {
-					return collection.GetCollectionID(), true
-				}
-				return 0, false
-			})
-			ob.loadedDispatcher.AddTask(loaded...)
->>>>>>> cb654233
 
 		case req := <-ob.updateChan:
 			log.Info("manually trigger update target",
@@ -238,7 +228,7 @@
 }
 
 func (ob *TargetObserver) GetVersionUpdatedCollections() []int64 {
-	loaded := lo.FilterMap(ob.meta.GetAllCollections(), func(collection *meta.Collection, _ int) (int64, bool) {
+	loaded := lo.FilterMap(ob.meta.GetAllCollections(ctx), func(collection *meta.Collection, _ int) (int64, bool) {
 		if collection.GetStatus() == querypb.LoadStatus_Loaded {
 			return collection.GetCollectionID(), true
 		}
@@ -355,8 +345,7 @@
 }
 
 func (ob *TargetObserver) clean() {
-<<<<<<< HEAD
-	collectionSet := typeutil.NewUniqueSet(ob.meta.GetAll()...)
+	collectionSet := typeutil.NewUniqueSet(ob.meta.GetAll(context.TODO())...)
 	// for collection which has been dropped/released, clear data version cache
 	ob.dataViewVersions.Range(func(collectionID int64, _ int64) bool {
 		if !collectionSet.Contain(collectionID) {
@@ -365,9 +354,6 @@
 		return true
 	})
 
-=======
-	collectionSet := typeutil.NewUniqueSet(ob.meta.GetAll(context.TODO())...)
->>>>>>> cb654233
 	// for collection which has been removed from target, try to clear nextTargetLastUpdate
 	ob.nextTargetLastUpdate.Range(func(collectionID int64, _ time.Time) bool {
 		if !collectionSet.Contain(collectionID) {
