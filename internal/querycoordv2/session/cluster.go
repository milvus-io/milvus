--- conflicted
+++ resolved
@@ -56,11 +56,8 @@
 	DropIndex(ctx context.Context, nodeID int64, req *querypb.DropIndexRequest) (*commonpb.Status, error)
 	RunAnalyzer(ctx context.Context, nodeID int64, req *querypb.RunAnalyzerRequest) (*milvuspb.RunAnalyzerResponse, error)
 	ValidateAnalyzer(ctx context.Context, nodeID int64, req *querypb.ValidateAnalyzerRequest) (*commonpb.Status, error)
-<<<<<<< HEAD
+	SyncFileResource(ctx context.Context, nodeID int64, req *internalpb.SyncFileResourceRequest) (*commonpb.Status, error)
 	ComputePhraseMatchSlop(ctx context.Context, nodeID int64, req *querypb.ComputePhraseMatchSlopRequest) (*querypb.ComputePhraseMatchSlopResponse, error)
-=======
-	SyncFileResource(ctx context.Context, nodeID int64, req *internalpb.SyncFileResourceRequest) (*commonpb.Status, error)
->>>>>>> 728cdc15
 	Start()
 	Stop()
 }
@@ -321,7 +318,21 @@
 	return resp, err
 }
 
-<<<<<<< HEAD
+func (c *QueryCluster) SyncFileResource(ctx context.Context, nodeID int64, req *internalpb.SyncFileResourceRequest) (*commonpb.Status, error) {
+	var (
+		resp *commonpb.Status
+		err  error
+	)
+
+	err1 := c.send(ctx, nodeID, func(cli types.QueryNodeClient) {
+		resp, err = cli.SyncFileResource(ctx, req)
+	})
+	if err1 != nil {
+		return nil, err1
+	}
+	return resp, err
+}
+
 func (c *QueryCluster) ComputePhraseMatchSlop(ctx context.Context, nodeID int64, req *querypb.ComputePhraseMatchSlopRequest) (*querypb.ComputePhraseMatchSlopResponse, error) {
 	var (
 		resp *querypb.ComputePhraseMatchSlopResponse
@@ -333,19 +344,6 @@
 	})
 	if sendErr != nil {
 		return nil, sendErr
-=======
-func (c *QueryCluster) SyncFileResource(ctx context.Context, nodeID int64, req *internalpb.SyncFileResourceRequest) (*commonpb.Status, error) {
-	var (
-		resp *commonpb.Status
-		err  error
-	)
-
-	err1 := c.send(ctx, nodeID, func(cli types.QueryNodeClient) {
-		resp, err = cli.SyncFileResource(ctx, req)
-	})
-	if err1 != nil {
-		return nil, err1
->>>>>>> 728cdc15
 	}
 	return resp, err
 }
