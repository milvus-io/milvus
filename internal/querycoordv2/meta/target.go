// Licensed to the LF AI & Data foundation under one
// or more contributor license agreements. See the NOTICE file
// distributed with this work for additional information
// regarding copyright ownership. The ASF licenses this file
// to you under the Apache License, Version 2.0 (the
// "License"); you may not use this file except in compliance
// with the License. You may obtain a copy of the License at
//
//     http://www.apache.org/licenses/LICENSE-2.0
//
// Unless required by applicable law or agreed to in writing, software
// distributed under the License is distributed on an "AS IS" BASIS,
// WITHOUT WARRANTIES OR CONDITIONS OF ANY KIND, either express or implied.
// See the License for the specific language governing permissions and
// limitations under the License.

package meta

import (
	"time"

	"github.com/samber/lo"
	"go.uber.org/zap"

	"github.com/milvus-io/milvus/internal/util/metrics"
	"github.com/milvus-io/milvus/pkg/log"
<<<<<<< HEAD
	"github.com/milvus-io/milvus/pkg/util/lock"
=======
	"github.com/milvus-io/milvus/pkg/proto/datapb"
	"github.com/milvus-io/milvus/pkg/proto/querypb"
>>>>>>> 99a82743
	"github.com/milvus-io/milvus/pkg/util/metricsinfo"
	"github.com/milvus-io/milvus/pkg/util/typeutil"
)

// CollectionTarget collection target is immutable,
type CollectionTarget struct {
	segments           map[int64]*datapb.SegmentInfo
	channel2Segments   map[string][]*datapb.SegmentInfo
	partition2Segments map[int64][]*datapb.SegmentInfo
	dmChannels         map[string]*DmChannel
	partitions         typeutil.Set[int64] // stores target partitions info
	version            int64

	// record target status, if target has been save before milvus v2.4.19, then the target will lack of segment info.
	lackSegmentInfo bool
}

func NewCollectionTarget(segments map[int64]*datapb.SegmentInfo, dmChannels map[string]*DmChannel, partitionIDs []int64) *CollectionTarget {
	channel2Segments := make(map[string][]*datapb.SegmentInfo, len(dmChannels))
	partition2Segments := make(map[int64][]*datapb.SegmentInfo, len(partitionIDs))
	for _, segment := range segments {
		channel := segment.GetInsertChannel()
		if _, ok := channel2Segments[channel]; !ok {
			channel2Segments[channel] = make([]*datapb.SegmentInfo, 0)
		}
		channel2Segments[channel] = append(channel2Segments[channel], segment)
		partitionID := segment.GetPartitionID()
		if _, ok := partition2Segments[partitionID]; !ok {
			partition2Segments[partitionID] = make([]*datapb.SegmentInfo, 0)
		}
		partition2Segments[partitionID] = append(partition2Segments[partitionID], segment)
	}
	return &CollectionTarget{
		segments:           segments,
		channel2Segments:   channel2Segments,
		partition2Segments: partition2Segments,
		dmChannels:         dmChannels,
		partitions:         typeutil.NewSet(partitionIDs...),
		version:            time.Now().UnixNano(),
	}
}

func FromPbCollectionTarget(target *querypb.CollectionTarget) *CollectionTarget {
	segments := make(map[int64]*datapb.SegmentInfo)
	dmChannels := make(map[string]*DmChannel)
	channel2Segments := make(map[string][]*datapb.SegmentInfo)
	partition2Segments := make(map[int64][]*datapb.SegmentInfo)
	var partitions []int64

	lackSegmentInfo := false
	for _, t := range target.GetChannelTargets() {
		if _, ok := channel2Segments[t.GetChannelName()]; !ok {
			channel2Segments[t.GetChannelName()] = make([]*datapb.SegmentInfo, 0)
		}
		for _, partition := range t.GetPartitionTargets() {
			if _, ok := partition2Segments[partition.GetPartitionID()]; !ok {
				partition2Segments[partition.GetPartitionID()] = make([]*datapb.SegmentInfo, 0, len(partition.GetSegments()))
			}
			for _, segment := range partition.GetSegments() {
				if segment.GetNumOfRows() <= 0 {
					lackSegmentInfo = true
				}
				info := &datapb.SegmentInfo{
					ID:            segment.GetID(),
					Level:         segment.GetLevel(),
					CollectionID:  target.GetCollectionID(),
					PartitionID:   partition.GetPartitionID(),
					InsertChannel: t.GetChannelName(),
					NumOfRows:     segment.GetNumOfRows(),
				}
				segments[segment.GetID()] = info
				channel2Segments[t.GetChannelName()] = append(channel2Segments[t.GetChannelName()], info)
				partition2Segments[partition.GetPartitionID()] = append(partition2Segments[partition.GetPartitionID()], info)
			}
			partitions = append(partitions, partition.GetPartitionID())
		}
		dmChannels[t.GetChannelName()] = &DmChannel{
			VchannelInfo: &datapb.VchannelInfo{
				CollectionID:        target.GetCollectionID(),
				ChannelName:         t.GetChannelName(),
				SeekPosition:        t.GetSeekPosition(),
				UnflushedSegmentIds: t.GetGrowingSegmentIDs(),
				FlushedSegmentIds:   lo.Keys(segments),
				DroppedSegmentIds:   t.GetDroppedSegmentIDs(),
			},
		}
	}

	if lackSegmentInfo {
		log.Info("target has lack of segment info", zap.Int64("collectionID", target.GetCollectionID()))
	}

	return &CollectionTarget{
		segments:           segments,
		channel2Segments:   channel2Segments,
		partition2Segments: partition2Segments,
		dmChannels:         dmChannels,
		partitions:         typeutil.NewSet(partitions...),
		version:            target.GetVersion(),
		lackSegmentInfo:    lackSegmentInfo,
	}
}

func (p *CollectionTarget) toPbMsg() *querypb.CollectionTarget {
	if len(p.dmChannels) == 0 {
		return &querypb.CollectionTarget{}
	}

	channelSegments := make(map[string][]*datapb.SegmentInfo)
	for _, s := range p.segments {
		if _, ok := channelSegments[s.GetInsertChannel()]; !ok {
			channelSegments[s.GetInsertChannel()] = make([]*datapb.SegmentInfo, 0)
		}
		channelSegments[s.GetInsertChannel()] = append(channelSegments[s.GetInsertChannel()], s)
	}

	collectionID := int64(-1)
	channelTargets := make(map[string]*querypb.ChannelTarget, 0)
	for _, channel := range p.dmChannels {
		collectionID = channel.GetCollectionID()
		partitionTargets := make(map[int64]*querypb.PartitionTarget)
		if infos, ok := channelSegments[channel.GetChannelName()]; ok {
			for _, info := range infos {
				partitionTarget, ok := partitionTargets[info.GetPartitionID()]
				if !ok {
					partitionTarget = &querypb.PartitionTarget{
						PartitionID: info.PartitionID,
						Segments:    make([]*querypb.SegmentTarget, 0),
					}
					partitionTargets[info.GetPartitionID()] = partitionTarget
				}

				partitionTarget.Segments = append(partitionTarget.Segments, &querypb.SegmentTarget{
					ID:        info.GetID(),
					Level:     info.GetLevel(),
					NumOfRows: info.GetNumOfRows(),
				})
			}
		}

		channelTargets[channel.GetChannelName()] = &querypb.ChannelTarget{
			ChannelName:       channel.GetChannelName(),
			SeekPosition:      channel.GetSeekPosition(),
			GrowingSegmentIDs: channel.GetUnflushedSegmentIds(),
			DroppedSegmentIDs: channel.GetDroppedSegmentIds(),
			PartitionTargets:  lo.Values(partitionTargets),
		}
	}

	return &querypb.CollectionTarget{
		CollectionID:   collectionID,
		ChannelTargets: lo.Values(channelTargets),
		Version:        p.version,
	}
}

func (p *CollectionTarget) GetAllSegments() map[int64]*datapb.SegmentInfo {
	return p.segments
}

func (p *CollectionTarget) GetChannelSegments(channel string) []*datapb.SegmentInfo {
	return p.channel2Segments[channel]
}

func (p *CollectionTarget) GetPartitionSegments(partitionID int64) []*datapb.SegmentInfo {
	return p.partition2Segments[partitionID]
}

func (p *CollectionTarget) GetTargetVersion() int64 {
	return p.version
}

func (p *CollectionTarget) GetAllDmChannels() map[string]*DmChannel {
	return p.dmChannels
}

func (p *CollectionTarget) GetAllSegmentIDs() []int64 {
	return lo.Keys(p.segments)
}

func (p *CollectionTarget) GetAllDmChannelNames() []string {
	return lo.Keys(p.dmChannels)
}

func (p *CollectionTarget) IsEmpty() bool {
	return len(p.dmChannels)+len(p.segments) == 0
}

// if target is ready, it should have all segment info
func (p *CollectionTarget) Ready() bool {
	return !p.lackSegmentInfo
}

type target struct {
	keyLock *lock.KeyLock[int64] // guards updateCollectionTarget
	// just maintain target at collection level
	collectionTargetMap *typeutil.ConcurrentMap[int64, *CollectionTarget]
}

func newTarget() *target {
	return &target{
		keyLock:             lock.NewKeyLock[int64](),
		collectionTargetMap: typeutil.NewConcurrentMap[int64, *CollectionTarget](),
	}
}

func (t *target) updateCollectionTarget(collectionID int64, target *CollectionTarget) {
	t.keyLock.Lock(collectionID)
	defer t.keyLock.Unlock(collectionID)
	if old, ok := t.collectionTargetMap.Get(collectionID); ok && old != nil && target.GetTargetVersion() <= old.GetTargetVersion() {
		return
	}

	t.collectionTargetMap.Insert(collectionID, target)
}

func (t *target) removeCollectionTarget(collectionID int64) {
	t.collectionTargetMap.Remove(collectionID)
}

func (t *target) getCollectionTarget(collectionID int64) *CollectionTarget {
	ret, _ := t.collectionTargetMap.Get(collectionID)
	return ret
}

<<<<<<< HEAD
func (t *target) toQueryCoordCollectionTargets() []*metricsinfo.QueryCoordTarget {
	targets := make([]*metricsinfo.QueryCoordTarget, 0, t.collectionTargetMap.Len())
	t.collectionTargetMap.Range(func(k int64, v *CollectionTarget) bool {
=======
func (t *target) toQueryCoordCollectionTargets(collectionID int64) []*metricsinfo.QueryCoordTarget {
	var ret []*metricsinfo.QueryCoordTarget
	for k, v := range t.collectionTargetMap {
		if collectionID > 0 && collectionID != k {
			continue
		}

>>>>>>> 99a82743
		segments := lo.MapToSlice(v.GetAllSegments(), func(k int64, s *datapb.SegmentInfo) *metricsinfo.Segment {
			return metrics.NewSegmentFrom(s)
		})

		dmChannels := lo.MapToSlice(v.GetAllDmChannels(), func(k string, ch *DmChannel) *metricsinfo.DmChannel {
			return metrics.NewDMChannelFrom(ch.VchannelInfo)
		})

<<<<<<< HEAD
		qct := &metricsinfo.QueryCoordTarget{
			CollectionID: k,
			Segments:     segments,
			DMChannels:   dmChannels,
		}
		targets = append(targets, qct)
		return true
	})
	return targets
=======
		ret = append(ret, &metricsinfo.QueryCoordTarget{
			CollectionID: k,
			Segments:     segments,
			DMChannels:   dmChannels,
		})
	}

	return ret
>>>>>>> 99a82743
}<|MERGE_RESOLUTION|>--- conflicted
+++ resolved
@@ -24,12 +24,9 @@
 
 	"github.com/milvus-io/milvus/internal/util/metrics"
 	"github.com/milvus-io/milvus/pkg/log"
-<<<<<<< HEAD
 	"github.com/milvus-io/milvus/pkg/util/lock"
-=======
 	"github.com/milvus-io/milvus/pkg/proto/datapb"
 	"github.com/milvus-io/milvus/pkg/proto/querypb"
->>>>>>> 99a82743
 	"github.com/milvus-io/milvus/pkg/util/metricsinfo"
 	"github.com/milvus-io/milvus/pkg/util/typeutil"
 )
@@ -255,19 +252,12 @@
 	return ret
 }
 
-<<<<<<< HEAD
-func (t *target) toQueryCoordCollectionTargets() []*metricsinfo.QueryCoordTarget {
+func (t *target) toQueryCoordCollectionTargets(collectionID int64) []*metricsinfo.QueryCoordTarget {
 	targets := make([]*metricsinfo.QueryCoordTarget, 0, t.collectionTargetMap.Len())
 	t.collectionTargetMap.Range(func(k int64, v *CollectionTarget) bool {
-=======
-func (t *target) toQueryCoordCollectionTargets(collectionID int64) []*metricsinfo.QueryCoordTarget {
-	var ret []*metricsinfo.QueryCoordTarget
-	for k, v := range t.collectionTargetMap {
 		if collectionID > 0 && collectionID != k {
-			continue
-		}
-
->>>>>>> 99a82743
+			return true
+		}
 		segments := lo.MapToSlice(v.GetAllSegments(), func(k int64, s *datapb.SegmentInfo) *metricsinfo.Segment {
 			return metrics.NewSegmentFrom(s)
 		})
@@ -276,7 +266,6 @@
 			return metrics.NewDMChannelFrom(ch.VchannelInfo)
 		})
 
-<<<<<<< HEAD
 		qct := &metricsinfo.QueryCoordTarget{
 			CollectionID: k,
 			Segments:     segments,
@@ -286,14 +275,4 @@
 		return true
 	})
 	return targets
-=======
-		ret = append(ret, &metricsinfo.QueryCoordTarget{
-			CollectionID: k,
-			Segments:     segments,
-			DMChannels:   dmChannels,
-		})
-	}
-
-	return ret
->>>>>>> 99a82743
 }