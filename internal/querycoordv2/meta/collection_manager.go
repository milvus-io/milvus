--- conflicted
+++ resolved
@@ -246,76 +246,6 @@
 	return nil
 }
 
-<<<<<<< HEAD
-=======
-// upgradeRecover recovers from old version <= 2.2.x for compatibility.
-func (m *CollectionManager) upgradeRecover(ctx context.Context, broker Broker) error {
-	// for loaded collection from 2.2, it only save a old version CollectionLoadInfo without LoadType.
-	// we should update the CollectionLoadInfo and save all PartitionLoadInfo to meta store
-	for _, collection := range m.GetAllCollections(ctx) {
-		if collection.GetLoadType() == querypb.LoadType_UnKnownType {
-			partitionIDs, err := broker.GetPartitions(context.Background(), collection.GetCollectionID())
-			if err != nil {
-				return err
-			}
-			partitions := lo.Map(partitionIDs, func(partitionID int64, _ int) *Partition {
-				return &Partition{
-					PartitionLoadInfo: &querypb.PartitionLoadInfo{
-						CollectionID:  collection.GetCollectionID(),
-						PartitionID:   partitionID,
-						ReplicaNumber: collection.GetReplicaNumber(),
-						Status:        querypb.LoadStatus_Loaded,
-						FieldIndexID:  collection.GetFieldIndexID(),
-					},
-					LoadPercentage: 100,
-				}
-			})
-			err = m.putPartition(ctx, partitions, true)
-			if err != nil {
-				return err
-			}
-
-			newInfo := collection.Clone()
-			newInfo.LoadType = querypb.LoadType_LoadCollection
-			err = m.putCollection(ctx, true, newInfo)
-			if err != nil {
-				return err
-			}
-		}
-	}
-
-	// for loaded partition from 2.2, it only save load PartitionLoadInfo.
-	// we should save it's CollectionLoadInfo to meta store
-	for _, partition := range m.GetAllPartitions(ctx) {
-		// In old version, collection would NOT be stored if the partition existed.
-		if !m.Exist(ctx, partition.GetCollectionID()) {
-			collectionInfo, err := broker.DescribeCollection(ctx, partition.GetCollectionID())
-			if err != nil {
-				log.Warn("failed to describe collection from RootCoord", zap.Error(err))
-				return err
-			}
-
-			col := &Collection{
-				CollectionLoadInfo: &querypb.CollectionLoadInfo{
-					CollectionID:  partition.GetCollectionID(),
-					ReplicaNumber: partition.GetReplicaNumber(),
-					Status:        partition.GetStatus(),
-					FieldIndexID:  partition.GetFieldIndexID(),
-					LoadType:      querypb.LoadType_LoadPartition,
-					DbID:          collectionInfo.GetDbId(),
-				},
-				LoadPercentage: 100,
-			}
-			err = m.PutCollection(ctx, col)
-			if err != nil {
-				return err
-			}
-		}
-	}
-	return nil
-}
-
->>>>>>> 4a47f760
 func (m *CollectionManager) GetCollection(ctx context.Context, collectionID typeutil.UniqueID) *Collection {
 	m.rwmutex.RLock()
 	defer m.rwmutex.RUnlock()
