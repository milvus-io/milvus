--- conflicted
+++ resolved
@@ -114,26 +114,6 @@
 		return merr.WrapErrParameterInvalid(collection.GetReplicaNumber(), req.GetReplicaNumber(), "can't change the replica number for loaded collection")
 	}
 
-<<<<<<< HEAD
-	reqFieldIDs := req.GetLoadFields()
-	// todo(SpadeA): consider struct fields
-	if !funcutil.SliceSetEqual(collection.GetLoadFields(), reqFieldIDs) && len(req.GetLoadFields()) == 0 {
-		// here is a compatible logic: meta is still old, but req was sent in new version
-		// in older versions, a full load will be saved all field id, in newer version, use empty loaded list as all loaded
-		reqFieldIDs = lo.Map(job.collInfo.GetSchema().GetFields(), func(field *schemapb.FieldSchema, _ int) int64 {
-			return field.GetFieldID()
-		})
-	}
-
-	if !funcutil.SliceSetEqual(collection.GetLoadFields(), reqFieldIDs) {
-		log.Warn("collection with different load field list exists, release this collection first before chaning its load fields",
-			zap.Int64s("loadedFieldIDs", collection.GetLoadFields()),
-			zap.Int64s("reqFieldIDs", req.GetLoadFields()),
-		)
-		return merr.WrapErrParameterInvalid(collection.GetLoadFields(), req.GetLoadFields(), "can't change the load field list for loaded collection")
-	}
-=======
->>>>>>> 4ba177cd
 	collectionUsedRG := job.meta.ReplicaManager.GetResourceGroupByCollection(job.ctx, collection.GetCollectionID()).Collect()
 	left, right := lo.Difference(collectionUsedRG, req.GetResourceGroups())
 	if len(left) > 0 || len(right) > 0 {
@@ -329,24 +309,6 @@
 		return merr.WrapErrParameterInvalid(collection.GetReplicaNumber(), req.GetReplicaNumber(), "can't change the replica number for loaded partitions")
 	}
 
-<<<<<<< HEAD
-	reqFieldIDs := req.GetLoadFields()
-	// todo(SpadeA): consider struct fields
-	if !funcutil.SliceSetEqual(collection.GetLoadFields(), reqFieldIDs) && len(req.GetLoadFields()) == 0 {
-		// here is a compatible logic: meta is still old, but req was sent in new version
-		// in older versions, a full load will be saved all field id, in newer version, use empty loaded list as all loaded
-		reqFieldIDs = lo.Map(job.collInfo.GetSchema().GetFields(), func(field *schemapb.FieldSchema, _ int) int64 { return field.GetFieldID() })
-	}
-
-	if !funcutil.SliceSetEqual(collection.GetLoadFields(), reqFieldIDs) {
-		log.Warn("collection with different load field list exists, release this collection first before chaning its load fields",
-			zap.Int64s("loadedFieldIDs", collection.GetLoadFields()),
-			zap.Int64s("reqFieldIDs", req.GetLoadFields()),
-		)
-		return merr.WrapErrParameterInvalid(collection.GetLoadFields(), req.GetLoadFields(), "can't change the load field list for loaded collection")
-	}
-=======
->>>>>>> 4ba177cd
 	collectionUsedRG := job.meta.ReplicaManager.GetResourceGroupByCollection(job.ctx, collection.GetCollectionID()).Collect()
 	left, right := lo.Difference(collectionUsedRG, req.GetResourceGroups())
 	if len(left) > 0 || len(right) > 0 {
