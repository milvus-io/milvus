--- conflicted
+++ resolved
@@ -1212,7 +1212,6 @@
 	return resp, nil
 }
 
-<<<<<<< HEAD
 func (s *Server) ComputePhraseMatchSlop(ctx context.Context, req *querypb.ComputePhraseMatchSlopRequest) (*querypb.ComputePhraseMatchSlopResponse, error) {
 	if err := merr.CheckHealthy(s.State()); err != nil {
 		return &querypb.ComputePhraseMatchSlopResponse{
@@ -1236,7 +1235,8 @@
 		}, nil
 	}
 	return resp, nil
-=======
+}
+
 // ManualUpdateCurrentTarget is used to manually update the current target for TruncateCollection
 func (s *Server) ManualUpdateCurrentTarget(ctx context.Context, collectionID int64) error {
 	log := log.Ctx(ctx).With(
@@ -1265,5 +1265,4 @@
 
 	log.Info("manual update current target done")
 	return nil
->>>>>>> 7e4f87e3
 }