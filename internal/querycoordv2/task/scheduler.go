// Licensed to the LF AI & Data foundation under one
// or more contributor license agreements. See the NOTICE file
// distributed with this work for additional information
// regarding copyright ownership. The ASF licenses this file
// to you under the Apache License, Version 2.0 (the
// "License"); you may not use this file except in compliance
// with the License. You may obtain a copy of the License at
//
//     http://www.apache.org/licenses/LICENSE-2.0
//
// Unless required by applicable law or agreed to in writing, software
// distributed under the License is distributed on an "AS IS" BASIS,
// WITHOUT WARRANTIES OR CONDITIONS OF ANY KIND, either express or implied.
// See the License for the specific language governing permissions and
// limitations under the License.

package task

import (
	"context"
	"fmt"
	"sync"
	"time"

	"github.com/cockroachdb/errors"
	"github.com/goccy/go-json"
	"github.com/hashicorp/golang-lru/v2/expirable"
	"github.com/samber/lo"
	"go.uber.org/atomic"
	"go.uber.org/zap"

	"github.com/milvus-io/milvus/internal/querycoordv2/meta"
	"github.com/milvus-io/milvus/internal/querycoordv2/session"
	"github.com/milvus-io/milvus/internal/querycoordv2/utils"
	"github.com/milvus-io/milvus/pkg/log"
	"github.com/milvus-io/milvus/pkg/metrics"
	"github.com/milvus-io/milvus/pkg/proto/datapb"
	"github.com/milvus-io/milvus/pkg/proto/querypb"
	"github.com/milvus-io/milvus/pkg/util/funcutil"
	"github.com/milvus-io/milvus/pkg/util/hardware"
	"github.com/milvus-io/milvus/pkg/util/lock"
	"github.com/milvus-io/milvus/pkg/util/merr"
	"github.com/milvus-io/milvus/pkg/util/timerecord"
	. "github.com/milvus-io/milvus/pkg/util/typeutil"
)

const (
	TaskTypeGrow Type = iota + 1
	TaskTypeReduce
	TaskTypeMove
	TaskTypeUpdate
)

var TaskTypeName = map[Type]string{
	TaskTypeGrow:   "Grow",
	TaskTypeReduce: "Reduce",
	TaskTypeMove:   "Move",
	TaskTypeUpdate: "Update",
}

type Type int32

func (t Type) String() string {
	return TaskTypeName[t]
}

type replicaSegmentIndex struct {
	ReplicaID int64
	SegmentID int64
	IsGrowing bool
}

func NewReplicaSegmentIndex(task *SegmentTask) replicaSegmentIndex {
	isGrowing := task.Actions()[0].(*SegmentAction).GetScope() == querypb.DataScope_Streaming
	return replicaSegmentIndex{
		ReplicaID: task.ReplicaID(),
		SegmentID: task.SegmentID(),
		IsGrowing: isGrowing,
	}
}

func NewReplicaLeaderIndex(task *LeaderTask) replicaSegmentIndex {
	return replicaSegmentIndex{
		ReplicaID: task.ReplicaID(),
		SegmentID: task.SegmentID(),
		IsGrowing: false,
	}
}

type replicaChannelIndex struct {
	ReplicaID int64
	Channel   string
}

type taskQueue struct {
	mu sync.RWMutex
	// TaskPriority -> TaskID -> Task
	buckets []map[int64]Task
}

func newTaskQueue() *taskQueue {
	buckets := make([]map[int64]Task, len(TaskPriorities))
	for i := range buckets {
		buckets[i] = make(map[int64]Task)
	}
	return &taskQueue{
		buckets: buckets,
	}
}

func (queue *taskQueue) Len() int {
	queue.mu.RLock()
	defer queue.mu.RUnlock()
	taskNum := 0
	for _, tasks := range queue.buckets {
		taskNum += len(tasks)
	}

	return taskNum
}

func (queue *taskQueue) Add(task Task) {
	queue.mu.Lock()
	defer queue.mu.Unlock()
	bucket := queue.buckets[task.Priority()]
	bucket[task.ID()] = task
}

func (queue *taskQueue) Remove(task Task) {
	queue.mu.Lock()
	defer queue.mu.Unlock()
	bucket := queue.buckets[task.Priority()]
	delete(bucket, task.ID())
}

// Range iterates all tasks in the queue ordered by priority from high to low
func (queue *taskQueue) Range(fn func(task Task) bool) {
	queue.mu.RLock()
	defer queue.mu.RUnlock()
	for priority := len(queue.buckets) - 1; priority >= 0; priority-- {
		for _, task := range queue.buckets[priority] {
			if !fn(task) {
				return
			}
		}
	}
}

type ExecutingTaskDelta struct {
	data map[int64]map[int64]int // nodeID -> collectionID -> taskDelta
	mu   sync.RWMutex            // Mutex to protect the map
}

func NewExecutingTaskDelta() *ExecutingTaskDelta {
	return &ExecutingTaskDelta{
		data: make(map[int64]map[int64]int),
	}
}

// Add updates the taskDelta for the given nodeID and collectionID
func (etd *ExecutingTaskDelta) Add(nodeID int64, collectionID int64, delta int) {
	etd.mu.Lock()
	defer etd.mu.Unlock()

	if _, exists := etd.data[nodeID]; !exists {
		etd.data[nodeID] = make(map[int64]int)
	}
	etd.data[nodeID][collectionID] += delta
}

// Sub updates the taskDelta for the given nodeID and collectionID by subtracting delta
func (etd *ExecutingTaskDelta) Sub(nodeID int64, collectionID int64, delta int) {
	etd.mu.Lock()
	defer etd.mu.Unlock()

	if _, exists := etd.data[nodeID]; exists {
		etd.data[nodeID][collectionID] -= delta
		if etd.data[nodeID][collectionID] <= 0 {
			delete(etd.data[nodeID], collectionID)
		}
		if len(etd.data[nodeID]) == 0 {
			delete(etd.data, nodeID)
		}
	}
}

// Get retrieves the sum of taskDelta for the given nodeID and collectionID
// If nodeID or collectionID is -1, it matches all
func (etd *ExecutingTaskDelta) Get(nodeID, collectionID int64) int {
	etd.mu.RLock()
	defer etd.mu.RUnlock()

	var sum int

	for nID, collections := range etd.data {
		if nodeID != -1 && nID != nodeID {
			continue
		}

		for cID, delta := range collections {
			if collectionID != -1 && cID != collectionID {
				continue
			}

			sum += delta
		}
	}

	return sum
}

type Scheduler interface {
	Start()
	Stop()
	AddExecutor(nodeID int64)
	RemoveExecutor(nodeID int64)
	Add(task Task) error
	Dispatch(node int64)
	RemoveByNode(node int64)
	GetExecutedFlag(nodeID int64) <-chan struct{}
	GetChannelTaskNum(filters ...TaskFilter) int
	GetSegmentTaskNum(filters ...TaskFilter) int
	GetTasksJSON() string

	GetSegmentTaskDelta(nodeID int64, collectionID int64) int
	GetChannelTaskDelta(nodeID int64, collectionID int64) int
}

type taskScheduler struct {
	ctx         context.Context
	executors   *ConcurrentMap[int64, *Executor] // NodeID -> Executor
	idAllocator func() UniqueID

	distMgr   *meta.DistributionManager
	meta      *meta.Meta
	targetMgr meta.TargetManagerInterface
	broker    meta.Broker
	cluster   session.Cluster
	nodeMgr   *session.NodeManager

	scheduleMu   sync.Mutex           // guards schedule()
	collKeyLock  *lock.KeyLock[int64] // guards Add()
	tasks        *ConcurrentMap[UniqueID, struct{}]
	segmentTasks *ConcurrentMap[replicaSegmentIndex, Task]
	channelTasks *ConcurrentMap[replicaChannelIndex, Task]
	processQueue *taskQueue
	waitQueue    *taskQueue
<<<<<<< HEAD

	taskStats            *expirable.LRU[UniqueID, Task]
	lastUpdateMetricTime atomic.Time
=======
	taskStats    *expirable.LRU[UniqueID, Task]

	// nodeID -> collectionID -> taskDelta
	segmentTaskDelta *ExecutingTaskDelta
	channelTaskDelta *ExecutingTaskDelta
>>>>>>> 176ef631
}

func NewScheduler(ctx context.Context,
	meta *meta.Meta,
	distMgr *meta.DistributionManager,
	targetMgr meta.TargetManagerInterface,
	broker meta.Broker,
	cluster session.Cluster,
	nodeMgr *session.NodeManager,
) *taskScheduler {
	id := time.Now().UnixMilli()
	return &taskScheduler{
		ctx:       ctx,
		executors: NewConcurrentMap[int64, *Executor](),
		idAllocator: func() UniqueID {
			id++
			return id
		},

		distMgr:   distMgr,
		meta:      meta,
		targetMgr: targetMgr,
		broker:    broker,
		cluster:   cluster,
		nodeMgr:   nodeMgr,

		collKeyLock:      lock.NewKeyLock[int64](),
		tasks:            NewConcurrentMap[UniqueID, struct{}](),
		segmentTasks:     NewConcurrentMap[replicaSegmentIndex, Task](),
		channelTasks:     NewConcurrentMap[replicaChannelIndex, Task](),
		processQueue:     newTaskQueue(),
		waitQueue:        newTaskQueue(),
		taskStats:        expirable.NewLRU[UniqueID, Task](64, nil, time.Minute*15),
		segmentTaskDelta: NewExecutingTaskDelta(),
		channelTaskDelta: NewExecutingTaskDelta(),
	}
}

func (scheduler *taskScheduler) Start() {}

func (scheduler *taskScheduler) Stop() {
	scheduler.executors.Range(func(nodeID int64, executor *Executor) bool {
		executor.Stop()
		return true
	})

	scheduler.segmentTasks.Range(func(_ replicaSegmentIndex, task Task) bool {
		scheduler.remove(task)
		return true
	})
	scheduler.channelTasks.Range(func(_ replicaChannelIndex, task Task) bool {
		scheduler.remove(task)
		return true
	})
}

func (scheduler *taskScheduler) AddExecutor(nodeID int64) {
	executor := NewExecutor(scheduler.meta,
		scheduler.distMgr,
		scheduler.broker,
		scheduler.targetMgr,
		scheduler.cluster,
		scheduler.nodeMgr)

	if _, exist := scheduler.executors.GetOrInsert(nodeID, executor); exist {
		return
	}
	executor.Start(scheduler.ctx)
	log.Ctx(scheduler.ctx).Info("add executor for new QueryNode", zap.Int64("nodeID", nodeID))
}

func (scheduler *taskScheduler) RemoveExecutor(nodeID int64) {
	executor, ok := scheduler.executors.GetAndRemove(nodeID)
	if ok {
		executor.Stop()
		log.Ctx(scheduler.ctx).Info("remove executor of offline QueryNode", zap.Int64("nodeID", nodeID))
	}
}

func (scheduler *taskScheduler) Add(task Task) error {
	scheduler.collKeyLock.Lock(task.CollectionID())
	defer scheduler.collKeyLock.Unlock(task.CollectionID())
	err := scheduler.preAdd(task)
	if err != nil {
		task.Cancel(err)
		return err
	}

	task.SetID(scheduler.idAllocator())
	scheduler.waitQueue.Add(task)
	scheduler.tasks.Insert(task.ID(), struct{}{})
	scheduler.incExecutingTaskDelta(task)
	switch task := task.(type) {
	case *SegmentTask:
		index := NewReplicaSegmentIndex(task)
		scheduler.segmentTasks.Insert(index, task)

	case *ChannelTask:
		index := replicaChannelIndex{task.ReplicaID(), task.Channel()}
		scheduler.channelTasks.Insert(index, task)

	case *LeaderTask:
		index := NewReplicaLeaderIndex(task)
		scheduler.segmentTasks.Insert(index, task)
	}

	scheduler.taskStats.Add(task.ID(), task)
	scheduler.updateTaskMetrics()
	log.Ctx(task.Context()).Info("task added", zap.String("task", task.String()))
	task.RecordStartTs()
	return nil
}

func (scheduler *taskScheduler) updateTaskMetrics() {
	if time.Since(scheduler.lastUpdateMetricTime.Load()) < 30*time.Second {
		return
	}
	segmentGrowNum, segmentReduceNum, segmentUpdateNum, segmentMoveNum := 0, 0, 0, 0
	leaderGrowNum, leaderReduceNum, leaderUpdateNum := 0, 0, 0
	channelGrowNum, channelReduceNum, channelMoveNum := 0, 0, 0
	scheduler.segmentTasks.Range(func(_ replicaSegmentIndex, task Task) bool {
		switch {
		case len(task.Actions()) > 1:
			segmentMoveNum++
		case task.Actions()[0].Type() == ActionTypeGrow:
			if _, ok := task.Actions()[0].(*SegmentAction); ok {
				segmentGrowNum++
			}
			if _, ok := task.Actions()[0].(*LeaderAction); ok {
				leaderGrowNum++
			}
		case task.Actions()[0].Type() == ActionTypeReduce:
			if _, ok := task.Actions()[0].(*SegmentAction); ok {
				segmentReduceNum++
			}
			if _, ok := task.Actions()[0].(*LeaderAction); ok {
				leaderReduceNum++
			}
		case task.Actions()[0].Type() == ActionTypeUpdate:
			if _, ok := task.Actions()[0].(*SegmentAction); ok {
				segmentUpdateNum++
			}
			if _, ok := task.Actions()[0].(*LeaderAction); ok {
				leaderUpdateNum++
			}
		}
		return true
	})

	scheduler.channelTasks.Range(func(_ replicaChannelIndex, task Task) bool {
		taskType := GetTaskType(task)
		switch taskType {
		case TaskTypeGrow:
			channelGrowNum++
		case TaskTypeReduce:
			channelReduceNum++
		case TaskTypeMove:
			channelMoveNum++
		}
		return true
	})

	metrics.QueryCoordTaskNum.WithLabelValues(metrics.SegmentGrowTaskLabel).Set(float64(segmentGrowNum))
	metrics.QueryCoordTaskNum.WithLabelValues(metrics.SegmentReduceTaskLabel).Set(float64(segmentReduceNum))
	metrics.QueryCoordTaskNum.WithLabelValues(metrics.SegmentMoveTaskLabel).Set(float64(segmentMoveNum))
	metrics.QueryCoordTaskNum.WithLabelValues(metrics.SegmentUpdateTaskLabel).Set(float64(segmentUpdateNum))

	metrics.QueryCoordTaskNum.WithLabelValues(metrics.LeaderGrowTaskLabel).Set(float64(leaderGrowNum))
	metrics.QueryCoordTaskNum.WithLabelValues(metrics.LeaderReduceTaskLabel).Set(float64(leaderReduceNum))
	metrics.QueryCoordTaskNum.WithLabelValues(metrics.LeaderUpdateTaskLabel).Set(float64(leaderUpdateNum))

	metrics.QueryCoordTaskNum.WithLabelValues(metrics.ChannelGrowTaskLabel).Set(float64(channelGrowNum))
	metrics.QueryCoordTaskNum.WithLabelValues(metrics.ChannelReduceTaskLabel).Set(float64(channelReduceNum))
	metrics.QueryCoordTaskNum.WithLabelValues(metrics.ChannelMoveTaskLabel).Set(float64(channelMoveNum))
	scheduler.lastUpdateMetricTime.Store(time.Now())
}

// check whether the task is valid to add,
// must hold lock
func (scheduler *taskScheduler) preAdd(task Task) error {
	switch task := task.(type) {
	case *SegmentTask:
		index := NewReplicaSegmentIndex(task)
		if old, ok := scheduler.segmentTasks.Get(index); ok {
			if task.Priority() > old.Priority() {
				log.Ctx(scheduler.ctx).Info("replace old task, the new one with higher priority",
					zap.Int64("oldID", old.ID()),
					zap.String("oldPriority", old.Priority().String()),
					zap.Int64("newID", task.ID()),
					zap.String("newPriority", task.Priority().String()),
				)
				old.Cancel(merr.WrapErrServiceInternal("replaced with the other one with higher priority"))
				scheduler.remove(old)
				return nil
			}

			return merr.WrapErrServiceInternal("task with the same segment exists")
		}

		taskType := GetTaskType(task)

		if taskType == TaskTypeMove {
			views := scheduler.distMgr.LeaderViewManager.GetByFilter(
				meta.WithChannelName2LeaderView(task.Shard()),
				meta.WithSegment2LeaderView(task.SegmentID(), false))
			if len(views) == 0 {
				return merr.WrapErrServiceInternal("segment's delegator not found, stop balancing")
			}
			segmentInTargetNode := scheduler.distMgr.SegmentDistManager.GetByFilter(meta.WithNodeID(task.Actions()[1].Node()), meta.WithSegmentID(task.SegmentID()))
			if len(segmentInTargetNode) == 0 {
				return merr.WrapErrServiceInternal("source segment released, stop balancing")
			}
		}

	case *ChannelTask:
		index := replicaChannelIndex{task.ReplicaID(), task.Channel()}
		if old, ok := scheduler.channelTasks.Get(index); ok {
			if task.Priority() > old.Priority() {
				log.Ctx(scheduler.ctx).Info("replace old task, the new one with higher priority",
					zap.Int64("oldID", old.ID()),
					zap.String("oldPriority", old.Priority().String()),
					zap.Int64("newID", task.ID()),
					zap.String("newPriority", task.Priority().String()),
				)
				old.Cancel(merr.WrapErrServiceInternal("replaced with the other one with higher priority"))
				scheduler.remove(old)
				return nil
			}

			return merr.WrapErrServiceInternal("task with the same channel exists")
		}

		taskType := GetTaskType(task)
		if taskType == TaskTypeGrow {
			views := scheduler.distMgr.LeaderViewManager.GetByFilter(meta.WithChannelName2LeaderView(task.Channel()))
			nodesWithChannel := lo.Map(views, func(v *meta.LeaderView, _ int) UniqueID { return v.ID })
			replicaNodeMap := utils.GroupNodesByReplica(task.ctx, scheduler.meta.ReplicaManager, task.CollectionID(), nodesWithChannel)
			if _, ok := replicaNodeMap[task.ReplicaID()]; ok {
				return merr.WrapErrServiceInternal("channel subscribed, it can be only balanced")
			}
		} else if taskType == TaskTypeMove {
			views := scheduler.distMgr.LeaderViewManager.GetByFilter(meta.WithChannelName2LeaderView(task.Channel()))
			_, ok := lo.Find(views, func(v *meta.LeaderView) bool { return v.ID == task.Actions()[1].Node() })
			if !ok {
				return merr.WrapErrServiceInternal("source channel unsubscribed, stop balancing")
			}
		}
	case *LeaderTask:
		index := NewReplicaLeaderIndex(task)
		if old, ok := scheduler.segmentTasks.Get(index); ok {
			if task.Priority() > old.Priority() {
				log.Ctx(scheduler.ctx).Info("replace old task, the new one with higher priority",
					zap.Int64("oldID", old.ID()),
					zap.String("oldPriority", old.Priority().String()),
					zap.Int64("newID", task.ID()),
					zap.String("newPriority", task.Priority().String()),
				)
				old.Cancel(merr.WrapErrServiceInternal("replaced with the other one with higher priority"))
				scheduler.remove(old)
				return nil
			}

			return merr.WrapErrServiceInternal("task with the same segment exists")
		}
	default:
		panic(fmt.Sprintf("preAdd: forget to process task type: %+v", task))
	}
	return nil
}

func (scheduler *taskScheduler) tryPromoteAll() {
	// Promote waiting tasks
	toPromote := make([]Task, 0, scheduler.waitQueue.Len())
	toRemove := make([]Task, 0)
	scheduler.waitQueue.Range(func(task Task) bool {
		err := scheduler.promote(task)
		if err != nil {
			task.Cancel(err)
			toRemove = append(toRemove, task)
			log.Ctx(scheduler.ctx).Warn("failed to promote task",
				zap.Int64("taskID", task.ID()),
				zap.Error(err),
			)
		} else {
			toPromote = append(toPromote, task)
		}

		return true
	})

	for _, task := range toPromote {
		scheduler.waitQueue.Remove(task)
	}
	for _, task := range toRemove {
		scheduler.remove(task)
	}

	if len(toPromote) > 0 || len(toRemove) > 0 {
		log.Ctx(scheduler.ctx).Debug("promoted tasks",
			zap.Int("promotedNum", len(toPromote)),
			zap.Int("toRemoveNum", len(toRemove)))
	}
}

func (scheduler *taskScheduler) promote(task Task) error {
	log := log.Ctx(scheduler.ctx).With(
		zap.Int64("taskID", task.ID()),
		zap.Int64("collectionID", task.CollectionID()),
		zap.Int64("replicaID", task.ReplicaID()),
		zap.String("source", task.Source().String()),
	)

	if err := scheduler.check(task); err != nil {
		log.Info("failed to promote task", zap.Error(err))
		return err
	}

	scheduler.processQueue.Add(task)
	task.SetStatus(TaskStatusStarted)
	return nil
}

func (scheduler *taskScheduler) Dispatch(node int64) {
	select {
	case <-scheduler.ctx.Done():
		log.Ctx(scheduler.ctx).Info("scheduler stopped")

	default:
		scheduler.scheduleMu.Lock()
		defer scheduler.scheduleMu.Unlock()
		scheduler.schedule(node)
	}
}

func (scheduler *taskScheduler) GetSegmentTaskDelta(nodeID, collectionID int64) int {
	return scheduler.segmentTaskDelta.Get(nodeID, collectionID)
}

func (scheduler *taskScheduler) GetChannelTaskDelta(nodeID, collectionID int64) int {
	return scheduler.channelTaskDelta.Get(nodeID, collectionID)
}

func (scheduler *taskScheduler) incExecutingTaskDelta(task Task) {
	for _, action := range task.Actions() {
		delta := scheduler.computeActionDelta(task.CollectionID(), action)
		switch action.(type) {
		case *SegmentAction:
			scheduler.segmentTaskDelta.Add(action.Node(), task.CollectionID(), delta)
		case *ChannelAction:
			scheduler.channelTaskDelta.Add(action.Node(), task.CollectionID(), delta)
		}
	}
}

func (scheduler *taskScheduler) decExecutingTaskDelta(task Task) {
	for _, action := range task.Actions() {
		delta := scheduler.computeActionDelta(task.CollectionID(), action)
		switch action.(type) {
		case *SegmentAction:
			scheduler.segmentTaskDelta.Sub(action.Node(), task.CollectionID(), delta)
		case *ChannelAction:
			scheduler.channelTaskDelta.Sub(action.Node(), task.CollectionID(), delta)
		}
	}
}

func (scheduler *taskScheduler) computeActionDelta(collectionID int64, action Action) int {
	delta := 0
	if action.Type() == ActionTypeGrow {
		delta = 1
	} else if action.Type() == ActionTypeReduce {
		delta = -1
	}

	switch action := action.(type) {
	case *SegmentAction:
		// skip growing segment's count, cause doesn't know realtime row number of growing segment
		if action.Scope == querypb.DataScope_Historical {
			segment := scheduler.targetMgr.GetSealedSegment(scheduler.ctx, collectionID, action.SegmentID, meta.NextTargetFirst)
			if segment != nil {
				return int(segment.GetNumOfRows()) * delta
			}
		}
	case *ChannelAction:
		return delta
	}

	return 0
}

func (scheduler *taskScheduler) GetExecutedFlag(nodeID int64) <-chan struct{} {
	executor, ok := scheduler.executors.Get(nodeID)
	if !ok {
		return nil
	}

	return executor.GetExecutedFlag()
}

type TaskFilter func(task Task) bool

func WithCollectionID2TaskFilter(collectionID int64) TaskFilter {
	return func(task Task) bool {
		return task.CollectionID() == collectionID
	}
}

func WithTaskTypeFilter(taskType Type) TaskFilter {
	return func(task Task) bool {
		return GetTaskType(task) == taskType
	}
}

func (scheduler *taskScheduler) GetChannelTaskNum(filters ...TaskFilter) int {
	if len(filters) == 0 {
		return scheduler.channelTasks.Len()
	}

	// rewrite this with for loop
	counter := 0
	scheduler.channelTasks.Range(func(_ replicaChannelIndex, task Task) bool {
		allMatch := true
		for _, filter := range filters {
			if !filter(task) {
				allMatch = false
				break
			}
		}
		if allMatch {
			counter++
		}
		return true
	})
	return counter
}

func (scheduler *taskScheduler) GetSegmentTaskNum(filters ...TaskFilter) int {
	if len(filters) == 0 {
		scheduler.segmentTasks.Len()
	}

	// rewrite this with for loop
	counter := 0
	scheduler.segmentTasks.Range(func(_ replicaSegmentIndex, task Task) bool {
		allMatch := true
		for _, filter := range filters {
			if !filter(task) {
				allMatch = false
				break
			}
		}
		if allMatch {
			counter++
		}
		return true
	})
	return counter
}

// GetTasksJSON returns the JSON string of all tasks.
// the task stats object is thread safe and can be accessed without lock
func (scheduler *taskScheduler) GetTasksJSON() string {
	tasks := scheduler.taskStats.Values()
	ret, err := json.Marshal(tasks)
	if err != nil {
		log.Ctx(scheduler.ctx).Warn("marshal tasks fail", zap.Error(err))
		return ""
	}
	return string(ret)
}

// schedule selects some tasks to execute, follow these steps for each started selected tasks:
// 1. check whether this task is stale, set status to canceled if stale
// 2. step up the task's actions, set status to succeeded if all actions finished
// 3. execute the current action of task
func (scheduler *taskScheduler) schedule(node int64) {
	if scheduler.tasks.Len() == 0 {
		return
	}

	tr := timerecord.NewTimeRecorder("")
	log := log.Ctx(scheduler.ctx).With(
		zap.Int64("nodeID", node),
	)

	scheduler.tryPromoteAll()
	promoteDur := tr.RecordSpan()

	log.Debug("process tasks related to node",
		zap.Int("processingTaskNum", scheduler.processQueue.Len()),
		zap.Int("waitingTaskNum", scheduler.waitQueue.Len()),
		zap.Int("segmentTaskNum", scheduler.segmentTasks.Len()),
		zap.Int("channelTaskNum", scheduler.channelTasks.Len()),
	)

	// Process tasks
	toProcess := make([]Task, 0)
	toRemove := make([]Task, 0)
	scheduler.processQueue.Range(func(task Task) bool {
		if scheduler.preProcess(task) && scheduler.isRelated(task, node) {
			toProcess = append(toProcess, task)
		}
		if task.Status() != TaskStatusStarted {
			toRemove = append(toRemove, task)
		}

		return true
	})
	preprocessDur := tr.RecordSpan()

	// The scheduler doesn't limit the number of tasks,
	// to commit tasks to executors as soon as possible, to reach higher merge possibility
	commmittedNum := atomic.NewInt32(0)
	funcutil.ProcessFuncParallel(len(toProcess), hardware.GetCPUNum(), func(idx int) error {
		if scheduler.process(toProcess[idx]) {
			commmittedNum.Inc()
		}
		return nil
	}, "process")
	processDur := tr.RecordSpan()

	for _, task := range toRemove {
		scheduler.remove(task)
	}

	scheduler.updateTaskMetrics()

	log.Info("processed tasks",
		zap.Int("toProcessNum", len(toProcess)),
		zap.Int32("committedNum", commmittedNum.Load()),
		zap.Int("toRemoveNum", len(toRemove)),
		zap.Duration("promoteDur", promoteDur),
		zap.Duration("preprocessDUr", preprocessDur),
		zap.Duration("processDUr", processDur),
		zap.Duration("totalDur", tr.ElapseSpan()),
	)

	log.Info("process tasks related to node done",
		zap.Int("processingTaskNum", scheduler.processQueue.Len()),
		zap.Int("waitingTaskNum", scheduler.waitQueue.Len()),
		zap.Int("segmentTaskNum", scheduler.segmentTasks.Len()),
		zap.Int("channelTaskNum", scheduler.channelTasks.Len()),
	)
}

func (scheduler *taskScheduler) isRelated(task Task, node int64) bool {
	for _, action := range task.Actions() {
		if action.Node() == node {
			return true
		}
		if task, ok := task.(*SegmentTask); ok {
			taskType := GetTaskType(task)
			var segment *datapb.SegmentInfo
			if taskType == TaskTypeMove || taskType == TaskTypeUpdate {
				segment = scheduler.targetMgr.GetSealedSegment(task.ctx, task.CollectionID(), task.SegmentID(), meta.CurrentTarget)
			} else {
				segment = scheduler.targetMgr.GetSealedSegment(task.ctx, task.CollectionID(), task.SegmentID(), meta.NextTarget)
			}
			if segment == nil {
				continue
			}
			replica := scheduler.meta.ReplicaManager.GetByCollectionAndNode(task.ctx, task.CollectionID(), action.Node())
			if replica == nil {
				continue
			}
			leader, ok := scheduler.distMgr.GetShardLeader(replica, segment.GetInsertChannel())
			if !ok {
				continue
			}
			if leader == node {
				return true
			}
		}
	}
	return false
}

// preProcess checks the finished actions of task,
// and converts the task's status,
// return true if the task should be executed,
// false otherwise
func (scheduler *taskScheduler) preProcess(task Task) bool {
	if task.Status() != TaskStatusStarted {
		return false
	}

	actions, step := task.Actions(), task.Step()
	for step < len(actions) && actions[step].IsFinished(scheduler.distMgr) {
		if GetTaskType(task) == TaskTypeMove && actions[step].Type() == ActionTypeGrow {
			var ready bool
			switch actions[step].(type) {
			case *ChannelAction:
				// if balance channel task has finished grow action, block reduce action until
				// segment distribution has been sync to new delegator, cause new delegator may
				// causes a few time to load delta log, if reduce the old delegator in advance,
				// new delegator can't service search and query, will got no available channel error
				channelAction := actions[step].(*ChannelAction)
				leader := scheduler.distMgr.LeaderViewManager.GetLeaderShardView(channelAction.Node(), channelAction.Shard)
				ready = leader.UnServiceableError == nil
			default:
				ready = true
			}

			if !ready {
				log.Ctx(scheduler.ctx).WithRateGroup("qcv2.taskScheduler", 1, 60).RatedInfo(30, "Blocking reduce action in balance channel task",
					zap.Int64("collectionID", task.CollectionID()),
					zap.Int64("taskID", task.ID()))
				break
			}
		}
		task.StepUp()
		step++
	}

	if task.IsFinished(scheduler.distMgr) {
		task.SetStatus(TaskStatusSucceeded)
	} else {
		if err := scheduler.check(task); err != nil {
			task.Cancel(err)
		}
	}

	return task.Status() == TaskStatusStarted
}

// process processes the given task,
// return true if the task is started and succeeds to commit the current action
func (scheduler *taskScheduler) process(task Task) bool {
	log := log.Ctx(scheduler.ctx).With(
		zap.Int64("taskID", task.ID()),
		zap.Int64("collectionID", task.CollectionID()),
		zap.Int64("replicaID", task.ReplicaID()),
		zap.String("type", GetTaskType(task).String()),
		zap.String("source", task.Source().String()),
	)

	actions, step := task.Actions(), task.Step()
	executor, ok := scheduler.executors.Get(actions[step].Node())
	if !ok {
		log.Warn("no executor for QueryNode",
			zap.Int("step", step),
			zap.Int64("nodeID", actions[step].Node()))
		return false
	}

	return executor.Execute(task, step)
}

func (scheduler *taskScheduler) check(task Task) error {
	err := task.Context().Err()
	if err == nil {
		err = scheduler.checkStale(task)
	}

	return err
}

func (scheduler *taskScheduler) RemoveByNode(node int64) {
	scheduler.segmentTasks.Range(func(_ replicaSegmentIndex, task Task) bool {
		if scheduler.isRelated(task, node) {
			scheduler.remove(task)
		}
		return true
	})
	scheduler.channelTasks.Range(func(_ replicaChannelIndex, task Task) bool {
		if scheduler.isRelated(task, node) {
			scheduler.remove(task)
		}
		return true
	})
}

func (scheduler *taskScheduler) recordSegmentTaskError(task *SegmentTask) {
	log.Ctx(scheduler.ctx).Warn("task scheduler recordSegmentTaskError",
		zap.Int64("taskID", task.ID()),
		zap.Int64("collectionID", task.CollectionID()),
		zap.Int64("replicaID", task.ReplicaID()),
		zap.Int64("segmentID", task.SegmentID()),
		zap.String("status", task.Status()),
		zap.Error(task.err),
	)
	meta.GlobalFailedLoadCache.Put(task.collectionID, task.Err())
}

func (scheduler *taskScheduler) remove(task Task) {
	log := log.Ctx(task.Context()).With(
		zap.Int64("taskID", task.ID()),
		zap.Int64("collectionID", task.CollectionID()),
		zap.Int64("replicaID", task.ReplicaID()),
		zap.String("status", task.Status()),
	)

	if errors.Is(task.Err(), merr.ErrSegmentNotFound) {
		log.Info("segment in target has been cleaned, trigger force update next target", zap.Int64("collectionID", task.CollectionID()))
		scheduler.targetMgr.UpdateCollectionNextTarget(task.Context(), task.CollectionID())
	}

	task.Cancel(nil)
	_, ok := scheduler.tasks.GetAndRemove(task.ID())
	scheduler.waitQueue.Remove(task)
	scheduler.processQueue.Remove(task)
	if ok {
		scheduler.decExecutingTaskDelta(task)
	}

	switch task := task.(type) {
	case *SegmentTask:
		index := NewReplicaSegmentIndex(task)
		scheduler.segmentTasks.Remove(index)
		log = log.With(zap.Int64("segmentID", task.SegmentID()))
		if task.Status() == TaskStatusFailed &&
			task.Err() != nil &&
			!errors.IsAny(task.Err(), merr.ErrChannelNotFound, merr.ErrServiceRequestLimitExceeded) {
			scheduler.recordSegmentTaskError(task)
		}

	case *ChannelTask:
		index := replicaChannelIndex{task.ReplicaID(), task.Channel()}
		scheduler.channelTasks.Remove(index)
		log = log.With(zap.String("channel", task.Channel()))

	case *LeaderTask:
		index := NewReplicaLeaderIndex(task)
		scheduler.segmentTasks.Remove(index)
		log = log.With(zap.Int64("segmentID", task.SegmentID()))
	}

	log.Info("task removed")

	if scheduler.meta.Exist(task.Context(), task.CollectionID()) {
		metrics.QueryCoordTaskLatency.WithLabelValues(fmt.Sprint(task.CollectionID()),
			scheduler.getTaskMetricsLabel(task), task.Shard()).Observe(float64(task.GetTaskLatency()))
	}
}

func (scheduler *taskScheduler) getTaskMetricsLabel(task Task) string {
	taskType := GetTaskType(task)
	switch task.(type) {
	case *SegmentTask:
		switch taskType {
		case TaskTypeGrow:
			return metrics.SegmentGrowTaskLabel
		case TaskTypeReduce:
			return metrics.SegmentReduceTaskLabel
		case TaskTypeMove:
			return metrics.SegmentMoveTaskLabel
		case TaskTypeUpdate:
			return metrics.SegmentUpdateTaskLabel
		}

	case *ChannelTask:
		switch taskType {
		case TaskTypeGrow:
			return metrics.ChannelGrowTaskLabel
		case TaskTypeReduce:
			return metrics.ChannelReduceTaskLabel
		case TaskTypeMove:
			return metrics.ChannelMoveTaskLabel
		}

	case *LeaderTask:
		switch taskType {
		case TaskTypeGrow:
			return metrics.LeaderGrowTaskLabel
		case TaskTypeReduce:
			return metrics.LeaderReduceTaskLabel
		}
	}

	return metrics.UnknownTaskLabel
}

func WrapTaskLog(task Task, fields ...zap.Field) []zap.Field {
	res := []zap.Field{
		zap.Int64("taskID", task.ID()),
		zap.Int64("collectionID", task.CollectionID()),
		zap.Int64("replicaID", task.ReplicaID()),
		zap.String("source", task.Source().String()),
	}
	res = append(res, fields...)
	return res
}

func (scheduler *taskScheduler) checkStale(task Task) error {
	switch task := task.(type) {
	case *SegmentTask:
		if err := scheduler.checkSegmentTaskStale(task); err != nil {
			return err
		}

	case *ChannelTask:
		if err := scheduler.checkChannelTaskStale(task); err != nil {
			return err
		}

	case *LeaderTask:
		if err := scheduler.checkLeaderTaskStale(task); err != nil {
			return err
		}

	default:
		panic(fmt.Sprintf("checkStale: forget to check task type: %+v", task))
	}

	for step, action := range task.Actions() {
		log := log.With(
			zap.Int64("nodeID", action.Node()),
			zap.Int("step", step))

		if scheduler.nodeMgr.Get(action.Node()) == nil {
			log.Warn("the task is stale, the target node is offline", WrapTaskLog(task,
				zap.Int64("nodeID", action.Node()),
				zap.Int("step", step))...)
			return merr.WrapErrNodeNotFound(action.Node())
		}
	}

	return nil
}

func (scheduler *taskScheduler) checkSegmentTaskStale(task *SegmentTask) error {
	for _, action := range task.Actions() {
		switch action.Type() {
		case ActionTypeGrow:
			if ok, _ := scheduler.nodeMgr.IsStoppingNode(action.Node()); ok {
				log.Ctx(task.Context()).Warn("task stale due to node offline", WrapTaskLog(task, zap.Int64("segment", task.segmentID))...)
				return merr.WrapErrNodeOffline(action.Node())
			}
			taskType := GetTaskType(task)
			segment := scheduler.targetMgr.GetSealedSegment(task.ctx, task.CollectionID(), task.SegmentID(), meta.CurrentTargetFirst)
			if segment == nil {
				log.Ctx(task.Context()).Warn("task stale due to the segment to load not exists in targets",
					WrapTaskLog(task, zap.Int64("segment", task.segmentID),
						zap.String("taskType", taskType.String()))...)
				return merr.WrapErrSegmentReduplicate(task.SegmentID(), "target doesn't contain this segment")
			}

			replica := scheduler.meta.ReplicaManager.GetByCollectionAndNode(task.ctx, task.CollectionID(), action.Node())
			if replica == nil {
				log.Ctx(task.Context()).Warn("task stale due to replica not found", WrapTaskLog(task)...)
				return merr.WrapErrReplicaNotFound(task.CollectionID(), "by collectionID")
			}
			_, ok := scheduler.distMgr.GetShardLeader(replica, segment.GetInsertChannel())
			if !ok {
				log.Ctx(task.Context()).Warn("task stale due to leader not found", WrapTaskLog(task)...)
				return merr.WrapErrChannelNotFound(segment.GetInsertChannel(), "failed to get shard delegator")
			}

		case ActionTypeReduce:
			// do nothing here
		}
	}
	return nil
}

func (scheduler *taskScheduler) checkChannelTaskStale(task *ChannelTask) error {
	for _, action := range task.Actions() {
		switch action.Type() {
		case ActionTypeGrow:
			if ok, _ := scheduler.nodeMgr.IsStoppingNode(action.Node()); ok {
				log.Ctx(task.Context()).Warn("task stale due to node offline", WrapTaskLog(task, zap.String("channel", task.Channel()))...)
				return merr.WrapErrNodeOffline(action.Node())
			}
			if scheduler.targetMgr.GetDmChannel(task.ctx, task.collectionID, task.Channel(), meta.NextTargetFirst) == nil {
				log.Ctx(task.Context()).Warn("the task is stale, the channel to subscribe not exists in targets",
					WrapTaskLog(task, zap.String("channel", task.Channel()))...)
				return merr.WrapErrChannelReduplicate(task.Channel(), "target doesn't contain this channel")
			}

		case ActionTypeReduce:
			// do nothing here
		}
	}
	return nil
}

func (scheduler *taskScheduler) checkLeaderTaskStale(task *LeaderTask) error {
	for _, action := range task.Actions() {
		switch action.Type() {
		case ActionTypeGrow:
			if ok, _ := scheduler.nodeMgr.IsStoppingNode(action.(*LeaderAction).GetLeaderID()); ok {
				log.Ctx(task.Context()).Warn("task stale due to node offline",
					WrapTaskLog(task, zap.Int64("leaderID", task.leaderID), zap.Int64("segment", task.segmentID))...)
				return merr.WrapErrNodeOffline(action.Node())
			}

			taskType := GetTaskType(task)
			segment := scheduler.targetMgr.GetSealedSegment(task.ctx, task.CollectionID(), task.SegmentID(), meta.CurrentTargetFirst)
			if segment == nil {
				log.Ctx(task.Context()).Warn("task stale due to the segment to load not exists in targets",
					WrapTaskLog(task, zap.Int64("leaderID", task.leaderID),
						zap.Int64("segment", task.segmentID),
						zap.String("taskType", taskType.String()))...)
				return merr.WrapErrSegmentReduplicate(task.SegmentID(), "target doesn't contain this segment")
			}

			replica := scheduler.meta.ReplicaManager.GetByCollectionAndNode(task.ctx, task.CollectionID(), action.Node())
			if replica == nil {
				log.Ctx(task.Context()).Warn("task stale due to replica not found", WrapTaskLog(task, zap.Int64("leaderID", task.leaderID))...)
				return merr.WrapErrReplicaNotFound(task.CollectionID(), "by collectionID")
			}

			view := scheduler.distMgr.GetLeaderShardView(task.leaderID, task.Shard())
			if view == nil {
				log.Ctx(task.Context()).Warn("task stale due to leader not found", WrapTaskLog(task, zap.Int64("leaderID", task.leaderID))...)
				return merr.WrapErrChannelNotFound(task.Shard(), "failed to get shard delegator")
			}

		case ActionTypeReduce:
			view := scheduler.distMgr.GetLeaderShardView(task.leaderID, task.Shard())
			if view == nil {
				log.Ctx(task.Context()).Warn("task stale due to leader not found", WrapTaskLog(task, zap.Int64("leaderID", task.leaderID))...)
				return merr.WrapErrChannelNotFound(task.Shard(), "failed to get shard delegator")
			}
		}
	}
	return nil
}<|MERGE_RESOLUTION|>--- conflicted
+++ resolved
@@ -245,17 +245,13 @@
 	channelTasks *ConcurrentMap[replicaChannelIndex, Task]
 	processQueue *taskQueue
 	waitQueue    *taskQueue
-<<<<<<< HEAD
 
 	taskStats            *expirable.LRU[UniqueID, Task]
 	lastUpdateMetricTime atomic.Time
-=======
-	taskStats    *expirable.LRU[UniqueID, Task]
 
 	// nodeID -> collectionID -> taskDelta
 	segmentTaskDelta *ExecutingTaskDelta
 	channelTaskDelta *ExecutingTaskDelta
->>>>>>> 176ef631
 }
 
 func NewScheduler(ctx context.Context,
