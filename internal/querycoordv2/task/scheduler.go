--- conflicted
+++ resolved
@@ -296,15 +296,11 @@
 }
 
 func (scheduler *taskScheduler) updateTaskMetrics() {
-<<<<<<< HEAD
 	if time.Since(scheduler.lastUpdateMetricTime.Load()) < 30*time.Second {
 		return
 	}
-	segmentGrowNum, segmentReduceNum, segmentMoveNum := 0, 0, 0
-=======
 	segmentGrowNum, segmentReduceNum, segmentUpdateNum, segmentMoveNum := 0, 0, 0, 0
 	leaderGrowNum, leaderReduceNum, leaderUpdateNum := 0, 0, 0
->>>>>>> 657550cf
 	channelGrowNum, channelReduceNum, channelMoveNum := 0, 0, 0
 	scheduler.segmentTasks.Range(func(_ replicaSegmentIndex, task Task) bool {
 		switch {
