--- conflicted
+++ resolved
@@ -142,7 +142,7 @@
 	if task.Source() == utils.LeaderChecker {
 		loadScope = querypb.LoadScope_Delta
 	}
-<<<<<<< HEAD
+
 	// todo(SpadeA): consider struct fields
 	// field mmap enabled if collection-level mmap enabled or the field mmap enabled
 	collectionMmapEnabled, exist := common.IsMmapDataEnabled(collectionProperties...)
@@ -154,8 +154,6 @@
 			})
 		}
 	}
-=======
->>>>>>> 9b4081e1
 
 	schema = applyCollectionMmapSetting(schema, collectionProperties)
 
