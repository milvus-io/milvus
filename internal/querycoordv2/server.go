--- conflicted
+++ resolved
@@ -278,8 +278,6 @@
 }
 
 func (s *Server) initQueryCoord() error {
-<<<<<<< HEAD
-=======
 	// wait for master init or healthy
 	log.Info("QueryCoord try to wait for RootCoord ready")
 	if err := componentutil.WaitForComponentHealthy(s.ctx, s.rootCoord, "RootCoord", 1000000, time.Millisecond*200); err != nil {
@@ -296,8 +294,6 @@
 	}
 	log.Info("QueryCoord report DataCoord ready")
 
-	s.UpdateStateCode(commonpb.StateCode_Initializing)
->>>>>>> 75e64b99
 	log.Info("start init querycoord", zap.Any("State", commonpb.StateCode_Initializing))
 	// Init KV and ID allocator
 	metaType := Params.MetaStoreCfg.MetaStoreType.GetValue()
