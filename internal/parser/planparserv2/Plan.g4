grammar Plan;

expr:
	IntegerConstant											                     # Integer
	| FloatingConstant										                     # Floating
	| BooleanConstant										                     # Boolean
	| StringLiteral											                     # String
	| (Identifier|Meta)           			      							     # Identifier
	| JSONIdentifier                                                             # JSONIdentifier
	| LBRACE Identifier RBRACE                                                   # TemplateVariable
	| '(' expr ')'											                     # Parens
	| '[' expr (',' expr)* ','? ']'                                              # Array
	| EmptyArray                                                                 # EmptyArray
	| expr LIKE StringLiteral                                                    # Like
	| TEXTMATCH'('Identifier',' StringLiteral')'                                 # TextMatch
<<<<<<< HEAD
	| PHRASEMATCH'('Identifier',' StringLiteral (',' IntegerConstant)? ')'       # PhraseMatch
	| RANDOMSAMPLE'(' FloatingConstant (',' expr)? ')'						     # RandomSample
=======
	| PHRASEMATCH'('Identifier',' StringLiteral (',' expr)? ')'       			 # PhraseMatch
>>>>>>> 58045a33
	| expr POW expr											                     # Power
	| op = (ADD | SUB | BNOT | NOT) expr					                     # Unary
//	| '(' typeName ')' expr									                     # Cast
	| expr op = (MUL | DIV | MOD) expr						                     # MulDivMod
	| expr op = (ADD | SUB) expr							                     # AddSub
	| expr op = (SHL | SHR) expr							                     # Shift
	| expr op = NOT? IN expr                                                     # Term
	| (JSONContains | ArrayContains)'('expr',' expr')'                           # JSONContains
	| (JSONContainsAll | ArrayContainsAll)'('expr',' expr')'                     # JSONContainsAll
	| (JSONContainsAny | ArrayContainsAny)'('expr',' expr')'                     # JSONContainsAny
	| ArrayLength'('(Identifier | JSONIdentifier)')'                             # ArrayLength
	| Identifier '(' ( expr (',' expr )* ','? )? ')'                             # Call
	| expr op1 = (LT | LE) (Identifier | JSONIdentifier) op2 = (LT | LE) expr	 # Range
	| expr op1 = (GT | GE) (Identifier | JSONIdentifier) op2 = (GT | GE) expr    # ReverseRange
	| expr op = (LT | LE | GT | GE) expr					                     # Relational
	| expr op = (EQ | NE) expr								                     # Equality
	| expr BAND expr										                     # BitAnd
	| expr BXOR expr										                     # BitXor
	| expr BOR expr											                     # BitOr
	| expr AND expr											                     # LogicalAnd
	| expr OR expr											                     # LogicalOr
	| Identifier ISNULL                                                          # IsNull
	| Identifier ISNOTNULL                                                       # IsNotNull
	| EXISTS expr                                                                # Exists;

// typeName: ty = (BOOL | INT8 | INT16 | INT32 | INT64 | FLOAT | DOUBLE);

// BOOL: 'bool';
// INT8: 'int8';
// INT16: 'int16';
// INT32: 'int32';
// INT64: 'int64';
// FLOAT: 'float';
// DOUBLE: 'double';
LBRACE: '{';
RBRACE: '}';

LT: '<';
LE: '<=';
GT: '>';
GE: '>=';
EQ: '==';
NE: '!=';

LIKE: 'like' | 'LIKE';
EXISTS: 'exists' | 'EXISTS';
TEXTMATCH: 'text_match'|'TEXT_MATCH';
PHRASEMATCH: 'phrase_match'|'PHRASE_MATCH';
RANDOMSAMPLE: 'random_sample' | 'RANDOM_SAMPLE';

ADD: '+';
SUB: '-';
MUL: '*';
DIV: '/';
MOD: '%';
POW: '**';
SHL: '<<';
SHR: '>>';
BAND: '&';
BOR: '|';
BXOR: '^';

AND: '&&' | 'and' | 'AND';
OR: '||' | 'or' | 'OR';

ISNULL: 'is null' | 'IS NULL';
ISNOTNULL: 'is not null' | 'IS NOT NULL';

BNOT: '~';
NOT: '!' | 'not' | 'NOT';

IN: 'in' | 'IN';
EmptyArray: '[' (Whitespace | Newline)* ']';

JSONContains: 'json_contains' | 'JSON_CONTAINS';
JSONContainsAll: 'json_contains_all' | 'JSON_CONTAINS_ALL';
JSONContainsAny: 'json_contains_any' | 'JSON_CONTAINS_ANY';

ArrayContains: 'array_contains' | 'ARRAY_CONTAINS';
ArrayContainsAll: 'array_contains_all' | 'ARRAY_CONTAINS_ALL';
ArrayContainsAny: 'array_contains_any' | 'ARRAY_CONTAINS_ANY';
ArrayLength: 'array_length' | 'ARRAY_LENGTH';

BooleanConstant: 'true' | 'True' | 'TRUE' | 'false' | 'False' | 'FALSE';

IntegerConstant:
	DecimalConstant
	| OctalConstant
	| HexadecimalConstant
	| BinaryConstant;

FloatingConstant:
	DecimalFloatingConstant
	| HexadecimalFloatingConstant;

Identifier: Nondigit (Nondigit | Digit)*;
Meta: '$meta';

StringLiteral: EncodingPrefix? ('"' DoubleSCharSequence? '"' | '\'' SingleSCharSequence? '\'');
JSONIdentifier: (Identifier | Meta)('[' (StringLiteral | DecimalConstant) ']')+;

fragment EncodingPrefix: 'u8' | 'u' | 'U' | 'L';

fragment DoubleSCharSequence: DoubleSChar+;
fragment SingleSCharSequence: SingleSChar+;

fragment DoubleSChar: ~["\\\r\n] | EscapeSequence | '\\\n' | '\\\r\n';
fragment SingleSChar: ~['\\\r\n] | EscapeSequence | '\\\n' | '\\\r\n';
fragment Nondigit: [a-zA-Z_];
fragment Digit: [0-9];
fragment BinaryConstant: '0' [bB] [0-1]+;
fragment DecimalConstant: NonzeroDigit Digit* | '0';
fragment OctalConstant: '0' OctalDigit*;
fragment HexadecimalConstant: '0' [xX] HexadecimalDigitSequence;
fragment NonzeroDigit: [1-9];
fragment OctalDigit: [0-7];
fragment HexadecimalDigit: [0-9a-fA-F];
fragment HexQuad:
	HexadecimalDigit HexadecimalDigit HexadecimalDigit HexadecimalDigit;
fragment UniversalCharacterName:
	'\\u' HexQuad
	| '\\U' HexQuad HexQuad;
fragment DecimalFloatingConstant:
	FractionalConstant ExponentPart?
	| DigitSequence ExponentPart;
fragment HexadecimalFloatingConstant:
	'0' [xX] (
		HexadecimalFractionalConstant
		| HexadecimalDigitSequence
	) BinaryExponentPart;
fragment FractionalConstant:
	DigitSequence? '.' DigitSequence
	| DigitSequence '.';
fragment ExponentPart: [eE] [+-]? DigitSequence;
fragment DigitSequence: Digit+;
fragment HexadecimalFractionalConstant:
	HexadecimalDigitSequence? '.' HexadecimalDigitSequence
	| HexadecimalDigitSequence '.';
fragment HexadecimalDigitSequence: HexadecimalDigit+;
fragment BinaryExponentPart: [pP] [+-]? DigitSequence;
fragment EscapeSequence:
	'\\' ['"?abfnrtv\\]
	| '\\' OctalDigit OctalDigit? OctalDigit?
	| '\\x' HexadecimalDigitSequence
	| UniversalCharacterName;

Whitespace: [ \t]+ -> skip;

Newline: ( '\r' '\n'? | '\n') -> skip;<|MERGE_RESOLUTION|>--- conflicted
+++ resolved
@@ -13,12 +13,8 @@
 	| EmptyArray                                                                 # EmptyArray
 	| expr LIKE StringLiteral                                                    # Like
 	| TEXTMATCH'('Identifier',' StringLiteral')'                                 # TextMatch
-<<<<<<< HEAD
-	| PHRASEMATCH'('Identifier',' StringLiteral (',' IntegerConstant)? ')'       # PhraseMatch
+	| PHRASEMATCH'('Identifier',' StringLiteral (',' expr)? ')'       			 # PhraseMatch
 	| RANDOMSAMPLE'(' FloatingConstant (',' expr)? ')'						     # RandomSample
-=======
-	| PHRASEMATCH'('Identifier',' StringLiteral (',' expr)? ')'       			 # PhraseMatch
->>>>>>> 58045a33
 	| expr POW expr											                     # Power
 	| op = (ADD | SUB | BNOT | NOT) expr					                     # Unary
 //	| '(' typeName ')' expr									                     # Cast
