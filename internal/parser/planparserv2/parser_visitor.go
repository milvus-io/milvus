--- conflicted
+++ resolved
@@ -515,7 +515,41 @@
 	}
 }
 
-<<<<<<< HEAD
+func (v *ParserVisitor) VisitPhraseMatch(ctx *parser.PhraseMatchContext) interface{} {
+	column, err := v.translateIdentifier(ctx.Identifier().GetText())
+	if err != nil {
+		return err
+	}
+	if !typeutil.IsStringType(column.dataType) {
+		return fmt.Errorf("phrase match operation on non-string is unsupported")
+	}
+	queryText, err := convertEscapeSingle(ctx.StringLiteral().GetText())
+	if err != nil {
+		return err
+	}
+	var slop int64
+	if ctx.IntegerConstant() != nil {
+		slop, err = strconv.ParseInt(ctx.IntegerConstant().GetText(), 10, 64)
+		if err != nil {
+			return err
+		}
+	}
+
+	return &ExprWithType{
+		expr: &planpb.Expr{
+			Expr: &planpb.Expr_UnaryRangeExpr{
+				UnaryRangeExpr: &planpb.UnaryRangeExpr{
+					ColumnInfo:  toColumnInfo(column),
+					Op:          planpb.OpType_PhraseMatch,
+					Value:       NewString(queryText),
+					ExtraValues: []*planpb.GenericValue{NewInt(slop)},
+				},
+			},
+		},
+		dataType: schemapb.DataType_Bool,
+	}
+}
+
 func (v *ParserVisitor) VisitRandomSample(ctx *parser.RandomSampleContext) interface{} {
 	sample_factor, err := strconv.ParseFloat(ctx.FloatingConstant().GetText(), 32)
 	if err != nil {
@@ -543,43 +577,14 @@
 			},
 			dataType: parsed_expr.dataType,
 		}
-=======
-func (v *ParserVisitor) VisitPhraseMatch(ctx *parser.PhraseMatchContext) interface{} {
-	column, err := v.translateIdentifier(ctx.Identifier().GetText())
-	if err != nil {
-		return err
-	}
-	if !typeutil.IsStringType(column.dataType) {
-		return fmt.Errorf("phrase match operation on non-string is unsupported")
-	}
-	queryText, err := convertEscapeSingle(ctx.StringLiteral().GetText())
-	if err != nil {
-		return err
-	}
-	var slop int64
-	if ctx.IntegerConstant() != nil {
-		slop, err = strconv.ParseInt(ctx.IntegerConstant().GetText(), 10, 64)
-		if err != nil {
-			return err
-		}
->>>>>>> 1a1ed07c
 	}
 
 	return &ExprWithType{
 		expr: &planpb.Expr{
-<<<<<<< HEAD
 			Expr: &planpb.Expr_RandomSampleExpr{
 				RandomSampleExpr: &planpb.RandomSampleExpr{
 					SampleFactor: float32(sample_factor),
 					Child:        nil,
-=======
-			Expr: &planpb.Expr_UnaryRangeExpr{
-				UnaryRangeExpr: &planpb.UnaryRangeExpr{
-					ColumnInfo:  toColumnInfo(column),
-					Op:          planpb.OpType_PhraseMatch,
-					Value:       NewString(queryText),
-					ExtraValues: []*planpb.GenericValue{NewInt(slop)},
->>>>>>> 1a1ed07c
 				},
 			},
 		},
