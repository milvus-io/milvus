package rootcoord

import (
	"context"
	"fmt"
	"strconv"
	"strings"
	"time"

	"github.com/cockroachdb/errors"
	"github.com/samber/lo"
	"go.uber.org/zap"
	"google.golang.org/protobuf/proto"

	"github.com/milvus-io/milvus-proto/go-api/v2/milvuspb"
	"github.com/milvus-io/milvus-proto/go-api/v2/schemapb"
	"github.com/milvus-io/milvus/internal/json"
	"github.com/milvus-io/milvus/internal/metastore"
	"github.com/milvus-io/milvus/internal/metastore/model"
	pb "github.com/milvus-io/milvus/internal/proto/etcdpb"
	"github.com/milvus-io/milvus/internal/proto/internalpb"
	"github.com/milvus-io/milvus/pkg/common"
	"github.com/milvus-io/milvus/pkg/kv"
	"github.com/milvus-io/milvus/pkg/log"
	"github.com/milvus-io/milvus/pkg/util"
	"github.com/milvus-io/milvus/pkg/util/conc"
	"github.com/milvus-io/milvus/pkg/util/crypto"
	"github.com/milvus-io/milvus/pkg/util/etcd"
	"github.com/milvus-io/milvus/pkg/util/funcutil"
	"github.com/milvus-io/milvus/pkg/util/merr"
	"github.com/milvus-io/milvus/pkg/util/paramtable"
	"github.com/milvus-io/milvus/pkg/util/typeutil"
)

// prefix/collection/collection_id 					-> CollectionInfo
// prefix/partitions/collection_id/partition_id		-> PartitionInfo
// prefix/aliases/alias_name						-> AliasInfo
// prefix/fields/collection_id/field_id				-> FieldSchema

type Catalog struct {
	Txn      kv.TxnKV
	Snapshot kv.SnapShotKV

	pool *conc.Pool[any]
}

func NewCatalog(metaKV kv.TxnKV, ss kv.SnapShotKV) metastore.RootCoordCatalog {
	ioPool := conc.NewPool[any](paramtable.Get().MetaStoreCfg.ReadConcurrency.GetAsInt())
	return &Catalog{Txn: metaKV, Snapshot: ss, pool: ioPool}
}

func BuildCollectionKey(dbID typeutil.UniqueID, collectionID typeutil.UniqueID) string {
	if dbID != util.NonDBID {
		return BuildCollectionKeyWithDBID(dbID, collectionID)
	}
	return fmt.Sprintf("%s/%d", CollectionMetaPrefix, collectionID)
}

func BuildPartitionPrefix(collectionID typeutil.UniqueID) string {
	return fmt.Sprintf("%s/%d", PartitionMetaPrefix, collectionID)
}

func BuildPartitionKey(collectionID, partitionID typeutil.UniqueID) string {
	return fmt.Sprintf("%s/%d", BuildPartitionPrefix(collectionID), partitionID)
}

func BuildFieldPrefix(collectionID typeutil.UniqueID) string {
	return fmt.Sprintf("%s/%d", FieldMetaPrefix, collectionID)
}

func BuildFieldKey(collectionID typeutil.UniqueID, fieldID int64) string {
	return fmt.Sprintf("%s/%d", BuildFieldPrefix(collectionID), fieldID)
}

func BuildFunctionPrefix(collectionID typeutil.UniqueID) string {
	return fmt.Sprintf("%s/%d", FunctionMetaPrefix, collectionID)
}

func BuildFunctionKey(collectionID typeutil.UniqueID, functionID int64) string {
	return fmt.Sprintf("%s/%d", BuildFunctionPrefix(collectionID), functionID)
}

func BuildAliasKey210(alias string) string {
	return fmt.Sprintf("%s/%s", CollectionAliasMetaPrefix210, alias)
}

func BuildAliasKey(aliasName string) string {
	return fmt.Sprintf("%s/%s", AliasMetaPrefix, aliasName)
}

func BuildAliasKeyWithDB(dbID int64, aliasName string) string {
	k := BuildAliasKey(aliasName)
	if dbID == util.NonDBID {
		return k
	}
	return fmt.Sprintf("%s/%s/%d/%s", DatabaseMetaPrefix, Aliases, dbID, aliasName)
}

func BuildAliasPrefixWithDB(dbID int64) string {
	if dbID == util.NonDBID {
		return AliasMetaPrefix
	}
	return fmt.Sprintf("%s/%s/%d", DatabaseMetaPrefix, Aliases, dbID)
}

// since SnapshotKV may save both snapshot key and the original key if the original key is newest
// MaxEtcdTxnNum need to divided by 2
func batchMultiSaveAndRemove(ctx context.Context, snapshot kv.SnapShotKV, limit int, saves map[string]string, removals []string, ts typeutil.Timestamp) error {
	saveFn := func(partialKvs map[string]string) error {
		return snapshot.MultiSave(ctx, partialKvs, ts)
	}
	if err := etcd.SaveByBatchWithLimit(saves, limit, saveFn); err != nil {
		return err
	}

	removeFn := func(partialKeys []string) error {
		return snapshot.MultiSaveAndRemove(ctx, nil, partialKeys, ts)
	}
	return etcd.RemoveByBatchWithLimit(removals, limit, removeFn)
}

func (kc *Catalog) CreateDatabase(ctx context.Context, db *model.Database, ts typeutil.Timestamp) error {
	key := BuildDatabaseKey(db.ID)
	dbInfo := model.MarshalDatabaseModel(db)
	v, err := proto.Marshal(dbInfo)
	if err != nil {
		return err
	}
	return kc.Snapshot.Save(ctx, key, string(v), ts)
}

func (kc *Catalog) AlterDatabase(ctx context.Context, newColl *model.Database, ts typeutil.Timestamp) error {
	key := BuildDatabaseKey(newColl.ID)
	dbInfo := model.MarshalDatabaseModel(newColl)
	v, err := proto.Marshal(dbInfo)
	if err != nil {
		return err
	}
	return kc.Snapshot.Save(ctx, key, string(v), ts)
}

func (kc *Catalog) DropDatabase(ctx context.Context, dbID int64, ts typeutil.Timestamp) error {
	key := BuildDatabaseKey(dbID)
	return kc.Snapshot.MultiSaveAndRemove(ctx, nil, []string{key}, ts)
}

func (kc *Catalog) ListDatabases(ctx context.Context, ts typeutil.Timestamp) ([]*model.Database, error) {
	_, vals, err := kc.Snapshot.LoadWithPrefix(ctx, DBInfoMetaPrefix, ts)
	if err != nil {
		return nil, err
	}

	dbs := make([]*model.Database, 0, len(vals))
	for _, val := range vals {
		dbMeta := &pb.DatabaseInfo{}
		err := proto.Unmarshal([]byte(val), dbMeta)
		if err != nil {
			return nil, err
		}
		dbs = append(dbs, model.UnmarshalDatabaseModel(dbMeta))
	}
	return dbs, nil
}

func (kc *Catalog) CreateCollection(ctx context.Context, coll *model.Collection, ts typeutil.Timestamp) error {
	if coll.State != pb.CollectionState_CollectionCreating {
		return fmt.Errorf("cannot create collection with state: %s, collection: %s", coll.State.String(), coll.Name)
	}

	k1 := BuildCollectionKey(coll.DBID, coll.CollectionID)
	collInfo := model.MarshalCollectionModel(coll)
	v1, err := proto.Marshal(collInfo)
	if err != nil {
		return fmt.Errorf("failed to marshal collection info: %s", err.Error())
	}

	// Due to the limit of etcd txn number, we must split these kvs into several batches.
	// Save collection key first, and the state of collection is creating.
	// If we save collection key with error, then no garbage will be generated and error will be raised.
	// If we succeeded to save collection but failed to save other related keys, the garbage meta can be removed
	// outside and the collection won't be seen by any others (since it's of creating state).
	// However, if we save other keys first, there is no chance to remove the intermediate meta.
	if err := kc.Snapshot.Save(ctx, k1, string(v1), ts); err != nil {
		return err
	}

	kvs := map[string]string{}

	// save partition info to new path.
	for _, partition := range coll.Partitions {
		k := BuildPartitionKey(coll.CollectionID, partition.PartitionID)
		partitionInfo := model.MarshalPartitionModel(partition)
		v, err := proto.Marshal(partitionInfo)
		if err != nil {
			return err
		}
		kvs[k] = string(v)
	}

	// no default aliases will be created.
	// save fields info to new path.
	for _, field := range coll.Fields {
		k := BuildFieldKey(coll.CollectionID, field.FieldID)
		fieldInfo := model.MarshalFieldModel(field)
		v, err := proto.Marshal(fieldInfo)
		if err != nil {
			return err
		}
		kvs[k] = string(v)
	}

	// save functions info to new path.
	for _, function := range coll.Functions {
		k := BuildFunctionKey(coll.CollectionID, function.ID)
		functionInfo := model.MarshalFunctionModel(function)
		v, err := proto.Marshal(functionInfo)
		if err != nil {
			return err
		}
		kvs[k] = string(v)
	}

	// Though batchSave is not atomic enough, we can promise the atomicity outside.
	// Recovering from failure, if we found collection is creating, we should remove all these related meta.
	// since SnapshotKV may save both snapshot key and the original key if the original key is newest
	// MaxEtcdTxnNum need to divided by 2
	return etcd.SaveByBatchWithLimit(kvs, util.MaxEtcdTxnNum/2, func(partialKvs map[string]string) error {
		return kc.Snapshot.MultiSave(ctx, partialKvs, ts)
	})
}

func (kc *Catalog) loadCollectionFromDb(ctx context.Context, dbID int64, collectionID typeutil.UniqueID, ts typeutil.Timestamp) (*pb.CollectionInfo, error) {
	collKey := BuildCollectionKey(dbID, collectionID)
	collVal, err := kc.Snapshot.Load(ctx, collKey, ts)
	if err != nil {
		return nil, merr.WrapErrCollectionNotFound(collectionID, err.Error())
	}

	collMeta := &pb.CollectionInfo{}
	err = proto.Unmarshal([]byte(collVal), collMeta)
	return collMeta, err
}

func (kc *Catalog) loadCollectionFromDefaultDb(ctx context.Context, collectionID typeutil.UniqueID, ts typeutil.Timestamp) (*pb.CollectionInfo, error) {
	if info, err := kc.loadCollectionFromDb(ctx, util.DefaultDBID, collectionID, ts); err == nil {
		return info, nil
	}
	// get collection from older version.
	return kc.loadCollectionFromDb(ctx, util.NonDBID, collectionID, ts)
}

func (kc *Catalog) loadCollection(ctx context.Context, dbID int64, collectionID typeutil.UniqueID, ts typeutil.Timestamp) (*pb.CollectionInfo, error) {
	if isDefaultDB(dbID) {
		info, err := kc.loadCollectionFromDefaultDb(ctx, collectionID, ts)
		if err != nil {
			return nil, err
		}
		kc.fixDefaultDBIDConsistency(ctx, info, ts)
		return info, nil
	}
	return kc.loadCollectionFromDb(ctx, dbID, collectionID, ts)
}

func partitionVersionAfter210(collMeta *pb.CollectionInfo) bool {
	return len(collMeta.GetPartitionIDs()) <= 0 &&
		len(collMeta.GetPartitionNames()) <= 0 &&
		len(collMeta.GetPartitionCreatedTimestamps()) <= 0
}

func partitionExistByID(collMeta *pb.CollectionInfo, partitionID typeutil.UniqueID) bool {
	return funcutil.SliceContain(collMeta.GetPartitionIDs(), partitionID)
}

func partitionExistByName(collMeta *pb.CollectionInfo, partitionName string) bool {
	return funcutil.SliceContain(collMeta.GetPartitionNames(), partitionName)
}

func (kc *Catalog) CreatePartition(ctx context.Context, dbID int64, partition *model.Partition, ts typeutil.Timestamp) error {
	collMeta, err := kc.loadCollection(ctx, dbID, partition.CollectionID, ts)
	if err != nil {
		return err
	}

	if partitionVersionAfter210(collMeta) {
		// save to newly path.
		k := BuildPartitionKey(partition.CollectionID, partition.PartitionID)
		partitionInfo := model.MarshalPartitionModel(partition)
		v, err := proto.Marshal(partitionInfo)
		if err != nil {
			return err
		}
		return kc.Snapshot.Save(ctx, k, string(v), ts)
	}

	if partitionExistByID(collMeta, partition.PartitionID) {
		return fmt.Errorf("partition already exist: %d", partition.PartitionID)
	}

	if partitionExistByName(collMeta, partition.PartitionName) {
		return fmt.Errorf("partition already exist: %s", partition.PartitionName)
	}

	// keep consistent with older version, otherwise it's hard to judge where to find partitions.
	collMeta.PartitionIDs = append(collMeta.PartitionIDs, partition.PartitionID)
	collMeta.PartitionNames = append(collMeta.PartitionNames, partition.PartitionName)
	collMeta.PartitionCreatedTimestamps = append(collMeta.PartitionCreatedTimestamps, partition.PartitionCreatedTimestamp)

	// this partition exists in older version, should be also changed in place.
	k := BuildCollectionKey(util.NonDBID, partition.CollectionID)
	v, err := proto.Marshal(collMeta)
	if err != nil {
		return err
	}
	return kc.Snapshot.Save(ctx, k, string(v), ts)
}

func (kc *Catalog) CreateAlias(ctx context.Context, alias *model.Alias, ts typeutil.Timestamp) error {
	oldKBefore210 := BuildAliasKey210(alias.Name)
	oldKeyWithoutDb := BuildAliasKey(alias.Name)
	k := BuildAliasKeyWithDB(alias.DbID, alias.Name)
	aliasInfo := model.MarshalAliasModel(alias)
	v, err := proto.Marshal(aliasInfo)
	if err != nil {
		return err
	}
	kvs := map[string]string{k: string(v)}
	return kc.Snapshot.MultiSaveAndRemove(ctx, kvs, []string{oldKBefore210, oldKeyWithoutDb}, ts)
}

func (kc *Catalog) CreateCredential(ctx context.Context, credential *model.Credential) error {
	k := fmt.Sprintf("%s/%s", CredentialPrefix, credential.Username)
	v, err := json.Marshal(&internalpb.CredentialInfo{EncryptedPassword: credential.EncryptedPassword})
	if err != nil {
		log.Ctx(ctx).Error("create credential marshal fail", zap.String("key", k), zap.Error(err))
		return err
	}

	err = kc.Txn.Save(ctx, k, string(v))
	if err != nil {
		log.Ctx(ctx).Error("create credential persist meta fail", zap.String("key", k), zap.Error(err))
		return err
	}

	return nil
}

func (kc *Catalog) AlterCredential(ctx context.Context, credential *model.Credential) error {
	return kc.CreateCredential(ctx, credential)
}

func (kc *Catalog) listPartitionsAfter210(ctx context.Context, collectionID typeutil.UniqueID, ts typeutil.Timestamp) ([]*model.Partition, error) {
	prefix := BuildPartitionPrefix(collectionID)
	_, values, err := kc.Snapshot.LoadWithPrefix(ctx, prefix, ts)
	if err != nil {
		return nil, err
	}
	partitions := make([]*model.Partition, 0, len(values))
	for _, v := range values {
		partitionMeta := &pb.PartitionInfo{}
		err := proto.Unmarshal([]byte(v), partitionMeta)
		if err != nil {
			return nil, err
		}
		partitions = append(partitions, model.UnmarshalPartitionModel(partitionMeta))
	}
	return partitions, nil
}

func (kc *Catalog) batchListPartitionsAfter210(ctx context.Context, ts typeutil.Timestamp) (map[int64][]*model.Partition, error) {
	_, values, err := kc.Snapshot.LoadWithPrefix(ctx, PartitionMetaPrefix, ts)
	if err != nil {
		return nil, err
	}

	ret := make(map[int64][]*model.Partition)
	for i := 0; i < len(values); i++ {
		partitionMeta := &pb.PartitionInfo{}
		err := proto.Unmarshal([]byte(values[i]), partitionMeta)
		if err != nil {
			return nil, err
		}
		collectionID := partitionMeta.GetCollectionId()
		if ret[collectionID] == nil {
			ret[collectionID] = make([]*model.Partition, 0)
		}
		ret[collectionID] = append(ret[collectionID], model.UnmarshalPartitionModel(partitionMeta))
	}
	return ret, nil
}

func fieldVersionAfter210(collMeta *pb.CollectionInfo) bool {
	return len(collMeta.GetSchema().GetFields()) <= 0
}

func (kc *Catalog) listFieldsAfter210(ctx context.Context, collectionID typeutil.UniqueID, ts typeutil.Timestamp) ([]*model.Field, error) {
	prefix := BuildFieldPrefix(collectionID)
	_, values, err := kc.Snapshot.LoadWithPrefix(ctx, prefix, ts)
	if err != nil {
		return nil, err
	}
	fields := make([]*model.Field, 0, len(values))
	for _, v := range values {
		partitionMeta := &schemapb.FieldSchema{}
		err := proto.Unmarshal([]byte(v), partitionMeta)
		if err != nil {
			return nil, err
		}
		fields = append(fields, model.UnmarshalFieldModel(partitionMeta))
	}
	return fields, nil
}

func (kc *Catalog) batchListFieldsAfter210(ctx context.Context, ts typeutil.Timestamp) (map[int64][]*model.Field, error) {
	keys, values, err := kc.Snapshot.LoadWithPrefix(ctx, FieldMetaPrefix, ts)
	if err != nil {
		return nil, err
	}

	ret := make(map[int64][]*model.Field)
	for i := 0; i < len(values); i++ {
		fieldMeta := &schemapb.FieldSchema{}
		err := proto.Unmarshal([]byte(values[i]), fieldMeta)
		if err != nil {
			return nil, err
		}

		collectionID, err := strconv.ParseInt(strings.Split(keys[i], "/")[2], 10, 64)
		if err != nil {
			return nil, err
		}
		if ret[collectionID] == nil {
			ret[collectionID] = make([]*model.Field, 0)
		}
		ret[collectionID] = append(ret[collectionID], model.UnmarshalFieldModel(fieldMeta))
	}
	return ret, nil
}

func (kc *Catalog) listFunctions(ctx context.Context, collectionID typeutil.UniqueID, ts typeutil.Timestamp) ([]*model.Function, error) {
	prefix := BuildFunctionPrefix(collectionID)
	_, values, err := kc.Snapshot.LoadWithPrefix(ctx, prefix, ts)
	if err != nil {
		return nil, err
	}
	functions := make([]*model.Function, 0, len(values))
	for _, v := range values {
		functionSchema := &schemapb.FunctionSchema{}
		err := proto.Unmarshal([]byte(v), functionSchema)
		if err != nil {
			return nil, err
		}
		functions = append(functions, model.UnmarshalFunctionModel(functionSchema))
	}
	return functions, nil
}

func (kc *Catalog) batchListFunctions(ctx context.Context, ts typeutil.Timestamp) (map[int64][]*model.Function, error) {
	keys, values, err := kc.Snapshot.LoadWithPrefix(ctx, FunctionMetaPrefix, ts)
	if err != nil {
		return nil, err
	}
	ret := make(map[int64][]*model.Function)
	for i := 0; i < len(values); i++ {
		functionSchema := &schemapb.FunctionSchema{}
		err := proto.Unmarshal([]byte(values[i]), functionSchema)
		if err != nil {
			return nil, err
		}
		collectionID, err := strconv.ParseInt(strings.Split(keys[i], "/")[2], 10, 64)
		if err != nil {
			return nil, err
		}
		if ret[collectionID] == nil {
			ret[collectionID] = make([]*model.Function, 0)
		}
		ret[collectionID] = append(ret[collectionID], model.UnmarshalFunctionModel(functionSchema))
	}
	return ret, nil
}

func (kc *Catalog) appendPartitionAndFieldsInfo(ctx context.Context, collMeta *pb.CollectionInfo,
	ts typeutil.Timestamp,
) (*model.Collection, error) {
	collection := model.UnmarshalCollectionModel(collMeta)

	if !partitionVersionAfter210(collMeta) && !fieldVersionAfter210(collMeta) {
		return collection, nil
	}

	partitions, err := kc.listPartitionsAfter210(ctx, collection.CollectionID, ts)
	if err != nil {
		return nil, err
	}
	collection.Partitions = partitions

	fields, err := kc.listFieldsAfter210(ctx, collection.CollectionID, ts)
	if err != nil {
		return nil, err
	}
	collection.Fields = fields

	functions, err := kc.listFunctions(ctx, collection.CollectionID, ts)
	if err != nil {
		return nil, err
	}
	collection.Functions = functions
	return collection, nil
}

func (kc *Catalog) batchAppendPartitionAndFieldsInfo(ctx context.Context, collMeta []*pb.CollectionInfo,
	ts typeutil.Timestamp,
) ([]*model.Collection, error) {
	var partitionMetaMap map[int64][]*model.Partition
	var fieldMetaMap map[int64][]*model.Field
	var functionMetaMap map[int64][]*model.Function
	ret := make([]*model.Collection, 0)
	for _, coll := range collMeta {
		collection := model.UnmarshalCollectionModel(coll)
		if partitionVersionAfter210(coll) || fieldVersionAfter210(coll) {
			if len(partitionMetaMap) == 0 {
				var err error
				partitionMetaMap, err = kc.batchListPartitionsAfter210(ctx, ts)
				if err != nil {
					return nil, err
				}

				fieldMetaMap, err = kc.batchListFieldsAfter210(ctx, ts)
				if err != nil {
					return nil, err
				}

				functionMetaMap, err = kc.batchListFunctions(ctx, ts)
				if err != nil {
					return nil, err
				}
			}

			if partitionMetaMap[collection.CollectionID] != nil {
				collection.Partitions = partitionMetaMap[collection.CollectionID]
			}
			if fieldMetaMap[collection.CollectionID] != nil {
				collection.Fields = fieldMetaMap[collection.CollectionID]
			}
			if functionMetaMap[collection.CollectionID] != nil {
				collection.Functions = functionMetaMap[collection.CollectionID]
			}
		}
		ret = append(ret, collection)
	}

	return ret, nil
}

func (kc *Catalog) GetCollectionByID(ctx context.Context, dbID int64, ts typeutil.Timestamp, collectionID typeutil.UniqueID) (*model.Collection, error) {
	collMeta, err := kc.loadCollection(ctx, dbID, collectionID, ts)
	if err != nil {
		return nil, err
	}

	return kc.appendPartitionAndFieldsInfo(ctx, collMeta, ts)
}

func (kc *Catalog) CollectionExists(ctx context.Context, dbID int64, collectionID typeutil.UniqueID, ts typeutil.Timestamp) bool {
	_, err := kc.GetCollectionByID(ctx, dbID, ts, collectionID)
	return err == nil
}

func (kc *Catalog) GetCredential(ctx context.Context, username string) (*model.Credential, error) {
	k := fmt.Sprintf("%s/%s", CredentialPrefix, username)
	v, err := kc.Txn.Load(ctx, k)
	if err != nil {
		if errors.Is(err, merr.ErrIoKeyNotFound) {
			log.Ctx(ctx).Debug("not found the user", zap.String("key", k))
		} else {
			log.Ctx(ctx).Warn("get credential meta fail", zap.String("key", k), zap.Error(err))
		}
		return nil, err
	}

	credentialInfo := internalpb.CredentialInfo{}
	err = json.Unmarshal([]byte(v), &credentialInfo)
	if err != nil {
		return nil, fmt.Errorf("unmarshal credential info err:%w", err)
	}

	return &model.Credential{Username: username, EncryptedPassword: credentialInfo.EncryptedPassword}, nil
}

func (kc *Catalog) AlterAlias(ctx context.Context, alias *model.Alias, ts typeutil.Timestamp) error {
	return kc.CreateAlias(ctx, alias, ts)
}

func (kc *Catalog) DropCollection(ctx context.Context, collectionInfo *model.Collection, ts typeutil.Timestamp) error {
	collectionKeys := []string{BuildCollectionKey(collectionInfo.DBID, collectionInfo.CollectionID)}

	var delMetakeysSnap []string
	for _, alias := range collectionInfo.Aliases {
		delMetakeysSnap = append(delMetakeysSnap,
			BuildAliasKey210(alias),
			BuildAliasKey(alias),
			BuildAliasKeyWithDB(collectionInfo.DBID, alias),
		)
	}
	// Snapshot will list all (k, v) pairs and then use Txn.MultiSave to save tombstone for these keys when it prepares
	// to remove a prefix, so though we have very few prefixes, the final operations may exceed the max txn number.
	// TODO(longjiquan): should we list all partitions & fields in KV anyway?
	for _, partition := range collectionInfo.Partitions {
		delMetakeysSnap = append(delMetakeysSnap, BuildPartitionKey(collectionInfo.CollectionID, partition.PartitionID))
	}
	for _, field := range collectionInfo.Fields {
		delMetakeysSnap = append(delMetakeysSnap, BuildFieldKey(collectionInfo.CollectionID, field.FieldID))
	}
	for _, function := range collectionInfo.Functions {
		delMetakeysSnap = append(delMetakeysSnap, BuildFunctionKey(collectionInfo.CollectionID, function.ID))
	}
	// delMetakeysSnap = append(delMetakeysSnap, buildPartitionPrefix(collectionInfo.CollectionID))
	// delMetakeysSnap = append(delMetakeysSnap, buildFieldPrefix(collectionInfo.CollectionID))

	// Though batchMultiSaveAndRemoveWithPrefix is not atomic enough, we can promise atomicity outside.
	// If we found collection under dropping state, we'll know that gc is not completely on this collection.
	// However, if we remove collection first, we cannot remove other metas.
	// since SnapshotKV may save both snapshot key and the original key if the original key is newest
	// MaxEtcdTxnNum need to divided by 2
	if err := batchMultiSaveAndRemove(ctx, kc.Snapshot, util.MaxEtcdTxnNum/2, nil, delMetakeysSnap, ts); err != nil {
		return err
	}

	// if we found collection dropping, we should try removing related resources.
	return kc.Snapshot.MultiSaveAndRemove(ctx, nil, collectionKeys, ts)
}

func (kc *Catalog) alterModifyCollection(ctx context.Context, oldColl *model.Collection, newColl *model.Collection, ts typeutil.Timestamp) error {
	if oldColl.TenantID != newColl.TenantID || oldColl.CollectionID != newColl.CollectionID {
		return fmt.Errorf("altering tenant id or collection id is forbidden")
	}
	oldCollClone := oldColl.Clone()
	oldCollClone.DBID = newColl.DBID
	oldCollClone.Name = newColl.Name
	oldCollClone.Description = newColl.Description
	oldCollClone.AutoID = newColl.AutoID
	oldCollClone.VirtualChannelNames = newColl.VirtualChannelNames
	oldCollClone.PhysicalChannelNames = newColl.PhysicalChannelNames
	oldCollClone.StartPositions = newColl.StartPositions
	oldCollClone.ShardsNum = newColl.ShardsNum
	oldCollClone.CreateTime = newColl.CreateTime
	oldCollClone.ConsistencyLevel = newColl.ConsistencyLevel
	oldCollClone.State = newColl.State
	oldCollClone.Properties = newColl.Properties

	oldKey := BuildCollectionKey(oldColl.DBID, oldColl.CollectionID)
	newKey := BuildCollectionKey(newColl.DBID, oldColl.CollectionID)
	value, err := proto.Marshal(model.MarshalCollectionModel(oldCollClone))
	if err != nil {
		return err
	}
	saves := map[string]string{newKey: string(value)}
	if oldKey == newKey {
		return kc.Snapshot.Save(ctx, newKey, string(value), ts)
	}
	return kc.Snapshot.MultiSaveAndRemove(ctx, saves, []string{oldKey}, ts)
}

func (kc *Catalog) AlterCollection(ctx context.Context, oldColl *model.Collection, newColl *model.Collection, alterType metastore.AlterType, ts typeutil.Timestamp) error {
	if alterType == metastore.MODIFY {
		return kc.alterModifyCollection(ctx, oldColl, newColl, ts)
	}
	return fmt.Errorf("altering collection doesn't support %s", alterType.String())
}

func (kc *Catalog) alterModifyPartition(ctx context.Context, oldPart *model.Partition, newPart *model.Partition, ts typeutil.Timestamp) error {
	if oldPart.CollectionID != newPart.CollectionID || oldPart.PartitionID != newPart.PartitionID {
		return fmt.Errorf("altering collection id or partition id is forbidden")
	}
	oldPartClone := oldPart.Clone()
	newPartClone := newPart.Clone()
	oldPartClone.PartitionName = newPartClone.PartitionName
	oldPartClone.PartitionCreatedTimestamp = newPartClone.PartitionCreatedTimestamp
	oldPartClone.State = newPartClone.State
	key := BuildPartitionKey(oldPart.CollectionID, oldPart.PartitionID)
	value, err := proto.Marshal(model.MarshalPartitionModel(oldPartClone))
	if err != nil {
		return err
	}
	return kc.Snapshot.Save(ctx, key, string(value), ts)
}

func (kc *Catalog) AlterPartition(ctx context.Context, dbID int64, oldPart *model.Partition, newPart *model.Partition, alterType metastore.AlterType, ts typeutil.Timestamp) error {
	if alterType == metastore.MODIFY {
		return kc.alterModifyPartition(ctx, oldPart, newPart, ts)
	}
	return fmt.Errorf("altering partition doesn't support %s", alterType.String())
}

func dropPartition(collMeta *pb.CollectionInfo, partitionID typeutil.UniqueID) {
	if collMeta == nil {
		return
	}

	{
		loc := -1
		for idx, pid := range collMeta.GetPartitionIDs() {
			if pid == partitionID {
				loc = idx
				break
			}
		}
		if loc != -1 {
			collMeta.PartitionIDs = append(collMeta.GetPartitionIDs()[:loc], collMeta.GetPartitionIDs()[loc+1:]...)
			collMeta.PartitionNames = append(collMeta.GetPartitionNames()[:loc], collMeta.GetPartitionNames()[loc+1:]...)
			collMeta.PartitionCreatedTimestamps = append(collMeta.GetPartitionCreatedTimestamps()[:loc], collMeta.GetPartitionCreatedTimestamps()[loc+1:]...)
		}
	}
}

func (kc *Catalog) DropPartition(ctx context.Context, dbID int64, collectionID typeutil.UniqueID, partitionID typeutil.UniqueID, ts typeutil.Timestamp) error {
	collMeta, err := kc.loadCollection(ctx, dbID, collectionID, ts)
	if errors.Is(err, merr.ErrCollectionNotFound) {
		// collection's gc happened before partition's.
		return nil
	}

	if err != nil {
		return err
	}

	if partitionVersionAfter210(collMeta) {
		k := BuildPartitionKey(collectionID, partitionID)
		return kc.Snapshot.MultiSaveAndRemove(ctx, nil, []string{k}, ts)
	}

	k := BuildCollectionKey(util.NonDBID, collectionID)
	dropPartition(collMeta, partitionID)
	v, err := proto.Marshal(collMeta)
	if err != nil {
		return err
	}
	return kc.Snapshot.Save(ctx, k, string(v), ts)
}

func (kc *Catalog) DropCredential(ctx context.Context, username string) error {
	k := fmt.Sprintf("%s/%s", CredentialPrefix, username)
	userResults, err := kc.ListUser(ctx, util.DefaultTenant, &milvuspb.UserEntity{Name: username}, true)
	if err != nil && !errors.Is(err, merr.ErrIoKeyNotFound) {
		log.Ctx(ctx).Warn("fail to list user", zap.String("key", k), zap.Error(err))
		return err
	}
	deleteKeys := make([]string, 0, len(userResults)+1)
	deleteKeys = append(deleteKeys, k)
	for _, userResult := range userResults {
		if userResult.User.Name == username {
			for _, role := range userResult.Roles {
				userRoleKey := funcutil.HandleTenantForEtcdKey(RoleMappingPrefix, util.DefaultTenant, fmt.Sprintf("%s/%s", username, role.Name))
				deleteKeys = append(deleteKeys, userRoleKey)
			}
		}
	}
	err = kc.Txn.MultiRemove(ctx, deleteKeys)
	if err != nil {
		log.Ctx(ctx).Warn("fail to drop credential", zap.String("key", k), zap.Error(err))
		return err
	}

	return nil
}

func (kc *Catalog) DropAlias(ctx context.Context, dbID int64, alias string, ts typeutil.Timestamp) error {
	oldKBefore210 := BuildAliasKey210(alias)
	oldKeyWithoutDb := BuildAliasKey(alias)
	k := BuildAliasKeyWithDB(dbID, alias)
	return kc.Snapshot.MultiSaveAndRemove(ctx, nil, []string{k, oldKeyWithoutDb, oldKBefore210}, ts)
}

func (kc *Catalog) GetCollectionByName(ctx context.Context, dbID int64, collectionName string, ts typeutil.Timestamp) (*model.Collection, error) {
	prefix := getDatabasePrefix(dbID)
	_, vals, err := kc.Snapshot.LoadWithPrefix(ctx, prefix, ts)
	if err != nil {
		log.Ctx(ctx).Warn("get collection meta fail", zap.String("collectionName", collectionName), zap.Error(err))
		return nil, err
	}

	for _, val := range vals {
		colMeta := pb.CollectionInfo{}
		err = proto.Unmarshal([]byte(val), &colMeta)
		if err != nil {
			log.Ctx(ctx).Warn("get collection meta unmarshal fail", zap.String("collectionName", collectionName), zap.Error(err))
			continue
		}
		if colMeta.Schema.Name == collectionName {
			// compatibility handled by kc.GetCollectionByID.
			return kc.GetCollectionByID(ctx, dbID, ts, colMeta.GetID())
		}
	}

	return nil, merr.WrapErrCollectionNotFoundWithDB(dbID, collectionName, fmt.Sprintf("timestamp = %d", ts))
}

func (kc *Catalog) ListCollections(ctx context.Context, dbID int64, ts typeutil.Timestamp) ([]*model.Collection, error) {
	prefix := getDatabasePrefix(dbID)
	_, vals, err := kc.Snapshot.LoadWithPrefix(ctx, prefix, ts)
	if err != nil {
		log.Ctx(ctx).Error("get collections meta fail",
			zap.String("prefix", prefix),
			zap.Uint64("timestamp", ts),
			zap.Error(err))
		return nil, err
	}

	start := time.Now()
<<<<<<< HEAD
	colls := make([]*model.Collection, len(vals))
	futures := make([]*conc.Future[any], 0, len(vals))
	for i, val := range vals {
		i := i
		val := val
		futures = append(futures, kc.pool.Submit(func() (any, error) {
			collMeta := &pb.CollectionInfo{}
			err := proto.Unmarshal([]byte(val), collMeta)
			if err != nil {
				log.Warn("unmarshal collection info failed", zap.Error(err))
				return nil, err
			}
			kc.fixDefaultDBIDConsistency(ctx, collMeta, ts)
			collection, err := kc.appendPartitionAndFieldsInfo(ctx, collMeta, ts)
			if err != nil {
				return nil, err
			}
			colls[i] = collection
			return nil, nil
		}))
	}
	err = conc.AwaitAll(futures...)
=======
	colls := make([]*pb.CollectionInfo, 0, len(vals))
	for _, val := range vals {
		collMeta := &pb.CollectionInfo{}
		err := proto.Unmarshal([]byte(val), collMeta)
		if err != nil {
			log.Ctx(ctx).Warn("unmarshal collection info failed", zap.Error(err))
			continue
		}
		kc.fixDefaultDBIDConsistency(ctx, collMeta, ts)
		colls = append(colls, collMeta)
	}
	log.Ctx(ctx).Info("unmarshal all collection details cost", zap.Int64("db", dbID), zap.Duration("cost", time.Since(start)))

	start = time.Now()
	ret, err := kc.batchAppendPartitionAndFieldsInfo(ctx, colls, ts)
	log.Ctx(ctx).Info("append partition and fields info cost", zap.Int64("db", dbID), zap.Duration("cost", time.Since(start)))
>>>>>>> 28fdbc4e
	if err != nil {
		return nil, err
	}
	log.Info("unmarshal all collection details cost", zap.Int64("db", dbID), zap.Duration("cost", time.Since(start)))
	return colls, nil
}

// fixDefaultDBIDConsistency fix dbID consistency for collectionInfo.
// We have two versions of default databaseID (0 at legacy path, 1 at new path), we should keep consistent view when user use default database.
// all collections in default database should be marked with dbID 1.
// this method also update dbid in meta store when dbid is 0
// see also: https://github.com/milvus-io/milvus/issues/33608
func (kc *Catalog) fixDefaultDBIDConsistency(ctx context.Context, collMeta *pb.CollectionInfo, ts typeutil.Timestamp) {
	if collMeta.DbId == util.NonDBID {
		coll := model.UnmarshalCollectionModel(collMeta)
		cloned := coll.Clone()
		cloned.DBID = util.DefaultDBID
		kc.alterModifyCollection(ctx, coll, cloned, ts)

		collMeta.DbId = util.DefaultDBID
	}
}

func (kc *Catalog) listAliasesBefore210(ctx context.Context, ts typeutil.Timestamp) ([]*model.Alias, error) {
	_, values, err := kc.Snapshot.LoadWithPrefix(ctx, CollectionAliasMetaPrefix210, ts)
	if err != nil {
		return nil, err
	}
	// aliases before 210 stored by CollectionInfo.
	aliases := make([]*model.Alias, 0, len(values))
	for _, value := range values {
		coll := &pb.CollectionInfo{}
		err := proto.Unmarshal([]byte(value), coll)
		if err != nil {
			return nil, err
		}
		aliases = append(aliases, &model.Alias{
			Name:         coll.GetSchema().GetName(),
			CollectionID: coll.GetID(),
			CreatedTime:  0, // not accurate.
			DbID:         coll.DbId,
		})
	}
	return aliases, nil
}

func (kc *Catalog) listAliasesAfter210WithDb(ctx context.Context, dbID int64, ts typeutil.Timestamp) ([]*model.Alias, error) {
	prefix := BuildAliasPrefixWithDB(dbID)
	_, values, err := kc.Snapshot.LoadWithPrefix(ctx, prefix, ts)
	if err != nil {
		return nil, err
	}
	// aliases after 210 stored by AliasInfo.
	aliases := make([]*model.Alias, 0, len(values))
	for _, value := range values {
		info := &pb.AliasInfo{}
		err := proto.Unmarshal([]byte(value), info)
		if err != nil {
			return nil, err
		}
		aliases = append(aliases, &model.Alias{
			Name:         info.GetAliasName(),
			CollectionID: info.GetCollectionId(),
			CreatedTime:  info.GetCreatedTime(),
			DbID:         dbID,
		})
	}
	return aliases, nil
}

func (kc *Catalog) listAliasesInDefaultDb(ctx context.Context, ts typeutil.Timestamp) ([]*model.Alias, error) {
	aliases1, err := kc.listAliasesBefore210(ctx, ts)
	if err != nil {
		return nil, err
	}
	aliases2, err := kc.listAliasesAfter210WithDb(ctx, util.DefaultDBID, ts)
	if err != nil {
		return nil, err
	}
	aliases3, err := kc.listAliasesAfter210WithDb(ctx, util.NonDBID, ts)
	if err != nil {
		return nil, err
	}
	aliases := append(aliases1, aliases2...)
	aliases = append(aliases, aliases3...)
	return aliases, nil
}

func (kc *Catalog) ListAliases(ctx context.Context, dbID int64, ts typeutil.Timestamp) ([]*model.Alias, error) {
	if !isDefaultDB(dbID) {
		return kc.listAliasesAfter210WithDb(ctx, dbID, ts)
	}
	return kc.listAliasesInDefaultDb(ctx, ts)
}

func (kc *Catalog) ListCredentials(ctx context.Context) ([]string, error) {
	users, err := kc.ListCredentialsWithPasswd(ctx)
	if err != nil {
		return nil, err
	}
	return lo.Keys(users), nil
}

func (kc *Catalog) ListCredentialsWithPasswd(ctx context.Context) (map[string]string, error) {
	keys, values, err := kc.Txn.LoadWithPrefix(ctx, CredentialPrefix)
	if err != nil {
		log.Ctx(ctx).Error("list all credential usernames fail", zap.String("prefix", CredentialPrefix), zap.Error(err))
		return nil, err
	}

	users := make(map[string]string)
	for i := range keys {
		username := typeutil.After(keys[i], UserSubPrefix+"/")
		if len(username) == 0 {
			log.Ctx(ctx).Warn("no username extract from path:", zap.String("path", keys[i]))
			continue
		}
		credential := &internalpb.CredentialInfo{}
		err := json.Unmarshal([]byte(values[i]), credential)
		if err != nil {
			log.Ctx(ctx).Error("credential unmarshal fail", zap.String("key", keys[i]), zap.Error(err))
			return nil, err
		}
		users[username] = credential.EncryptedPassword
	}

	return users, nil
}

func (kc *Catalog) save(ctx context.Context, k string) error {
	var err error
	if _, err = kc.Txn.Load(ctx, k); err != nil && !errors.Is(err, merr.ErrIoKeyNotFound) {
		return err
	}
	if err == nil {
		log.Ctx(ctx).Debug("the key has existed", zap.String("key", k))
		return common.NewIgnorableError(fmt.Errorf("the key[%s] has existed", k))
	}
	return kc.Txn.Save(ctx, k, "")
}

func (kc *Catalog) remove(ctx context.Context, k string) error {
	var err error
	if _, err = kc.Txn.Load(ctx, k); err != nil && !errors.Is(err, merr.ErrIoKeyNotFound) {
		return err
	}
	if err != nil && errors.Is(err, merr.ErrIoKeyNotFound) {
		log.Ctx(ctx).Debug("the key isn't existed", zap.String("key", k))
		return common.NewIgnorableError(fmt.Errorf("the key[%s] isn't existed", k))
	}
	return kc.Txn.Remove(ctx, k)
}

func (kc *Catalog) CreateRole(ctx context.Context, tenant string, entity *milvuspb.RoleEntity) error {
	k := funcutil.HandleTenantForEtcdKey(RolePrefix, tenant, entity.Name)
	err := kc.save(ctx, k)
	if err != nil && !common.IsIgnorableError(err) {
		log.Ctx(ctx).Warn("fail to save the role", zap.String("key", k), zap.Error(err))
	}
	return err
}

func (kc *Catalog) DropRole(ctx context.Context, tenant string, roleName string) error {
	k := funcutil.HandleTenantForEtcdKey(RolePrefix, tenant, roleName)
	roleResults, err := kc.ListRole(ctx, tenant, &milvuspb.RoleEntity{Name: roleName}, true)
	if err != nil && !errors.Is(err, merr.ErrIoKeyNotFound) {
		log.Ctx(ctx).Warn("fail to list role", zap.String("key", k), zap.Error(err))
		return err
	}

	deleteKeys := make([]string, 0, len(roleResults)+1)
	deleteKeys = append(deleteKeys, k)
	for _, roleResult := range roleResults {
		if roleResult.Role.Name == roleName {
			for _, userInfo := range roleResult.Users {
				userRoleKey := funcutil.HandleTenantForEtcdKey(RoleMappingPrefix, tenant, fmt.Sprintf("%s/%s", userInfo.Name, roleName))
				deleteKeys = append(deleteKeys, userRoleKey)
			}
		}
	}

	err = kc.Txn.MultiRemove(ctx, deleteKeys)
	if err != nil {
		log.Ctx(ctx).Warn("fail to drop role", zap.String("key", k), zap.Error(err))
		return err
	}
	return nil
}

func (kc *Catalog) AlterUserRole(ctx context.Context, tenant string, userEntity *milvuspb.UserEntity, roleEntity *milvuspb.RoleEntity, operateType milvuspb.OperateUserRoleType) error {
	k := funcutil.HandleTenantForEtcdKey(RoleMappingPrefix, tenant, fmt.Sprintf("%s/%s", userEntity.Name, roleEntity.Name))
	var err error
	if operateType == milvuspb.OperateUserRoleType_AddUserToRole {
		err = kc.save(ctx, k)
		if err != nil {
			log.Ctx(ctx).Error("fail to save the user-role", zap.String("key", k), zap.Error(err))
		}
	} else if operateType == milvuspb.OperateUserRoleType_RemoveUserFromRole {
		err = kc.remove(ctx, k)
		if err != nil {
			log.Ctx(ctx).Error("fail to remove the user-role", zap.String("key", k), zap.Error(err))
		}
	} else {
		err = fmt.Errorf("invalid operate user role type, operate type: %d", operateType)
	}
	return err
}

func (kc *Catalog) ListRole(ctx context.Context, tenant string, entity *milvuspb.RoleEntity, includeUserInfo bool) ([]*milvuspb.RoleResult, error) {
	var results []*milvuspb.RoleResult

	roleToUsers := make(map[string][]string)
	if includeUserInfo {
		roleMappingKey := funcutil.HandleTenantForEtcdKey(RoleMappingPrefix, tenant, "")
		keys, _, err := kc.Txn.LoadWithPrefix(ctx, roleMappingKey)
		if err != nil {
			log.Ctx(ctx).Error("fail to load role mappings", zap.String("key", roleMappingKey), zap.Error(err))
			return results, err
		}

		for _, key := range keys {
			roleMappingInfos := typeutil.AfterN(key, roleMappingKey+"/", "/")
			if len(roleMappingInfos) != 2 {
				log.Ctx(ctx).Warn("invalid role mapping key", zap.String("string", key), zap.String("sub_string", roleMappingKey))
				continue
			}
			username := roleMappingInfos[0]
			roleName := roleMappingInfos[1]
			roleToUsers[roleName] = append(roleToUsers[roleName], username)
		}
	}

	appendRoleResult := func(roleName string) {
		var users []*milvuspb.UserEntity
		for _, username := range roleToUsers[roleName] {
			users = append(users, &milvuspb.UserEntity{Name: username})
		}
		results = append(results, &milvuspb.RoleResult{
			Role:  &milvuspb.RoleEntity{Name: roleName},
			Users: users,
		})
	}

	if entity == nil {
		roleKey := funcutil.HandleTenantForEtcdKey(RolePrefix, tenant, "")
		keys, _, err := kc.Txn.LoadWithPrefix(ctx, roleKey)
		if err != nil {
			log.Ctx(ctx).Error("fail to load roles", zap.String("key", roleKey), zap.Error(err))
			return results, err
		}
		for _, key := range keys {
			infoArr := typeutil.AfterN(key, roleKey+"/", "/")
			if len(infoArr) != 1 || len(infoArr[0]) == 0 {
				log.Ctx(ctx).Warn("invalid role key", zap.String("string", key), zap.String("sub_string", roleKey))
				continue
			}
			appendRoleResult(infoArr[0])
		}
	} else {
		if funcutil.IsEmptyString(entity.Name) {
			return results, fmt.Errorf("role name in the role entity is empty")
		}
		roleKey := funcutil.HandleTenantForEtcdKey(RolePrefix, tenant, entity.Name)
		_, err := kc.Txn.Load(ctx, roleKey)
		if err != nil {
			log.Ctx(ctx).Warn("fail to load a role", zap.String("key", roleKey), zap.Error(err))
			return results, err
		}
		appendRoleResult(entity.Name)
	}

	return results, nil
}

func (kc *Catalog) getRolesByUsername(ctx context.Context, tenant string, username string) ([]string, error) {
	var roles []string
	k := funcutil.HandleTenantForEtcdKey(RoleMappingPrefix, tenant, username)
	keys, _, err := kc.Txn.LoadWithPrefix(ctx, k)
	if err != nil {
		log.Ctx(ctx).Error("fail to load role mappings by the username", zap.String("key", k), zap.Error(err))
		return roles, err
	}
	for _, key := range keys {
		roleMappingInfos := typeutil.AfterN(key, k+"/", "/")
		if len(roleMappingInfos) != 1 {
			log.Ctx(ctx).Warn("invalid role mapping key", zap.String("string", key), zap.String("sub_string", k))
			continue
		}
		roles = append(roles, roleMappingInfos[0])
	}
	return roles, nil
}

// getUserResult get the user result by the username. And never return the error because the error means the user isn't added to a role.
func (kc *Catalog) getUserResult(ctx context.Context, tenant string, username string, includeRoleInfo bool) (*milvuspb.UserResult, error) {
	result := &milvuspb.UserResult{User: &milvuspb.UserEntity{Name: username}}
	if !includeRoleInfo {
		return result, nil
	}
	roleNames, err := kc.getRolesByUsername(ctx, tenant, username)
	if err != nil {
		log.Ctx(ctx).Warn("fail to get roles by the username", zap.Error(err))
		return result, err
	}
	var roles []*milvuspb.RoleEntity
	for _, roleName := range roleNames {
		roles = append(roles, &milvuspb.RoleEntity{Name: roleName})
	}
	result.Roles = roles
	return result, nil
}

func (kc *Catalog) ListUser(ctx context.Context, tenant string, entity *milvuspb.UserEntity, includeRoleInfo bool) ([]*milvuspb.UserResult, error) {
	var (
		usernames []string
		err       error
		results   []*milvuspb.UserResult
	)

	appendUserResult := func(username string) error {
		result, err := kc.getUserResult(ctx, tenant, username, includeRoleInfo)
		if err != nil {
			return err
		}
		results = append(results, result)
		return nil
	}

	if entity == nil {
		usernames, err = kc.ListCredentials(ctx)
		if err != nil {
			return results, err
		}
	} else {
		if funcutil.IsEmptyString(entity.Name) {
			return results, fmt.Errorf("username in the user entity is empty")
		}
		_, err = kc.GetCredential(ctx, entity.Name)
		if err != nil {
			return results, err
		}
		usernames = append(usernames, entity.Name)
	}
	for _, username := range usernames {
		err = appendUserResult(username)
		if err != nil {
			return nil, err
		}
	}
	return results, nil
}

func (kc *Catalog) AlterGrant(ctx context.Context, tenant string, entity *milvuspb.GrantEntity, operateType milvuspb.OperatePrivilegeType) error {
	var (
		privilegeName = entity.Grantor.Privilege.Name
		k             = funcutil.HandleTenantForEtcdKey(GranteePrefix, tenant, fmt.Sprintf("%s/%s/%s", entity.Role.Name, entity.Object.Name, funcutil.CombineObjectName(entity.DbName, entity.ObjectName)))
		idStr         string
		v             string
		err           error
	)

	// Compatible with logic without db
	if entity.DbName == util.DefaultDBName {
		v, err = kc.Txn.Load(ctx, funcutil.HandleTenantForEtcdKey(GranteePrefix, tenant, fmt.Sprintf("%s/%s/%s", entity.Role.Name, entity.Object.Name, entity.ObjectName)))
		if err == nil {
			idStr = v
		}
	}
	if idStr == "" {
		if v, err = kc.Txn.Load(ctx, k); err == nil {
			idStr = v
		} else {
			log.Ctx(ctx).Warn("fail to load grant privilege entity", zap.String("key", k), zap.Any("type", operateType), zap.Error(err))
			if funcutil.IsRevoke(operateType) {
				if errors.Is(err, merr.ErrIoKeyNotFound) {
					return common.NewIgnorableError(fmt.Errorf("the grant[%s] isn't existed", k))
				}
				return err
			}
			if !errors.Is(err, merr.ErrIoKeyNotFound) {
				return err
			}

			idStr = crypto.MD5(k)
			err = kc.Txn.Save(ctx, k, idStr)
			if err != nil {
				log.Ctx(ctx).Error("fail to allocate id when altering the grant", zap.Error(err))
				return err
			}
		}
	}
	k = funcutil.HandleTenantForEtcdKey(GranteeIDPrefix, tenant, fmt.Sprintf("%s/%s", idStr, privilegeName))
	_, err = kc.Txn.Load(ctx, k)
	if err != nil {
		log.Ctx(ctx).Warn("fail to load the grantee id", zap.String("key", k), zap.Error(err))
		if !errors.Is(err, merr.ErrIoKeyNotFound) {
			log.Warn("fail to load the grantee id", zap.String("key", k), zap.Error(err))
			return err
		}
		log.Ctx(ctx).Debug("not found the grantee id", zap.String("key", k))
		if funcutil.IsRevoke(operateType) {
			return common.NewIgnorableError(fmt.Errorf("the grantee-id[%s] isn't existed", k))
		}
		if funcutil.IsGrant(operateType) {
			if err = kc.Txn.Save(ctx, k, entity.Grantor.User.Name); err != nil {
				log.Ctx(ctx).Error("fail to save the grantee id", zap.String("key", k), zap.Error(err))
			}
			return err
		}
		return nil
	}
	if funcutil.IsRevoke(operateType) {
		if err = kc.Txn.Remove(ctx, k); err != nil {
			log.Ctx(ctx).Error("fail to remove the grantee id", zap.String("key", k), zap.Error(err))
			return err
		}
		return err
	}
	return common.NewIgnorableError(fmt.Errorf("the privilege[%s] has been granted", privilegeName))
}

func (kc *Catalog) ListGrant(ctx context.Context, tenant string, entity *milvuspb.GrantEntity) ([]*milvuspb.GrantEntity, error) {
	var entities []*milvuspb.GrantEntity

	var granteeKey string
	appendGrantEntity := func(v string, object string, objectName string) error {
		dbName := ""
		dbName, objectName = funcutil.SplitObjectName(objectName)
		if dbName != entity.DbName && dbName != util.AnyWord && entity.DbName != util.AnyWord {
			return nil
		}
		granteeIDKey := funcutil.HandleTenantForEtcdKey(GranteeIDPrefix, tenant, v)
		keys, values, err := kc.Txn.LoadWithPrefix(ctx, granteeIDKey)
		if err != nil {
			log.Ctx(ctx).Error("fail to load the grantee ids", zap.String("key", granteeIDKey), zap.Error(err))
			return err
		}
		for i, key := range keys {
			granteeIDInfos := typeutil.AfterN(key, granteeIDKey+"/", "/")
			if len(granteeIDInfos) != 1 {
				log.Ctx(ctx).Warn("invalid grantee id", zap.String("string", key), zap.String("sub_string", granteeIDKey))
				continue
			}
			privilegeName := util.PrivilegeNameForAPI(granteeIDInfos[0])
			if granteeIDInfos[0] == util.AnyWord {
				privilegeName = util.AnyWord
			}
			entities = append(entities, &milvuspb.GrantEntity{
				Role:       &milvuspb.RoleEntity{Name: entity.Role.Name},
				Object:     &milvuspb.ObjectEntity{Name: object},
				ObjectName: objectName,
				DbName:     dbName,
				Grantor: &milvuspb.GrantorEntity{
					User:      &milvuspb.UserEntity{Name: values[i]},
					Privilege: &milvuspb.PrivilegeEntity{Name: privilegeName},
				},
			})
		}
		return nil
	}

	if !funcutil.IsEmptyString(entity.ObjectName) && entity.Object != nil && !funcutil.IsEmptyString(entity.Object.Name) {
		if entity.DbName == util.DefaultDBName {
			granteeKey = funcutil.HandleTenantForEtcdKey(GranteePrefix, tenant, fmt.Sprintf("%s/%s/%s", entity.Role.Name, entity.Object.Name, entity.ObjectName))
			v, err := kc.Txn.Load(ctx, granteeKey)
			if err == nil {
				err = appendGrantEntity(v, entity.Object.Name, entity.ObjectName)
				if err == nil {
					return entities, nil
				}
			}
		}

		if entity.DbName != util.AnyWord {
			granteeKey = funcutil.HandleTenantForEtcdKey(GranteePrefix, tenant, fmt.Sprintf("%s/%s/%s", entity.Role.Name, entity.Object.Name, funcutil.CombineObjectName(util.AnyWord, entity.ObjectName)))
			v, err := kc.Txn.Load(ctx, granteeKey)
			if err == nil {
				_ = appendGrantEntity(v, entity.Object.Name, funcutil.CombineObjectName(util.AnyWord, entity.ObjectName))
			}
		}

		granteeKey = funcutil.HandleTenantForEtcdKey(GranteePrefix, tenant, fmt.Sprintf("%s/%s/%s", entity.Role.Name, entity.Object.Name, funcutil.CombineObjectName(entity.DbName, entity.ObjectName)))
		v, err := kc.Txn.Load(ctx, granteeKey)
		if err != nil {
			log.Ctx(ctx).Error("fail to load the grant privilege entity", zap.String("key", granteeKey), zap.Error(err))
			return entities, err
		}
		err = appendGrantEntity(v, entity.Object.Name, funcutil.CombineObjectName(entity.DbName, entity.ObjectName))
		if err != nil {
			return entities, err
		}
	} else {
		granteeKey = funcutil.HandleTenantForEtcdKey(GranteePrefix, tenant, entity.Role.Name)
		keys, values, err := kc.Txn.LoadWithPrefix(ctx, granteeKey)
		if err != nil {
			log.Ctx(ctx).Error("fail to load grant privilege entities", zap.String("key", granteeKey), zap.Error(err))
			return entities, err
		}
		for i, key := range keys {
			grantInfos := typeutil.AfterN(key, granteeKey+"/", "/")
			if len(grantInfos) != 2 {
				log.Ctx(ctx).Warn("invalid grantee key", zap.String("string", key), zap.String("sub_string", granteeKey))
				continue
			}
			err = appendGrantEntity(values[i], grantInfos[0], grantInfos[1])
			if err != nil {
				return entities, err
			}
		}
	}

	return entities, nil
}

func (kc *Catalog) DeleteGrant(ctx context.Context, tenant string, role *milvuspb.RoleEntity) error {
	var (
		k          = funcutil.HandleTenantForEtcdKey(GranteePrefix, tenant, role.Name+"/")
		err        error
		removeKeys []string
	)

	removeKeys = append(removeKeys, k)

	// the values are the grantee id list
	_, values, err := kc.Txn.LoadWithPrefix(ctx, k)
	if err != nil {
		log.Ctx(ctx).Warn("fail to load grant privilege entities", zap.String("key", k), zap.Error(err))
		return err
	}
	for _, v := range values {
		granteeIDKey := funcutil.HandleTenantForEtcdKey(GranteeIDPrefix, tenant, v+"/")
		removeKeys = append(removeKeys, granteeIDKey)
	}

	if err = kc.Txn.MultiSaveAndRemoveWithPrefix(ctx, nil, removeKeys); err != nil {
		log.Ctx(ctx).Error("fail to remove with the prefix", zap.String("key", k), zap.Error(err))
	}
	return err
}

func (kc *Catalog) ListPolicy(ctx context.Context, tenant string) ([]string, error) {
	var grantInfoStrs []string
	granteeKey := funcutil.HandleTenantForEtcdKey(GranteePrefix, tenant, "")
	keys, values, err := kc.Txn.LoadWithPrefix(ctx, granteeKey)
	if err != nil {
		log.Ctx(ctx).Error("fail to load all grant privilege entities", zap.String("key", granteeKey), zap.Error(err))
		return []string{}, err
	}

	for i, key := range keys {
		grantInfos := typeutil.AfterN(key, granteeKey+"/", "/")
		if len(grantInfos) != 3 {
			log.Ctx(ctx).Warn("invalid grantee key", zap.String("string", key), zap.String("sub_string", granteeKey))
			continue
		}
		granteeIDKey := funcutil.HandleTenantForEtcdKey(GranteeIDPrefix, tenant, values[i])
		idKeys, _, err := kc.Txn.LoadWithPrefix(ctx, granteeIDKey)
		if err != nil {
			log.Ctx(ctx).Error("fail to load the grantee ids", zap.String("key", granteeIDKey), zap.Error(err))
			return []string{}, err
		}
		for _, idKey := range idKeys {
			granteeIDInfos := typeutil.AfterN(idKey, granteeIDKey+"/", "/")
			if len(granteeIDInfos) != 1 {
				log.Ctx(ctx).Warn("invalid grantee id", zap.String("string", idKey), zap.String("sub_string", granteeIDKey))
				continue
			}
			dbName, objectName := funcutil.SplitObjectName(grantInfos[2])
			grantInfoStrs = append(grantInfoStrs,
				funcutil.PolicyForPrivilege(grantInfos[0], grantInfos[1], objectName, granteeIDInfos[0], dbName))
		}
	}
	return grantInfoStrs, nil
}

func (kc *Catalog) ListUserRole(ctx context.Context, tenant string) ([]string, error) {
	var userRoles []string
	k := funcutil.HandleTenantForEtcdKey(RoleMappingPrefix, tenant, "")
	keys, _, err := kc.Txn.LoadWithPrefix(ctx, k)
	if err != nil {
		log.Ctx(ctx).Error("fail to load all user-role mappings", zap.String("key", k), zap.Error(err))
		return []string{}, err
	}

	for _, key := range keys {
		userRolesInfos := typeutil.AfterN(key, k+"/", "/")
		if len(userRolesInfos) != 2 {
			log.Ctx(ctx).Warn("invalid user-role key", zap.String("string", key), zap.String("sub_string", k))
			continue
		}
		userRoles = append(userRoles, funcutil.EncodeUserRoleCache(userRolesInfos[0], userRolesInfos[1]))
	}
	return userRoles, nil
}

func (kc *Catalog) BackupRBAC(ctx context.Context, tenant string) (*milvuspb.RBACMeta, error) {
	users, err := kc.ListUser(ctx, tenant, nil, true)
	if err != nil {
		return nil, err
	}

	credentials, err := kc.ListCredentialsWithPasswd(ctx)
	if err != nil {
		return nil, err
	}

	userInfos := lo.FilterMap(users, func(entity *milvuspb.UserResult, _ int) (*milvuspb.UserInfo, bool) {
		userName := entity.GetUser().GetName()
		if userName == util.UserRoot {
			return nil, false
		}
		return &milvuspb.UserInfo{
			User:     userName,
			Password: credentials[userName],
			Roles:    entity.GetRoles(),
		}, true
	})

	roles, err := kc.ListRole(ctx, tenant, nil, false)
	if err != nil {
		return nil, err
	}

	roleEntity := lo.FilterMap(roles, func(entity *milvuspb.RoleResult, _ int) (*milvuspb.RoleEntity, bool) {
		roleName := entity.GetRole().GetName()
		if roleName == util.RoleAdmin || roleName == util.RolePublic {
			return nil, false
		}

		return entity.GetRole(), true
	})

	grantsEntity := make([]*milvuspb.GrantEntity, 0)
	for _, role := range roleEntity {
		grants, err := kc.ListGrant(ctx, tenant, &milvuspb.GrantEntity{
			Role:   role,
			DbName: util.AnyWord,
		})
		if err != nil {
			return nil, err
		}
		grantsEntity = append(grantsEntity, grants...)
	}

	privGroups, err := kc.ListPrivilegeGroups(ctx)
	if err != nil {
		return nil, err
	}

	return &milvuspb.RBACMeta{
		Users:           userInfos,
		Roles:           roleEntity,
		Grants:          grantsEntity,
		PrivilegeGroups: privGroups,
	}, nil
}

func (kc *Catalog) RestoreRBAC(ctx context.Context, tenant string, meta *milvuspb.RBACMeta) error {
	var err error
	needRollbackUser := make([]*milvuspb.UserInfo, 0)
	needRollbackRole := make([]*milvuspb.RoleEntity, 0)
	needRollbackGrants := make([]*milvuspb.GrantEntity, 0)
	needRollbackPrivilegeGroups := make([]*milvuspb.PrivilegeGroupInfo, 0)
	defer func() {
		if err != nil {
			log.Ctx(ctx).Warn("failed to restore rbac, try to rollback", zap.Error(err))
			// roll back role
			for _, role := range needRollbackRole {
				err = kc.DropRole(ctx, tenant, role.Name)
				if err != nil {
					log.Ctx(ctx).Warn("failed to rollback roles after restore failed", zap.Error(err))
				}
			}

			// roll back grant
			for _, grant := range needRollbackGrants {
				err = kc.AlterGrant(ctx, tenant, grant, milvuspb.OperatePrivilegeType_Revoke)
				if err != nil {
					log.Ctx(ctx).Warn("failed to rollback grants after restore failed", zap.Error(err))
				}
			}

			for _, user := range needRollbackUser {
				// roll back user
				err = kc.DropCredential(ctx, user.User)
				if err != nil {
					log.Ctx(ctx).Warn("failed to rollback users after restore failed", zap.Error(err))
				}
			}

			// roll back privilege group
			for _, group := range needRollbackPrivilegeGroups {
				err = kc.DropPrivilegeGroup(ctx, group.GroupName)
				if err != nil {
					log.Ctx(ctx).Warn("failed to rollback privilege groups after restore failed", zap.Error(err))
				}
			}
		}
	}()

	// restore role
	existRoles, err := kc.ListRole(ctx, tenant, nil, false)
	if err != nil {
		return err
	}
	existRoleMap := lo.SliceToMap(existRoles, func(entity *milvuspb.RoleResult) (string, struct{}) { return entity.GetRole().GetName(), struct{}{} })
	for _, role := range meta.Roles {
		if _, ok := existRoleMap[role.GetName()]; ok {
			log.Ctx(ctx).Warn("failed to restore, role already exists", zap.String("role", role.GetName()))
			err = errors.Newf("role [%s] already exists", role.GetName())
			return err
		}
		err = kc.CreateRole(ctx, tenant, role)
		if err != nil {
			return err
		}
		needRollbackRole = append(needRollbackRole, role)
	}

	// restore privilege group
	existPrivGroups, err := kc.ListPrivilegeGroups(ctx)
	if err != nil {
		return err
	}
	existPrivGroupMap := lo.SliceToMap(existPrivGroups, func(entity *milvuspb.PrivilegeGroupInfo) (string, struct{}) { return entity.GroupName, struct{}{} })
	for _, group := range meta.PrivilegeGroups {
		if _, ok := existPrivGroupMap[group.GroupName]; ok {
			log.Ctx(ctx).Warn("failed to restore, privilege group already exists", zap.String("group", group.GroupName))
			err = errors.Newf("privilege group [%s] already exists", group.GroupName)
			return err
		}
		err = kc.SavePrivilegeGroup(ctx, group)
		if err != nil {
			return err
		}
		needRollbackPrivilegeGroups = append(needRollbackPrivilegeGroups, group)
	}

	// restore grant, list latest privilege group first
	existPrivGroups, err = kc.ListPrivilegeGroups(ctx)
	if err != nil {
		return err
	}
	existPrivGroupMap = lo.SliceToMap(existPrivGroups, func(entity *milvuspb.PrivilegeGroupInfo) (string, struct{}) { return entity.GroupName, struct{}{} })
	for _, grant := range meta.Grants {
		privName := grant.Grantor.Privilege.Name
		if util.IsPrivilegeNameDefined(privName) {
			grant.Grantor.Privilege.Name = util.PrivilegeNameForMetastore(privName)
		} else if _, ok := existPrivGroupMap[privName]; ok {
			grant.Grantor.Privilege.Name = util.PrivilegeGroupNameForMetastore(privName)
		} else {
			log.Ctx(ctx).Warn("failed to restore, privilege group does not exist", zap.String("group", privName))
			err = errors.Newf("privilege group [%s] does not exist", privName)
			return err
		}
		err = kc.AlterGrant(ctx, tenant, grant, milvuspb.OperatePrivilegeType_Grant)
		if err != nil {
			return err
		}
		needRollbackGrants = append(needRollbackGrants, grant)
	}

	// need rollback user
	existUser, err := kc.ListUser(ctx, tenant, nil, false)
	if err != nil {
		return err
	}
	existUserMap := lo.SliceToMap(existUser, func(entity *milvuspb.UserResult) (string, struct{}) { return entity.GetUser().GetName(), struct{}{} })
	for _, user := range meta.Users {
		if _, ok := existUserMap[user.GetUser()]; ok {
			log.Ctx(ctx).Info("failed to restore, user already exists", zap.String("user", user.GetUser()))
			err = errors.Newf("user [%s] already exists", user.GetUser())
			return err
		}
		// restore user
		err = kc.CreateCredential(ctx, &model.Credential{
			Username:          user.User,
			EncryptedPassword: user.Password,
		})
		if err != nil {
			return err
		}
		needRollbackUser = append(needRollbackUser, user)

		// restore user role mapping
		entity := &milvuspb.UserEntity{
			Name: user.User,
		}
		for _, role := range user.Roles {
			err = kc.AlterUserRole(ctx, tenant, entity, role, milvuspb.OperateUserRoleType_AddUserToRole)
			if err != nil {
				return err
			}
		}
	}

	return err
}

func (kc *Catalog) GetPrivilegeGroup(ctx context.Context, groupName string) (*milvuspb.PrivilegeGroupInfo, error) {
	k := BuildPrivilegeGroupkey(groupName)
	val, err := kc.Txn.Load(ctx, k)
	if err != nil {
		if errors.Is(err, merr.ErrIoKeyNotFound) {
			return nil, fmt.Errorf("privilege group [%s] does not exist", groupName)
		}
		log.Ctx(ctx).Error("failed to load privilege group", zap.String("group", groupName), zap.Error(err))
		return nil, err
	}
	privGroupInfo := &milvuspb.PrivilegeGroupInfo{}
	err = proto.Unmarshal([]byte(val), privGroupInfo)
	if err != nil {
		log.Ctx(ctx).Error("failed to unmarshal privilege group info", zap.Error(err))
		return nil, err
	}
	return privGroupInfo, nil
}

func (kc *Catalog) DropPrivilegeGroup(ctx context.Context, groupName string) error {
	k := BuildPrivilegeGroupkey(groupName)
	err := kc.Txn.Remove(ctx, k)
	if err != nil {
		log.Ctx(ctx).Warn("fail to drop privilege group", zap.String("key", k), zap.Error(err))
		return err
	}
	return nil
}

func (kc *Catalog) SavePrivilegeGroup(ctx context.Context, data *milvuspb.PrivilegeGroupInfo) error {
	k := BuildPrivilegeGroupkey(data.GroupName)
	groupInfo := &milvuspb.PrivilegeGroupInfo{
		GroupName:  data.GroupName,
		Privileges: lo.Uniq(data.Privileges),
	}
	v, err := proto.Marshal(groupInfo)
	if err != nil {
		log.Ctx(ctx).Error("failed to marshal privilege group info", zap.Error(err))
		return err
	}
	if err = kc.Txn.Save(ctx, k, string(v)); err != nil {
		log.Ctx(ctx).Warn("fail to put privilege group", zap.String("key", k), zap.Error(err))
		return err
	}
	return nil
}

func (kc *Catalog) ListPrivilegeGroups(ctx context.Context) ([]*milvuspb.PrivilegeGroupInfo, error) {
	_, vals, err := kc.Txn.LoadWithPrefix(ctx, PrivilegeGroupPrefix)
	if err != nil {
		log.Ctx(ctx).Error("failed to list privilege groups", zap.String("prefix", PrivilegeGroupPrefix), zap.Error(err))
		return nil, err
	}
	privGroups := make([]*milvuspb.PrivilegeGroupInfo, 0, len(vals))
	for _, val := range vals {
		privGroupInfo := &milvuspb.PrivilegeGroupInfo{}
		err = proto.Unmarshal([]byte(val), privGroupInfo)
		if err != nil {
			log.Ctx(ctx).Error("failed to unmarshal privilege group info", zap.Error(err))
			return nil, err
		}
		privGroups = append(privGroups, privGroupInfo)
	}
	return privGroups, nil
}

func (kc *Catalog) Close() {
	// do nothing
}

func isDefaultDB(dbID int64) bool {
	if dbID == util.DefaultDBID || dbID == util.NonDBID {
		return true
	}
	return false
}<|MERGE_RESOLUTION|>--- conflicted
+++ resolved
@@ -806,7 +806,6 @@
 	}
 
 	start := time.Now()
-<<<<<<< HEAD
 	colls := make([]*model.Collection, len(vals))
 	futures := make([]*conc.Future[any], 0, len(vals))
 	for i, val := range vals {
@@ -816,7 +815,7 @@
 			collMeta := &pb.CollectionInfo{}
 			err := proto.Unmarshal([]byte(val), collMeta)
 			if err != nil {
-				log.Warn("unmarshal collection info failed", zap.Error(err))
+				log.Ctx(ctx).Warn("unmarshal collection info failed", zap.Error(err))
 				return nil, err
 			}
 			kc.fixDefaultDBIDConsistency(ctx, collMeta, ts)
@@ -829,28 +828,10 @@
 		}))
 	}
 	err = conc.AwaitAll(futures...)
-=======
-	colls := make([]*pb.CollectionInfo, 0, len(vals))
-	for _, val := range vals {
-		collMeta := &pb.CollectionInfo{}
-		err := proto.Unmarshal([]byte(val), collMeta)
-		if err != nil {
-			log.Ctx(ctx).Warn("unmarshal collection info failed", zap.Error(err))
-			continue
-		}
-		kc.fixDefaultDBIDConsistency(ctx, collMeta, ts)
-		colls = append(colls, collMeta)
+	if err != nil {
+		return nil, err
 	}
 	log.Ctx(ctx).Info("unmarshal all collection details cost", zap.Int64("db", dbID), zap.Duration("cost", time.Since(start)))
-
-	start = time.Now()
-	ret, err := kc.batchAppendPartitionAndFieldsInfo(ctx, colls, ts)
-	log.Ctx(ctx).Info("append partition and fields info cost", zap.Int64("db", dbID), zap.Duration("cost", time.Since(start)))
->>>>>>> 28fdbc4e
-	if err != nil {
-		return nil, err
-	}
-	log.Info("unmarshal all collection details cost", zap.Int64("db", dbID), zap.Duration("cost", time.Since(start)))
 	return colls, nil
 }
 
