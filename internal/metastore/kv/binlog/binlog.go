// Licensed to the LF AI & Data foundation under one
// or more contributor license agreements. See the NOTICE file
// distributed with this work for additional information
// regarding copyright ownership. The ASF licenses this file
// to you under the Apache License, Version 2.0 (the
// "License"); you may not use this file except in compliance
// with the License. You may obtain a copy of the License at
//
//     http://www.apache.org/licenses/LICENSE-2.0
//
// Unless required by applicable law or agreed to in writing, software
// distributed under the License is distributed on an "AS IS" BASIS,
// WITHOUT WARRANTIES OR CONDITIONS OF ANY KIND, either express or implied.
// See the License for the specific language governing permissions and
// limitations under the License.

package binlog

import (
	"fmt"
	"strconv"
	"strings"

	"github.com/milvus-io/milvus/internal/proto/datapb"
	"github.com/milvus-io/milvus/internal/storage"
	"github.com/milvus-io/milvus/pkg/util/merr"
	"github.com/milvus-io/milvus/pkg/util/metautil"
	"github.com/milvus-io/milvus/pkg/util/paramtable"
	"github.com/milvus-io/milvus/pkg/util/typeutil"
)

func CompressSaveBinlogPaths(req *datapb.SaveBinlogPathsRequest) error {
	err := CompressFieldBinlogs(req.GetDeltalogs())
	if err != nil {
		return err
	}
	err = CompressFieldBinlogs(req.GetField2BinlogPaths())
	if err != nil {
		return err
	}
	err = CompressFieldBinlogs(req.GetField2StatslogPaths())
	if err != nil {
		return err
	}
	return nil
}

func CompressCompactionBinlogs(binlogs []*datapb.CompactionSegment) error {
	for _, binlog := range binlogs {
		err := CompressFieldBinlogs(binlog.GetInsertLogs())
		if err != nil {
			return err
		}
		err = CompressFieldBinlogs(binlog.GetDeltalogs())
		if err != nil {
			return err
		}
		err = CompressFieldBinlogs(binlog.GetField2StatslogPaths())
		if err != nil {
			return err
		}
	}
	return nil
}

func CompressBinLogs(binlogs ...[]*datapb.FieldBinlog) error {
<<<<<<< HEAD
	for _, logs := range binlogs {
		err := CompressFieldBinlogs(logs)
=======
	for _, l := range binlogs {
		err := CompressFieldBinlogs(l)
>>>>>>> 4ec7cbca
		if err != nil {
			return err
		}
	}
	return nil
}

func CompressFieldBinlogs(fieldBinlogs []*datapb.FieldBinlog) error {
	for _, fieldBinlog := range fieldBinlogs {
		for _, binlog := range fieldBinlog.Binlogs {
			logPath := binlog.GetLogPath()
			if len(logPath) != 0 {
				logID, err := GetLogIDFromBingLogPath(logPath)
				if err != nil {
					return err
				}
				binlog.LogID = logID
				binlog.LogPath = ""
			}
		}
	}
	return nil
}

func DecompressMultiBinLogs(infos []*datapb.SegmentInfo) error {
	for _, info := range infos {
		err := DecompressBinLogs(info)
		if err != nil {
			return err
		}
	}
	return nil
}

func DecompressCompactionBinlogs(binlogs []*datapb.CompactionSegmentBinlogs) error {
	for _, binlog := range binlogs {
		collectionID, partitionID, segmentID := binlog.GetCollectionID(), binlog.GetPartitionID(), binlog.GetSegmentID()
		err := DecompressBinLog(storage.InsertBinlog, collectionID, partitionID, segmentID, binlog.GetFieldBinlogs())
		if err != nil {
			return err
		}
		err = DecompressBinLog(storage.DeleteBinlog, collectionID, partitionID, segmentID, binlog.GetDeltalogs())
		if err != nil {
			return err
		}
		err = DecompressBinLog(storage.StatsBinlog, collectionID, partitionID, segmentID, binlog.GetField2StatslogPaths())
		if err != nil {
			return err
		}
	}
	return nil
}

func DecompressBinLogs(s *datapb.SegmentInfo) error {
	collectionID, partitionID, segmentID := s.GetCollectionID(), s.GetPartitionID(), s.ID
	err := DecompressBinLog(storage.InsertBinlog, collectionID, partitionID, segmentID, s.GetBinlogs())
	if err != nil {
		return err
	}
	err = DecompressBinLog(storage.DeleteBinlog, collectionID, partitionID, segmentID, s.GetDeltalogs())
	if err != nil {
		return err
	}
	err = DecompressBinLog(storage.StatsBinlog, collectionID, partitionID, segmentID, s.GetStatslogs())
	if err != nil {
		return err
	}
	return nil
}

func DecompressBinLog(binlogType storage.BinlogType, collectionID, partitionID,
	segmentID typeutil.UniqueID, fieldBinlogs []*datapb.FieldBinlog,
) error {
	for _, fieldBinlog := range fieldBinlogs {
		for _, binlog := range fieldBinlog.Binlogs {
			if binlog.GetLogPath() == "" {
				path, err := BuildLogPath(binlogType, collectionID, partitionID,
					segmentID, fieldBinlog.GetFieldID(), binlog.GetLogID())
				if err != nil {
					return err
				}
				binlog.LogPath = path
			}
		}
	}
	return nil
}

// build a binlog path on the storage by metadata
func BuildLogPath(binlogType storage.BinlogType, collectionID, partitionID, segmentID, fieldID, logID typeutil.UniqueID) (string, error) {
	chunkManagerRootPath := paramtable.Get().MinioCfg.RootPath.GetValue()
	if paramtable.Get().CommonCfg.StorageType.GetValue() == "local" {
		chunkManagerRootPath = paramtable.Get().LocalStorageCfg.Path.GetValue()
	}
	switch binlogType {
	case storage.InsertBinlog:
		return metautil.BuildInsertLogPath(chunkManagerRootPath, collectionID, partitionID, segmentID, fieldID, logID), nil
	case storage.DeleteBinlog:
		return metautil.BuildDeltaLogPath(chunkManagerRootPath, collectionID, partitionID, segmentID, logID), nil
	case storage.StatsBinlog:
		return metautil.BuildStatsLogPath(chunkManagerRootPath, collectionID, partitionID, segmentID, fieldID, logID), nil
	}
	// should not happen
	return "", merr.WrapErrParameterInvalidMsg("invalid binlog type")
}

// GetLogIDFromBingLogPath get log id from binlog path
func GetLogIDFromBingLogPath(logPath string) (int64, error) {
	var logID int64
	idx := strings.LastIndex(logPath, "/")
	if idx == -1 {
		return 0, merr.WrapErrParameterInvalidMsg(fmt.Sprintf("invalid binlog path: %s", logPath))
	}
	var err error
	logPathStr := logPath[(idx + 1):]
	logID, err = strconv.ParseInt(logPathStr, 10, 64)
	if err != nil {
		return 0, err
	}
	return logID, nil
}<|MERGE_RESOLUTION|>--- conflicted
+++ resolved
@@ -64,13 +64,8 @@
 }
 
 func CompressBinLogs(binlogs ...[]*datapb.FieldBinlog) error {
-<<<<<<< HEAD
-	for _, logs := range binlogs {
-		err := CompressFieldBinlogs(logs)
-=======
 	for _, l := range binlogs {
 		err := CompressFieldBinlogs(l)
->>>>>>> 4ec7cbca
 		if err != nil {
 			return err
 		}
