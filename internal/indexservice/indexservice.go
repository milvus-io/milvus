--- conflicted
+++ resolved
@@ -60,8 +60,7 @@
 	sched   *TaskScheduler
 	session *sessionutil.Session
 
-	addChan <-chan *sessionutil.Session
-	delChan <-chan *sessionutil.Session
+	eventChan <-chan *sessionutil.SessionEvent
 
 	assignChan chan []UniqueID
 
@@ -106,14 +105,11 @@
 func (i *IndexService) Init() error {
 	log.Debug("indexservice", zap.String("etcd address", Params.EtcdAddress))
 
-<<<<<<< HEAD
 	ctx := context.Background()
 	i.session = sessionutil.NewSession(ctx, []string{Params.EtcdAddress})
 	i.session.Init(typeutil.IndexServiceRole, Params.Address, true)
 
-	i.addChan, i.delChan = i.session.WatchServices(typeutil.IndexNodeRole)
-=======
->>>>>>> 20080127
+	i.eventChan = i.session.WatchServices(typeutil.IndexNodeRole, 0)
 	connectEtcdFn := func() error {
 		etcdClient, err := clientv3.New(clientv3.Config{Endpoints: []string{Params.EtcdAddress}})
 		if err != nil {
@@ -525,14 +521,18 @@
 		select {
 		case <-ctx.Done():
 			return
-		case session := <-i.addChan:
-			log.Debug("IndexService", zap.Any("Add indexnode, session serverID", session.ServerID))
-		case session := <-i.delChan:
-			serverID := session.ServerID
-			log.Debug("IndexService", zap.Any("The IndexNode crashed with ID", serverID))
-			indexBuildIDs := i.nodeTasks.getTasksByLeaseKey(serverID)
-			i.assignChan <- indexBuildIDs
-			i.nodeTasks.delete(serverID)
+		case event := <-i.eventChan:
+			switch event.EventType {
+			case sessionutil.SessionAddEvent:
+				serverID := event.Session.ServerID
+				log.Debug("IndexService", zap.Any("Add IndexNode, session serverID", serverID))
+			case sessionutil.SessionDelEvent:
+				serverID := event.Session.ServerID
+				log.Debug("IndexService", zap.Any("The IndexNode crashed with ID", serverID))
+				indexBuildIDs := i.nodeTasks.getTasksByLeaseKey(serverID)
+				i.assignChan <- indexBuildIDs
+				i.nodeTasks.delete(serverID)
+			}
 		}
 	}
 }
