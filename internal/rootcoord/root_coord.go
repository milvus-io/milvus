--- conflicted
+++ resolved
@@ -438,15 +438,10 @@
 }
 
 func (c *Core) initInternal() error {
-<<<<<<< HEAD
-	log := log.Ctx(c.ctx)
-=======
 	initCtx, initSpan := log.NewIntentContext(typeutil.RootCoordRole, "initInternal")
 	defer initSpan.End()
 	log := log.Ctx(initCtx)
 
-	c.UpdateStateCode(commonpb.StateCode_Initializing)
->>>>>>> accfacf0
 	c.initKVCreator()
 
 	if err := c.initIDAllocator(initCtx); err != nil {
